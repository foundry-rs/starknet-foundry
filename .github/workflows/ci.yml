--- conflicted
+++ resolved
@@ -8,12 +8,6 @@
       - master
   workflow_dispatch:
 
-<<<<<<< HEAD
-env:
-  SCARB_VERSION: nightly-2023-11-21
-
-=======
->>>>>>> 160229cb
 jobs:
   test-forge-unit-and-integration:
     name: Test Forge / Unit and Integration Tests
