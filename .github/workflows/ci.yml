--- conflicted
+++ resolved
@@ -151,10 +151,7 @@
       - run: cargo lint
 
   build-docs:
-<<<<<<< HEAD
     name: Test Docs Building
-=======
->>>>>>> a7a0563a
     runs-on: ubuntu-latest
     env:
       MDBOOK_VERSION: 0.4.31
@@ -166,10 +163,7 @@
       - name: Install mdBook
         run: |
           cargo install --version ${MDBOOK_VERSION} mdbook
-<<<<<<< HEAD
       - uses: Swatinem/rust-cache@v2
-=======
->>>>>>> a7a0563a
       - name: Build with mdBook
         run: mdbook build
         working-directory: ./docs