name: CI

on:
  pull_request:
  merge_group:
  push:
    branches:
      - master
  workflow_dispatch:

jobs:
  test-forge-unit-and-integration:
    name: Test Forge / Unit and Integration Tests
    runs-on: ubuntu-latest
    steps:
      - uses: actions/checkout@v4
      - uses: dtolnay/rust-toolchain@stable
      - uses: Swatinem/rust-cache@23bce251a8cd2ffc3c1075eaa2367cf899916d84
      - uses: software-mansion/setup-scarb@v1.3.2
      - uses: software-mansion/setup-universal-sierra-compiler@v1
      - run: cargo test --release --lib -p forge
      - run: cargo test --release --bin snforge
      - run: cargo test --release integration -p forge

  build-test-forge-e2e-nextest-archive:
    runs-on: ubuntu-latest
    steps:
      - uses: actions/checkout@v4
      - uses: dtolnay/rust-toolchain@stable
      - uses: Swatinem/rust-cache@23bce251a8cd2ffc3c1075eaa2367cf899916d84
      - name: Install nextest
        uses: taiki-e/install-action@nextest
      - name: Build and archive tests
        run: cargo nextest archive --release -p forge --archive-file nextest-archive.tar.zst
      - name: Upload archive to workflow
        uses: actions/upload-artifact@v4
        with:
          name: nextest-archive
          path: nextest-archive.tar.zst

  test-forge-e2e:
    name: Test Forge / E2E Tests
    runs-on: ubuntu-latest
    needs: build-test-forge-e2e-nextest-archive
    strategy:
      matrix:
        partition: [1, 2, 3, 4, 5, 6, 7, 8]
    steps:
      - name: Extract branch name
        if: github.event_name != 'pull_request'
        run: echo "BRANCH_NAME=$(echo ${GITHUB_REF#refs/heads/})" >> $GITHUB_ENV

      - name: Extract branch name on pull request
        if: github.event_name == 'pull_request'
        run: echo "BRANCH_NAME=$(echo $GITHUB_HEAD_REF)" >> $GITHUB_ENV

      - name: Extract repo name and owner
        if: github.event_name != 'pull_request'
        run: echo "REPO_NAME=$(echo ${{ github.repository }}.git)" >> $GITHUB_ENV

      - name: Extract repo name and owner on pull request
        if: github.event_name == 'pull_request'
        run: echo "REPO_NAME=$(echo ${{ github.event.pull_request.head.repo.full_name }}.git)" >> $GITHUB_ENV

      - name: Print repo name
        run: echo 'The repo name is' $REPO_NAME

      - name: Get branch name
        run: echo 'The branch name is' $BRANCH_NAME

      - name: Install cairo-profiler
        run: |
          curl -L https://raw.githubusercontent.com/software-mansion/cairo-profiler/main/scripts/install.sh | sh

      - name: Install cairo-coverage
        run: |
          curl -L https://raw.githubusercontent.com/software-mansion/cairo-coverage/main/scripts/install.sh | sh

      - uses: actions/checkout@v4
      - uses: dtolnay/rust-toolchain@stable
      - uses: Swatinem/rust-cache@23bce251a8cd2ffc3c1075eaa2367cf899916d84
      - uses: software-mansion/setup-scarb@v1.3.2
      - uses: software-mansion/setup-universal-sierra-compiler@v1
      - uses: taiki-e/install-action@nextest
      - uses: actions/download-artifact@v4
        with:
          name: nextest-archive
      - name: nextest partition ${{ matrix.partition }}/8
        run: cargo nextest run --partition 'count:${{ matrix.partition }}/8' --archive-file 'nextest-archive.tar.zst' e2e

  test-coverage:
    name: Test coverage
    runs-on: ubuntu-latest
    steps:
      - uses: actions/checkout@v4
      - uses: dtolnay/rust-toolchain@stable
      - uses: Swatinem/rust-cache@23bce251a8cd2ffc3c1075eaa2367cf899916d84
      - uses: software-mansion/setup-scarb@v1.3.2
        with:
          scarb-version: "2.8.2"
      - uses: software-mansion/setup-universal-sierra-compiler@v1

      - name: Install cairo-coverage
        run: |
          curl -L https://raw.githubusercontent.com/software-mansion/cairo-coverage/main/scripts/install.sh | sh

<<<<<<< HEAD
      - run: cargo test --package forge --features scarb_2_8_3 --test main e2e::coverage::test_coverage_project

  test-contracts-artifacts:
    name: Test contracts artifacts
    runs-on: ubuntu-latest
    steps:
      - uses: actions/checkout@v4
      - uses: dtolnay/rust-toolchain@stable
      - uses: Swatinem/rust-cache@23bce251a8cd2ffc3c1075eaa2367cf899916d84
      - uses: software-mansion/setup-scarb@v1.3.2
        with:
          scarb-version: "nightly-2024-09-21"
      - uses: software-mansion/setup-universal-sierra-compiler@v1
      - run: |
          cargo test --package forge --features scarb_2_8_3 e2e::contract_artifacts
          cargo test --package scarb-api --features scarb_2_8_3 get_starknet_artifacts_path
=======
      - run: cargo test --package forge --features scarb_2_8_1 --test main e2e::coverage
>>>>>>> 0fce0aef

  test-forge-runner:
    name: Test Forge Runner
    runs-on: ubuntu-latest
    steps:
      - uses: actions/checkout@v4
      - uses: dtolnay/rust-toolchain@stable
      - uses: Swatinem/rust-cache@23bce251a8cd2ffc3c1075eaa2367cf899916d84
      - run: cargo test --release -p forge_runner

  test-cheatnet:
    name: Test Cheatnet
    runs-on: ubuntu-latest
    steps:
      - uses: actions/checkout@v4
      - uses: dtolnay/rust-toolchain@stable
      - uses: Swatinem/rust-cache@23bce251a8cd2ffc3c1075eaa2367cf899916d84
      - uses: software-mansion/setup-scarb@v1.3.2
      - uses: software-mansion/setup-universal-sierra-compiler@v1
      - name: Run Cheatnet tests
        run: cargo test --release -p cheatnet

  test-forge-scarb-plugin:
    name: Test Forge Scarb Plugin
    runs-on: ubuntu-latest
    steps:
      - uses: actions/checkout@v4
      - uses: dtolnay/rust-toolchain@stable
      - uses: Swatinem/rust-cache@23bce251a8cd2ffc3c1075eaa2367cf899916d84
      - uses: software-mansion/setup-scarb@v1.3.2
      - uses: software-mansion/setup-universal-sierra-compiler@v1
      - name: Run Forge Scarb Plugin tests
        run: cargo test --release -p snforge-scarb-plugin

  test-cast:
    name: Test Cast
    runs-on: ubuntu-latest
    steps:
      - uses: actions/checkout@v4
      - uses: dtolnay/rust-toolchain@7b1c307e0dcbda6122208f10795a713336a9b35a
        with:
          toolchain: stable
      - uses: Swatinem/rust-cache@23bce251a8cd2ffc3c1075eaa2367cf899916d84
      - name: Install starknet-devnet-rs
        run: ./scripts/install_devnet.sh
      - uses: software-mansion/setup-scarb@v1.3.2
        with:
          scarb-version: "2.7.0"
      - uses: software-mansion/setup-universal-sierra-compiler@v1
      - name: Run tests
        run: cargo test --release -p sncast

  test-conversions:
    name: Test Conversions
    runs-on: ubuntu-latest
    steps:
      - uses: actions/checkout@v4
      - uses: dtolnay/rust-toolchain@7b1c307e0dcbda6122208f10795a713336a9b35a
        with:
          toolchain: stable
      - uses: Swatinem/rust-cache@23bce251a8cd2ffc3c1075eaa2367cf899916d84
      - name: Run tests
        run: cargo test --release -p conversions

  test-shared:
    name: Test Shared
    runs-on: ubuntu-latest
    steps:
      - uses: actions/checkout@v4
      - uses: dtolnay/rust-toolchain@stable
      - uses: Swatinem/rust-cache@23bce251a8cd2ffc3c1075eaa2367cf899916d84
      - run: cargo test --release -p shared

  test-scarb-api:
    name: Test Scarb Api
    runs-on: ubuntu-latest
    steps:
      - uses: actions/checkout@v4
      - uses: dtolnay/rust-toolchain@stable
      - uses: software-mansion/setup-universal-sierra-compiler@v1
      - uses: Swatinem/rust-cache@23bce251a8cd2ffc3c1075eaa2367cf899916d84
      - uses: software-mansion/setup-scarb@v1.3.2
      - uses: software-mansion/setup-universal-sierra-compiler@v1
      - run: cargo test --release -p scarb-api

  scarbfmt:
    runs-on: ubuntu-latest
    steps:
      - uses: actions/checkout@v4
      - uses: software-mansion/setup-scarb@v1.3.2
      - name: Check cairo files format
        run: |
          output=$(find . -type f -name "Scarb.toml" -execdir sh -c '
              echo "Running \"scarb fmt\" in directory: $PWD"
              scarb fmt --check
          ' \;)
          echo "$output"
          if grep -iq "Diff" <<< "$output"; then
              exit 1
          fi
          exit 0

  rustfmt:
    runs-on: ubuntu-latest
    steps:
      - uses: actions/checkout@v4
      - uses: dtolnay/rust-toolchain@7b1c307e0dcbda6122208f10795a713336a9b35a
        with:
          toolchain: stable
      - uses: Swatinem/rust-cache@23bce251a8cd2ffc3c1075eaa2367cf899916d84
      - name: Check formatting
        run: cargo fmt --check

  clippy:
    runs-on: ubuntu-latest
    env:
      # Make sure CI fails on all warnings - including Clippy lints.
      RUSTFLAGS: "-Dwarnings"
    steps:
      - uses: actions/checkout@v4
      - uses: dtolnay/rust-toolchain@7b1c307e0dcbda6122208f10795a713336a9b35a
        with:
          toolchain: stable
      - uses: Swatinem/rust-cache@23bce251a8cd2ffc3c1075eaa2367cf899916d84
      - run: cargo lint

  build-docs:
    name: Test Building Docs
    runs-on: ubuntu-latest
    env:
      MDBOOK_VERSION: 0.4.31
    steps:
      - uses: dtolnay/rust-toolchain@7b1c307e0dcbda6122208f10795a713336a9b35a
        with:
          toolchain: stable
      - uses: Swatinem/rust-cache@23bce251a8cd2ffc3c1075eaa2367cf899916d84
      - uses: actions/checkout@v4
      - uses: software-mansion/setup-scarb@v1.3.2
      - uses: software-mansion/setup-universal-sierra-compiler@v1
      - name: Install mdBook
        run: |
          cargo install --version ${MDBOOK_VERSION} mdbook
      - name: Install mdBook Link-Check
        run: |
          cargo install mdbook-linkcheck
      - name: Build with mdBook
        run: mdbook build
        working-directory: ./docs
      - name: Install Forge
        run: |
          cargo install --path crates/forge --locked
      - name: Verify Cairo listings
        run: |
          ./scripts/verify_cairo_listings.sh

  typos:
    name: Check typos
    runs-on: ubuntu-latest
    steps:
      - uses: actions/checkout@v4
      - name: typos-action
        uses: crate-ci/typos@v1.24.5<|MERGE_RESOLUTION|>--- conflicted
+++ resolved
@@ -104,8 +104,7 @@
         run: |
           curl -L https://raw.githubusercontent.com/software-mansion/cairo-coverage/main/scripts/install.sh | sh
 
-<<<<<<< HEAD
-      - run: cargo test --package forge --features scarb_2_8_3 --test main e2e::coverage::test_coverage_project
+      - run: cargo test --package forge --features scarb_2_8_3 --test main e2e::coverage
 
   test-contracts-artifacts:
     name: Test contracts artifacts
@@ -121,9 +120,6 @@
       - run: |
           cargo test --package forge --features scarb_2_8_3 e2e::contract_artifacts
           cargo test --package scarb-api --features scarb_2_8_3 get_starknet_artifacts_path
-=======
-      - run: cargo test --package forge --features scarb_2_8_1 --test main e2e::coverage
->>>>>>> 0fce0aef
 
   test-forge-runner:
     name: Test Forge Runner
