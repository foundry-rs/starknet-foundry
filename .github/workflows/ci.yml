--- conflicted
+++ resolved
@@ -17,14 +17,10 @@
       - uses: dtolnay/rust-toolchain@stable
       - uses: Swatinem/rust-cache@23bce251a8cd2ffc3c1075eaa2367cf899916d84
       - uses: software-mansion/setup-scarb@v1.3.2
-<<<<<<< HEAD
       - name: Install universal-sierra-compiler
         run: |
           curl -L https://raw.githubusercontent.com/software-mansion/universal-sierra-compiler/master/scripts/install.sh | sh -s v2.0.0-rc.0
-      - run: cargo test --release --lib -p forge -- --nocapture
-=======
       - run: cargo test --release --lib -p forge
->>>>>>> f3237f23
       - run: cargo test --release --bin snforge
       - run: cargo test --release integration -p forge
 
