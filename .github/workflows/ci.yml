name: CI

env:
  DEVNET_REV: ef789b700770fa27a2fc057b3d1c610771be27d9

on:
  pull_request:
  merge_group:
  push:
    branches:
      - master
  workflow_dispatch:

jobs:
  test-forge-unit-and-integration:
    name: Test Forge / Unit and Integration Tests
    runs-on: ${{ matrix.os }}
    strategy:
      matrix:
        os: [ ubuntu-latest, windows-latest ]
    steps:
      - uses: actions/checkout@v4
      - uses: dtolnay/rust-toolchain@stable
      - uses: Swatinem/rust-cache@82a92a6e8fbeee089604da2575dc567ae9ddeaab
      - uses: software-mansion/setup-scarb@v1
      - uses: software-mansion/setup-universal-sierra-compiler@v1
      - run: cargo test --release --lib -p forge
      - run: cargo test --release integration -p forge

  build-test-forge-e2e-nextest-archive:
    runs-on: ${{ matrix.os }}
    strategy:
      fail-fast: false
      matrix:
        os: [ ubuntu-latest, windows-latest ]
    steps:
      - uses: actions/checkout@v4
      - uses: dtolnay/rust-toolchain@stable
      - uses: Swatinem/rust-cache@82a92a6e8fbeee089604da2575dc567ae9ddeaab
      - name: Install nextest
        uses: taiki-e/install-action@nextest
      - name: Build and archive tests
        run: cargo nextest archive --release -p forge --archive-file 'nextest-archive-${{ matrix.os }}.tar.zst'
      - name: Upload archive to workflow
        uses: actions/upload-artifact@v4
        with:
          name: nextest-archive-${{ matrix.os }}
          path: nextest-archive-${{ matrix.os }}.tar.zst

  test-forge-e2e:
    name: Test Forge / E2E Tests
    runs-on: ${{ matrix.os }}
    needs: build-test-forge-e2e-nextest-archive
    strategy:
      fail-fast: false
      matrix:
        partition: [ 1, 2, 3, 4, 5, 6, 7, 8 ]
        os: [ ubuntu-latest, windows-latest ]
    steps:
      - name: Extract branch name
        if: github.event_name != 'pull_request'
        run: echo "BRANCH_NAME=$(echo ${GITHUB_REF#refs/heads/})" >> $GITHUB_ENV
        shell: bash

      - name: Extract branch name on pull request
        if: github.event_name == 'pull_request'
        run: echo "BRANCH_NAME=$(echo $GITHUB_HEAD_REF)" >> $GITHUB_ENV
        shell: bash

      - name: Extract repo name and owner
        if: github.event_name != 'pull_request'
        run: echo "REPO_NAME=$(echo ${{ github.repository }}.git)" >> $GITHUB_ENV
        shell: bash

      - name: Extract repo name and owner on pull request
        if: github.event_name == 'pull_request'
        run: echo "REPO_NAME=$(echo ${{ github.event.pull_request.head.repo.full_name }}.git)" >> $GITHUB_ENV
        shell: bash

      - name: Print repo name
        run: echo 'The repo name is' $REPO_NAME
        shell: bash

      - name: Get branch name
        run: echo 'The branch name is' $BRANCH_NAME
        shell: bash

      - name: Install cairo-profiler
        if: runner.os != 'Windows'
        run: |
          curl -L https://raw.githubusercontent.com/software-mansion/cairo-profiler/main/scripts/install.sh | sh
      - name: Install cairo-coverage
        if: runner.os != 'Windows'
        run: |
          curl -L https://raw.githubusercontent.com/software-mansion/cairo-coverage/main/scripts/install.sh | sh

      - uses: actions/checkout@v4
      - uses: dtolnay/rust-toolchain@stable
      - uses: Swatinem/rust-cache@82a92a6e8fbeee089604da2575dc567ae9ddeaab
      - uses: software-mansion/setup-scarb@v1
      - uses: software-mansion/setup-universal-sierra-compiler@v1
      - uses: taiki-e/install-action@nextest
      - uses: actions/download-artifact@v4
        with:
          name: nextest-archive-${{ matrix.os }}
      - name: nextest partition ${{ matrix.partition }}/8
        run: cargo nextest run --no-fail-fast --partition 'count:${{ matrix.partition }}/8' --archive-file 'nextest-archive-${{ matrix.os }}.tar.zst' e2e

  test-scarb-2-8-3:
    name: Test scarb 2.8.3
    runs-on: ubuntu-latest
    steps:
      - uses: actions/checkout@v4
      - uses: dtolnay/rust-toolchain@stable
      - uses: Swatinem/rust-cache@82a92a6e8fbeee089604da2575dc567ae9ddeaab
      - uses: software-mansion/setup-scarb@v1
        with:
          scarb-version: "2.8.3"
      - uses: software-mansion/setup-universal-sierra-compiler@v1

      - name: Install cairo-coverage
        run: |
          curl -L https://raw.githubusercontent.com/software-mansion/cairo-coverage/main/scripts/install.sh | sh

      - run: cargo test --package forge --features scarb_2_8_3 --test main e2e::coverage
      - run: cargo test --package forge --features scarb_2_8_3 --test main e2e::backtrace

  test-coverage-error:
    name: Test coverage error
    runs-on: ubuntu-latest
    steps:
      - uses: actions/checkout@v4
      - uses: dtolnay/rust-toolchain@stable
      - uses: Swatinem/rust-cache@82a92a6e8fbeee089604da2575dc567ae9ddeaab
      - uses: software-mansion/setup-scarb@v1
        with:
          scarb-version: "2.7.1"
      - uses: software-mansion/setup-universal-sierra-compiler@v1

      - name: Install cairo-coverage
        run: |
          curl -L https://raw.githubusercontent.com/software-mansion/cairo-coverage/main/scripts/install.sh | sh

      - run: cargo test --package forge --features scarb_2_7_1 --test main e2e::coverage::test_fail_on_scarb_version_lt_2_8_0

  test-contracts-artifacts:
    name: Test contracts artifacts
    runs-on: ubuntu-latest
    steps:
      - uses: actions/checkout@v4
      - uses: dtolnay/rust-toolchain@stable
      - uses: Swatinem/rust-cache@82a92a6e8fbeee089604da2575dc567ae9ddeaab
      - uses: software-mansion/setup-scarb@v1
        with:
          scarb-version: "2.8.3"
      - uses: software-mansion/setup-universal-sierra-compiler@v1
      - run: |
          cargo test --package forge --features scarb_2_8_3 e2e::contract_artifacts
      - run: |
          cargo test --package forge --features scarb_2_8_3 e2e::features
      - run: |
          cargo test --package scarb-api --features scarb_2_8_3 get_starknet_artifacts_path

  test-forge-runner:
    name: Test Forge Runner
    runs-on: ubuntu-latest
    steps:
      - uses: actions/checkout@v4
      - uses: dtolnay/rust-toolchain@stable
      - uses: Swatinem/rust-cache@82a92a6e8fbeee089604da2575dc567ae9ddeaab
      - run: cargo test --release -p forge_runner

  test-cheatnet:
    name: Test Cheatnet
    runs-on: ubuntu-latest
    steps:
      - uses: actions/checkout@v4
      - uses: dtolnay/rust-toolchain@stable
      - uses: Swatinem/rust-cache@82a92a6e8fbeee089604da2575dc567ae9ddeaab
      - uses: software-mansion/setup-scarb@v1
      - uses: software-mansion/setup-universal-sierra-compiler@v1
      - name: Run Cheatnet tests
        run: cargo test --release -p cheatnet

  test-data-transformer:
    name: Test Data Transformer
    runs-on: ubuntu-latest
    steps:
      - uses: actions/checkout@v4
      - uses: dtolnay/rust-toolchain@stable
      - uses: Swatinem/rust-cache@82a92a6e8fbeee089604da2575dc567ae9ddeaab
      - name: Run Data Transformer tests
        run: cargo test --release -p data-transformer

  test-forge-scarb-plugin:
    name: Test Forge Scarb Plugin
    runs-on: ubuntu-latest
    steps:
      - uses: actions/checkout@v4
      - uses: dtolnay/rust-toolchain@stable
      - uses: Swatinem/rust-cache@82a92a6e8fbeee089604da2575dc567ae9ddeaab
      - uses: software-mansion/setup-scarb@v1
      - uses: software-mansion/setup-universal-sierra-compiler@v1
      - name: Run Forge Scarb Plugin tests
        run: cargo test --release -p snforge_scarb_plugin

  test-cast:
    name: Test Cast
    runs-on: ${{ matrix.os }}
    strategy:
      matrix:
        os: [ ubuntu-latest, windows-latest ]
    steps:
      - uses: actions/checkout@v4
      - uses: dtolnay/rust-toolchain@7b1c307e0dcbda6122208f10795a713336a9b35a
        with:
          toolchain: stable
      - uses: Swatinem/rust-cache@82a92a6e8fbeee089604da2575dc567ae9ddeaab
      - name: Install starknet-devnet-rs on Linux/Macos
        if: runner.os != 'Windows'
        run: |
          ./scripts/install_devnet.sh
      - name: Cache devnet build
        if: runner.os == 'Windows'
        id: windows-devnet-cache
        uses: actions/cache@v4
        with:
          path: ${{ github.workspace }}\crates\sncast\tests\utils\devnet
          key: ${{ runner.os }}-devnet-${{ env.DEVNET_REV }}
      - name: Install devnet
        if: runner.os == 'Windows' && steps.windows-devnet-cache.outputs.cache-hit != 'true'
        run: |
          $DEVNET_INSTALL_DIR = "${{ github.workspace }}\crates\sncast\tests\utils\devnet"
          cargo install --git https://github.com/0xSpaceShard/starknet-devnet-rs.git --locked --rev ${{ env.DEVNET_REV }} --root $DEVNET_INSTALL_DIR
      - uses: software-mansion/setup-scarb@v1
        with:
          scarb-version: "2.7.0"
      - uses: software-mansion/setup-universal-sierra-compiler@v1
      - name: Run tests
        run: cargo test --release -p sncast
<<<<<<< HEAD
      - name: Run test in debug profile
        run: cargo test -p sncast e2e::invoke::test_happy_case_human_readable
=======

>>>>>>> 82480520
  test-conversions:
    name: Test Conversions
    runs-on: ubuntu-latest
    steps:
      - uses: actions/checkout@v4
      - uses: dtolnay/rust-toolchain@7b1c307e0dcbda6122208f10795a713336a9b35a
        with:
          toolchain: stable
      - uses: Swatinem/rust-cache@82a92a6e8fbeee089604da2575dc567ae9ddeaab
      - name: Run tests
        run: cargo test --release -p conversions

  test-shared:
    name: Test Shared
    runs-on: ubuntu-latest
    steps:
      - uses: actions/checkout@v4
      - uses: dtolnay/rust-toolchain@stable
      - uses: Swatinem/rust-cache@82a92a6e8fbeee089604da2575dc567ae9ddeaab
      - run: cargo test --release -p shared

  test-scarb-api:
    name: Test Scarb Api
    runs-on: ${{ matrix.os }}
    strategy:
      matrix:
        os: [ ubuntu-latest, windows-latest ]
    steps:
      - uses: actions/checkout@v4
      - uses: dtolnay/rust-toolchain@stable
      - uses: software-mansion/setup-universal-sierra-compiler@v1
      - uses: Swatinem/rust-cache@82a92a6e8fbeee089604da2575dc567ae9ddeaab
      - uses: software-mansion/setup-scarb@v1
      - uses: software-mansion/setup-universal-sierra-compiler@v1
      - run: cargo test --release -p scarb-api

  scarbfmt:
    runs-on: ubuntu-latest
    steps:
      - uses: actions/checkout@v4
      - uses: software-mansion/setup-scarb@v1
      - name: Check cairo files format
        run: |
          output=$(find . -type f -name "Scarb.toml" -execdir sh -c '
              echo "Running \"scarb fmt\" in directory: $PWD"
              scarb fmt --check
          ' \;)
          echo "$output"
          if grep -iq "Diff" <<< "$output"; then
              exit 1
          fi
          exit 0

  rustfmt:
    runs-on: ubuntu-latest
    steps:
      - uses: actions/checkout@v4
      - uses: dtolnay/rust-toolchain@7b1c307e0dcbda6122208f10795a713336a9b35a
        with:
          toolchain: stable
      - uses: Swatinem/rust-cache@82a92a6e8fbeee089604da2575dc567ae9ddeaab
      - name: Check formatting
        run: cargo fmt --check

  clippy:
    runs-on: ubuntu-latest
    env:
      # Make sure CI fails on all warnings - including Clippy lints.
      RUSTFLAGS: "-Dwarnings"
    steps:
      - uses: actions/checkout@v4
      - uses: dtolnay/rust-toolchain@7b1c307e0dcbda6122208f10795a713336a9b35a
        with:
          toolchain: stable
      - uses: Swatinem/rust-cache@82a92a6e8fbeee089604da2575dc567ae9ddeaab
      - run: cargo lint

  build-docs:
    name: Test Building Docs
    runs-on: ubuntu-latest
    env:
      MDBOOK_VERSION: 0.4.31
    steps:
      - uses: dtolnay/rust-toolchain@7b1c307e0dcbda6122208f10795a713336a9b35a
        with:
          toolchain: stable
      - uses: Swatinem/rust-cache@82a92a6e8fbeee089604da2575dc567ae9ddeaab
      - uses: actions/checkout@v4
      - uses: software-mansion/setup-scarb@v1
      - uses: software-mansion/setup-universal-sierra-compiler@v1
      - name: Install mdBook
        run: |
          cargo install --version ${MDBOOK_VERSION} mdbook
      - name: Install mdBook Link-Check
        run: |
          cargo install mdbook-linkcheck
      - name: Build with mdBook
        run: |
          # TODO(#2781): Use `mdbook build`
          ./scripts/build_docs.sh
      - name: Install Forge
        run: |
          cargo install --path crates/forge --locked
      - name: Verify Cairo listings
        run: |
          ./scripts/verify_cairo_listings.sh

  typos:
    name: Check typos
    runs-on: ubuntu-latest
    steps:
      - uses: actions/checkout@v4
      - name: typos-action
        uses: crate-ci/typos@v1.26.8<|MERGE_RESOLUTION|>--- conflicted
+++ resolved
@@ -238,12 +238,8 @@
       - uses: software-mansion/setup-universal-sierra-compiler@v1
       - name: Run tests
         run: cargo test --release -p sncast
-<<<<<<< HEAD
       - name: Run test in debug profile
         run: cargo test -p sncast e2e::invoke::test_happy_case_human_readable
-=======
-
->>>>>>> 82480520
   test-conversions:
     name: Test Conversions
     runs-on: ubuntu-latest
