name: Test binaries

on:
  workflow_call:
    inputs:
      # Specify the version in MAJOR.MINOR.PATCH format, without a leading 'v'
      bin_version:
        required: true
        type: string
      # Specify the version in MAJOR.MINOR.PATCH format, without a leading 'v'
      std_version:
        required: true
        type: string

jobs:
  test-binary:
    name: Test binary
    runs-on: ${{ matrix.os }}

    strategy:
      fail-fast: true
      matrix:
        include:
          - target: x86_64-unknown-linux-gnu
            os: ubuntu-latest

          - target: x86_64-apple-darwin
            os: macos-latest

          - target: x86_64-pc-windows-msvc
            os: windows-latest

    steps:
      - uses: actions/checkout@v4
      - uses: software-mansion/setup-scarb@v1
        with:
          # TODO(#3144) Remove
          scarb-version: "2.11.0"

<<<<<<< HEAD
      - uses: dtolnay/rust-toolchain@b3b07ba8b418998c39fb20f53e8b695cdcc8de1b
        with:
          toolchain: stable
=======
      - name: Setup rust
        run: |
          rustup target add ${{ matrix.target }} --toolchain 1.86.0
>>>>>>> 030369fa

      - name: Download artifacts
        uses: actions/download-artifact@v4
        with:
          path: artifacts-dl

      - name: Move artifacts to staging directory
        shell: bash
        run: |
          mkdir -p artifacts
          mv artifacts-dl/build-*/starknet-foundry-v* artifacts/

      - name: Get artifacts path
        shell: bash
        run: |
          if [[ ${{ matrix.target }} == *windows* ]]; then
            ARTIFACTS_PATH="artifacts/starknet-foundry-v${{ inputs.bin_version }}-${{ matrix.target }}.zip"
          else
            ARTIFACTS_PATH="artifacts/starknet-foundry-v${{ inputs.bin_version }}-${{ matrix.target }}.tar.gz"
          fi
          echo "ARTIFACTS_PATH=$ARTIFACTS_PATH" >> $GITHUB_ENV

      - name: Unpack artifact
        shell: bash
        run: |
          if [[ ${{ matrix.target }} == *windows* ]]; then
            unzip ${{ env.ARTIFACTS_PATH }}
          else
            tar xzvf ${{ env.ARTIFACTS_PATH }}
          fi

      - name: Install universal-sierra-compiler
        uses: software-mansion/setup-universal-sierra-compiler@v1

      - name: Smoke test
        shell: bash
        env:
          RPC_URL: ${{ secrets.NODE_URL }}
        run: |
          ARTIFACTS_PATH="${{ env.ARTIFACTS_PATH }}"
          ARTIFACTS_PATH="${ARTIFACTS_PATH%.tar.gz}"
          ARTIFACTS_PATH="${ARTIFACTS_PATH%.zip}"
          ARTIFACTS_PATH="${ARTIFACTS_PATH#artifacts/}"
          
          if [[ ${{ matrix.target }} == *windows* ]]; then
            SNFORGE_PATH=$(readlink -f $ARTIFACTS_PATH/bin/snforge.exe)
            SNCAST_PATH=$(readlink -f $ARTIFACTS_PATH/bin/sncast.exe)
          else
            SNFORGE_PATH=$(readlink -f $ARTIFACTS_PATH/bin/snforge)
            SNCAST_PATH=$(readlink -f $ARTIFACTS_PATH/bin/sncast)
          fi
          
          REPO_URL=${{ github.repositoryUrl }}
          REVISION=${{ github.event_name == 'pull_request' && github.event.pull_request.head.sha || github.sha }}
          VERSION=${{ inputs.std_version }}
          
          ./scripts/smoke_test.sh "$RPC_URL" "$SNFORGE_PATH" "$SNCAST_PATH" "$REPO_URL" "$REVISION" "$VERSION"
          <|MERGE_RESOLUTION|>--- conflicted
+++ resolved
@@ -37,15 +37,9 @@
           # TODO(#3144) Remove
           scarb-version: "2.11.0"
 
-<<<<<<< HEAD
-      - uses: dtolnay/rust-toolchain@b3b07ba8b418998c39fb20f53e8b695cdcc8de1b
-        with:
-          toolchain: stable
-=======
       - name: Setup rust
         run: |
           rustup target add ${{ matrix.target }} --toolchain 1.86.0
->>>>>>> 030369fa
 
       - name: Download artifacts
         uses: actions/download-artifact@v4
