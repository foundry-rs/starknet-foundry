--- conflicted
+++ resolved
@@ -9,14 +9,12 @@
   # Allows you to run this workflow manually from the Actions tab
   workflow_dispatch:
 
-<<<<<<< HEAD
-  # TODO: Remove (this is for testing purposes only)
-  pull_request:
-=======
   release:
     types:
       - released
->>>>>>> 959cabf4
+
+  # TODO: Remove (this is for testing purposes only)
+  pull_request:
 
 # Sets permissions of the GITHUB_TOKEN to allow deployment to GitHub Pages
 permissions:
