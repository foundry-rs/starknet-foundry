[package]
name = "forge"
version = "0.1.0"
edition = "2021"

# See more keys and their definitions at https://doc.rust-lang.org/cargo/reference/manifest.html

[dependencies]
anyhow.workspace = true
blockifier.workspace = true
camino.workspace = true
include_dir.workspace = true
starknet_api.workspace = true
tempfile.workspace = true
rayon.workspace = true
test-collector = { path = "../test-collector" }
cheatable-starknet = { path = "../cheatable-starknet" }
cairo-lang-test-runner = { path = "../../../cairo/crates/cairo-lang-test-runner", version = "2.0.1" }
cairo-lang-runner = { path = "../../../cairo/crates/cairo-lang-runner", version = "2.0.1" }
cairo-lang-sierra-to-casm = { path = "../../../cairo/crates/cairo-lang-sierra-to-casm", version = "2.0.1" }
cairo-lang-sierra = { path = "../../../cairo/crates/cairo-lang-sierra", version = "2.0.1" }
cairo-lang-utils = { path = "../../../cairo/crates/cairo-lang-utils", version = "2.0.1" }
cairo-lang-casm = { path = "../../../cairo/crates/cairo-lang-casm", version = "2.0.1" }
cairo-lang-starknet = { path = "../../../cairo/crates/cairo-lang-starknet", version = "2.0.1" }
cairo-lang-compiler = { path = "../../../cairo/crates/cairo-lang-compiler", version = "2.0.1" }
cairo-lang-filesystem = { path = "../../../cairo/crates/cairo-lang-filesystem", version = "2.0.1" }
schemars = { version = "0.8.12", features = ["preserve_order"] }
parity-scale-codec = "3.5.0"
parity-scale-codec-derive = "3.1.4"
cairo-felt = "0.8.1"
clap = { version = "4.2.7", features = ["derive"] }
serde_json = "1.0.96"
serde = { version = "1.0.163", features = ["derive"] }
itertools = "0.10.5"
walkdir = "2.3.3"
scarb-metadata = "1.4.2"
project-root = "0.2.2"
console = "0.15.7"
assert_fs = "1.0.13"
snapbox = "0.4.11"
once_cell = "1.18.0"
indoc = "2.0.1"
cairo-vm = "0.8.1"
ark-ff = "0.4.0-alpha.7"
ark-std = "0.3.0"
ark-secp256k1 = "0.4.0"
ark-secp256r1 = "0.4.0"
num-traits = "0.2"
thiserror = "1.0.43"
regex = "1.9.1"
<<<<<<< HEAD
openssl = { version = "0.10", features = ["vendored"] }
=======
which = "4.4.0"
>>>>>>> 81bd6dd0

[lib]
name = "forge"<|MERGE_RESOLUTION|>--- conflicted
+++ resolved
@@ -48,11 +48,9 @@
 num-traits = "0.2"
 thiserror = "1.0.43"
 regex = "1.9.1"
-<<<<<<< HEAD
 openssl = { version = "0.10", features = ["vendored"] }
-=======
 which = "4.4.0"
->>>>>>> 81bd6dd0
+
 
 [lib]
 name = "forge"