--- conflicted
+++ resolved
@@ -70,16 +70,10 @@
         .context("Failed to build contracts with Scarb")?;
 
     for package in &scarb_metadata.workspace.members {
-<<<<<<< HEAD
         let forge_config = scarb::config_from_scarb_for_package(&scarb_metadata, package)?;
-        let (base_path, dependencies, target_name) =
-            scarb::dependencies_for_package(&scarb_metadata, package)?;
-=======
-        let forge_config = forge::scarb::config_from_scarb_for_package(&scarb_metadata, package)?;
 
         let (base_path, _corelib_path, dependencies, target_name) =
-            forge::scarb::dependencies_for_package(&scarb_metadata, package)?;
->>>>>>> 76001288
+            scarb::dependencies_for_package(&scarb_metadata, package)?;
         let runner_config = RunnerConfig::new(
             args.test_name.clone(),
             args.exact,
