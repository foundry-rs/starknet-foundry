use std::any::Any;
use std::collections::hash_map::DefaultHasher;
use std::collections::HashMap;
use std::fs;
use std::hash::{Hash, Hasher};
use std::io;
use std::path::PathBuf;
use std::sync::Arc;

use anyhow::{anyhow, Context, Result};
use blockifier::abi::abi_utils::selector_from_name;
use blockifier::execution::contract_class::{
    ContractClass as BlockifierContractClass, ContractClassV1,
};
use blockifier::execution::entry_point::{
    CallEntryPoint, CallType, EntryPointExecutionContext, ExecutionResources,
};
use blockifier::state::cached_state::CachedState;
use blockifier::state::errors::StateError;
use blockifier::state::state_api::StateReader;
use blockifier::transaction::account_transaction::AccountTransaction;
use blockifier::transaction::transactions::{DeclareTransaction, ExecutableTransaction};
use cairo_felt::Felt252;
use cairo_vm::hint_processor::hint_processor_definition::HintProcessor;
use cairo_vm::hint_processor::hint_processor_definition::HintReference;
use cairo_vm::serde::deserialize_program::ApTracking;
use cairo_vm::types::exec_scope::ExecutionScopes;
use cairo_vm::types::relocatable::{MaybeRelocatable, Relocatable};
use cairo_vm::vm::errors::hint_errors::HintError;
use cairo_vm::vm::errors::memory_errors::MemoryError;
use cairo_vm::vm::errors::vm_errors::VirtualMachineError;
use cairo_vm::vm::runners::cairo_runner::RunResources;
use cairo_vm::vm::vm_core::VirtualMachine;
use cheatable_starknet::constants::{
    build_block_context, build_declare_transaction, build_invoke_transaction,
    build_transaction_context, TEST_ACCOUNT_CONTRACT_ADDRESS,
};
use cheatable_starknet::state::DictStateReader;
use num_traits::{Num, ToPrimitive};
use serde::Deserialize;
use starknet_api::core::{ClassHash, ContractAddress, EntryPointSelector, PatriciaKey};
use starknet_api::deprecated_contract_class::EntryPointType;
use starknet_api::hash::{StarkFelt, StarkHash};
use starknet_api::transaction::{
    Calldata, ContractAddressSalt, InvokeTransaction, InvokeTransactionV1,
};
use starknet_api::{patricia_key, stark_felt, StarknetApiError};
use thiserror::Error;

use cairo_lang_casm::hints::{Hint, StarknetHint};
use cairo_lang_casm::operand::{CellRef, ResOperand};
use cairo_lang_runner::short_string::as_cairo_short_string;
use cairo_lang_runner::{
    casm_run::{cell_ref_to_relocatable, extract_buffer, get_ptr},
    insert_value_to_cellref, CairoHintProcessor as OriginalCairoHintProcessor,
};
use cairo_lang_starknet::casm_contract_class::CasmContractClass;
use cairo_lang_starknet::contract_class::ContractClass;
use cairo_lang_utils::bigint::BigIntAsHex;

pub struct CairoHintProcessor<'a> {
    pub original_cairo_hint_processor: OriginalCairoHintProcessor<'a>,
    pub blockifier_state: Option<CachedState<DictStateReader>>,
}

impl HintProcessor for CairoHintProcessor<'_> {
    fn execute_hint(
        &mut self,
        vm: &mut VirtualMachine,
        exec_scopes: &mut ExecutionScopes,
        hint_data: &Box<dyn Any>,
        constants: &HashMap<String, Felt252>,
        run_resources: &mut RunResources,
    ) -> Result<(), HintError> {
        let maybe_extended_hint = hint_data.downcast_ref::<Hint>();
        let blockifier_state = self
            .blockifier_state
            .as_mut()
            .expect("Blockifier state is needed for executing hints");
        if let Some(Hint::Starknet(StarknetHint::Cheatcode {
            selector,
            input_start,
            input_end,
            output_start,
            output_end,
        })) = maybe_extended_hint
        {
            return execute_cheatcode_hint(
                vm,
                exec_scopes,
                blockifier_state,
                selector,
                input_start,
                input_end,
                output_start,
                output_end,
            );
        }
        if let Some(Hint::Starknet(StarknetHint::SystemCall { system })) = maybe_extended_hint {
            return execute_syscall(system, vm, blockifier_state);
        }
        self.original_cairo_hint_processor.execute_hint(
            vm,
            exec_scopes,
            hint_data,
            constants,
            run_resources,
        )
    }

    /// Trait function to store hint in the hint processor by string.
    fn compile_hint(
        &self,
        hint_code: &str,
        _ap_tracking_data: &ApTracking,
        _reference_ids: &HashMap<String, usize>,
        _references: &[HintReference],
    ) -> Result<Box<dyn Any>, VirtualMachineError> {
        Ok(Box::new(
            self.original_cairo_hint_processor.string_to_hint[hint_code].clone(),
        ))
    }
}

#[allow(dead_code)]
#[derive(Deserialize)]
struct ScarbStarknetArtifacts {
    version: u32,
    contracts: Vec<ScarbStarknetContract>,
}

#[allow(dead_code)]
#[derive(Deserialize)]
struct ScarbStarknetContract {
    id: String,
    package_name: String,
    contract_name: String,
    artifacts: ScarbStarknetContractArtifact,
}

#[allow(dead_code)]
#[derive(Deserialize)]
struct ScarbStarknetContractArtifact {
    sierra: PathBuf,
    casm: Option<PathBuf>,
}

fn execute_syscall(
    system: &ResOperand,
    vm: &mut VirtualMachine,
    blockifier_state: &mut CachedState<DictStateReader>,
) -> Result<(), HintError> {
    let (cell, offset) = extract_buffer(system);
    let mut system_ptr = get_ptr(vm, cell, &offset)?;

    let selector = felt_from_pointer(vm, &mut system_ptr)
        .unwrap()
        .to_bytes_be();

    let gas_counter = usize_from_pointer(vm, &mut system_ptr).unwrap();
    let contract_address = felt_from_pointer(vm, &mut system_ptr).unwrap();
    let entry_point_selector = felt_from_pointer(vm, &mut system_ptr).unwrap();

    let start = relocatable_from_pointer(vm, &mut system_ptr).unwrap();
    let end = relocatable_from_pointer(vm, &mut system_ptr).unwrap();
    let calldata = read_data_from_range(vm, start, end).unwrap();

    assert_eq!(std::str::from_utf8(&selector).unwrap(), "CallContract");
    let result = call_contract(
        &contract_address,
        &entry_point_selector,
        &calldata,
        blockifier_state,
    )
    .unwrap();

    insert_at_pointer(vm, &mut system_ptr, gas_counter).unwrap();
    insert_at_pointer(vm, &mut system_ptr, Felt252::from(0)).unwrap();

    let mut ptr = vm.add_memory_segment();
    let start = ptr;
    for value in result {
        insert_at_pointer(vm, &mut ptr, value).unwrap();
    }
    let end = ptr;

    insert_at_pointer(vm, &mut system_ptr, start).unwrap();
    insert_at_pointer(vm, &mut system_ptr, end).unwrap();

    Ok(())
}

// This can mutate state, the name of the syscall is not very good
fn call_contract(
    contract_address: &Felt252,
    entry_point_selector: &Felt252,
    calldata: &[Felt252],
    blockifier_state: &mut CachedState<DictStateReader>,
) -> Result<Vec<Felt252>> {
    let contract_address = ContractAddress(PatriciaKey::try_from(StarkFelt::new(
        contract_address.to_be_bytes(),
    )?)?);
    let entry_point_selector =
        EntryPointSelector(StarkHash::new(entry_point_selector.to_be_bytes())?);
    let account_address = ContractAddress(patricia_key!(TEST_ACCOUNT_CONTRACT_ADDRESS));
    let calldata = Calldata(Arc::new(
        calldata
            .iter()
            .map(|data| StarkFelt::new(data.to_be_bytes()))
            .collect::<Result<Vec<_>, _>>()?,
    ));
    let entry_point = CallEntryPoint {
        class_hash: None,
        code_address: Some(contract_address),
        entry_point_type: EntryPointType::External,
        entry_point_selector,
        calldata,
        storage_address: contract_address,
        caller_address: account_address,
        call_type: CallType::Call,
        initial_gas: u64::MAX,
    };

    let mut resources = ExecutionResources::default();
    let account_context = build_transaction_context();
    let block_context = build_block_context();

    let mut context = EntryPointExecutionContext::new(
        block_context.clone(),
        account_context,
        block_context.invoke_tx_max_n_steps,
    );

    let call_info = entry_point
        .execute(blockifier_state, &mut resources, &mut context)
        .unwrap();

    let raw_return_data = &call_info.execution.retdata.0;
    assert!(!call_info.execution.failed);

    let return_data = raw_return_data
        .iter()
        .map(|data| Felt252::from_bytes_be(data.bytes()))
        .collect();

    Ok(return_data)
}

// All errors that can be thrown from the hint executor have to be added here,
// to prevent the whole runner from panicking
#[derive(Error, Debug)]
enum EnhancedHintError {
    #[error(transparent)]
    Hint(#[from] HintError),
    #[error(transparent)]
    Io(#[from] io::Error),
    #[error(transparent)]
    Anyhow(#[from] anyhow::Error),
    #[error(transparent)]
    VirtualMachine(#[from] VirtualMachineError),
    #[error(transparent)]
    Memory(#[from] MemoryError),
    #[error(transparent)]
    State(#[from] StateError),
    #[error(transparent)]
    SerdeJson(#[from] serde_json::Error),
    #[error(transparent)]
    StarknetApi(#[from] StarknetApiError),
}

impl From<EnhancedHintError> for HintError {
    fn from(error: EnhancedHintError) -> Self {
        match error {
            EnhancedHintError::Hint(error) => error,
            error => HintError::CustomHint(error.to_string().into_boxed_str()),
        }
    }
}

#[allow(clippy::trivially_copy_pass_by_ref, clippy::too_many_arguments)]
fn execute_cheatcode_hint(
    vm: &mut VirtualMachine,
    _exec_scopes: &mut ExecutionScopes,
    blockifier_state: &mut CachedState<DictStateReader>,
    selector: &BigIntAsHex,
    input_start: &ResOperand,
    input_end: &ResOperand,
    output_start: &CellRef,
    output_end: &CellRef,
) -> Result<(), HintError> {
    // Parse the selector.
    let selector = &selector.value.to_bytes_be().1;
    let selector = std::str::from_utf8(selector).map_err(|_| {
        HintError::CustomHint(Box::from(
            "Failed to parse the  cheatcode selector".to_string(),
        ))
    })?;

    // Extract the inputs.
    let input_start = extract_relocatable(vm, input_start)?;
    let input_end = extract_relocatable(vm, input_end)?;
    let inputs = read_data_from_range(vm, input_start, input_end)
        .map_err(|_| HintError::CustomHint(Box::from("Failed to read input data".to_string())))?;

    match_cheatcode_by_selector(
        vm,
        blockifier_state,
        selector,
        inputs,
        output_start,
        output_end,
    )
    .map_err(Into::into)
}

#[allow(unused, clippy::too_many_lines, clippy::trivially_copy_pass_by_ref)]
fn match_cheatcode_by_selector(
    vm: &mut VirtualMachine,
    blockifier_state: &mut CachedState<DictStateReader>,
    selector: &str,
    inputs: Vec<Felt252>,
    output_start: &CellRef,
    output_end: &CellRef,
) -> Result<(), EnhancedHintError> {
    let mut result_segment_ptr = vm.add_memory_segment();
    let result_start = result_segment_ptr;

    match selector {
        "prepare" => todo!(),
        "start_roll" => todo!(),
        "stop_roll" => todo!(),
        "start_warp" => todo!(),
        "stop_warp" => todo!(),
        "start_prank" => todo!(),
        "stop_prank" => todo!(),
        "mock_call" => todo!(),
        "declare_cairo0" => todo!(),
        "declare" => declare(vm, blockifier_state, &inputs, &mut result_segment_ptr),
        "deploy" => deploy(vm, blockifier_state, &inputs, &mut result_segment_ptr),
        "print" => print(inputs),
        _ => Err(anyhow!("Unknown cheatcode selector: {selector}")).map_err(Into::into),
    }?;

    let result_end = result_segment_ptr;
    insert_value_to_cellref!(vm, output_start, result_start)?;
    insert_value_to_cellref!(vm, output_end, result_end)?;

    Ok(())
}

fn print(inputs: Vec<Felt252>) -> Result<(), EnhancedHintError> {
    for value in inputs {
        if let Some(short_string) = as_cairo_short_string(&value) {
            println!("original value: [{value}], converted to a string: [{short_string}]",);
        } else {
            println!("original value: [{value}]");
        }
    }
    Ok(())
}

fn declare(
    vm: &mut VirtualMachine,
    blockifier_state: &mut CachedState<DictStateReader>,
    inputs: &[Felt252],
    result_segment_ptr: &mut Relocatable,
) -> Result<(), EnhancedHintError> {
    let contract_value = inputs[0].clone();

    let contract_value_as_short_str = as_cairo_short_string(&contract_value)
        .context("Converting contract name to short string failed")?;
    let current_dir = std::env::current_dir()
        .context("Failed to get current directory")?
        .join("target/dev");

    let mut paths = fs::read_dir(&current_dir)
        .context("Failed to read ./target/dev, scarb build probably failed")?;

    let starknet_artifacts_entry = &paths
        .find_map(|path| match path {
            Ok(path) => {
                let name = path.file_name().into_string().ok()?;
                name.contains("starknet_artifacts").then_some(path)
            }
            Err(_) => None,
        })
        .context("Failed to find starknet_artifacts.json file")?;
    let starknet_artifacts =
        fs::read_to_string(starknet_artifacts_entry.path()).context(format!(
            "Failed to read {:?} contents",
            starknet_artifacts_entry.file_name()
        ))?;
    let starknet_artifacts: ScarbStarknetArtifacts =
        serde_json::from_str(starknet_artifacts.as_str()).context(format!(
            "Failed to parse {:?} contents",
            starknet_artifacts_entry.file_name()
        ))?;

    let sierra_path = starknet_artifacts
        .contracts
        .iter()
        .find_map(|contract| {
            if contract.contract_name == contract_value_as_short_str {
                return Some(contract.artifacts.sierra.clone());
            }
            None
        })
        .context(format!(
            "Failed to find contract {contract_value_as_short_str} in starknet_artifacts.json"
        ))?;
    let sierra_path = current_dir.join(sierra_path);

    let file = fs::File::open(&sierra_path)
        .context(format!("Failed to open file at path = {:?}", &sierra_path))?;
    let sierra_contract_class: ContractClass =
        serde_json::from_reader(&file).context("File to parse json from file = {file:?}")?;

    let casm_contract_class = CasmContractClass::from_contract_class(sierra_contract_class, true)
        .context("Sierra to casm failed")?;
    let casm_serialized = serde_json::to_string_pretty(&casm_contract_class)
        .context("Failed to serialize contract to casm")?;

    let contract_class = ContractClassV1::try_from_json_string(&casm_serialized)
        .context("Failed to read contract class from json")?;
    let contract_class = BlockifierContractClass::V1(contract_class);

    // TODO(#2134) replace this. Hash should be calculated in the correct manner. This is just a workaround.
    let mut hasher = DefaultHasher::new();
    casm_serialized.hash(&mut hasher);
    let class_hash = hasher.finish();
    let class_hash = ClassHash(stark_felt!(class_hash));

    let nonce = blockifier_state
        .get_nonce_at(ContractAddress(patricia_key!(
            TEST_ACCOUNT_CONTRACT_ADDRESS
        )))
        .context("Failed to get nonce")?;

    let declare_tx = build_declare_transaction(
        nonce,
        class_hash,
        ContractAddress(patricia_key!(TEST_ACCOUNT_CONTRACT_ADDRESS)),
    );
    let tx = DeclareTransaction::new(
        starknet_api::transaction::DeclareTransaction::V2(declare_tx),
        contract_class,
    )
    .unwrap_or_else(|err| panic!("Unable to build transaction {:?}", err));

    let account_tx = AccountTransaction::Declare(tx);
    let block_context = build_block_context();
    let _tx_result = account_tx
<<<<<<< HEAD
        .execute(blockifier_state, block_context)
        .context("Failed to execute declare transaction")?;
=======
        .execute(blockifier_state, &block_context)
        .expect("Failed to execute declare transaction");
    // result_segment.
>>>>>>> 85921193
    let felt_class_hash = felt252_from_hex_string(&class_hash.to_string()).unwrap();

    insert_at_pointer(vm, result_segment_ptr, Felt252::from(0))?;
    insert_at_pointer(vm, result_segment_ptr, felt_class_hash)?;

    Ok(())
}

fn deploy(
    vm: &mut VirtualMachine,
    blockifier_state: &mut CachedState<DictStateReader>,
    inputs: &[Felt252],
    result_segment_ptr: &mut Relocatable,
) -> Result<(), EnhancedHintError> {
    let _contract_address = inputs[0].clone();
    // TODO(#1991) deploy should fail if contract address provided doesn't match calculated
    //  or not accept this address as argument at all.
    let class_hash = inputs[1].clone();

    let calldata_length = inputs[2].to_usize().unwrap();
    let mut calldata = vec![];
    for felt in inputs.iter().skip(3).take(calldata_length) {
        calldata.push(felt.clone());
    }

    // Deploy a contract using syscall deploy.
    let account_address = ContractAddress(patricia_key!(TEST_ACCOUNT_CONTRACT_ADDRESS));
    let block_context = build_block_context();
    let entry_point_selector = selector_from_name("deploy_contract");
    let salt = ContractAddressSalt::default();
    let class_hash = ClassHash(StarkFelt::new(class_hash.to_be_bytes()).unwrap());

    let execute_calldata = create_execute_calldata(
        &calldata,
        &class_hash,
        &account_address,
        &entry_point_selector,
        &salt,
    );

    let nonce = blockifier_state
        .get_nonce_at(account_address)
<<<<<<< HEAD
        .context("Failed to get nonce")?;
    let tx = invoke_tx(execute_calldata, account_address, Fee(MAX_FEE), None);
    let account_tx =
        AccountTransaction::Invoke(InvokeTransaction::V1(InvokeTransactionV1 { nonce, ..tx }));
    let tx_result = account_tx
        .execute(blockifier_state, block_context)
        .context("Failed to execute deploy transaction")?;
=======
        .expect("Failed to get nonce");
    let tx = build_invoke_transaction(execute_calldata, account_address);
    let account_tx =
        AccountTransaction::Invoke(InvokeTransaction::V1(InvokeTransactionV1 { nonce, ..tx }));
    let tx_result = account_tx
        .execute(blockifier_state, &block_context)
        .expect("Failed to execute deploy transaction");
>>>>>>> 85921193
    let return_data = tx_result
        .execute_call_info
        .context("Failed to get execution data from method")?
        .execution
        .retdata;
    let contract_address = return_data
        .0
        .get(0)
        .context("Failed to get contract_address from return_data")?;
    let contract_address = Felt252::from_bytes_be(contract_address.bytes());

    // TODO(#2152): in case of error, consider filling the panic data instead of packing in rust
    insert_at_pointer(vm, result_segment_ptr, Felt252::from(0)).unwrap();
    insert_at_pointer(vm, result_segment_ptr, contract_address).unwrap();

    Ok(())
}

// TODO(#2164): remove this when extract_relocatable is pub in cairo
fn extract_relocatable(
    vm: &VirtualMachine,
    buffer: &ResOperand,
) -> Result<Relocatable, VirtualMachineError> {
    let (base, offset) = extract_buffer(buffer);
    get_ptr(vm, base, &offset)
}

// Should this function panic?
fn create_execute_calldata(
    calldata: &[Felt252],
    class_hash: &ClassHash,
    account_address: &ContractAddress,
    entry_point_selector: &EntryPointSelector,
    salt: &ContractAddressSalt,
) -> Calldata {
    let calldata_len = u128::try_from(calldata.len()).unwrap();
    let mut execute_calldata = vec![
        *account_address.0.key(),      // Contract address.
        entry_point_selector.0,        // EP selector.
        stark_felt!(calldata_len + 3), // Calldata length.
        class_hash.0,                  // Calldata: class_hash.
        salt.0,                        // Contract_address_salt.
        stark_felt!(calldata_len),     // Constructor calldata length.
    ];
    let mut calldata: Vec<StarkFelt> = calldata
        .iter()
        .map(|data| StarkFelt::new(data.to_be_bytes()).unwrap())
        .collect();
    execute_calldata.append(&mut calldata);
    Calldata(execute_calldata.into())
}

fn read_data_from_range(
    vm: &mut VirtualMachine,
    mut start: Relocatable,
    end: Relocatable,
) -> Result<Vec<Felt252>> {
    let mut calldata: Vec<Felt252> = vec![];
    while start != end {
        let value = felt_from_pointer(vm, &mut start)?;
        calldata.push(value);
    }
    Ok(calldata)
}

fn insert_at_pointer<T: Into<MaybeRelocatable>>(
    vm: &mut VirtualMachine,
    ptr: &mut Relocatable,
    value: T,
) -> Result<()> {
    vm.insert_value(*ptr, value)?;
    *ptr += 1;
    Ok(())
}

fn usize_from_pointer(vm: &mut VirtualMachine, ptr: &mut Relocatable) -> Result<usize> {
    let gas_counter = vm
        .get_integer(*ptr)?
        .to_usize()
        .ok_or_else(|| anyhow!("Failed to convert to usize"))?;
    *ptr += 1;
    Ok(gas_counter)
}

fn relocatable_from_pointer(vm: &mut VirtualMachine, ptr: &mut Relocatable) -> Result<Relocatable> {
    let start = vm.get_relocatable(*ptr)?;
    *ptr += 1;
    Ok(start)
}

fn felt_from_pointer(vm: &mut VirtualMachine, ptr: &mut Relocatable) -> Result<Felt252> {
    let entry_point_selector = vm.get_integer(*ptr)?.into_owned();
    *ptr += 1;
    Ok(entry_point_selector)
}

fn felt252_from_hex_string(value: &str) -> Result<Felt252> {
    let stripped_value = value.replace("0x", "");
    Felt252::from_str_radix(&stripped_value, 16)
        .map_err(|_| anyhow!("Failed to convert value = {value} to Felt252"))
}

#[cfg(test)]
mod test {
    use cairo_felt::Felt252;

    use super::*;

    #[test]
    fn felt_2525_from_prefixed_hex() {
        assert_eq!(
            felt252_from_hex_string("0x1234").unwrap(),
            Felt252::from(0x1234)
        );
    }

    #[test]
    fn felt_2525_from_non_prefixed_hex() {
        assert_eq!(
            felt252_from_hex_string("1234").unwrap(),
            Felt252::from(0x1234)
        );
    }

    #[test]
    fn felt_252_err_on_failed_conversion() {
        let result = felt252_from_hex_string("yyyy");
        let err = result.unwrap_err();
        assert_eq!(err.to_string(), "Failed to convert value = yyyy to Felt252");
    }

    #[test]
    fn execute_calldata() {
        let calldata = create_execute_calldata(
            &[Felt252::from(100), Felt252::from(200)],
            &ClassHash(StarkFelt::from(123_u32)),
            &ContractAddress::try_from(StarkFelt::from(111_u32)).unwrap(),
            &EntryPointSelector(StarkFelt::from(222_u32)),
            &ContractAddressSalt(StarkFelt::from(333_u32)),
        );
        assert_eq!(
            calldata,
            Calldata(Arc::new(vec![
                StarkFelt::from(111_u32),
                StarkFelt::from(222_u32),
                StarkFelt::from(5_u32),
                StarkFelt::from(123_u32),
                StarkFelt::from(333_u32),
                StarkFelt::from(2_u32),
                StarkFelt::from(100_u32),
                StarkFelt::from(200_u32),
            ]))
        );
    }

    #[test]
    fn execute_calldata_no_entrypoint_calldata() {
        let calldata = create_execute_calldata(
            &[],
            &ClassHash(StarkFelt::from(123_u32)),
            &ContractAddress::try_from(StarkFelt::from(111_u32)).unwrap(),
            &EntryPointSelector(StarkFelt::from(222_u32)),
            &ContractAddressSalt(StarkFelt::from(333_u32)),
        );
        assert_eq!(
            calldata,
            Calldata(Arc::new(vec![
                StarkFelt::from(111_u32),
                StarkFelt::from(222_u32),
                StarkFelt::from(3_u32),
                StarkFelt::from(123_u32),
                StarkFelt::from(333_u32),
                StarkFelt::from(0_u32),
            ]))
        );
    }
}<|MERGE_RESOLUTION|>--- conflicted
+++ resolved
@@ -450,14 +450,9 @@
     let account_tx = AccountTransaction::Declare(tx);
     let block_context = build_block_context();
     let _tx_result = account_tx
-<<<<<<< HEAD
-        .execute(blockifier_state, block_context)
+        .execute(blockifier_state, &block_context)
         .context("Failed to execute declare transaction")?;
-=======
-        .execute(blockifier_state, &block_context)
-        .expect("Failed to execute declare transaction");
     // result_segment.
->>>>>>> 85921193
     let felt_class_hash = felt252_from_hex_string(&class_hash.to_string()).unwrap();
 
     insert_at_pointer(vm, result_segment_ptr, Felt252::from(0))?;
@@ -500,23 +495,13 @@
 
     let nonce = blockifier_state
         .get_nonce_at(account_address)
-<<<<<<< HEAD
         .context("Failed to get nonce")?;
-    let tx = invoke_tx(execute_calldata, account_address, Fee(MAX_FEE), None);
-    let account_tx =
-        AccountTransaction::Invoke(InvokeTransaction::V1(InvokeTransactionV1 { nonce, ..tx }));
-    let tx_result = account_tx
-        .execute(blockifier_state, block_context)
-        .context("Failed to execute deploy transaction")?;
-=======
-        .expect("Failed to get nonce");
     let tx = build_invoke_transaction(execute_calldata, account_address);
     let account_tx =
         AccountTransaction::Invoke(InvokeTransaction::V1(InvokeTransactionV1 { nonce, ..tx }));
     let tx_result = account_tx
         .execute(blockifier_state, &block_context)
-        .expect("Failed to execute deploy transaction");
->>>>>>> 85921193
+        .context("Failed to execute deploy transaction")?;
     let return_data = tx_result
         .execute_call_info
         .context("Failed to get execution data from method")?
