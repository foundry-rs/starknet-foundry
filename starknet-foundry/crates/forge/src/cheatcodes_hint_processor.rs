use std::any::Any;
use std::collections::hash_map::DefaultHasher;
use std::collections::HashMap;
use std::fs;
use std::hash::{Hash, Hasher};
use std::path::PathBuf;
use std::sync::Arc;

use anyhow::{anyhow, Result};
use blockifier::abi::abi_utils::selector_from_name;
use blockifier::execution::contract_class::{
    ContractClass as BlockifierContractClass, ContractClassV1,
};
use blockifier::execution::entry_point::{
    CallEntryPoint, CallType, EntryPointExecutionContext, ExecutionResources,
};
use blockifier::state::cached_state::CachedState;
use blockifier::state::state_api::StateReader;
use blockifier::transaction::account_transaction::AccountTransaction;
use blockifier::transaction::transactions::{DeclareTransaction, ExecutableTransaction};
use cairo_felt::Felt252;
use cairo_vm::hint_processor::hint_processor_definition::HintProcessor;
use cairo_vm::hint_processor::hint_processor_definition::HintReference;
use cairo_vm::serde::deserialize_program::ApTracking;
use cairo_vm::types::exec_scope::ExecutionScopes;
use cairo_vm::types::relocatable::{MaybeRelocatable, Relocatable};
use cairo_vm::vm::errors::hint_errors::HintError;
use cairo_vm::vm::errors::vm_errors::VirtualMachineError;
use cairo_vm::vm::runners::cairo_runner::RunResources;
use cairo_vm::vm::vm_core::VirtualMachine;
use cheatable_starknet::constants::{
    build_block_context, build_declare_transaction, build_invoke_transaction,
    build_transaction_context, TEST_ACCOUNT_CONTRACT_ADDRESS,
};
use cheatable_starknet::state::DictStateReader;
use num_traits::{Num, ToPrimitive};
use serde::Deserialize;
use starknet_api::core::{ClassHash, ContractAddress, EntryPointSelector, PatriciaKey};
use starknet_api::deprecated_contract_class::EntryPointType;
use starknet_api::hash::{StarkFelt, StarkHash};
use starknet_api::transaction::{
    Calldata, ContractAddressSalt, InvokeTransaction, InvokeTransactionV1,
};
use starknet_api::{patricia_key, stark_felt};

use cairo_lang_casm::hints::{Hint, StarknetHint};
use cairo_lang_casm::operand::{CellRef, ResOperand};
use cairo_lang_runner::short_string::as_cairo_short_string;
use cairo_lang_runner::{
    casm_run::{cell_ref_to_relocatable, extract_buffer, get_ptr},
    insert_value_to_cellref, CairoHintProcessor as OriginalCairoHintProcessor,
};
use cairo_lang_starknet::casm_contract_class::CasmContractClass;
use cairo_lang_starknet::contract_class::ContractClass;
use cairo_lang_utils::bigint::BigIntAsHex;

pub struct CairoHintProcessor<'a> {
    pub original_cairo_hint_processor: OriginalCairoHintProcessor<'a>,
    pub blockifier_state: Option<CachedState<DictStateReader>>,
}

impl HintProcessor for CairoHintProcessor<'_> {
    fn execute_hint(
        &mut self,
        vm: &mut VirtualMachine,
        exec_scopes: &mut ExecutionScopes,
        hint_data: &Box<dyn Any>,
        constants: &HashMap<String, Felt252>,
        run_resources: &mut RunResources,
    ) -> Result<(), HintError> {
        let maybe_extended_hint = hint_data.downcast_ref::<Hint>();
        let blockifier_state = self
            .blockifier_state
            .as_mut()
            .expect("blockifier state is needed for executing hints");
        if let Some(Hint::Starknet(StarknetHint::Cheatcode {
            selector,
            input_start,
            input_end,
            output_start,
            output_end,
        })) = maybe_extended_hint
        {
            return execute_cheatcode_hint(
                vm,
                exec_scopes,
                blockifier_state,
                selector,
                input_start,
                input_end,
                output_start,
                output_end,
            );
        }
        if let Some(Hint::Starknet(StarknetHint::SystemCall { system })) = maybe_extended_hint {
            return execute_syscall(system, vm, blockifier_state);
        }
        self.original_cairo_hint_processor.execute_hint(
            vm,
            exec_scopes,
            hint_data,
            constants,
            run_resources,
        )
    }

    /// Trait function to store hint in the hint processor by string.
    fn compile_hint(
        &self,
        hint_code: &str,
        _ap_tracking_data: &ApTracking,
        _reference_ids: &HashMap<String, usize>,
        _references: &[HintReference],
    ) -> Result<Box<dyn Any>, VirtualMachineError> {
        Ok(Box::new(
            self.original_cairo_hint_processor.string_to_hint[hint_code].clone(),
        ))
    }
}

#[allow(dead_code)]
#[derive(Deserialize)]
struct ScarbStarknetArtifacts {
    version: u32,
    contracts: Vec<ScarbStarknetContract>,
}

#[allow(dead_code)]
#[derive(Deserialize)]
struct ScarbStarknetContract {
    id: String,
    package_name: String,
    contract_name: String,
    artifacts: ScarbStarknetContractArtifact,
}

#[allow(dead_code)]
#[derive(Deserialize)]
struct ScarbStarknetContractArtifact {
    sierra: PathBuf,
    casm: Option<PathBuf>,
}

fn execute_syscall(
    system: &ResOperand,
    vm: &mut VirtualMachine,
    blockifier_state: &mut CachedState<DictStateReader>,
) -> Result<(), HintError> {
    let (cell, offset) = extract_buffer(system);
    let mut system_ptr = get_ptr(vm, cell, &offset)?;

    let selector = felt_from_pointer(vm, &mut system_ptr)
        .unwrap()
        .to_bytes_be();

    let gas_counter = usize_from_pointer(vm, &mut system_ptr).unwrap();
    let contract_address = felt_from_pointer(vm, &mut system_ptr).unwrap();
    let entry_point_selector = felt_from_pointer(vm, &mut system_ptr).unwrap();

    let start = relocatable_from_pointer(vm, &mut system_ptr).unwrap();
    let end = relocatable_from_pointer(vm, &mut system_ptr).unwrap();
    let calldata = read_data_from_range(vm, start, end).unwrap();

    assert_eq!(std::str::from_utf8(&selector).unwrap(), "CallContract");
    let result = call_contract(
        &contract_address,
        &entry_point_selector,
        &calldata,
        blockifier_state,
    )
    .unwrap();

    insert_at_pointer(vm, &mut system_ptr, gas_counter).unwrap();
    insert_at_pointer(vm, &mut system_ptr, Felt252::from(0)).unwrap();

    let mut ptr = vm.add_memory_segment();
    let start = ptr;
    for value in result {
        insert_at_pointer(vm, &mut ptr, value).unwrap();
    }
    let end = ptr;

    insert_at_pointer(vm, &mut system_ptr, start).unwrap();
    insert_at_pointer(vm, &mut system_ptr, end).unwrap();

    Ok(())
}

// This can mutate state, the name of the syscall is not very good
fn call_contract(
    contract_address: &Felt252,
    entry_point_selector: &Felt252,
    calldata: &[Felt252],
    blockifier_state: &mut CachedState<DictStateReader>,
) -> Result<Vec<Felt252>> {
    let contract_address = ContractAddress(PatriciaKey::try_from(StarkFelt::new(
        contract_address.to_be_bytes(),
    )?)?);
    let entry_point_selector =
        EntryPointSelector(StarkHash::new(entry_point_selector.to_be_bytes())?);
    let account_address = ContractAddress(patricia_key!(TEST_ACCOUNT_CONTRACT_ADDRESS));
    let calldata = Calldata(Arc::new(
        calldata
            .iter()
            .map(|data| StarkFelt::new(data.to_be_bytes()))
            .collect::<Result<Vec<_>, _>>()?,
    ));
    let entry_point = CallEntryPoint {
        class_hash: None,
        code_address: Some(contract_address),
        entry_point_type: EntryPointType::External,
        entry_point_selector,
        calldata,
        storage_address: contract_address,
        caller_address: account_address,
        call_type: CallType::Call,
        initial_gas: 100000000000000,
    };

    let mut resources = ExecutionResources::default();
    let account_context = build_transaction_context();
    let block_context = build_block_context();

    let mut context = EntryPointExecutionContext::new(
        block_context.clone(),
        account_context,
        block_context.invoke_tx_max_n_steps,
    );

    let call_info = entry_point
        .execute(blockifier_state, &mut resources, &mut context)
        .unwrap();

    let raw_return_data = &call_info.execution.retdata.0;
    assert!(!call_info.execution.failed);

    let return_data = raw_return_data
        .iter()
        .map(|data| Felt252::from_bytes_be(data.bytes()))
        .collect();

    Ok(return_data)
}

#[allow(clippy::trivially_copy_pass_by_ref, clippy::too_many_arguments)]
fn execute_cheatcode_hint(
    vm: &mut VirtualMachine,
    _exec_scopes: &mut ExecutionScopes,
    blockifier_state: &mut CachedState<DictStateReader>,
    selector: &BigIntAsHex,
    input_start: &ResOperand,
    input_end: &ResOperand,
    output_start: &CellRef,
    output_end: &CellRef,
) -> Result<(), HintError> {
    // Parse the selector.
    let selector = &selector.value.to_bytes_be().1;
    let selector = std::str::from_utf8(selector).map_err(|_| {
        HintError::CustomHint(Box::from(
            "Failed to parse the  cheatcode selector".to_string(),
        ))
    })?;

    // Extract the inputs.
    let input_start = extract_relocatable(vm, input_start)?;
    let input_end = extract_relocatable(vm, input_end)?;
    let inputs = read_data_from_range(vm, input_start, input_end)
        .map_err(|_| HintError::CustomHint(Box::from("Failed to read input data".to_string())))?;

    match_cheatcode_by_selector(
        vm,
        blockifier_state,
        selector,
        inputs,
        output_start,
        output_end,
    )
}

#[allow(unused, clippy::too_many_lines, clippy::trivially_copy_pass_by_ref)]
fn match_cheatcode_by_selector(
    vm: &mut VirtualMachine,
    blockifier_state: &mut CachedState<DictStateReader>,
    selector: &str,
    inputs: Vec<Felt252>,
    output_start: &CellRef,
    output_end: &CellRef,
) -> Result<(), HintError> {
    let mut result_segment_ptr = vm.add_memory_segment();
    let result_start = result_segment_ptr;

    match selector {
        "prepare" => todo!(),
        "start_roll" => todo!(),
        "stop_roll" => todo!(),
        "start_warp" => todo!(),
        "stop_warp" => todo!(),
        "start_prank" => todo!(),
        "stop_prank" => todo!(),
        "mock_call" => todo!(),
        "declare_cairo0" => todo!(),
        "declare" => declare(vm, blockifier_state, &inputs, &mut result_segment_ptr),
        "deploy" => deploy(vm, blockifier_state, &inputs, &mut result_segment_ptr),
        "print" => print(inputs),
        _ => Err(HintError::CustomHint(Box::from(format!(
            "Unknown cheatcode selector: {selector}"
        ))))?,
    }

    let result_end = result_segment_ptr;
    insert_value_to_cellref!(vm, output_start, result_start)?;
    insert_value_to_cellref!(vm, output_end, result_end)?;

    Ok(())
}

fn print(inputs: Vec<Felt252>) {
    for value in inputs {
        if let Some(short_string) = as_cairo_short_string(&value) {
            println!("original value: [{value}], converted to a string: [{short_string}]",);
        } else {
            println!("original value: [{value}]");
        }
    }
}

fn declare(
    vm: &mut VirtualMachine,
    blockifier_state: &mut CachedState<DictStateReader>,
    inputs: &[Felt252],
    result_segment_ptr: &mut Relocatable,
) {
    let contract_value = inputs[0].clone();

    let contract_value_as_short_str = as_cairo_short_string(&contract_value)
        .expect("Converting contract name to short string failed");
    let current_dir = std::env::current_dir()
        .expect("Failed to get current directory")
        .join("target/dev");

    let mut paths = fs::read_dir(&current_dir)
        .expect("Failed to read ./target/dev, scarb build probably failed");

    let starknet_artifacts_entry = &paths
        .find_map(|path| match path {
            Ok(path) => {
                let name = path.file_name().into_string().ok()?;
                name.contains("starknet_artifacts").then_some(path)
            }
            Err(_) => None,
        })
        .expect("Failed to find starknet_artifacts.json file");
    let starknet_artifacts =
        fs::read_to_string(starknet_artifacts_entry.path()).unwrap_or_else(|_| {
            panic!(
                "Failed to read {:?} contents",
                starknet_artifacts_entry.file_name()
            )
        });
    let starknet_artifacts: ScarbStarknetArtifacts =
        serde_json::from_str(starknet_artifacts.as_str()).unwrap_or_else(|_| {
            panic!(
                "Failed to parse {:?} contents",
                starknet_artifacts_entry.file_name()
            )
        });

    let sierra_path = starknet_artifacts
        .contracts
        .iter()
        .find_map(|contract| {
            if contract.contract_name == contract_value_as_short_str {
                return Some(contract.artifacts.sierra.clone());
            }
            None
        })
        .unwrap_or_else(|| {
            panic!(
                "Failed to find contract {contract_value_as_short_str} in starknet_artifacts.json"
            )
        });
    let sierra_path = current_dir.join(sierra_path);

    let file = fs::File::open(&sierra_path)
        .unwrap_or_else(|_| panic!("Failed to open file at path = {:?}", &sierra_path));
    let sierra_contract_class: ContractClass = serde_json::from_reader(&file)
        .unwrap_or_else(|_| panic!("File to parse json from file = {file:?}"));

    let casm_contract_class = CasmContractClass::from_contract_class(sierra_contract_class, true)
        .expect("sierra to casm failed");
    let casm_serialized = serde_json::to_string_pretty(&casm_contract_class)
        .expect("Failed to serialize contract to casm");

    let contract_class = ContractClassV1::try_from_json_string(&casm_serialized)
        .expect("Failed to read contract class from json");
    let contract_class = BlockifierContractClass::V1(contract_class);

            // TODO(#2134) replace this. Hash should be calculated in the correct manner. This is just a workaround.
            let mut hasher = DefaultHasher::new();
            casm_serialized.hash(&mut hasher);
            let class_hash = hasher.finish();
            let class_hash = ClassHash(stark_felt!(class_hash));

<<<<<<< HEAD
            let nonce = blockifier_state
                .get_nonce_at(ContractAddress(patricia_key!(
                    TEST_ACCOUNT_CONTRACT_ADDRESS
                )))
                .expect("Failed to get nonce");

            let declare_tx = build_declare_transaction(
                nonce,
                class_hash,
                ContractAddress(patricia_key!(TEST_ACCOUNT_CONTRACT_ADDRESS)),
            );
            let tx = DeclareTransaction::new(
                starknet_api::transaction::DeclareTransaction::V2(declare_tx),
                contract_class,
            )
            .unwrap_or_else(|err| panic!("Unable to build transaction {:?}", err));

            let account_tx = AccountTransaction::Declare(tx);
            let mut block_context = build_block_context();
            let tx_result = account_tx
                .execute(blockifier_state, &block_context)
                .expect("Failed to execute declare transaction");

            insert_value_to_cellref!(
                vm,
                result,
                felt252_from_hex_string(&class_hash.to_string()).unwrap()
            )?;
            // TODO https://github.com/software-mansion/protostar/issues/2024
            //  in case of errors above, consider not panicking, set an error and return it here
            //  instead
            insert_value_to_cellref!(vm, err_code, Felt252::from(0))?;
            Ok(())
        }
        &ProtostarHint::DeclareCairo0 { .. } => todo!(),
        &ProtostarHint::StartPrank { .. } => todo!(),
        &ProtostarHint::StopPrank { .. } => todo!(),
        &ProtostarHint::Invoke { .. } => todo!(),
        &ProtostarHint::MockCall { .. } => todo!(),
        ProtostarHint::Deploy {
            prepared_contract_address,
            prepared_class_hash,
            prepared_constructor_calldata_start,
            prepared_constructor_calldata_end,
            deployed_contract_address,
            panic_data_start,
            panic_data_end,
        } => {
            let contract_address = get_val(vm, prepared_contract_address)?;
            // TODO(#1991) deploy should fail if contract address provided doesn't match calculated
            //  or not accept this address as argument at all.
            let class_hash = get_val(vm, prepared_class_hash)?;
            let as_relocatable = |vm, value| {
                let (base, offset) = extract_buffer(value);
                get_ptr(vm, base, &offset)
            };
            let mut curr = as_relocatable(vm, prepared_constructor_calldata_start)?;
            let end = as_relocatable(vm, prepared_constructor_calldata_end)?;
            let calldata = read_data_from_range(vm, curr, end).unwrap();

            // Deploy a contract using syscall deploy.
            let account_address = ContractAddress(patricia_key!(TEST_ACCOUNT_CONTRACT_ADDRESS));
            let mut block_context = build_block_context();
            let entry_point_selector = selector_from_name("deploy_contract");
            let salt = ContractAddressSalt::default();
            let class_hash = ClassHash(StarkFelt::new(class_hash.to_be_bytes()).unwrap());

            let execute_calldata = create_execute_calldata(
                &calldata,
                &class_hash,
                &account_address,
                &entry_point_selector,
                &salt,
            );

            let nonce = blockifier_state
                .get_nonce_at(account_address)
                .expect("Failed to get nonce");
            let tx = build_invoke_transaction(execute_calldata, account_address);
            let account_tx =
                AccountTransaction::Invoke(InvokeTransaction::V1(InvokeTransactionV1 {
                    nonce,
                    ..tx
                }));
            let tx_result = account_tx
                .execute(blockifier_state, &block_context)
                .expect("Failed to execute deploy transaction");
            let return_data = tx_result
                .execute_call_info
                .expect("Failed to get execution data from method")
                .execution
                .retdata;
            let contract_address = return_data
                .0
                .get(0)
                .expect("Failed to get contract_address from return_data");
            let contract_address = Felt252::from_bytes_be(contract_address.bytes());

            insert_value_to_cellref!(vm, deployed_contract_address, contract_address)?;
            // todo in case of error, consider filling the panic data instead of packing in rust
            insert_value_to_cellref!(vm, panic_data_start, Felt252::from(0))?;
            insert_value_to_cellref!(vm, panic_data_end, Felt252::from(0))?;

            Ok(())
        }
        &ProtostarHint::Prepare { .. } => todo!(),
        &ProtostarHint::Call { .. } => todo!(),
        ProtostarHint::Print { start, end } => {
            let as_relocatable = |vm, value| {
                let (base, offset) = extract_buffer(value);
                get_ptr(vm, base, &offset)
            };

            let mut curr = as_relocatable(vm, start)?;
            let end = as_relocatable(vm, end)?;

            while curr != end {
                let value = vm.get_integer(curr)?;
                if let Some(shortstring) = as_cairo_short_string(&value) {
                    println!("original value: [{value}], converted to a string: [{shortstring}]",);
                } else {
                    println!("original value: [{value}]");
                }
                curr += 1;
            }
=======
    let nonce = blockifier_state
        .get_nonce_at(ContractAddress(patricia_key!(
            TEST_ACCOUNT_CONTRACT_ADDRESS
        )))
        .expect("Failed to get nonce");

    let declare_tx = DeclareTransactionV0V1 {
        nonce,
        class_hash,
        ..declare_tx_default()
    };
    let tx = DeclareTransaction {
        tx: starknet_api::transaction::DeclareTransaction::V1(declare_tx),
        contract_class,
    };
    let account_tx = AccountTransaction::Declare(tx);
    let block_context = &BlockContext::create_for_account_testing();
    let _tx_result = account_tx
        .execute(blockifier_state, block_context)
        .expect("Failed to execute declare transaction");
    // result_segment.
    let felt_class_hash = felt252_from_hex_string(&class_hash.to_string()).unwrap();

    // TODO https://github.com/software-mansion/protostar/issues/2024
    //  in case of errors above, consider not panicking,
    //  set an error and return it here instead
    insert_at_pointer(vm, result_segment_ptr, Felt252::from(0)).unwrap();
    insert_at_pointer(vm, result_segment_ptr, felt_class_hash).unwrap();
}
>>>>>>> c0cf5ca6

fn deploy(
    vm: &mut VirtualMachine,
    blockifier_state: &mut CachedState<DictStateReader>,
    inputs: &[Felt252],
    result_segment_ptr: &mut Relocatable,
) {
    let _contract_address = inputs[0].clone();
    // TODO(#1991) deploy should fail if contract address provided doesn't match calculated
    //  or not accept this address as argument at all.
    let class_hash = inputs[1].clone();

    let calldata_length = inputs[2].to_usize().unwrap();
    let mut calldata = vec![];
    for felt in inputs.iter().skip(3).take(calldata_length) {
        calldata.push(felt.clone());
    }

    // Deploy a contract using syscall deploy.
    let account_address = ContractAddress(patricia_key!(TEST_ACCOUNT_CONTRACT_ADDRESS));
    let block_context = &BlockContext::create_for_account_testing();
    let entry_point_selector = selector_from_name("deploy_contract");
    let salt = ContractAddressSalt::default();
    let class_hash = ClassHash(StarkFelt::new(class_hash.to_be_bytes()).unwrap());

    let execute_calldata = create_execute_calldata(
        &calldata,
        &class_hash,
        &account_address,
        &entry_point_selector,
        &salt,
    );

    let nonce = blockifier_state
        .get_nonce_at(account_address)
        .expect("Failed to get nonce");
    let tx = invoke_tx(execute_calldata, account_address, Fee(MAX_FEE), None);
    let account_tx =
        AccountTransaction::Invoke(InvokeTransaction::V1(InvokeTransactionV1 { nonce, ..tx }));
    let tx_result = account_tx.execute(blockifier_state, block_context).unwrap();
    let return_data = tx_result
        .execute_call_info
        .expect("Failed to get execution data from method")
        .execution
        .retdata;
    let contract_address = return_data
        .0
        .get(0)
        .expect("Failed to get contract_address from return_data");
    let contract_address = Felt252::from_bytes_be(contract_address.bytes());

    // TODO(#2152): in case of error, consider filling the panic data instead of packing in rust
    insert_at_pointer(vm, result_segment_ptr, Felt252::from(0)).unwrap();
    insert_at_pointer(vm, result_segment_ptr, contract_address).unwrap();
}

// TODO(#2164): remove this when extract_relocatable is pub in cairo
fn extract_relocatable(
    vm: &VirtualMachine,
    buffer: &ResOperand,
) -> Result<Relocatable, VirtualMachineError> {
    let (base, offset) = extract_buffer(buffer);
    get_ptr(vm, base, &offset)
}

fn create_execute_calldata(
    calldata: &[Felt252],
    class_hash: &ClassHash,
    account_address: &ContractAddress,
    entry_point_selector: &EntryPointSelector,
    salt: &ContractAddressSalt,
) -> Calldata {
    let calldata_len = u128::try_from(calldata.len()).unwrap();
    let mut execute_calldata = vec![
        *account_address.0.key(),      // Contract address.
        entry_point_selector.0,        // EP selector.
        stark_felt!(calldata_len + 3), // Calldata length.
        class_hash.0,                  // Calldata: class_hash.
        salt.0,                        // Contract_address_salt.
        stark_felt!(calldata_len),     // Constructor calldata length.
    ];
    let mut calldata: Vec<StarkFelt> = calldata
        .iter()
        .map(|data| StarkFelt::new(data.to_be_bytes()).unwrap())
        .collect();
    execute_calldata.append(&mut calldata);
    Calldata(execute_calldata.into())
}

fn read_data_from_range(
    vm: &mut VirtualMachine,
    mut start: Relocatable,
    end: Relocatable,
) -> Result<Vec<Felt252>> {
    let mut calldata: Vec<Felt252> = vec![];
    while start != end {
        let value = felt_from_pointer(vm, &mut start)?;
        calldata.push(value);
    }
    Ok(calldata)
}

fn insert_at_pointer<T: Into<MaybeRelocatable>>(
    vm: &mut VirtualMachine,
    ptr: &mut Relocatable,
    value: T,
) -> Result<()> {
    vm.insert_value(*ptr, value)?;
    *ptr += 1;
    Ok(())
}

fn usize_from_pointer(vm: &mut VirtualMachine, ptr: &mut Relocatable) -> Result<usize> {
    let gas_counter = vm
        .get_integer(*ptr)?
        .to_usize()
        .ok_or_else(|| anyhow!("Failed to convert to usize"))?;
    *ptr += 1;
    Ok(gas_counter)
}

fn relocatable_from_pointer(vm: &mut VirtualMachine, ptr: &mut Relocatable) -> Result<Relocatable> {
    let start = vm.get_relocatable(*ptr)?;
    *ptr += 1;
    Ok(start)
}

fn felt_from_pointer(vm: &mut VirtualMachine, ptr: &mut Relocatable) -> Result<Felt252> {
    let entry_point_selector = vm.get_integer(*ptr)?.into_owned();
    *ptr += 1;
    Ok(entry_point_selector)
}

fn felt252_from_hex_string(value: &str) -> Result<Felt252> {
    let stripped_value = value.replace("0x", "");
    Felt252::from_str_radix(&stripped_value, 16)
        .map_err(|_| anyhow!("Failed to convert value = {value} to Felt252"))
}

#[cfg(test)]
mod test {
    use cairo_felt::Felt252;

    use super::*;

    #[test]
    fn felt_2525_from_prefixed_hex() {
        assert_eq!(
            felt252_from_hex_string("0x1234").unwrap(),
            Felt252::from(0x1234)
        );
    }

    #[test]
    fn felt_2525_from_non_prefixed_hex() {
        assert_eq!(
            felt252_from_hex_string("1234").unwrap(),
            Felt252::from(0x1234)
        );
    }

    #[test]
    fn felt_252_err_on_failed_conversion() {
        let result = felt252_from_hex_string("yyyy");
        let err = result.unwrap_err();
        assert_eq!(err.to_string(), "Failed to convert value = yyyy to Felt252");
    }

    #[test]
    fn execute_calldata() {
        let calldata = create_execute_calldata(
            &[Felt252::from(100), Felt252::from(200)],
            &ClassHash(StarkFelt::from(123_u32)),
            &ContractAddress::try_from(StarkFelt::from(111_u32)).unwrap(),
            &EntryPointSelector(StarkFelt::from(222_u32)),
            &ContractAddressSalt(StarkFelt::from(333_u32)),
        );
        assert_eq!(
            calldata,
            Calldata(Arc::new(vec![
                StarkFelt::from(111_u32),
                StarkFelt::from(222_u32),
                StarkFelt::from(5_u32),
                StarkFelt::from(123_u32),
                StarkFelt::from(333_u32),
                StarkFelt::from(2_u32),
                StarkFelt::from(100_u32),
                StarkFelt::from(200_u32),
            ]))
        );
    }

    #[test]
    fn execute_calldata_no_entrypoint_calldata() {
        let calldata = create_execute_calldata(
            &[],
            &ClassHash(StarkFelt::from(123_u32)),
            &ContractAddress::try_from(StarkFelt::from(111_u32)).unwrap(),
            &EntryPointSelector(StarkFelt::from(222_u32)),
            &ContractAddressSalt(StarkFelt::from(333_u32)),
        );
        assert_eq!(
            calldata,
            Calldata(Arc::new(vec![
                StarkFelt::from(111_u32),
                StarkFelt::from(222_u32),
                StarkFelt::from(3_u32),
                StarkFelt::from(123_u32),
                StarkFelt::from(333_u32),
                StarkFelt::from(0_u32),
            ]))
        );
    }
}<|MERGE_RESOLUTION|>--- conflicted
+++ resolved
@@ -401,152 +401,27 @@
             let class_hash = hasher.finish();
             let class_hash = ClassHash(stark_felt!(class_hash));
 
-<<<<<<< HEAD
-            let nonce = blockifier_state
-                .get_nonce_at(ContractAddress(patricia_key!(
-                    TEST_ACCOUNT_CONTRACT_ADDRESS
-                )))
-                .expect("Failed to get nonce");
-
-            let declare_tx = build_declare_transaction(
-                nonce,
-                class_hash,
-                ContractAddress(patricia_key!(TEST_ACCOUNT_CONTRACT_ADDRESS)),
-            );
-            let tx = DeclareTransaction::new(
-                starknet_api::transaction::DeclareTransaction::V2(declare_tx),
-                contract_class,
-            )
-            .unwrap_or_else(|err| panic!("Unable to build transaction {:?}", err));
-
-            let account_tx = AccountTransaction::Declare(tx);
-            let mut block_context = build_block_context();
-            let tx_result = account_tx
-                .execute(blockifier_state, &block_context)
-                .expect("Failed to execute declare transaction");
-
-            insert_value_to_cellref!(
-                vm,
-                result,
-                felt252_from_hex_string(&class_hash.to_string()).unwrap()
-            )?;
-            // TODO https://github.com/software-mansion/protostar/issues/2024
-            //  in case of errors above, consider not panicking, set an error and return it here
-            //  instead
-            insert_value_to_cellref!(vm, err_code, Felt252::from(0))?;
-            Ok(())
-        }
-        &ProtostarHint::DeclareCairo0 { .. } => todo!(),
-        &ProtostarHint::StartPrank { .. } => todo!(),
-        &ProtostarHint::StopPrank { .. } => todo!(),
-        &ProtostarHint::Invoke { .. } => todo!(),
-        &ProtostarHint::MockCall { .. } => todo!(),
-        ProtostarHint::Deploy {
-            prepared_contract_address,
-            prepared_class_hash,
-            prepared_constructor_calldata_start,
-            prepared_constructor_calldata_end,
-            deployed_contract_address,
-            panic_data_start,
-            panic_data_end,
-        } => {
-            let contract_address = get_val(vm, prepared_contract_address)?;
-            // TODO(#1991) deploy should fail if contract address provided doesn't match calculated
-            //  or not accept this address as argument at all.
-            let class_hash = get_val(vm, prepared_class_hash)?;
-            let as_relocatable = |vm, value| {
-                let (base, offset) = extract_buffer(value);
-                get_ptr(vm, base, &offset)
-            };
-            let mut curr = as_relocatable(vm, prepared_constructor_calldata_start)?;
-            let end = as_relocatable(vm, prepared_constructor_calldata_end)?;
-            let calldata = read_data_from_range(vm, curr, end).unwrap();
-
-            // Deploy a contract using syscall deploy.
-            let account_address = ContractAddress(patricia_key!(TEST_ACCOUNT_CONTRACT_ADDRESS));
-            let mut block_context = build_block_context();
-            let entry_point_selector = selector_from_name("deploy_contract");
-            let salt = ContractAddressSalt::default();
-            let class_hash = ClassHash(StarkFelt::new(class_hash.to_be_bytes()).unwrap());
-
-            let execute_calldata = create_execute_calldata(
-                &calldata,
-                &class_hash,
-                &account_address,
-                &entry_point_selector,
-                &salt,
-            );
-
-            let nonce = blockifier_state
-                .get_nonce_at(account_address)
-                .expect("Failed to get nonce");
-            let tx = build_invoke_transaction(execute_calldata, account_address);
-            let account_tx =
-                AccountTransaction::Invoke(InvokeTransaction::V1(InvokeTransactionV1 {
-                    nonce,
-                    ..tx
-                }));
-            let tx_result = account_tx
-                .execute(blockifier_state, &block_context)
-                .expect("Failed to execute deploy transaction");
-            let return_data = tx_result
-                .execute_call_info
-                .expect("Failed to get execution data from method")
-                .execution
-                .retdata;
-            let contract_address = return_data
-                .0
-                .get(0)
-                .expect("Failed to get contract_address from return_data");
-            let contract_address = Felt252::from_bytes_be(contract_address.bytes());
-
-            insert_value_to_cellref!(vm, deployed_contract_address, contract_address)?;
-            // todo in case of error, consider filling the panic data instead of packing in rust
-            insert_value_to_cellref!(vm, panic_data_start, Felt252::from(0))?;
-            insert_value_to_cellref!(vm, panic_data_end, Felt252::from(0))?;
-
-            Ok(())
-        }
-        &ProtostarHint::Prepare { .. } => todo!(),
-        &ProtostarHint::Call { .. } => todo!(),
-        ProtostarHint::Print { start, end } => {
-            let as_relocatable = |vm, value| {
-                let (base, offset) = extract_buffer(value);
-                get_ptr(vm, base, &offset)
-            };
-
-            let mut curr = as_relocatable(vm, start)?;
-            let end = as_relocatable(vm, end)?;
-
-            while curr != end {
-                let value = vm.get_integer(curr)?;
-                if let Some(shortstring) = as_cairo_short_string(&value) {
-                    println!("original value: [{value}], converted to a string: [{shortstring}]",);
-                } else {
-                    println!("original value: [{value}]");
-                }
-                curr += 1;
-            }
-=======
     let nonce = blockifier_state
         .get_nonce_at(ContractAddress(patricia_key!(
             TEST_ACCOUNT_CONTRACT_ADDRESS
         )))
         .expect("Failed to get nonce");
 
-    let declare_tx = DeclareTransactionV0V1 {
+    let declare_tx = build_declare_transaction(
         nonce,
         class_hash,
-        ..declare_tx_default()
-    };
-    let tx = DeclareTransaction {
-        tx: starknet_api::transaction::DeclareTransaction::V1(declare_tx),
+        ContractAddress(patricia_key!(TEST_ACCOUNT_CONTRACT_ADDRESS)),
+    );
+    let tx = DeclareTransaction::new(
+        starknet_api::transaction::DeclareTransaction::V2(declare_tx),
         contract_class,
-    };
+    )
+    .unwrap_or_else(|err| panic!("Unable to build transaction {:?}", err));
+
     let account_tx = AccountTransaction::Declare(tx);
-    let block_context = &BlockContext::create_for_account_testing();
+    let mut block_context = build_block_context();
     let _tx_result = account_tx
-        .execute(blockifier_state, block_context)
+        .execute(blockifier_state, &block_context)
         .expect("Failed to execute declare transaction");
     // result_segment.
     let felt_class_hash = felt252_from_hex_string(&class_hash.to_string()).unwrap();
@@ -557,7 +432,6 @@
     insert_at_pointer(vm, result_segment_ptr, Felt252::from(0)).unwrap();
     insert_at_pointer(vm, result_segment_ptr, felt_class_hash).unwrap();
 }
->>>>>>> c0cf5ca6
 
 fn deploy(
     vm: &mut VirtualMachine,
@@ -578,7 +452,7 @@
 
     // Deploy a contract using syscall deploy.
     let account_address = ContractAddress(patricia_key!(TEST_ACCOUNT_CONTRACT_ADDRESS));
-    let block_context = &BlockContext::create_for_account_testing();
+    let mut block_context = build_block_context();
     let entry_point_selector = selector_from_name("deploy_contract");
     let salt = ContractAddressSalt::default();
     let class_hash = ClassHash(StarkFelt::new(class_hash.to_be_bytes()).unwrap());
@@ -594,10 +468,15 @@
     let nonce = blockifier_state
         .get_nonce_at(account_address)
         .expect("Failed to get nonce");
-    let tx = invoke_tx(execute_calldata, account_address, Fee(MAX_FEE), None);
+    let tx = build_invoke_transaction(execute_calldata, account_address);
     let account_tx =
-        AccountTransaction::Invoke(InvokeTransaction::V1(InvokeTransactionV1 { nonce, ..tx }));
-    let tx_result = account_tx.execute(blockifier_state, block_context).unwrap();
+        AccountTransaction::Invoke(InvokeTransaction::V1(InvokeTransactionV1 {
+            nonce,
+            ..tx
+        }));
+    let tx_result = account_tx
+        .execute(blockifier_state, &block_context)
+        .expect("Failed to execute deploy transaction");
     let return_data = tx_result
         .execute_call_info
         .expect("Failed to get execution data from method")
