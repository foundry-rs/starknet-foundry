--- conflicted
+++ resolved
@@ -11,13 +11,10 @@
 use blockifier::execution::contract_class::{
     ContractClass as BlockifierContractClass, ContractClassV1,
 };
-<<<<<<< HEAD
-=======
 use blockifier::execution::entry_point::{
     CallEntryPoint, CallInfo, CallType, EntryPointExecutionContext, ExecutionResources,
 };
 use blockifier::execution::errors::EntryPointExecutionError;
->>>>>>> 006e1356
 use blockifier::state::cached_state::CachedState;
 use blockifier::state::errors::StateError;
 use blockifier::state::state_api::StateReader;
@@ -39,13 +36,9 @@
 };
 use cheatable_starknet::rpc::call_contract;
 use cheatable_starknet::state::DictStateReader;
-<<<<<<< HEAD
 use num_traits::{Num, ToPrimitive, FromPrimitive};
 use schemars::_private::NoSerialize;
-=======
-use num_traits::{Num, ToPrimitive};
 use regex::Regex;
->>>>>>> 006e1356
 use serde::Deserialize;
 use starknet_api::core::{ClassHash, ContractAddress, EntryPointSelector, PatriciaKey};
 use starknet_api::hash::{StarkFelt, StarkHash};
@@ -208,16 +201,14 @@
 
     let calldata_blockifier: Vec<blockifier_Felt252> = calldata.into_iter().map(|v| convert_to_blockifier_felt(v)).collect();
     assert_eq!(std::str::from_utf8(&selector).unwrap(), "CallContract");
-<<<<<<< HEAD
-    let result_blockfier: Vec<blockifier_Felt252> = call_contract(
-        &convert_to_blockifier_felt(contract_address),
-        &convert_to_blockifier_felt(entry_point_selector),
-        &calldata_blockifier,
-        blockifier_state,
-    )
-    .unwrap();
-    let result: Vec<Felt252> = result_blockfier.into_iter().map(|v| convert_from_blockifier_felt(v)).collect();
-=======
+    // let result_blockfier: Vec<blockifier_Felt252> = call_contract(
+    //     &convert_to_blockifier_felt(contract_address),
+    //     &convert_to_blockifier_felt(entry_point_selector),
+    //     &calldata_blockifier,
+    //     blockifier_state,
+    // )
+    // .unwrap();
+    // let result: Vec<Felt252> = result_blockfier.into_iter().map(|v| convert_from_blockifier_felt(v)).collect();
     let call_result = call_contract(
         &contract_address,
         &entry_point_selector,
@@ -230,7 +221,6 @@
         CallContractOutput::Success { ret_data } => (ret_data, 0),
         CallContractOutput::Panic { panic_data } => (panic_data, 1),
     };
->>>>>>> 006e1356
 
     insert_at_pointer(vm, &mut system_ptr, gas_counter).unwrap();
     insert_at_pointer(vm, &mut system_ptr, Felt252::from(exit_code)).unwrap();
@@ -248,8 +238,6 @@
     Ok(())
 }
 
-<<<<<<< HEAD
-=======
 enum CallContractOutput {
     Success { ret_data: Vec<Felt252> },
     Panic { panic_data: Vec<Felt252> },
@@ -321,7 +309,6 @@
         panic!("Unparseable result: {exec_result:?}");
     }
 }
->>>>>>> 006e1356
 
 // All errors that can be thrown from the hint executor have to be added here,
 // to prevent the whole runner from panicking
