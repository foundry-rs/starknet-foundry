--- conflicted
+++ resolved
@@ -319,162 +319,10 @@
     Ok(name.contains(test_name_filter))
 }
 
-<<<<<<< HEAD
 #[cfg(test)]
 mod tests {
     use super::*;
     use assert_fs::fixture::PathCopy;
-=======
-pub fn forge_config_for_package(
-    metadata: &Metadata,
-    package: &PackageId,
-) -> Result<ForgeConfigFromScarb> {
-    let raw_metadata = metadata
-        .get_package(package)
-        .ok_or_else(|| anyhow!("Failed to find metadata for package = {package}"))?
-        .tool_metadata("forge");
-
-    raw_metadata.map_or_else(
-        || Ok(Default::default()),
-        |raw_metadata| Ok(serde_json::from_value(raw_metadata.clone())?),
-    )
-}
-
-pub fn dependencies_for_package(
-    metadata: &Metadata,
-    package: &PackageId,
-) -> Result<(Utf8PathBuf, Vec<LinkedLibrary>)> {
-    let compilation_unit = metadata
-        .compilation_units
-        .iter()
-        .filter(|unit| unit.package == *package)
-        .min_by_key(|unit| match unit.target.name.as_str() {
-            name @ "starknet-contract" => (0, name),
-            name @ "lib" => (1, name),
-            name => (2, name),
-        })
-        .ok_or_else(|| anyhow!("Failed to find metadata for package = {package}"))?;
-
-    let base_path = metadata
-        .get_package(package)
-        .ok_or_else(|| anyhow!("Failed to find metadata for package = {package}"))?
-        .root
-        .clone();
-
-    let dependencies = compilation_unit
-        .components
-        .iter()
-        .filter(|du| !du.source_path.to_string().contains("core/src"))
-        .map(|cu| LinkedLibrary {
-            name: cu.name.clone(),
-            path: cu.source_root().to_owned().into_std_path_buf(),
-        })
-        .collect();
-
-    Ok((base_path, dependencies))
-}
-
-#[cfg(test)]
-mod tests {
-    use super::*;
-    use assert_fs::fixture::{FileWriteStr, PathChild, PathCopy};
-    use scarb_metadata::MetadataCommand;
-
-    #[test]
-    fn get_dependencies_for_package() {
-        let temp = assert_fs::TempDir::new().unwrap();
-        temp.copy_from("tests/data/simple_test", &["**/*"]).unwrap();
-        let scarb_metadata = MetadataCommand::new()
-            .inherit_stderr()
-            .current_dir(temp.path())
-            .exec()
-            .unwrap();
-
-        let (_, dependencies) =
-            dependencies_for_package(&scarb_metadata, &scarb_metadata.workspace.members[0])
-                .unwrap();
-
-        assert!(!dependencies.is_empty());
-        assert!(dependencies.iter().all(|dep| dep.path.exists()));
-    }
-
-    #[test]
-    fn get_dependencies_for_package_err_on_invalid_package() {
-        let temp = assert_fs::TempDir::new().unwrap();
-        temp.copy_from("tests/data/simple_test", &["**/*"]).unwrap();
-        let scarb_metadata = MetadataCommand::new()
-            .inherit_stderr()
-            .current_dir(temp.path())
-            .exec()
-            .unwrap();
-
-        let result =
-            dependencies_for_package(&scarb_metadata, &PackageId::from(String::from("12345679")));
-        let err = result.unwrap_err();
-
-        assert!(err
-            .to_string()
-            .contains("Failed to find metadata for package"));
-    }
-
-    #[test]
-    fn get_forge_config_for_package() {
-        let temp = assert_fs::TempDir::new().unwrap();
-        temp.copy_from("tests/data/simple_test", &["**/*"]).unwrap();
-        let scarb_metadata = MetadataCommand::new()
-            .inherit_stderr()
-            .current_dir(temp.path())
-            .exec()
-            .unwrap();
-
-        let config =
-            forge_config_for_package(&scarb_metadata, &scarb_metadata.workspace.members[0])
-                .unwrap();
-
-        assert_eq!(config, ForgeConfigFromScarb { exit_first: false });
-    }
-
-    #[test]
-    fn get_forge_config_for_package_err_on_invalid_package() {
-        let temp = assert_fs::TempDir::new().unwrap();
-        temp.copy_from("tests/data/simple_test", &["**/*"]).unwrap();
-        let scarb_metadata = MetadataCommand::new()
-            .inherit_stderr()
-            .current_dir(temp.path())
-            .exec()
-            .unwrap();
-
-        let result =
-            forge_config_for_package(&scarb_metadata, &PackageId::from(String::from("12345679")));
-        let err = result.unwrap_err();
-
-        assert!(err
-            .to_string()
-            .contains("Failed to find metadata for package"));
-    }
-
-    #[test]
-    fn get_forge_config_for_package_default_on_missing_config() {
-        let temp = assert_fs::TempDir::new().unwrap();
-        temp.copy_from("tests/data/simple_test", &["**/*"]).unwrap();
-        let content = "[package]
-name = \"example_package\"
-version = \"0.1.0\"";
-        temp.child("Scarb.toml").write_str(content).unwrap();
-
-        let scarb_metadata = MetadataCommand::new()
-            .inherit_stderr()
-            .current_dir(temp.path())
-            .exec()
-            .unwrap();
-
-        let config =
-            forge_config_for_package(&scarb_metadata, &scarb_metadata.workspace.members[0])
-                .unwrap();
-
-        assert_eq!(config, Default::default());
-    }
->>>>>>> f5f99611
 
     #[test]
     fn collecting_tests() {
@@ -696,15 +544,9 @@
 
     #[test]
     fn strip_path() {
-<<<<<<< HEAD
         let mocked_tests: Vec<TestUnit> = vec![
             TestUnit {
-                name: "/Users/user/protostar/protostar-rust/tests/data/simple_test/src::test::test_fib".to_string(),
-=======
-        let mocked_tests: Vec<TestConfig> = vec![
-            TestConfig {
                 name: "/Users/user/forge/tests/data/simple_test/src::test::test_fib".to_string(),
->>>>>>> f5f99611
                 available_gas: None,
             },
             TestUnit {
