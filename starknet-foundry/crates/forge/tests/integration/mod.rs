pub(crate) mod common;
mod declare;
mod deploy;
mod dispatchers;
<<<<<<< HEAD
mod starknet;
=======
mod start_roll;
mod syscalls;
>>>>>>> 8487e1c1
<|MERGE_RESOLUTION|>--- conflicted
+++ resolved
@@ -2,9 +2,6 @@
 mod declare;
 mod deploy;
 mod dispatchers;
-<<<<<<< HEAD
 mod starknet;
-=======
 mod start_roll;
-mod syscalls;
->>>>>>> 8487e1c1
+mod syscalls;