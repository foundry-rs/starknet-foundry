--- conflicted
+++ resolved
@@ -3,8 +3,5 @@
 mod deploy;
 mod dispatchers;
 mod start_roll;
-<<<<<<< HEAD
 mod start_warp;
-=======
-mod syscalls;
->>>>>>> 8487e1c1
+mod syscalls;