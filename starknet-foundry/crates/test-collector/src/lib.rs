use crate::sierra_casm_generator::SierraCasmGenerator;
use anyhow::{anyhow, Context, Result};
use cairo_felt::Felt252;
use cairo_lang_compiler::db::RootDatabase;
use cairo_lang_compiler::diagnostics::DiagnosticsReporter;
use cairo_lang_compiler::project::setup_project;
use cairo_lang_compiler::project::{
    get_main_crate_ids_from_project, setup_single_file_project,
    update_crate_roots_from_project_config, ProjectError,
};
use cairo_lang_debug::DebugWithDb;
use cairo_lang_defs::ids::{FreeFunctionId, FunctionWithBodyId, ModuleItemId};
use cairo_lang_defs::plugin::PluginDiagnostic;
use cairo_lang_diagnostics::ToOption;
use cairo_lang_filesystem::cfg::{Cfg, CfgSet};
use cairo_lang_filesystem::db::init_dev_corelib;
use cairo_lang_filesystem::detect::detect_corelib;
use cairo_lang_filesystem::ids::CrateId;
use cairo_lang_lowering::ids::ConcreteFunctionWithBodyId;
use cairo_lang_project::{DeserializationError, ProjectConfig, ProjectConfigContent};
use cairo_lang_semantic::db::SemanticGroup;
use cairo_lang_semantic::items::functions::GenericFunctionId;
use cairo_lang_semantic::{ConcreteFunction, FunctionLongId};
use cairo_lang_sierra::extensions::enm::EnumType;
use cairo_lang_sierra::extensions::NamedType;
use cairo_lang_sierra::program::{GenericArg, Program};
use cairo_lang_sierra_generator::db::SierraGenGroup;
use cairo_lang_sierra_generator::replace_ids::replace_sierra_ids_in_program;
use cairo_lang_starknet::plugin::StarkNetPlugin;
use cairo_lang_syntax::attribute::structured::{Attribute, AttributeArg, AttributeArgVariant};
use cairo_lang_syntax::node::ast;
use cairo_lang_syntax::node::db::SyntaxGroup;
use cairo_lang_test_runner::plugin::TestPlugin;
use cairo_lang_utils::ordered_hash_map::OrderedHashMap;
use cairo_lang_utils::OptionHelper;
use itertools::Itertools;
use num_traits::ToPrimitive;
use smol_str::SmolStr;
use std::fs;
use std::path::{Path, PathBuf};
use std::sync::Arc;

pub mod sierra_casm_generator;

pub fn build_project_config(
    source_root: &Path,
    crate_name: &str,
) -> Result<ProjectConfig, DeserializationError> {
    let base_path: PathBuf = source_root
        .to_str()
        .ok_or(DeserializationError::PathError)?
        .into();
    let crate_roots = OrderedHashMap::from([(SmolStr::from(crate_name), base_path.clone())]);
    Ok(ProjectConfig {
        base_path,
        content: ProjectConfigContent { crate_roots },
        corelib: None,
    })
}

pub fn setup_project_without_cairo_project_toml(
    db: &mut dyn SemanticGroup,
    path: &Path,
    crate_name: &str,
) -> Result<Vec<CrateId>, ProjectError> {
    if path.is_dir() {
        match build_project_config(path, crate_name) {
            Ok(config) => {
                let main_crate_ids = get_main_crate_ids_from_project(db, &config);
                update_crate_roots_from_project_config(db, config);
                Ok(main_crate_ids)
            }
            _ => Err(ProjectError::LoadProjectError),
        }
    } else {
        Ok(vec![setup_single_file_project(db, path)?])
    }
}

/// Expectation for a panic case.
#[derive(Debug)]
pub enum PanicExpectation {
    /// Accept any panic value.
    Any,
    /// Accept only this specific vector of panics.
    Exact(Vec<Felt252>),
}

/// Expectation for a result of a test.
#[derive(Debug)]
pub enum TestExpectation {
    /// Running the test should not panic.
    Success,
    /// Running the test should result in a panic.
    Panics(PanicExpectation),
}

/// The configuration for running a single test.
#[derive(Debug)]
pub struct SingleTestConfig {
    /// The amount of gas the test requested.
    pub available_gas: Option<usize>,
    /// The expected result of the run.
    pub expectation: TestExpectation,
    /// Should the test be ignored.
    pub ignored: bool,
}

/// Finds the tests in the requested crates.
pub fn find_all_tests(
    db: &dyn SemanticGroup,
    main_crates: Vec<CrateId>,
) -> Vec<(FreeFunctionId, SingleTestConfig)> {
    let mut tests = vec![];
    for crate_id in main_crates {
        let modules = db.crate_modules(crate_id);
        for module_id in modules.iter() {
            let Ok(module_items) = db.module_items(*module_id) else {
                continue;
            };
            tests.extend(
                module_items.iter().filter_map(|item| {
                    let ModuleItemId::FreeFunction(func_id) = item else { return None };
                    let Ok(attrs) = db.function_with_body_attributes(FunctionWithBodyId::Free(*func_id)) else { return None };
                    Some((*func_id, try_extract_test_config(db.upcast(), &attrs).unwrap()?))
                }),
            );
        }
    }
    tests
}

/// Extracts the configuration of a tests from attributes, or returns the diagnostics if the
/// attributes are set illegally.
pub fn try_extract_test_config(
    db: &dyn SyntaxGroup,
    attrs: &[Attribute],
) -> Result<Option<SingleTestConfig>, Vec<PluginDiagnostic>> {
    let test_attr = attrs.iter().find(|attr| attr.id.as_str() == "test");
    let ignore_attr = attrs.iter().find(|attr| attr.id.as_str() == "ignore");
    let available_gas_attr = attrs
        .iter()
        .find(|attr| attr.id.as_str() == "available_gas");
    let should_panic_attr = attrs.iter().find(|attr| attr.id.as_str() == "should_panic");
    let mut diagnostics = vec![];
    if let Some(attr) = test_attr {
        if !attr.args.is_empty() {
            diagnostics.push(PluginDiagnostic {
                stable_ptr: attr.id_stable_ptr.untyped(),
                message: "Attribute should not have arguments.".into(),
            });
        }
    } else {
        for attr in [ignore_attr, available_gas_attr, should_panic_attr]
            .into_iter()
            .flatten()
        {
            diagnostics.push(PluginDiagnostic {
                stable_ptr: attr.id_stable_ptr.untyped(),
                message: "Attribute should only appear on tests.".into(),
            });
        }
    }
    let ignored = if let Some(attr) = ignore_attr {
        if !attr.args.is_empty() {
            diagnostics.push(PluginDiagnostic {
                stable_ptr: attr.id_stable_ptr.untyped(),
                message: "Attribute should not have arguments.".into(),
            });
        }
        true
    } else {
        false
    };
    let available_gas = if let Some(attr) = available_gas_attr {
        if let [AttributeArg {
            variant:
                AttributeArgVariant::Unnamed {
                    value: ast::Expr::Literal(literal),
                    ..
                },
            ..
        }] = &attr.args[..]
        {
            literal.numeric_value(db).unwrap_or_default().to_usize()
        } else {
            diagnostics.push(PluginDiagnostic {
                stable_ptr: attr.id_stable_ptr.untyped(),
                message: "Attribute should have a single value argument.".into(),
            });
            None
        }
    } else {
        None
    };
    let (should_panic, expected_panic_value) = if let Some(attr) = should_panic_attr {
        if attr.args.is_empty() {
            (true, None)
        } else {
            (
                true,
                extract_panic_values(db, attr).on_none(|| {
                    diagnostics.push(PluginDiagnostic {
                        stable_ptr: attr.args_stable_ptr.untyped(),
                        message: "Expected panic must be of the form `expected = <tuple of \
                                  felts>`."
                            .into(),
                    });
                }),
            )
        }
    } else {
        (false, None)
    };
    if !diagnostics.is_empty() {
        return Err(diagnostics);
    }
    Ok(if test_attr.is_none() {
        None
    } else {
        Some(SingleTestConfig {
            available_gas,
            expectation: if should_panic {
                TestExpectation::Panics(if let Some(values) = expected_panic_value {
                    PanicExpectation::Exact(values)
                } else {
                    PanicExpectation::Any
                })
            } else {
                TestExpectation::Success
            },
            ignored,
        })
    })
}

/// Tries to extract the relevant expected panic values.
fn extract_panic_values(db: &dyn SyntaxGroup, attr: &Attribute) -> Option<Vec<Felt252>> {
    let [
        AttributeArg {
            variant: AttributeArgVariant::Named { name, value: panics, .. },
            ..
        }
    ] = &attr.args[..] else {
        return None;
    };
    if name != "expected" {
        return None;
    }
    let ast::Expr::Tuple(panics) = panics else { return None };
    panics
        .expressions(db)
        .elements(db)
        .into_iter()
        .map(|value| match value {
            ast::Expr::Literal(literal) => {
                Some(literal.numeric_value(db).unwrap_or_default().into())
            }
            ast::Expr::ShortString(literal) => {
                Some(literal.numeric_value(db).unwrap_or_default().into())
            }
            _ => None,
        })
        .collect::<Option<Vec<_>>>()
}

/// Represents a dependency of a Cairo project
#[derive(Debug, Clone)]
pub struct LinkedLibrary {
    pub name: String,
    pub path: PathBuf,
}

#[derive(Debug, PartialEq, Clone)]
pub struct TestUnit {
    pub name: String,
    pub available_gas: Option<usize>,
}

// returns tuple[sierra if no output_path, list[test_name, test_config]]
pub fn collect_tests(
    input_path: &str,
    output_path: Option<&str>,
    linked_libraries: Option<Vec<LinkedLibrary>>,
    builtins: Option<Vec<&str>>,
    corelib_path: Option<&str>,
) -> Result<(Program, Vec<TestUnit>)> {
    // code taken from crates/cairo-lang-test-runner/src/lib.rs
    let db = &mut {
        let mut b = RootDatabase::builder();
        b.with_cfg(CfgSet::from_iter([Cfg::name("test")]));
        b.with_semantic_plugin(Arc::new(TestPlugin::default()));
        b.with_semantic_plugin(Arc::new(StarkNetPlugin::default()));
        b.build()?
    };

    init_dev_corelib(
        db,
        corelib_path.map_or_else(
            || detect_corelib().ok_or_else(|| anyhow!("Failed to load development corelib")),
            |corelib_path| Ok(corelib_path.into()),
        )?,
    );

    let main_crate_ids = setup_project(db, Path::new(&input_path))
        .with_context(|| format!("Failed to setup project for path({input_path})"))?;

    if let Some(linked_libraries) = linked_libraries {
        for linked_library in linked_libraries {
            setup_project_without_cairo_project_toml(
                db,
                &linked_library.path,
                &linked_library.name,
            )
<<<<<<< HEAD
            .with_context(|| format!("Failed to add linked library ({})", linked_library.name))?;
=======
            .with_context(|| format!("Failed to add linked library ({input_path})"))?;
>>>>>>> f5f99611
        }
    }

    if DiagnosticsReporter::stderr().check(db) {
        return Err(anyhow!(
            "Failed to add linked library, for a detailed information, please go through the logs \
             above"
        ));
    }
    let all_tests = find_all_tests(db, main_crate_ids);

    let z: Vec<ConcreteFunctionWithBodyId> = all_tests
        .iter()
        .filter_map(|(func_id, _cfg)| {
            ConcreteFunctionWithBodyId::from_no_generics_free(db, *func_id)
        })
        .collect();

    let sierra_program = db
        .get_sierra_program_for_functions(z)
        .to_option()
        .context("Compilation failed without any diagnostics")
        .context("Failed to get sierra program")?;

    let collected_tests: Vec<TestUnit> = all_tests
        .into_iter()
        .map(|(func_id, test)| {
            (
                format!(
                    "{:?}",
                    FunctionLongId {
                        function: ConcreteFunction {
                            generic_function: GenericFunctionId::Free(func_id),
                            generic_args: vec![]
                        }
                    }
                    .debug(db)
                ),
                test,
            )
        })
        .collect_vec()
        .into_iter()
        .map(|(test_name, config)| TestUnit {
            name: test_name,
            available_gas: config.available_gas,
        })
        .collect();

    let sierra_program = replace_sierra_ids_in_program(db, &sierra_program);

    let builtins = builtins.map_or_else(Vec::new, |builtins| {
        builtins.iter().map(|s| (*s).to_string()).collect()
    });

    validate_tests(sierra_program.clone(), &collected_tests, &builtins)?;

    if let Some(path) = output_path {
        fs::write(path, sierra_program.to_string()).context("Failed to write output")?;
    }
    Ok((sierra_program, collected_tests))
}

fn validate_tests(
    sierra_program: Program,
<<<<<<< HEAD
    collected_tests: &Vec<TestUnit>,
    ignored_params: Vec<String>,
=======
    collected_tests: &Vec<TestConfig>,
    ignored_params: &[String],
>>>>>>> f5f99611
) -> Result<(), anyhow::Error> {
    let casm_generator = match SierraCasmGenerator::new(sierra_program) {
        Ok(casm_generator) => casm_generator,
        Err(e) => panic!("{}", e),
    };
    for test in collected_tests {
        let func = casm_generator.find_function(&test.name)?;
        let mut filtered_params: Vec<String> = Vec::new();
        for param in &func.params {
            let param_str = &param.ty.debug_name.as_ref().unwrap().to_string();
            if !ignored_params.contains(param_str) {
                filtered_params.push(param_str.to_string());
            }
        }
        if !filtered_params.is_empty() {
            anyhow::bail!(format!(
                "Invalid number of parameters for test {}: expected 0, got {}",
                test.name,
                func.params.len()
            ));
        }
        let signature = &func.signature;
        let ret_types = &signature.ret_types;
        let tp = &ret_types[ret_types.len() - 1];
        let info = casm_generator.get_info(tp);
        let mut maybe_return_type_name = None;
        if info.long_id.generic_id == EnumType::ID {
            if let GenericArg::UserType(ut) = &info.long_id.generic_args[0] {
                if let Some(name) = ut.debug_name.as_ref() {
                    maybe_return_type_name = Some(name.as_str());
                }
            }
        }
        if let Some(return_type_name) = maybe_return_type_name {
            if !return_type_name.starts_with("core::panics::PanicResult::") {
                anyhow::bail!("Test function {} must be panicable but it's not", test.name);
            }
            if return_type_name != "core::panics::PanicResult::<((),)>" {
                anyhow::bail!(
                    "Test function {} returns a value {}, it is required that test functions do \
                     not return values",
                    test.name,
                    return_type_name
                );
            }
        } else {
            anyhow::bail!(
                "Couldn't read result type for test function {} possible cause: Test function {} \
                 must be panicable but it's not",
                test.name,
                test.name
            );
        }
    }

    Ok(())
}<|MERGE_RESOLUTION|>--- conflicted
+++ resolved
@@ -312,11 +312,7 @@
                 &linked_library.path,
                 &linked_library.name,
             )
-<<<<<<< HEAD
             .with_context(|| format!("Failed to add linked library ({})", linked_library.name))?;
-=======
-            .with_context(|| format!("Failed to add linked library ({input_path})"))?;
->>>>>>> f5f99611
         }
     }
 
@@ -382,13 +378,8 @@
 
 fn validate_tests(
     sierra_program: Program,
-<<<<<<< HEAD
     collected_tests: &Vec<TestUnit>,
-    ignored_params: Vec<String>,
-=======
-    collected_tests: &Vec<TestConfig>,
     ignored_params: &[String],
->>>>>>> f5f99611
 ) -> Result<(), anyhow::Error> {
     let casm_generator = match SierraCasmGenerator::new(sierra_program) {
         Ok(casm_generator) => casm_generator,
