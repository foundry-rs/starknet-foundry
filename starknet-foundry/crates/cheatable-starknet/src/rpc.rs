use anyhow::Result;
use cairo_vm::{
    hint_processor::hint_processor_definition::{HintProcessor, HintReference},
    serde::deserialize_program::ApTracking,
    types::{
        exec_scope::ExecutionScopes,
        relocatable::{MaybeRelocatable, Relocatable},
    },
    vm::{
        errors::{hint_errors::HintError, vm_errors::VirtualMachineError},
        runners::cairo_runner::{CairoArg, CairoRunner, RunResources},
        vm_core::VirtualMachine,
    },
};
use std::{any::Any, collections::HashMap, sync::Arc};

use crate::{
    constants::{build_block_context, build_transaction_context, TEST_ACCOUNT_CONTRACT_ADDRESS},
    state::DictStateReader,
};
use blockifier::abi::constants;
use blockifier::{
    execution::{
        cairo1_execution::{
            finalize_execution, initialize_execution_context, prepare_call_arguments,
            VmExecutionContext,
        },
        common_hints::HintExecutionResult,
        contract_class::{ContractClass, ContractClassV1, EntryPointV1},
        deprecated_syscalls::DeprecatedSyscallSelector,
        entry_point::{
            CallEntryPoint, CallInfo, CallType, EntryPointExecutionContext,
            EntryPointExecutionResult, ExecutionResources, FAULTY_CLASS_HASH,
        },
        errors::{EntryPointExecutionError, PreExecutionError, VirtualMachineExecutionError},
        execution_utils::{felt_to_stark_felt, stark_felt_to_felt, Args},
        syscalls::{
            hint_processor::{SyscallExecutionError, SyscallHintProcessor},
            EmptyRequest, GetExecutionInfoResponse,
        },
    },
    state::{cached_state::CachedState, state_api::State},
};
use cairo_felt_blockifier::Felt252;
use cairo_lang_casm::{
    hints::{Hint, StarknetHint},
    operand::{BinOpOperand, DerefOrImmediate, Operation, Register, ResOperand},
};
use starknet_api::{
    core::{ClassHash, ContractAddress, EntryPointSelector, PatriciaKey},
    deprecated_contract_class::EntryPointType,
    hash::{StarkFelt, StarkHash},
    patricia_key,
    transaction::{Calldata, TransactionVersion},
};

use blockifier::execution::syscalls::{
    SyscallRequest, SyscallRequestWrapper, SyscallResponse, SyscallResponseWrapper, SyscallResult,
};
type SyscallSelector = DeprecatedSyscallSelector;

pub enum CallContractOutput {
    Success { ret_data: Vec<Felt252> },
    Panic { panic_data: Vec<Felt252> },
}

pub struct CheatedState {
    pub rolled_contracts: HashMap<ContractAddress, Felt252>,
<<<<<<< HEAD
    pub pranked_contracts: HashMap<ContractAddress, ContractAddress>,
=======
    pub warped_contracts: HashMap<ContractAddress, Felt252>,
>>>>>>> 26298732
}

impl CheatedState {
    #[must_use]
    pub fn new() -> Self {
        CheatedState {
            rolled_contracts: HashMap::new(),
<<<<<<< HEAD
            pranked_contracts: HashMap::new(),
=======
            warped_contracts: HashMap::new(),
>>>>>>> 26298732
        }
    }
}

impl Default for CheatedState {
    fn default() -> Self {
        Self::new()
    }
}

// This does contract call without the transaction layer. This way `call_contract` can return data and modify state.
// `call` and `invoke` on the transactional layer use such method under the hood.
pub fn call_contract(
    contract_address: &Felt252,
    entry_point_selector: &Felt252,
    calldata: &[Felt252],
    blockifier_state: &mut CachedState<DictStateReader>,
    cheated_state: &CheatedState,
) -> Result<CallContractOutput> {
    let contract_address = ContractAddress(PatriciaKey::try_from(StarkFelt::new(
        contract_address.to_be_bytes(),
    )?)?);
    let entry_point_selector =
        EntryPointSelector(StarkHash::new(entry_point_selector.to_be_bytes())?);

    let account_address = ContractAddress(patricia_key!(TEST_ACCOUNT_CONTRACT_ADDRESS));
    let calldata = Calldata(Arc::new(
        calldata
            .iter()
            .map(|data| StarkFelt::new(data.to_be_bytes()))
            .collect::<Result<Vec<_>, _>>()?,
    ));
    let mut entry_point = CallEntryPoint {
        class_hash: None,
        code_address: Some(contract_address),
        entry_point_type: EntryPointType::External,
        entry_point_selector,
        calldata,
        storage_address: contract_address,
        caller_address: account_address,
        call_type: CallType::Call,
        initial_gas: u64::MAX,
    };

    let mut resources = ExecutionResources::default();
    let account_context = build_transaction_context();
    let block_context = build_block_context();

    let mut context = EntryPointExecutionContext::new(
        block_context.clone(),
        account_context,
        block_context.invoke_tx_max_n_steps,
    );

    let exec_result = execute_call_entry_point(
        &mut entry_point,
        blockifier_state,
        cheated_state,
        &mut resources,
        &mut context,
    );

    if let Ok(call_info) = exec_result {
        let raw_return_data = &call_info.execution.retdata.0;

        let return_data = raw_return_data
            .iter()
            .map(|data| Felt252::from_bytes_be(data.bytes()))
            .collect();

        Ok(CallContractOutput::Success {
            ret_data: return_data,
        })
    } else if let Err(EntryPointExecutionError::ExecutionFailed { error_data }) = exec_result {
        let err_data = error_data
            .iter()
            .map(|data| Felt252::from_bytes_be(data.bytes()))
            .collect();

        Ok(CallContractOutput::Panic {
            panic_data: err_data,
        })
    } else {
        panic!("Unparseable result: {exec_result:?}");
    }
}
// Copied over (with modifications) from blockifier/src/execution/entry_point.rs:144
fn execute_call_entry_point(
    entry_point: &mut CallEntryPoint,
    state: &mut dyn State,
    cheated_state: &CheatedState,
    resources: &mut ExecutionResources,
    context: &mut EntryPointExecutionContext,
) -> EntryPointExecutionResult<CallInfo> {
    // We skip recursion depth validation here.

    // Validate contract is deployed.
    let storage_address = entry_point.storage_address;
    let storage_class_hash = state.get_class_hash_at(entry_point.storage_address)?;
    if storage_class_hash == ClassHash::default() {
        return Err(
            PreExecutionError::UninitializedStorageAddress(entry_point.storage_address).into(),
        );
    }

    let class_hash = match entry_point.class_hash {
        Some(class_hash) => class_hash,
        None => storage_class_hash, // If not given, take the storage contract class hash.
    };
    // Hack to prevent version 0 attack on argent accounts.
    if context.account_tx_context.version == TransactionVersion(StarkFelt::from(0_u8))
        && class_hash
            == ClassHash(
                StarkFelt::try_from(FAULTY_CLASS_HASH).expect("A class hash must be a felt."),
            )
    {
        return Err(PreExecutionError::FraudAttempt.into());
    }
    // Add class hash to the call, that will appear in the output (call info).
    entry_point.class_hash = Some(class_hash);
    let contract_class = state.get_compiled_contract_class(&class_hash)?;

    let result = match contract_class {
        ContractClass::V0(_) => panic!("Cairo 0 classes are not supported"),
        ContractClass::V1(contract_class) => execute_entry_point_call_cairo1(
            entry_point.clone(),
            &contract_class,
            state,
            cheated_state,
            resources,
            context,
        ),
    };

    result.map_err(|error| {
        match error {
            // On VM error, pack the stack trace into the propagated error.
            EntryPointExecutionError::VirtualMachineExecutionError(error) => {
                context
                    .error_stack
                    .push((storage_address, error.try_to_vm_trace()));
                // TODO(Dori, 1/5/2023): Call error_trace only in the top call; as it is
                // right now,  each intermediate VM error is wrapped
                // in a VirtualMachineExecutionErrorWithTrace  error
                // with the stringified trace of all errors below
                // it.
                EntryPointExecutionError::VirtualMachineExecutionErrorWithTrace {
                    trace: context.error_trace(),
                    source: error,
                }
            }
            other_error => other_error,
        }
    })
}

pub struct CheatableSyscallHandler<'a> {
    pub syscall_handler: SyscallHintProcessor<'a>,
    pub cheated_state: &'a CheatedState,
}

impl HintProcessor for CheatableSyscallHandler<'_> {
    fn execute_hint(
        &mut self,
        vm: &mut VirtualMachine,
        exec_scopes: &mut ExecutionScopes,
        hint_data: &Box<dyn Any>,
        constants: &HashMap<String, Felt252>,
        run_resources: &mut RunResources,
    ) -> HintExecutionResult {
        let maybe_extended_hint = hint_data.downcast_ref::<Hint>();

        if let Some(Hint::Starknet(StarknetHint::SystemCall { .. })) = maybe_extended_hint {
            if let Some(Hint::Starknet(hint)) = maybe_extended_hint {
                return self.execute_next_syscall_cheated(vm, hint);
            }
        }
        self.syscall_handler
            .execute_hint(vm, exec_scopes, hint_data, constants, run_resources)
    }

    /// Trait function to store hint in the hint processor by string.
    fn compile_hint(
        &self,
        hint_code: &str,
        ap_tracking_data: &ApTracking,
        reference_ids: &HashMap<String, usize>,
        references: &[HintReference],
    ) -> Result<Box<dyn Any>, VirtualMachineError> {
        self.syscall_handler
            .compile_hint(hint_code, ap_tracking_data, reference_ids, references)
    }
}

/// Retrieves a [Relocatable] from the VM given a [`ResOperand`].
/// A [`ResOperand`] represents a CASM result expression, and is deserialized with the hint.
fn get_ptr_from_res_operand_unchecked(vm: &mut VirtualMachine, res: &ResOperand) -> Relocatable {
    let (cell, base_offset) = match res {
        ResOperand::Deref(cell) => (cell, Felt252::from(0)),
        ResOperand::BinOp(BinOpOperand {
            op: Operation::Add,
            a,
            b: DerefOrImmediate::Immediate(b),
        }) => (a, Felt252::from(b.clone().value)),
        _ => panic!("Illegal argument for a buffer."),
    };
    let base = match cell.register {
        Register::AP => vm.get_ap(),
        Register::FP => vm.get_fp(),
    };
    let cell_reloc = (base + i32::from(cell.offset)).unwrap();
    (vm.get_relocatable(cell_reloc).unwrap() + &base_offset).unwrap()
}

fn stark_felt_from_ptr_immutable(
    vm: &VirtualMachine,
    ptr: &Relocatable,
) -> Result<StarkFelt, VirtualMachineError> {
    Ok(felt_to_stark_felt(&felt_from_ptr_immutable(vm, ptr)?))
}

fn felt_from_ptr_immutable(
    vm: &VirtualMachine,
    ptr: &Relocatable,
) -> Result<Felt252, VirtualMachineError> {
    let felt = vm.get_integer(*ptr)?.into_owned();
    Ok(felt)
}

impl CheatableSyscallHandler<'_> {
<<<<<<< HEAD
    fn address_is_rolled(
        &mut self,
        _vm: &mut VirtualMachine,
        contract_address: &ContractAddress,
    ) -> bool {
        self.cheated_state
            .rolled_contracts
            .contains_key(contract_address)
    }

    fn address_is_pranked(
=======
    fn get_cheated_block_info_ptr(
        &self,
        vm: &mut VirtualMachine,
        original_block_info_ptr: Relocatable,
        contract_address: &ContractAddress,
    ) -> Relocatable {
        // create a new segment with replaced block info
        let ptr_cheated_block_info = vm.add_memory_segment();

        if let Some(rolled_number) = self.cheated_state.rolled_contracts.get(contract_address) {
            vm.insert_value(
                ptr_cheated_block_info,
                MaybeRelocatable::Int(rolled_number.clone()),
            )
            .unwrap();
        } else {
            vm.insert_value(
                ptr_cheated_block_info,
                vm.get_continuous_range(original_block_info_ptr, 1)
                    .unwrap()
                    .get(0)
                    .unwrap(),
            )
            .unwrap();
        }

        if let Some(warped_timestamp) = self.cheated_state.warped_contracts.get(contract_address) {
            vm.insert_value(
                (ptr_cheated_block_info + 1_usize).unwrap(),
                MaybeRelocatable::Int(warped_timestamp.clone()),
            )
            .unwrap();
        } else {
            vm.insert_value(
                (ptr_cheated_block_info + 1_usize).unwrap(),
                vm.get_continuous_range((original_block_info_ptr + 1_usize).unwrap(), 1)
                    .unwrap()
                    .get(0)
                    .unwrap(),
            )
            .unwrap();
        }

        vm.insert_value(
            (ptr_cheated_block_info + 2_usize).unwrap(),
            vm.get_continuous_range((original_block_info_ptr + 2_usize).unwrap(), 1)
                .unwrap()
                .get(0)
                .unwrap(),
        )
        .unwrap();

        ptr_cheated_block_info
    }

    fn address_is_cheated(
>>>>>>> 26298732
        &mut self,
        _vm: &mut VirtualMachine,
        contract_address: &ContractAddress,
    ) -> bool {
        self.cheated_state
            .pranked_contracts
            .contains_key(contract_address)
    }

    fn address_is_cheated(
        &mut self,
        vm: &mut VirtualMachine,
        selector: SyscallSelector,
        contract_address: &ContractAddress,
    ) -> bool {
        match selector {
            SyscallSelector::GetExecutionInfo => {
<<<<<<< HEAD
                self.address_is_rolled(vm, contract_address)
                    || self.address_is_pranked(vm, contract_address)
=======
                self.cheated_state
                    .rolled_contracts
                    .contains_key(contract_address)
                    || self
                        .cheated_state
                        .warped_contracts
                        .contains_key(contract_address)
>>>>>>> 26298732
            }
            _ => false,
        }
    }

    fn execute_next_syscall_cheated(
        &mut self,
        vm: &mut VirtualMachine,
        hint: &StarknetHint,
    ) -> HintExecutionResult {
        // We peak into the selector without incrementing the pointer as it is done later
        let syscall_selector_pointer = self.syscall_handler.syscall_ptr;
        let selector = SyscallSelector::try_from(stark_felt_from_ptr_immutable(
            vm,
            &syscall_selector_pointer,
        )?)?;
        let contract_address = self.syscall_handler.storage_address();

        if self.address_is_cheated(vm, selector, &contract_address) {
            let StarknetHint::SystemCall{ system: syscall } = hint else {
                return Err(HintError::CustomHint(
                    "Test functions are unsupported on starknet.".into()
                ));
            };
            let initial_syscall_ptr = get_ptr_from_res_operand_unchecked(vm, syscall);
            self.verify_syscall_ptr(initial_syscall_ptr)?;

            // Increment, since the selector was peeked into before
            self.syscall_handler.syscall_ptr += 1;

            if selector != SyscallSelector::Keccak {
                self.syscall_handler
                    .increment_syscall_count_by(&selector, 1);
            }

            let SyscallRequestWrapper {
                gas_counter,
                request: _,
            } = SyscallRequestWrapper::<EmptyRequest>::read(
                vm,
                &mut self.syscall_handler.syscall_ptr,
            )?;

            // ExecutionInfo from corelib/src/starknet/info.cairo
            // block_info, tx_info caller_address, contract_address, entry_point_selector

            let execution_info_ptr = self
                .syscall_handler
                .get_or_allocate_execution_info_segment(vm)?;
<<<<<<< HEAD

            let ptr_cheated_exec_info = vm.add_memory_segment();

            // Initialize as old exec_info
            let mut new_exec_info = vm
                .get_continuous_range(execution_info_ptr, 5)
                .unwrap()
                .clone();

            if self.address_is_rolled(vm, &contract_address) {
                let data = vm.get_range(execution_info_ptr, 1)[0].clone();
                if let MaybeRelocatable::RelocatableValue(block_info_ptr) =
                    data.unwrap().into_owned()
                {
                    let ptr_cheated_block_info = vm.add_memory_segment();

                    // create a new segment with replaced block info
                    let ptr_after_cheated_block_info = vm
                        .load_data(
                            ptr_cheated_block_info,
                            &vec![MaybeRelocatable::Int(
                                self.cheated_state
                                    .rolled_contracts
                                    .get(&contract_address)
                                    .expect("No roll value found for contract address")
                                    .clone(),
                            )],
                        )
                        .unwrap();
                    let original_block_info = vm
                        .get_continuous_range((block_info_ptr + 1_usize).unwrap() as Relocatable, 2)
                        .unwrap();
                    vm.load_data(ptr_after_cheated_block_info, &original_block_info)
                        .unwrap();

                    new_exec_info[0] = MaybeRelocatable::RelocatableValue(ptr_cheated_block_info);
                }
=======
            let data = vm.get_range(execution_info_ptr, 1)[0].clone();
            if let MaybeRelocatable::RelocatableValue(original_block_info_ptr) =
                data.unwrap().into_owned()
            {
                let ptr_cheated_exec_info = vm.add_memory_segment();
                let ptr_cheated_block_info =
                    self.get_cheated_block_info_ptr(vm, original_block_info_ptr, &contract_address);

                // create a new segment with replaced execution_info including pointer to updated block info
                let ptr_cheated_exec_info_c = vm
                    .load_data(
                        ptr_cheated_exec_info,
                        &vec![MaybeRelocatable::RelocatableValue(ptr_cheated_block_info)],
                    )
                    .unwrap();
                let original_execution_info = vm
                    .get_continuous_range((execution_info_ptr + 1_usize).unwrap() as Relocatable, 4)
                    .unwrap();
                vm.load_data(ptr_cheated_exec_info_c, &original_execution_info)
                    .unwrap();

                let remaining_gas = gas_counter - constants::GET_EXECUTION_INFO_GAS_COST;
                let response = GetExecutionInfoResponse {
                    execution_info_ptr: ptr_cheated_exec_info,
                };
                let response_w = SyscallResponseWrapper::Success {
                    gas_counter: remaining_gas,
                    response,
                };
                response_w.write(vm, &mut self.syscall_handler.syscall_ptr)?;
                return Ok(());
>>>>>>> 26298732
            }

            if self.address_is_pranked(vm, &contract_address) {
                new_exec_info[2] = MaybeRelocatable::Int(stark_felt_to_felt(
                    *self
                        .cheated_state
                        .pranked_contracts
                        .get(&contract_address)
                        .expect("No caller address value found for the pranked contract address")
                        .0
                        .key(),
                ));
            }

            vm.load_data(ptr_cheated_exec_info, &new_exec_info).unwrap();

            let remaining_gas = gas_counter - constants::GET_EXECUTION_INFO_GAS_COST;
            let response = GetExecutionInfoResponse {
                execution_info_ptr: ptr_cheated_exec_info,
            };
            let response_wrapper = SyscallResponseWrapper::Success {
                gas_counter: remaining_gas,
                response,
            };
            response_wrapper.write(vm, &mut self.syscall_handler.syscall_ptr)?;
            return Ok(());
        }
        self.syscall_handler.execute_next_syscall(vm, hint)
    }

    fn verify_syscall_ptr(&self, actual_ptr: Relocatable) -> SyscallResult<()> {
        if actual_ptr != self.syscall_handler.syscall_ptr {
            return Err(SyscallExecutionError::BadSyscallPointer {
                expected_ptr: self.syscall_handler.syscall_ptr,
                actual_ptr,
            });
        }

        Ok(())
    }
}

/// Executes a specific call to a contract entry point and returns its output.
fn execute_entry_point_call_cairo1(
    call: CallEntryPoint,
    contract_class: &ContractClassV1,
    state: &mut dyn State,
    cheated_state: &CheatedState,
    resources: &mut ExecutionResources,
    context: &mut EntryPointExecutionContext,
) -> EntryPointExecutionResult<CallInfo> {
    let VmExecutionContext {
        mut runner,
        mut vm,
        mut syscall_handler,
        initial_syscall_ptr,
        entry_point,
        program_segment_size,
    } = initialize_execution_context(call, contract_class, state, resources, context)?;

    let args = prepare_call_arguments(
        &syscall_handler.call,
        &mut vm,
        initial_syscall_ptr,
        &mut syscall_handler.read_only_segments,
        &entry_point,
    )?;
    let n_total_args = args.len();

    // Snapshot the VM resources, in order to calculate the usage of this run at the end.
    let previous_vm_resources = syscall_handler.resources.vm_resources.clone();

    let mut cheatable_syscall_handler = CheatableSyscallHandler {
        syscall_handler,
        cheated_state,
    };

    // Execute.
    let run_resources = cheatable_run_entry_point(
        &mut vm,
        &mut runner,
        &mut cheatable_syscall_handler,
        &entry_point,
        &args,
        program_segment_size,
    )?;

    let sys_h = cheatable_syscall_handler.syscall_handler;
    sys_h.context.vm_run_resources = run_resources;
    let call_info = finalize_execution(vm, runner, sys_h, previous_vm_resources, n_total_args)?;
    if call_info.execution.failed {
        return Err(EntryPointExecutionError::ExecutionFailed {
            error_data: call_info.execution.retdata.0,
        });
    }

    Ok(call_info)
}

/// Runs the runner from the given PC.
fn cheatable_run_entry_point(
    vm: &mut VirtualMachine,
    runner: &mut CairoRunner,
    hint_processor: &mut dyn HintProcessor,
    entry_point: &EntryPointV1,
    args: &Args,
    program_segment_size: usize,
) -> Result<RunResources, VirtualMachineExecutionError> {
    let verify_secure = false;
    let args: Vec<&CairoArg> = args.iter().collect();

    let mut run_resources = RunResources::default();
    runner.run_from_entrypoint(
        entry_point.pc(),
        &args,
        &mut run_resources,
        verify_secure,
        Some(program_segment_size),
        vm,
        hint_processor,
    )?;

    Ok(run_resources)
}<|MERGE_RESOLUTION|>--- conflicted
+++ resolved
@@ -66,11 +66,8 @@
 
 pub struct CheatedState {
     pub rolled_contracts: HashMap<ContractAddress, Felt252>,
-<<<<<<< HEAD
     pub pranked_contracts: HashMap<ContractAddress, ContractAddress>,
-=======
     pub warped_contracts: HashMap<ContractAddress, Felt252>,
->>>>>>> 26298732
 }
 
 impl CheatedState {
@@ -78,11 +75,8 @@
     pub fn new() -> Self {
         CheatedState {
             rolled_contracts: HashMap::new(),
-<<<<<<< HEAD
             pranked_contracts: HashMap::new(),
-=======
             warped_contracts: HashMap::new(),
->>>>>>> 26298732
         }
     }
 }
@@ -313,7 +307,50 @@
 }
 
 impl CheatableSyscallHandler<'_> {
-<<<<<<< HEAD
+    fn get_cheated_block_info_ptr(
+        &self,
+        vm: &mut VirtualMachine,
+        original_block_info: &Vec<MaybeRelocatable>,
+        contract_address: &ContractAddress,
+    ) -> Relocatable {
+        // create a new segment with replaced block info
+        let ptr_cheated_block_info = vm.add_memory_segment();
+
+        let mut new_block_info = original_block_info.clone();
+
+        if let Some(rolled_number) = self.cheated_state.rolled_contracts.get(contract_address) {
+            new_block_info[0] = MaybeRelocatable::Int(rolled_number.clone());
+        };
+
+        if let Some(warped_timestamp) = self.cheated_state.warped_contracts.get(contract_address) {
+            new_block_info[1] = MaybeRelocatable::Int(warped_timestamp.clone());
+        };
+
+        vm.load_data(ptr_cheated_block_info, &new_block_info)
+            .unwrap();
+        ptr_cheated_block_info
+    }
+
+    fn address_is_pranked(
+        &mut self,
+        _vm: &mut VirtualMachine,
+        contract_address: &ContractAddress,
+    ) -> bool {
+        self.cheated_state
+            .pranked_contracts
+            .contains_key(contract_address)
+    }
+
+    fn address_is_warped(
+        &mut self,
+        _vm: &mut VirtualMachine,
+        contract_address: &ContractAddress,
+    ) -> bool {
+        self.cheated_state
+            .warped_contracts
+            .contains_key(contract_address)
+    }
+
     fn address_is_rolled(
         &mut self,
         _vm: &mut VirtualMachine,
@@ -324,74 +361,6 @@
             .contains_key(contract_address)
     }
 
-    fn address_is_pranked(
-=======
-    fn get_cheated_block_info_ptr(
-        &self,
-        vm: &mut VirtualMachine,
-        original_block_info_ptr: Relocatable,
-        contract_address: &ContractAddress,
-    ) -> Relocatable {
-        // create a new segment with replaced block info
-        let ptr_cheated_block_info = vm.add_memory_segment();
-
-        if let Some(rolled_number) = self.cheated_state.rolled_contracts.get(contract_address) {
-            vm.insert_value(
-                ptr_cheated_block_info,
-                MaybeRelocatable::Int(rolled_number.clone()),
-            )
-            .unwrap();
-        } else {
-            vm.insert_value(
-                ptr_cheated_block_info,
-                vm.get_continuous_range(original_block_info_ptr, 1)
-                    .unwrap()
-                    .get(0)
-                    .unwrap(),
-            )
-            .unwrap();
-        }
-
-        if let Some(warped_timestamp) = self.cheated_state.warped_contracts.get(contract_address) {
-            vm.insert_value(
-                (ptr_cheated_block_info + 1_usize).unwrap(),
-                MaybeRelocatable::Int(warped_timestamp.clone()),
-            )
-            .unwrap();
-        } else {
-            vm.insert_value(
-                (ptr_cheated_block_info + 1_usize).unwrap(),
-                vm.get_continuous_range((original_block_info_ptr + 1_usize).unwrap(), 1)
-                    .unwrap()
-                    .get(0)
-                    .unwrap(),
-            )
-            .unwrap();
-        }
-
-        vm.insert_value(
-            (ptr_cheated_block_info + 2_usize).unwrap(),
-            vm.get_continuous_range((original_block_info_ptr + 2_usize).unwrap(), 1)
-                .unwrap()
-                .get(0)
-                .unwrap(),
-        )
-        .unwrap();
-
-        ptr_cheated_block_info
-    }
-
-    fn address_is_cheated(
->>>>>>> 26298732
-        &mut self,
-        _vm: &mut VirtualMachine,
-        contract_address: &ContractAddress,
-    ) -> bool {
-        self.cheated_state
-            .pranked_contracts
-            .contains_key(contract_address)
-    }
-
     fn address_is_cheated(
         &mut self,
         vm: &mut VirtualMachine,
@@ -400,18 +369,9 @@
     ) -> bool {
         match selector {
             SyscallSelector::GetExecutionInfo => {
-<<<<<<< HEAD
                 self.address_is_rolled(vm, contract_address)
                     || self.address_is_pranked(vm, contract_address)
-=======
-                self.cheated_state
-                    .rolled_contracts
-                    .contains_key(contract_address)
-                    || self
-                        .cheated_state
-                        .warped_contracts
-                        .contains_key(contract_address)
->>>>>>> 26298732
+                    || self.address_is_warped(vm, contract_address)
             }
             _ => false,
         }
@@ -461,7 +421,6 @@
             let execution_info_ptr = self
                 .syscall_handler
                 .get_or_allocate_execution_info_segment(vm)?;
-<<<<<<< HEAD
 
             let ptr_cheated_exec_info = vm.add_memory_segment();
 
@@ -471,67 +430,23 @@
                 .unwrap()
                 .clone();
 
-            if self.address_is_rolled(vm, &contract_address) {
+            if self.address_is_rolled(vm, &contract_address)
+                || self.address_is_warped(vm, &contract_address)
+            {
                 let data = vm.get_range(execution_info_ptr, 1)[0].clone();
                 if let MaybeRelocatable::RelocatableValue(block_info_ptr) =
                     data.unwrap().into_owned()
                 {
-                    let ptr_cheated_block_info = vm.add_memory_segment();
-
-                    // create a new segment with replaced block info
-                    let ptr_after_cheated_block_info = vm
-                        .load_data(
-                            ptr_cheated_block_info,
-                            &vec![MaybeRelocatable::Int(
-                                self.cheated_state
-                                    .rolled_contracts
-                                    .get(&contract_address)
-                                    .expect("No roll value found for contract address")
-                                    .clone(),
-                            )],
-                        )
-                        .unwrap();
-                    let original_block_info = vm
-                        .get_continuous_range((block_info_ptr + 1_usize).unwrap() as Relocatable, 2)
-                        .unwrap();
-                    vm.load_data(ptr_after_cheated_block_info, &original_block_info)
-                        .unwrap();
+                    let original_block_info = vm.get_continuous_range(block_info_ptr, 3).unwrap();
+
+                    let ptr_cheated_block_info = self.get_cheated_block_info_ptr(
+                        vm,
+                        &original_block_info,
+                        &contract_address,
+                    );
 
                     new_exec_info[0] = MaybeRelocatable::RelocatableValue(ptr_cheated_block_info);
                 }
-=======
-            let data = vm.get_range(execution_info_ptr, 1)[0].clone();
-            if let MaybeRelocatable::RelocatableValue(original_block_info_ptr) =
-                data.unwrap().into_owned()
-            {
-                let ptr_cheated_exec_info = vm.add_memory_segment();
-                let ptr_cheated_block_info =
-                    self.get_cheated_block_info_ptr(vm, original_block_info_ptr, &contract_address);
-
-                // create a new segment with replaced execution_info including pointer to updated block info
-                let ptr_cheated_exec_info_c = vm
-                    .load_data(
-                        ptr_cheated_exec_info,
-                        &vec![MaybeRelocatable::RelocatableValue(ptr_cheated_block_info)],
-                    )
-                    .unwrap();
-                let original_execution_info = vm
-                    .get_continuous_range((execution_info_ptr + 1_usize).unwrap() as Relocatable, 4)
-                    .unwrap();
-                vm.load_data(ptr_cheated_exec_info_c, &original_execution_info)
-                    .unwrap();
-
-                let remaining_gas = gas_counter - constants::GET_EXECUTION_INFO_GAS_COST;
-                let response = GetExecutionInfoResponse {
-                    execution_info_ptr: ptr_cheated_exec_info,
-                };
-                let response_w = SyscallResponseWrapper::Success {
-                    gas_counter: remaining_gas,
-                    response,
-                };
-                response_w.write(vm, &mut self.syscall_handler.syscall_ptr)?;
-                return Ok(());
->>>>>>> 26298732
             }
 
             if self.address_is_pranked(vm, &contract_address) {
