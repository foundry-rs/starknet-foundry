<<<<<<< HEAD
use crate::helpers::constants::MAP_CONTRACT_ADDRESS;
use crate::helpers::fixtures::{
    default_cli_args_with_account, get_transaction_hash, get_transaction_receipt,
};
=======
use crate::helpers::constants::{ACCOUNT, MAP_CONTRACT_ADDRESS_V1, MAP_CONTRACT_ADDRESS_V2};
use crate::helpers::fixtures::{default_cli_args, get_transaction_hash, get_transaction_receipt};
>>>>>>> f71e4ed7
use crate::helpers::runner::runner;
use indoc::indoc;
use starknet::core::types::TransactionReceipt::Invoke;
use test_case::test_case;

#[test_case(MAP_CONTRACT_ADDRESS_V1, "user1" ; "when cairo1 contract")]
#[test_case(MAP_CONTRACT_ADDRESS_V2, "user2" ; "when cairo2 contract")]
#[tokio::test]
<<<<<<< HEAD
async fn test_happy_case() {
    let args = default_cli_args_with_account(USERNAME.to_string());
    let mut args: Vec<&str> = args.iter().map(String::as_str).collect();
=======
async fn test_happy_case(contract_address: &str, account: &str) {
    let mut args = default_cli_args();
>>>>>>> f71e4ed7
    args.append(&mut vec![
        "--account",
        account,
        "--int-format",
        "--json",
        "invoke",
        "--contract-address",
        contract_address,
        "--entry-point-name",
        "put",
        "--calldata",
        "0x1 0x2",
        "--max-fee",
        "999999999999",
    ]);

    let snapbox = runner(&args);
    let output = snapbox.assert().success().get_output().stdout.clone();

    let hash = get_transaction_hash(&output);
    let receipt = get_transaction_receipt(hash).await;

    assert!(matches!(receipt, Invoke(_)));
}

#[tokio::test]
async fn test_contract_does_not_exist() {
<<<<<<< HEAD
    let args = default_cli_args_with_account(USERNAME.to_string());
    let mut args: Vec<&str> = args.iter().map(String::as_str).collect();
=======
    let mut args = default_cli_args();
>>>>>>> f71e4ed7
    args.append(&mut vec![
        "--account",
        ACCOUNT,
        "invoke",
        "--contract-address",
        "0x1",
        "--entry-point-name",
        "put",
    ]);

    let snapbox = runner(&args);

    snapbox.assert().success().stderr_matches(indoc! {r#"
        error: There is no contract at the specified address
    "#});
}

<<<<<<< HEAD
#[tokio::test]
async fn test_wrong_function_name() {
    let args = default_cli_args_with_account(USERNAME.to_string());
    let mut args: Vec<&str> = args.iter().map(String::as_str).collect();
=======
#[test_case(MAP_CONTRACT_ADDRESS_V1, "user1" ; "when cairo1 contract")]
#[test_case(MAP_CONTRACT_ADDRESS_V2, "user2" ; "when cairo2 contract")]
fn test_wrong_function_name(contract_address: &str, account: &str) {
    let mut args = default_cli_args();
>>>>>>> f71e4ed7
    args.append(&mut vec![
        "--account",
        account,
        "invoke",
        "--contract-address",
        contract_address,
        "--entry-point-name",
        "nonexistent_put",
    ]);

    let snapbox = runner(&args);

    snapbox.assert().success().stderr_matches(indoc! {r#"
        error: An error occurred in the called contract
    "#});
}

<<<<<<< HEAD
#[tokio::test]
async fn test_wrong_calldata() {
    let args = default_cli_args_with_account(USERNAME.to_string());
    let mut args: Vec<&str> = args.iter().map(String::as_str).collect();
=======
#[test_case(MAP_CONTRACT_ADDRESS_V1, "user1" ; "when cairo1 contract")]
#[test_case(MAP_CONTRACT_ADDRESS_V2, "user2" ; "when cairo2 contract")]
fn test_wrong_calldata(contract_address: &str, account: &str) {
    let mut args = default_cli_args();
>>>>>>> f71e4ed7
    args.append(&mut vec![
        "--account",
        account,
        "invoke",
        "--contract-address",
        contract_address,
        "--entry-point-name",
        "put",
        "--calldata",
        "0x1",
    ]);

    let snapbox = runner(&args);
    let bdg = snapbox.assert();
    let out = bdg.get_output();

    let stderr_str =
        std::str::from_utf8(&out.stderr).expect("failed to convert command output to string");

    assert!(stderr_str.contains("Error in the called contract"));
    assert!(stderr_str.contains(contract_address));
}

<<<<<<< HEAD
#[tokio::test]
async fn test_too_low_max_fee() {
    let args = default_cli_args_with_account(USERNAME.to_string());
    let mut args: Vec<&str> = args.iter().map(String::as_str).collect();
=======
#[test_case(MAP_CONTRACT_ADDRESS_V1, "user1" ; "when cairo1 contract")]
#[test_case(MAP_CONTRACT_ADDRESS_V2, "user2" ; "when cairo2 contract")]
fn test_too_low_max_fee(contract_address: &str, account: &str) {
    let mut args = default_cli_args();
>>>>>>> f71e4ed7
    args.append(&mut vec![
        "--account",
        account,
        "invoke",
        "--contract-address",
        contract_address,
        "--entry-point-name",
        "put",
        "--calldata",
        "0x1 0x2",
        "--max-fee",
        "1",
    ]);

    let snapbox = runner(&args);

    snapbox.assert().success().stderr_matches(indoc! {r#"
        error: Transaction has been rejected
    "#});
}<|MERGE_RESOLUTION|>--- conflicted
+++ resolved
@@ -1,12 +1,5 @@
-<<<<<<< HEAD
-use crate::helpers::constants::MAP_CONTRACT_ADDRESS;
-use crate::helpers::fixtures::{
-    default_cli_args_with_account, get_transaction_hash, get_transaction_receipt,
-};
-=======
 use crate::helpers::constants::{ACCOUNT, MAP_CONTRACT_ADDRESS_V1, MAP_CONTRACT_ADDRESS_V2};
 use crate::helpers::fixtures::{default_cli_args, get_transaction_hash, get_transaction_receipt};
->>>>>>> f71e4ed7
 use crate::helpers::runner::runner;
 use indoc::indoc;
 use starknet::core::types::TransactionReceipt::Invoke;
@@ -15,14 +8,8 @@
 #[test_case(MAP_CONTRACT_ADDRESS_V1, "user1" ; "when cairo1 contract")]
 #[test_case(MAP_CONTRACT_ADDRESS_V2, "user2" ; "when cairo2 contract")]
 #[tokio::test]
-<<<<<<< HEAD
-async fn test_happy_case() {
-    let args = default_cli_args_with_account(USERNAME.to_string());
-    let mut args: Vec<&str> = args.iter().map(String::as_str).collect();
-=======
 async fn test_happy_case(contract_address: &str, account: &str) {
     let mut args = default_cli_args();
->>>>>>> f71e4ed7
     args.append(&mut vec![
         "--account",
         account,
@@ -50,12 +37,7 @@
 
 #[tokio::test]
 async fn test_contract_does_not_exist() {
-<<<<<<< HEAD
-    let args = default_cli_args_with_account(USERNAME.to_string());
-    let mut args: Vec<&str> = args.iter().map(String::as_str).collect();
-=======
     let mut args = default_cli_args();
->>>>>>> f71e4ed7
     args.append(&mut vec![
         "--account",
         ACCOUNT,
@@ -73,17 +55,10 @@
     "#});
 }
 
-<<<<<<< HEAD
-#[tokio::test]
-async fn test_wrong_function_name() {
-    let args = default_cli_args_with_account(USERNAME.to_string());
-    let mut args: Vec<&str> = args.iter().map(String::as_str).collect();
-=======
 #[test_case(MAP_CONTRACT_ADDRESS_V1, "user1" ; "when cairo1 contract")]
 #[test_case(MAP_CONTRACT_ADDRESS_V2, "user2" ; "when cairo2 contract")]
 fn test_wrong_function_name(contract_address: &str, account: &str) {
     let mut args = default_cli_args();
->>>>>>> f71e4ed7
     args.append(&mut vec![
         "--account",
         account,
@@ -101,17 +76,10 @@
     "#});
 }
 
-<<<<<<< HEAD
-#[tokio::test]
-async fn test_wrong_calldata() {
-    let args = default_cli_args_with_account(USERNAME.to_string());
-    let mut args: Vec<&str> = args.iter().map(String::as_str).collect();
-=======
 #[test_case(MAP_CONTRACT_ADDRESS_V1, "user1" ; "when cairo1 contract")]
 #[test_case(MAP_CONTRACT_ADDRESS_V2, "user2" ; "when cairo2 contract")]
 fn test_wrong_calldata(contract_address: &str, account: &str) {
     let mut args = default_cli_args();
->>>>>>> f71e4ed7
     args.append(&mut vec![
         "--account",
         account,
@@ -135,17 +103,10 @@
     assert!(stderr_str.contains(contract_address));
 }
 
-<<<<<<< HEAD
-#[tokio::test]
-async fn test_too_low_max_fee() {
-    let args = default_cli_args_with_account(USERNAME.to_string());
-    let mut args: Vec<&str> = args.iter().map(String::as_str).collect();
-=======
 #[test_case(MAP_CONTRACT_ADDRESS_V1, "user1" ; "when cairo1 contract")]
 #[test_case(MAP_CONTRACT_ADDRESS_V2, "user2" ; "when cairo2 contract")]
 fn test_too_low_max_fee(contract_address: &str, account: &str) {
     let mut args = default_cli_args();
->>>>>>> f71e4ed7
     args.append(&mut vec![
         "--account",
         account,
