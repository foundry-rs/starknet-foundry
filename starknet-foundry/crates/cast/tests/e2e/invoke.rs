<<<<<<< HEAD
use crate::helpers::constants::MAP_CONTRACT_ADDRESS;
use crate::helpers::fixtures::{default_cli_args_with_account, get_transaction_hash, get_transaction_receipt};
=======
use crate::helpers::constants::{ACCOUNT, MAP_CONTRACT_ADDRESS_V1, MAP_CONTRACT_ADDRESS_V2};
use crate::helpers::fixtures::{default_cli_args, get_transaction_hash, get_transaction_receipt};
>>>>>>> 0f472f40
use crate::helpers::runner::runner;
use indoc::indoc;
use starknet::core::types::TransactionReceipt::Invoke;
use test_case::test_case;

<<<<<<< HEAD
static USERNAME: &str = "user2";

#[tokio::test]
async fn test_happy_case() {
    let args = default_cli_args_with_account(USERNAME);
    let mut args: Vec<&str> = args.iter().map(String::as_str).collect();
=======
#[test_case(MAP_CONTRACT_ADDRESS_V1, "user1" ; "when cairo1 contract")]
#[test_case(MAP_CONTRACT_ADDRESS_V2, "user2" ; "when cairo2 contract")]
#[tokio::test]
async fn test_happy_case(contract_address: &str, account: &str) {
    let mut args = default_cli_args();
>>>>>>> 0f472f40
    args.append(&mut vec![
        "--account",
        account,
        "--int-format",
        "--json",
        "invoke",
        "--contract-address",
        contract_address,
        "--entry-point-name",
        "put",
        "--calldata",
        "0x1 0x2",
        "--max-fee",
        "999999999999",
    ]);

    let snapbox = runner(&args);
    let output = snapbox.assert().success().get_output().stdout.clone();

    let hash = get_transaction_hash(&output);
    let receipt = get_transaction_receipt(hash).await;

    assert!(matches!(receipt, Invoke(_)));
}

#[tokio::test]
async fn test_contract_does_not_exist() {
    let args = default_cli_args_with_account(USERNAME);
    let mut args: Vec<&str> = args.iter().map(String::as_str).collect();
    args.append(&mut vec![
        "--account",
        ACCOUNT,
        "invoke",
        "--contract-address",
        "0x1",
        "--entry-point-name",
        "put",
    ]);

    let snapbox = runner(&args);

    snapbox.assert().success().stderr_matches(indoc! {r#"
        error: There is no contract at the specified address
    "#});
}

<<<<<<< HEAD
#[tokio::test]
async fn test_wrong_function_name() {
    let args = default_cli_args_with_account(USERNAME);
    let mut args: Vec<&str> = args.iter().map(String::as_str).collect();
=======
#[test_case(MAP_CONTRACT_ADDRESS_V1, "user1" ; "when cairo1 contract")]
#[test_case(MAP_CONTRACT_ADDRESS_V2, "user2" ; "when cairo2 contract")]
fn test_wrong_function_name(contract_address: &str, account: &str) {
    let mut args = default_cli_args();
>>>>>>> 0f472f40
    args.append(&mut vec![
        "--account",
        account,
        "invoke",
        "--contract-address",
        contract_address,
        "--entry-point-name",
        "nonexistent_put",
    ]);

    let snapbox = runner(&args);

    snapbox.assert().success().stderr_matches(indoc! {r#"
        error: An error occurred in the called contract
    "#});
}

<<<<<<< HEAD
#[tokio::test]
async fn test_wrong_calldata() {
    let args = default_cli_args_with_account(USERNAME);
    let mut args: Vec<&str> = args.iter().map(String::as_str).collect();
=======
#[test_case(MAP_CONTRACT_ADDRESS_V1, "user1" ; "when cairo1 contract")]
#[test_case(MAP_CONTRACT_ADDRESS_V2, "user2" ; "when cairo2 contract")]
fn test_wrong_calldata(contract_address: &str, account: &str) {
    let mut args = default_cli_args();
>>>>>>> 0f472f40
    args.append(&mut vec![
        "--account",
        account,
        "invoke",
        "--contract-address",
        contract_address,
        "--entry-point-name",
        "put",
        "--calldata",
        "0x1",
    ]);

    let snapbox = runner(&args);
    let bdg = snapbox.assert();
    let out = bdg.get_output();

    let stderr_str =
        std::str::from_utf8(&out.stderr).expect("failed to convert command output to string");

    assert!(stderr_str.contains("Error in the called contract"));
    assert!(stderr_str.contains(contract_address));
}

<<<<<<< HEAD
#[tokio::test]
async fn test_too_low_max_fee() {
    let args = default_cli_args_with_account(USERNAME);
    let mut args: Vec<&str> = args.iter().map(String::as_str).collect();
=======
#[test_case(MAP_CONTRACT_ADDRESS_V1, "user1" ; "when cairo1 contract")]
#[test_case(MAP_CONTRACT_ADDRESS_V2, "user2" ; "when cairo2 contract")]
fn test_too_low_max_fee(contract_address: &str, account: &str) {
    let mut args = default_cli_args();
>>>>>>> 0f472f40
    args.append(&mut vec![
        "--account",
        account,
        "invoke",
        "--contract-address",
        contract_address,
        "--entry-point-name",
        "put",
        "--calldata",
        "0x1 0x2",
        "--max-fee",
        "1",
    ]);

    let snapbox = runner(&args);

    snapbox.assert().success().stderr_matches(indoc! {r#"
        error: Transaction has been rejected
    "#});
}<|MERGE_RESOLUTION|>--- conflicted
+++ resolved
@@ -1,29 +1,17 @@
-<<<<<<< HEAD
-use crate::helpers::constants::MAP_CONTRACT_ADDRESS;
+use crate::helpers::constants::{ACCOUNT, MAP_CONTRACT_ADDRESS_V1, MAP_CONTRACT_ADDRESS_V2};
 use crate::helpers::fixtures::{default_cli_args_with_account, get_transaction_hash, get_transaction_receipt};
-=======
-use crate::helpers::constants::{ACCOUNT, MAP_CONTRACT_ADDRESS_V1, MAP_CONTRACT_ADDRESS_V2};
-use crate::helpers::fixtures::{default_cli_args, get_transaction_hash, get_transaction_receipt};
->>>>>>> 0f472f40
 use crate::helpers::runner::runner;
 use indoc::indoc;
 use starknet::core::types::TransactionReceipt::Invoke;
 use test_case::test_case;
 
-<<<<<<< HEAD
 static USERNAME: &str = "user2";
 
-#[tokio::test]
-async fn test_happy_case() {
-    let args = default_cli_args_with_account(USERNAME);
-    let mut args: Vec<&str> = args.iter().map(String::as_str).collect();
-=======
 #[test_case(MAP_CONTRACT_ADDRESS_V1, "user1" ; "when cairo1 contract")]
 #[test_case(MAP_CONTRACT_ADDRESS_V2, "user2" ; "when cairo2 contract")]
 #[tokio::test]
 async fn test_happy_case(contract_address: &str, account: &str) {
-    let mut args = default_cli_args();
->>>>>>> 0f472f40
+    let args = default_cli_args_with_account(USERNAME);
     args.append(&mut vec![
         "--account",
         account,
@@ -70,17 +58,10 @@
     "#});
 }
 
-<<<<<<< HEAD
-#[tokio::test]
-async fn test_wrong_function_name() {
-    let args = default_cli_args_with_account(USERNAME);
-    let mut args: Vec<&str> = args.iter().map(String::as_str).collect();
-=======
 #[test_case(MAP_CONTRACT_ADDRESS_V1, "user1" ; "when cairo1 contract")]
 #[test_case(MAP_CONTRACT_ADDRESS_V2, "user2" ; "when cairo2 contract")]
 fn test_wrong_function_name(contract_address: &str, account: &str) {
-    let mut args = default_cli_args();
->>>>>>> 0f472f40
+    let args = default_cli_args_with_account(USERNAME);
     args.append(&mut vec![
         "--account",
         account,
@@ -98,17 +79,10 @@
     "#});
 }
 
-<<<<<<< HEAD
-#[tokio::test]
-async fn test_wrong_calldata() {
-    let args = default_cli_args_with_account(USERNAME);
-    let mut args: Vec<&str> = args.iter().map(String::as_str).collect();
-=======
 #[test_case(MAP_CONTRACT_ADDRESS_V1, "user1" ; "when cairo1 contract")]
 #[test_case(MAP_CONTRACT_ADDRESS_V2, "user2" ; "when cairo2 contract")]
 fn test_wrong_calldata(contract_address: &str, account: &str) {
-    let mut args = default_cli_args();
->>>>>>> 0f472f40
+    let args = default_cli_args_with_account(USERNAME);
     args.append(&mut vec![
         "--account",
         account,
@@ -132,17 +106,10 @@
     assert!(stderr_str.contains(contract_address));
 }
 
-<<<<<<< HEAD
-#[tokio::test]
-async fn test_too_low_max_fee() {
-    let args = default_cli_args_with_account(USERNAME);
-    let mut args: Vec<&str> = args.iter().map(String::as_str).collect();
-=======
 #[test_case(MAP_CONTRACT_ADDRESS_V1, "user1" ; "when cairo1 contract")]
 #[test_case(MAP_CONTRACT_ADDRESS_V2, "user2" ; "when cairo2 contract")]
 fn test_too_low_max_fee(contract_address: &str, account: &str) {
-    let mut args = default_cli_args();
->>>>>>> 0f472f40
+    let args = default_cli_args_with_account(USERNAME);
     args.append(&mut vec![
         "--account",
         account,
