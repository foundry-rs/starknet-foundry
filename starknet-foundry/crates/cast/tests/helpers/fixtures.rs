--- conflicted
+++ resolved
@@ -82,11 +82,7 @@
 }
 
 #[must_use]
-<<<<<<< HEAD
-pub fn default_cli_args_with_account(account: String) -> Vec<String> {
-=======
 pub fn default_cli_args() -> Vec<&'static str> {
->>>>>>> f71e4ed7
     vec![
         "--url",
         URL,
