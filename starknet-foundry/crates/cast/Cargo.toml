--- conflicted
+++ resolved
@@ -28,8 +28,5 @@
 indoc = "2"
 url = "2.4.0"
 reqwest = "0.11.18"
-<<<<<<< HEAD
 tempfile = "3.3.0"
-=======
-test-case = "3.1.0"
->>>>>>> f71e4ed7
+test-case = "3.1.0"