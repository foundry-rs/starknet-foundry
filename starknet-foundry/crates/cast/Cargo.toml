[package]
name = "cast"
description = "Cast - a Starknet Foundry CLI client"
version = "0.0.1"
edition = "2021"

[dependencies]
anyhow = "1.0.71"
camino = "1.1.4"
clap = { version = "4.3.0", features = ["derive"] }
console = "0.15.7"
serde = { version = "1.0.163", features = ["derive"] }
serde_json = "1.0.96"
starknet = "0.4.0"
tokio = { version = "1.28.2", features = ["full"] }
url = "2.2.2"
rand = "0.8.5"
scarb-metadata = "1.4.2"
scarb = "0.5.0"
primitive-types = "0.12.1"
shellexpand = "3.1.0"
toml = "0.5.2"
project-root = "0.2.2"
which = "4.4.0"

[dev-dependencies]
ctor = "0.2.2"
snapbox = "0.4.11"
indoc = "2"
url = "2.4.0"
reqwest = "0.11.18"
test-case = "3.1.0"
<<<<<<< HEAD

[[bin]]
name = "sncast"
path = "src/main.rs"
=======
fs_extra = "1.3.0"
>>>>>>> 6d44780f
<|MERGE_RESOLUTION|>--- conflicted
+++ resolved
@@ -30,11 +30,8 @@
 url = "2.4.0"
 reqwest = "0.11.18"
 test-case = "3.1.0"
-<<<<<<< HEAD
+fs_extra = "1.3.0"
 
 [[bin]]
 name = "sncast"
-path = "src/main.rs"
-=======
-fs_extra = "1.3.0"
->>>>>>> 6d44780f
+path = "src/main.rs"