--- conflicted
+++ resolved
@@ -88,11 +88,7 @@
         bail! {"Accounts file {} does not exist! Make sure to supply correct path to accounts file.", cli.accounts_file_path}
     }
 
-<<<<<<< HEAD
-    let config = parse_scarb_config(&cli.profile, cli.path_to_scarb_toml.clone())?;
-=======
     let config = parse_scarb_config(&cli.profile, &cli.path_to_scarb_toml)?;
->>>>>>> 439c2edc
 
     let rpc_url = cli.rpc_url.unwrap_or(config.rpc_url);
     let network = cli.network.unwrap_or(config.network);
