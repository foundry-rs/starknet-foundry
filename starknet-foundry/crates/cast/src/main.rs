use crate::helpers::scarb_utils::parse_scarb_config;
use crate::starknet_commands::{
    call::Call, declare::Declare, deploy::Deploy, invoke::Invoke, multicall::Multicall,
<<<<<<< HEAD
    multicall_new::MulticallNew,
=======
>>>>>>> 36084bdc
};
use anyhow::{bail, Result};
use camino::Utf8PathBuf;
use cast::{get_account, get_block_id, get_provider, print_formatted};
use clap::{Parser, Subcommand};

mod helpers;
mod starknet_commands;

#[derive(Parser)]
#[command(version)]
#[command(about = "cast - a starknet-foundry CLI", long_about = None)]
struct Cli {
    /// Profile name in Scarb.toml config file
    #[clap(short, long)]
    profile: Option<String>,

    /// Path to Scarb.toml that is to be used; overrides default behaviour of searching for scarb.toml in current or parent directories
    #[clap(short = 's', long)]
    path_to_scarb_toml: Option<Utf8PathBuf>,

    /// RPC provider url address; overrides rpc_url from Scarb.toml
    #[clap(short = 'u', long = "url")]
    rpc_url: Option<String>,

    /// Network name, one of: testnet, testnet2, mainnet; overrides network from Scarb.toml
    #[clap(short = 'n', long)]
    network: Option<String>,

    /// Account name to be used for contract declaration; overrides rpc_url from Scarb.toml
    #[clap(short = 'a', long)]
    account: Option<String>,

    /// Path to the file holding accounts info
    #[clap(
        short = 'f',
        long = "accounts-file",
        default_value = "~/.starknet_accounts/starknet_open_zeppelin_accounts.json"
    )]
    accounts_file_path: Utf8PathBuf,

    /// If passed, values will be displayed as integers, otherwise as hexes
    #[clap(short, long)]
    int_format: bool,

    /// If passed, output will be displayed in json format
    #[clap(short, long)]
    json: bool,

    #[command(subcommand)]
    command: Commands,
}

#[derive(Subcommand)]
enum Commands {
    /// Declare a contract
    Declare(Declare),

    /// Deploy a contract
    Deploy(Deploy),

    /// Call a contract
    Call(Call),

    /// Invoke a contract
    Invoke(Invoke),

    /// execute multiple calls
    Multicall(Multicall),
<<<<<<< HEAD

    /// generate multicall template
    MulticallNew(MulticallNew),
=======
>>>>>>> 36084bdc
}

#[tokio::main]
#[allow(clippy::too_many_lines)]
async fn main() -> Result<()> {
    let cli = Cli::parse();

    let accounts_file_path =
        Utf8PathBuf::from(shellexpand::tilde(&cli.accounts_file_path).to_string());
    if !&accounts_file_path.exists() {
        bail! {"Accounts file {} does not exist! Make sure to supply correct path to accounts file.", cli.accounts_file_path}
    }

    let config = parse_scarb_config(&cli.profile, cli.path_to_scarb_toml)?;

    let rpc_url = cli.rpc_url.unwrap_or(config.rpc_url);
    let network = cli.network.unwrap_or(config.network);
    let account = cli.account.unwrap_or(config.account);

    let provider = get_provider(&rpc_url, &network).await?;

    match cli.command {
        Commands::Declare(declare) => {
            let mut account = get_account(&account, &accounts_file_path, &provider, &network)?;

            let result = starknet_commands::declare::declare(
                &declare.contract,
                declare.max_fee,
                &mut account,
            )
            .await;

            match result {
                Ok(declared_contract) => print_formatted(
                    vec![
                        ("command", "Declare".to_string()),
                        ("class_hash", format!("{}", declared_contract.class_hash)),
                        (
                            "transaction_hash",
                            format!("{}", declared_contract.transaction_hash),
                        ),
                    ],
                    cli.int_format,
                    cli.json,
                    false,
                )?,
                Err(error) => {
                    print_formatted(
                        vec![("error", error.to_string())],
                        cli.int_format,
                        cli.json,
                        true,
                    )?;
                }
            }

            Ok(())
        }
        Commands::Deploy(deploy) => {
            let account = get_account(&account, &accounts_file_path, &provider, &network)?;

            let result = starknet_commands::deploy::deploy(
                &deploy.class_hash,
                deploy
                    .constructor_calldata
                    .iter()
                    .map(AsRef::as_ref)
                    .collect(),
                deploy.salt.as_deref(),
                deploy.unique,
                deploy.max_fee,
                &account,
            )
            .await;
            starknet_commands::deploy::print_deploy_result(result, cli.int_format, cli.json)?;

            Ok(())
        }
        Commands::Call(call) => {
            let block_id = get_block_id(&call.block_id)?;

            let result = starknet_commands::call::call(
                call.contract_address.as_ref(),
                call.function_name.as_ref(),
                call.calldata.as_ref(),
                &provider,
                block_id.as_ref(),
            )
            .await;

            match result {
                Ok(response) => print_formatted(
                    vec![
                        ("command", "Call".to_string()),
                        ("response", format!("{response:?}")),
                    ],
                    cli.int_format,
                    cli.json,
                    false,
                )?,
                Err(error) => {
                    print_formatted(
                        vec![("error", error.to_string())],
                        cli.int_format,
                        cli.json,
                        true,
                    )?;
                }
            }

            Ok(())
        }
        Commands::Invoke(invoke) => {
            let mut account = get_account(&account, &accounts_file_path, &provider, &network)?;
            let result = starknet_commands::invoke::invoke(
                &invoke.contract_address,
                &invoke.entry_point_name,
                invoke.calldata.iter().map(AsRef::as_ref).collect(),
                invoke.max_fee,
                &mut account,
            )
            .await;
            starknet_commands::invoke::print_invoke_result(result, cli.int_format, cli.json)?;

            Ok(())
        }
        Commands::Multicall(multicall) => {
            let mut account = get_account(&account, &accounts_file_path, &provider, &network)?;
            starknet_commands::multicall::multicall(
                &multicall.path,
                &mut account,
                cli.int_format,
                cli.json,
            )
            .await?;
<<<<<<< HEAD
            Ok(())
        }
        Commands::MulticallNew(multicall_new) => {
            starknet_commands::multicall_new::multicall_new(
                multicall_new.output_path,
                multicall_new.overwrite.unwrap_or(false),
            )?;
=======
>>>>>>> 36084bdc
            Ok(())
        }
    }
}<|MERGE_RESOLUTION|>--- conflicted
+++ resolved
@@ -1,10 +1,11 @@
 use crate::helpers::scarb_utils::parse_scarb_config;
 use crate::starknet_commands::{
-    call::Call, declare::Declare, deploy::Deploy, invoke::Invoke, multicall::Multicall,
-<<<<<<< HEAD
+    call::Call,
+    declare::Declare,
+    deploy::Deploy,
+    invoke::Invoke,
+    multicall::Multicall,
     multicall_new::MulticallNew,
-=======
->>>>>>> 36084bdc
 };
 use anyhow::{bail, Result};
 use camino::Utf8PathBuf;
@@ -74,12 +75,9 @@
 
     /// execute multiple calls
     Multicall(Multicall),
-<<<<<<< HEAD
 
     /// generate multicall template
     MulticallNew(MulticallNew),
-=======
->>>>>>> 36084bdc
 }
 
 #[tokio::main]
@@ -215,7 +213,6 @@
                 cli.json,
             )
             .await?;
-<<<<<<< HEAD
             Ok(())
         }
         Commands::MulticallNew(multicall_new) => {
@@ -223,8 +220,6 @@
                 multicall_new.output_path,
                 multicall_new.overwrite.unwrap_or(false),
             )?;
-=======
->>>>>>> 36084bdc
             Ok(())
         }
     }
