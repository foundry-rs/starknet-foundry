--- conflicted
+++ resolved
@@ -29,20 +29,12 @@
             .ok_or(anyhow!(
                 "Profile or property not found in Scarb.toml: {p}, {property}"
             )),
-<<<<<<< HEAD
-        None => profiled
-            .and_then(|t| t.get(property))
-            .and_then(Value::as_str)
-            .map(String::from)
-            .ok_or(anyhow!("Property not found in tool: {property}")),
-=======
         None => match profiled.and_then(|t| t.get(property)) {
             Some(property) => Ok(String::from(
                 property.as_str().expect("Couldn't cast property to &str"),
             )),
             None => Ok(String::new()),
         },
->>>>>>> 0cbb4fa8
     }
 }
 
