--- conflicted
+++ resolved
@@ -7,17 +7,10 @@
 [dependencies]
 cairo-lang-starknet-sierra-0_1_0 = {package = "cairo-lang-starknet", git = "https://github.com/starkware-libs/cairo.git", tag = "v1.0.0-alpha.6"}
 cairo-lang-starknet-sierra-1_0_0 = { package = "cairo-lang-starknet", git = "https://github.com/starkware-libs/cairo", tag = "v1.0.0-rc0" }
-<<<<<<< HEAD
-cairo-lang-starknet = "=2.4.0"
-serde_json = "1.0.108"
-serde = "1.0.193"
-anyhow = "1.0.75"
-=======
 cairo-lang-starknet.workspace = true
 serde_json.workspace = true
 serde.workspace = true
 test-case.workspace = true
->>>>>>> e1412ed0
 
 [lib]
 name = "sierra_casm"