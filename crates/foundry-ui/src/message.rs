use serde::Serialize;

/// A typed object that can be either printed as a human-readable message or serialized as JSON.
<<<<<<< HEAD
///
/// The [`LabeledMessage`][crate::components::LabeledMessage] and [`TaggedMessage`][crate::components::TaggedMessage]
/// structs are the most frequently used kinds of messages.
pub trait Message {
    /// Return textual (human) representation of this message.
    ///
    /// Default implementation returns empty string, making [`UI`] skip printing this message.
    fn text(&self) -> String
    where
        Self: Sized + Serialize,
    {
        String::new()
    }
=======
pub trait Message: Serialize {
    /// Return textual (human) representation of this message.
    ///
    /// Default implementation returns empty string, making [`Ui`] skip printing this message.
    fn text(&self) -> String;
>>>>>>> 690b81d9

    /// Return JSON representation of this message.
    fn json(&self) -> String {
        serde_json::to_string(self).unwrap_or_else(|_| "Invalid JSON".to_string())
    }
}

impl<T: ToString> Message for T
where
    T: Serialize,
{
    fn text(&self) -> String {
        self.to_string()
    }
}<|MERGE_RESOLUTION|>--- conflicted
+++ resolved
@@ -1,27 +1,14 @@
 use serde::Serialize;
 
 /// A typed object that can be either printed as a human-readable message or serialized as JSON.
-<<<<<<< HEAD
 ///
 /// The [`LabeledMessage`][crate::components::LabeledMessage] and [`TaggedMessage`][crate::components::TaggedMessage]
 /// structs are the most frequently used kinds of messages.
-pub trait Message {
-    /// Return textual (human) representation of this message.
-    ///
-    /// Default implementation returns empty string, making [`UI`] skip printing this message.
-    fn text(&self) -> String
-    where
-        Self: Sized + Serialize,
-    {
-        String::new()
-    }
-=======
 pub trait Message: Serialize {
     /// Return textual (human) representation of this message.
     ///
     /// Default implementation returns empty string, making [`Ui`] skip printing this message.
     fn text(&self) -> String;
->>>>>>> 690b81d9
 
     /// Return JSON representation of this message.
     fn json(&self) -> String {
