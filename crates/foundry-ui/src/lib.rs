--- conflicted
+++ resolved
@@ -1,7 +1,3 @@
-<<<<<<< HEAD
-use components::{styled::StyledMessage, tagged::TaggedMessage};
-=======
->>>>>>> ed91e81b
 pub use message::*;
 
 pub mod components;
@@ -63,21 +59,4 @@
             OutputFormat::Json => eprintln!("{}", message.json()),
         }
     }
-<<<<<<< HEAD
-
-    /// Print a warning message to stdout using the configured output format.
-    pub fn print_warning(&self, text: &str) {
-        self.println(&TaggedMessage::styled("WARNING", text, "yellow"));
-    }
-
-    /// Print an error message to stdout using the configured output format.
-    pub fn print_error(&self, text: &str) {
-        self.println(&TaggedMessage::styled("ERROR", text, "red"));
-    }
-
-    pub fn print_styled(&self, text: &str, style: &str) {
-        self.println(&StyledMessage::new(text, style));
-    }
-=======
->>>>>>> ed91e81b
 }