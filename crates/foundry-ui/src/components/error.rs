<<<<<<< HEAD
use anyhow::Error;
use console::Style;
=======
use console::style;
>>>>>>> 96649330
use serde::Serialize;
use serde_json::{Value, json};

use crate::Message;

use super::tagged::TaggedMessage;

/// Error message.
#[derive(Serialize)]
<<<<<<< HEAD
pub struct ErrorMessage<T: Message> {
    message_type: &'static str,
    message: T,
}
=======
pub struct ErrorMessage<T: Message>(T);
>>>>>>> 96649330

impl<T: Message> ErrorMessage<T> {
    #[must_use]
    pub fn new(message: T) -> Self {
<<<<<<< HEAD
        Self {
            message_type: "error",
            message,
        }
=======
        Self(message)
>>>>>>> 96649330
    }
}

impl<T: Message> Message for ErrorMessage<T> {
    fn text(&self) -> String {
<<<<<<< HEAD
        let tag = Style::new().red().apply_to("ERROR").to_string();
        let tagged_message = TaggedMessage::new(&tag, &self.message);
=======
        let tag = style("ERROR").red().to_string();
        let tagged_message = TaggedMessage::new(&tag, &self.0);
>>>>>>> 96649330
        tagged_message.text()
    }

    fn json(&self) -> Value {
        json!({
            "message_type": "error",
            "message": self.0.json(),
        })
    }
}

impl From<Error> for ErrorMessage<String> {
    fn from(error: Error) -> Self {
        Self::new(format!("{error:#}"))
    }
}<|MERGE_RESOLUTION|>--- conflicted
+++ resolved
@@ -1,9 +1,4 @@
-<<<<<<< HEAD
-use anyhow::Error;
-use console::Style;
-=======
 use console::style;
->>>>>>> 96649330
 use serde::Serialize;
 use serde_json::{Value, json};
 
@@ -13,38 +8,19 @@
 
 /// Error message.
 #[derive(Serialize)]
-<<<<<<< HEAD
-pub struct ErrorMessage<T: Message> {
-    message_type: &'static str,
-    message: T,
-}
-=======
 pub struct ErrorMessage<T: Message>(T);
->>>>>>> 96649330
 
 impl<T: Message> ErrorMessage<T> {
     #[must_use]
     pub fn new(message: T) -> Self {
-<<<<<<< HEAD
-        Self {
-            message_type: "error",
-            message,
-        }
-=======
         Self(message)
->>>>>>> 96649330
     }
 }
 
 impl<T: Message> Message for ErrorMessage<T> {
     fn text(&self) -> String {
-<<<<<<< HEAD
-        let tag = Style::new().red().apply_to("ERROR").to_string();
-        let tagged_message = TaggedMessage::new(&tag, &self.message);
-=======
         let tag = style("ERROR").red().to_string();
         let tagged_message = TaggedMessage::new(&tag, &self.0);
->>>>>>> 96649330
         tagged_message.text()
     }
 
