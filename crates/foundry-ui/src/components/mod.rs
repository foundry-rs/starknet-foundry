//! This module provides various ready to use message types for use with
//! a [`UI`].

<<<<<<< HEAD
pub mod styled;
=======
pub mod error;
>>>>>>> ed91e81b
pub mod tagged;
pub mod typed;
pub mod warning;<|MERGE_RESOLUTION|>--- conflicted
+++ resolved
@@ -1,11 +1,7 @@
 //! This module provides various ready to use message types for use with
 //! a [`UI`].
 
-<<<<<<< HEAD
-pub mod styled;
-=======
 pub mod error;
->>>>>>> ed91e81b
 pub mod tagged;
 pub mod typed;
 pub mod warning;