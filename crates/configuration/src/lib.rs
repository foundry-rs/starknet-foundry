--- conflicted
+++ resolved
@@ -48,11 +48,7 @@
 
     match get_with_ownership(tool_config, profile_name) {
         Some(profile_value) => Ok(profile_value),
-<<<<<<< HEAD
-        None if profile_name == "default" => Ok(serde_json::Value::Object(serde_json::Map::new())),
-=======
         None if profile_name == "default" => Ok(serde_json::Value::Object(Map::default())),
->>>>>>> efe7387f
         None => Err(anyhow!("Profile [{}] not found in config", profile_name)),
     }
 }
