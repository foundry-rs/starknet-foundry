--- conflicted
+++ resolved
@@ -1,7 +1,6 @@
 use crate::core::Profile;
 use anyhow::{Context, Result, anyhow};
 use camino::Utf8PathBuf;
-<<<<<<< HEAD
 use scarb_metadata::{Metadata, PackageId};
 use serde::de::DeserializeOwned;
 use serde::{Deserialize, Serialize};
@@ -10,14 +9,6 @@
 use std::fs::File;
 use std::{env, fs};
 use tempfile::{TempDir, tempdir};
-=======
-use std::fs::File;
-use std::{env, fs};
-use toml::Value;
-
-pub mod core;
-pub mod test_utils;
->>>>>>> 32c05934
 
 pub const CONFIG_FILENAME: &str = "snfoundry.toml";
 
@@ -31,7 +22,6 @@
         Self: Sized;
 }
 
-<<<<<<< HEAD
 /// Defined in scarb manifest
 /// Configuration associated with a specific package
 pub trait PackageConfig {
@@ -78,8 +68,6 @@
     }
 }
 
-=======
->>>>>>> 32c05934
 #[must_use]
 pub fn resolve_config_file() -> Utf8PathBuf {
     find_config_file().unwrap_or_else(|_| {
@@ -113,7 +101,6 @@
         .context("Failed to deserialize resolved config into ConfigSchema")?;
     let tool_name = T::tool_name();
 
-<<<<<<< HEAD
     let Some(tool_profiles) = parsed.tools.get(tool_name) else {
         return Ok(T::default());
     };
@@ -184,16 +171,6 @@
     }
     Ok(serde_json::Value::String(value))
 }
-=======
-            core::load_config(
-                raw_config_json,
-                profile.map_or_else(|| Profile::Default, |p| Profile::Some(p.to_string())),
-            )
-        }
-        None => Ok(T::default()),
-    }
-}
->>>>>>> 32c05934
 
 pub fn search_config_upwards_relative_to(current_dir: &Utf8PathBuf) -> Result<Utf8PathBuf> {
     current_dir
@@ -213,12 +190,23 @@
     )?)
 }
 
+pub fn copy_config_to_tempdir(src_path: &str, additional_path: Option<&str>) -> Result<TempDir> {
+    let temp_dir = tempdir().context("Failed to create a temporary directory")?;
+    if let Some(dir) = additional_path {
+        let path = temp_dir.path().join(dir);
+        fs::create_dir_all(path).context("Failed to create directories in temp dir")?;
+    }
+    let temp_dir_file_path = temp_dir.path().join(CONFIG_FILENAME);
+    fs::copy(src_path, temp_dir_file_path).context("Failed to copy config file to temp dir")?;
+
+    Ok(temp_dir)
+}
+
 #[cfg(test)]
 mod tests {
     use std::fs::{self, File};
 
     use super::*;
-    use crate::test_utils::copy_config_to_tempdir;
     use serde::{Deserialize, Serialize};
     use tempfile::tempdir;
 
@@ -387,16 +375,11 @@
     #[test]
     #[expect(clippy::float_cmp)]
     fn resolve_env_vars() {
-<<<<<<< HEAD
         let tempdir = copy_config_to_tempdir(
             "tests/data/stubtool_complex_snfoundry.toml",
             Some("childdir1"),
         )
         .unwrap();
-=======
-        let tempdir =
-            copy_config_to_tempdir("tests/data/stubtool_snfoundry.toml", Some("childdir1"));
->>>>>>> 32c05934
         fs::copy(
             "tests/data/stubtool_complex_snfoundry.toml",
             tempdir.path().join("childdir1").join(CONFIG_FILENAME),
