--- conflicted
+++ resolved
@@ -250,12 +250,7 @@
         }
 
         fn from_raw(config: serde_json::Value) -> Result<Self> {
-<<<<<<< HEAD
-            serde_json::from_value::<Self>(config)
-                .map_err(|e| anyhow!("Failed to parse stubtool config: {e}"))
-=======
             Ok(serde_json::from_value::<Self>(config)?)
->>>>>>> 7f297c8e
         }
     }
 
