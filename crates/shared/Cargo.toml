[package]
name = "shared"
version = "0.1.0"
edition.workspace = true

[dependencies]
<<<<<<< HEAD
anyhow.workspace = true
semver.workspace = true
starknet.workspace = true
=======
cairo-felt.workspace = true
cairo-lang-runner.workspace = true
>>>>>>> 90377492
<|MERGE_RESOLUTION|>--- conflicted
+++ resolved
@@ -4,11 +4,8 @@
 edition.workspace = true
 
 [dependencies]
-<<<<<<< HEAD
 anyhow.workspace = true
-semver.workspace = true
-starknet.workspace = true
-=======
 cairo-felt.workspace = true
 cairo-lang-runner.workspace = true
->>>>>>> 90377492
+semver.workspace = true
+starknet.workspace = true