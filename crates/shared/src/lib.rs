--- conflicted
+++ resolved
@@ -1,10 +1,10 @@
-<<<<<<< HEAD
 use crate::consts::EXPECTED_RPC_VERSION;
 use anyhow::{Context, Result};
 use semver::Version;
 use starknet::providers::{jsonrpc::HttpTransport, JsonRpcClient, Provider};
 
 pub mod consts;
+pub mod utils;
 
 #[must_use]
 pub fn is_supported_version(version: &Version) -> bool {
@@ -20,8 +20,4 @@
         .context("Error while calling RPC node")?
         .parse::<Version>()
         .context("Failed to parse RPC spec version")
-}
-=======
-pub mod consts;
-pub mod utils;
->>>>>>> 90377492
+}