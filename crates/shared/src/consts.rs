--- conflicted
+++ resolved
@@ -1,8 +1,4 @@
-<<<<<<< HEAD
-pub const EXPECTED_RPC_VERSION: &str = "0.9.0-rc.1";
-=======
 pub const EXPECTED_RPC_VERSION: &str = "0.9.0";
->>>>>>> 411f874c
 pub const RPC_URL_VERSION: &str = "v0_9";
 pub const SNFORGE_TEST_FILTER: &str = "SNFORGE_TEST_FILTER";
 pub const FREE_RPC_PROVIDER_URL: &str = "https://starknet-sepolia.public.blastapi.io/rpc/v0_9";