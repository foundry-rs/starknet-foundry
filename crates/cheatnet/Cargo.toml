[package]
name = "cheatnet"
version = "1.0.0"
edition = "2021"

[features]
testing = []

[dependencies]
anyhow.workspace = true
assert_fs.workspace = true
blockifier.workspace = true
camino.workspace = true
include_dir.workspace = true
starknet_api.workspace = true
cairo-felt.workspace = true
tempfile.workspace = true
cairo-lang-casm.workspace = true
cairo-lang-runner.workspace = true
cairo-lang-utils.workspace = true
cairo-lang-starknet.workspace = true
cairo-vm.workspace = true
regex.workspace = true
starknet.workspace = true
thiserror.workspace = true
serde_json.workspace = true
serde.workspace = true
num-traits.workspace = true
<<<<<<< HEAD
url.workspace = true
tokio.workspace = true
num-bigint.workspace = true
flate2 = "1.0.26"
dotenv = "0.15.0"
=======
conversions = { path = "../conversions" }
>>>>>>> 4f863d12

[dev-dependencies]
ctor.workspace = true
indoc.workspace = true

[lib]
name = "cheatnet"<|MERGE_RESOLUTION|>--- conflicted
+++ resolved
@@ -26,15 +26,12 @@
 serde_json.workspace = true
 serde.workspace = true
 num-traits.workspace = true
-<<<<<<< HEAD
 url.workspace = true
 tokio.workspace = true
 num-bigint.workspace = true
+conversions = { path = "../conversions" }
 flate2 = "1.0.26"
 dotenv = "0.15.0"
-=======
-conversions = { path = "../conversions" }
->>>>>>> 4f863d12
 
 [dev-dependencies]
 ctor.workspace = true
