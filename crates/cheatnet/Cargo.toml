--- conflicted
+++ resolved
@@ -31,12 +31,8 @@
 num-bigint.workspace = true
 conversions = { path = "../conversions" }
 flate2 = "1.0.26"
-<<<<<<< HEAD
-dotenv = "0.15.0"
 bincode = "2.0.0-rc.3"
 fs2 = "0.4.3"
-=======
->>>>>>> 56dba245
 
 [dev-dependencies]
 ctor.workspace = true
