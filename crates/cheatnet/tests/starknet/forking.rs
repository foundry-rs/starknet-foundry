--- conflicted
+++ resolved
@@ -119,22 +119,14 @@
         let mut cached_state_before_delopy = CachedState::new(
             ExtendedStateReader {
                 dict_state_reader: build_testing_state(),
-<<<<<<< HEAD
                 fork_state_reader: Some(
                     ForkStateReader::new(
                         node_url.clone(),
-                        BlockNumber(309_780),
+                        BlockNumber(50_000),
                         cache_dir.path().to_str().unwrap(),
                     )
                     .unwrap(),
                 ),
-=======
-                fork_state_reader: Some(ForkStateReader::new(
-                    node_url.clone(),
-                    BlockNumber(50_000),
-                    cache_dir.path().to_str().unwrap(),
-                )),
->>>>>>> 17d3720e
             },
             GlobalContractCache::new(GLOBAL_CONTRACT_CACHE_SIZE_FOR_TEST),
         );
@@ -142,22 +134,14 @@
         let mut cached_state_after_deploy = CachedState::new(
             ExtendedStateReader {
                 dict_state_reader: build_testing_state(),
-<<<<<<< HEAD
                 fork_state_reader: Some(
                     ForkStateReader::new(
                         node_url,
-                        BlockNumber(309_781),
+                        BlockNumber(53_681),
                         cache_dir.path().to_str().unwrap(),
                     )
                     .unwrap(),
                 ),
-=======
-                fork_state_reader: Some(ForkStateReader::new(
-                    node_url,
-                    BlockNumber(53_681),
-                    cache_dir.path().to_str().unwrap(),
-                )),
->>>>>>> 17d3720e
             },
             GlobalContractCache::new(GLOBAL_CONTRACT_CACHE_SIZE_FOR_TEST),
         );
