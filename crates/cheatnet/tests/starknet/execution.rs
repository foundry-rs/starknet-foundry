use crate::common::state::{create_cached_state, create_fork_cached_state_at};
use crate::common::{call_contract_raw, deploy_contract, selector_from_name};
use blockifier::execution::contract_class::TrackedResource;
use blockifier::state::state_api::StateReader;
use cheatnet::state::CheatnetState;
use conversions::IntoConv;
use conversions::felt::FromShortString;
use starknet_types_core::felt::Felt;
use tempfile::TempDir;

#[test]
fn test_state_reverted() {
    let mut cached_state = create_cached_state();
    let mut cheatnet_state = CheatnetState::default();

    let contract_address = deploy_contract(&mut cached_state, &mut cheatnet_state, "Revert", &[]);

    // Mock contract just to get a class hash, it can be replaced with any other declared contract
    let mock_contract = deploy_contract(
        &mut cached_state,
        &mut cheatnet_state,
        "MockCheckerLibCall",
        &[],
    );
    let mock_class_hash = cached_state.get_class_hash_at(mock_contract).unwrap();

    let res = call_contract_raw(
        &mut cached_state,
        &mut cheatnet_state,
        &contract_address,
        selector_from_name("call_contract_revert"),
        &[
            contract_address.into_(),
            selector_from_name("change_state_and_panic").into_(),
            mock_class_hash.into_(),
        ],
        TrackedResource::CairoSteps,
    )
    .unwrap();

    assert!(!res.execution.failed);
    let [inner_call] = &res.inner_calls[..] else {
        panic!("Expected one inner call, got {:?}", res.inner_calls);
    };
    assert_eq!(
        inner_call.execution.retdata.0,
        &[Felt::from_short_string("change_state_and_panic").unwrap()]
    );
    assert!(inner_call.execution.events.is_empty());
    assert!(inner_call.execution.l2_to_l1_messages.is_empty());
}

#[test]
fn test_tracked_resources() {
    let cache_dir = TempDir::new().unwrap();
    let mut cached_state = create_fork_cached_state_at(782_878, cache_dir.path().to_str().unwrap());
    let mut cheatnet_state = CheatnetState::default();

    let contract_address = deploy_contract(
        &mut cached_state,
        &mut cheatnet_state,
        "TrackedResources",
        &[],
    );

    let main_call_info = call_contract_raw(
        &mut cached_state,
        &mut cheatnet_state,
        &contract_address,
        selector_from_name("call_twice"),
        &[],
        TrackedResource::SierraGas,
    )
    .unwrap();

<<<<<<< HEAD
=======
    // `call_twice` from the `TrackedResources` contract
>>>>>>> 995e7f8d
    assert!(!main_call_info.execution.failed);
    assert_eq!(main_call_info.inner_calls.len(), 2);
    assert_eq!(main_call_info.tracked_resource, TrackedResource::SierraGas);
    assert_ne!(main_call_info.execution.gas_consumed, 0);

<<<<<<< HEAD
=======
    // `call_single` from the forked proxy contract
>>>>>>> 995e7f8d
    let first_inner_call = main_call_info.inner_calls.first().unwrap();
    assert_eq!(
        first_inner_call.tracked_resource,
        TrackedResource::CairoSteps
    );
    assert_eq!(first_inner_call.execution.gas_consumed, 0);
    assert_ne!(first_inner_call.resources.n_steps, 0);
    assert_eq!(first_inner_call.inner_calls.len(), 1);

<<<<<<< HEAD
=======
    // `call_internal` from the `TrackedResources` contract
>>>>>>> 995e7f8d
    let inner_inner_call = first_inner_call.inner_calls.first().unwrap();
    assert_eq!(
        inner_inner_call.tracked_resource,
        TrackedResource::CairoSteps
    );
    assert_eq!(inner_inner_call.execution.gas_consumed, 0);
    assert_ne!(inner_inner_call.resources.n_steps, 0);

<<<<<<< HEAD
=======
    // `call_internal` from the `TrackedResources` contract
>>>>>>> 995e7f8d
    let second_inner_call = main_call_info.inner_calls.last().unwrap();
    assert_eq!(
        second_inner_call.tracked_resource,
        TrackedResource::SierraGas
    );
    assert_ne!(second_inner_call.execution.gas_consumed, 0);
    assert_eq!(second_inner_call.resources.n_steps, 0);
}<|MERGE_RESOLUTION|>--- conflicted
+++ resolved
@@ -73,19 +73,13 @@
     )
     .unwrap();
 
-<<<<<<< HEAD
-=======
     // `call_twice` from the `TrackedResources` contract
->>>>>>> 995e7f8d
     assert!(!main_call_info.execution.failed);
     assert_eq!(main_call_info.inner_calls.len(), 2);
     assert_eq!(main_call_info.tracked_resource, TrackedResource::SierraGas);
     assert_ne!(main_call_info.execution.gas_consumed, 0);
 
-<<<<<<< HEAD
-=======
     // `call_single` from the forked proxy contract
->>>>>>> 995e7f8d
     let first_inner_call = main_call_info.inner_calls.first().unwrap();
     assert_eq!(
         first_inner_call.tracked_resource,
@@ -95,10 +89,7 @@
     assert_ne!(first_inner_call.resources.n_steps, 0);
     assert_eq!(first_inner_call.inner_calls.len(), 1);
 
-<<<<<<< HEAD
-=======
     // `call_internal` from the `TrackedResources` contract
->>>>>>> 995e7f8d
     let inner_inner_call = first_inner_call.inner_calls.first().unwrap();
     assert_eq!(
         inner_inner_call.tracked_resource,
@@ -107,10 +98,7 @@
     assert_eq!(inner_inner_call.execution.gas_consumed, 0);
     assert_ne!(inner_inner_call.resources.n_steps, 0);
 
-<<<<<<< HEAD
-=======
     // `call_internal` from the `TrackedResources` contract
->>>>>>> 995e7f8d
     let second_inner_call = main_call_info.inner_calls.last().unwrap();
     assert_eq!(
         second_inner_call.tracked_resource,
