use super::test_environment::TestEnvironment;
use crate::common::assertions::ClassHashAssert;
use crate::common::recover_data;
use crate::common::state::create_cached_state;
use crate::common::{call_contract, deploy_wrapper};
use crate::{
    common::assertions::assert_success,
    common::{deploy_contract, get_contracts},
};
use cheatnet::runtime_extensions::forge_runtime_extension::cheatcodes::declare::declare;
<<<<<<< HEAD
use cheatnet::state::{CheatSpan, CheatnetState, MockCalldata};
=======
use cheatnet::runtime_extensions::forge_runtime_extension::cheatcodes::storage::selector_from_name;
use cheatnet::state::{CheatSpan, CheatnetState};
>>>>>>> 461314dd
use conversions::IntoConv;
use starknet::core::utils::get_selector_from_name;
use starknet_api::core::ContractAddress;
use starknet_types_core::felt::Felt;

trait MockCallTrait {
    fn mock_call(
        &mut self,
        contract_address: &ContractAddress,
        function_name: &str,
        ret_data: &[u128],
        span: CheatSpan,
    );
    fn stop_mock_call(&mut self, contract_address: &ContractAddress, function_name: &str);
}

impl MockCallTrait for TestEnvironment {
    fn mock_call(
        &mut self,
        contract_address: &ContractAddress,
        function_name: &str,
        ret_data: &[u128],
        span: CheatSpan,
    ) {
        let ret_data: Vec<Felt> = ret_data.iter().map(|x| Felt::from(*x)).collect();
        let function_selector = get_selector_from_name(function_name).unwrap();
        self.cheatnet_state.mock_call(
            *contract_address,
            function_selector.into_(),
            MockCalldata::Any,
            &ret_data,
            span,
        );
    }

    fn stop_mock_call(&mut self, contract_address: &ContractAddress, function_name: &str) {
        let function_selector = get_selector_from_name(function_name).unwrap();
        self.cheatnet_state.stop_mock_call(
            *contract_address,
            function_selector.into_(),
            MockCalldata::Any,
        );
    }
}

#[test]
fn mock_call_simple() {
    let mut cached_state = create_cached_state();
    let mut cheatnet_state = CheatnetState::default();

    let contract_address = deploy_contract(
        &mut cached_state,
        &mut cheatnet_state,
        "MockChecker",
        &[Felt::from(420)],
    );

    let selector = selector_from_name("get_thing");
    let ret_data = [Felt::from(123)];

<<<<<<< HEAD
    cheatnet_state.start_mock_call(
        contract_address,
        felt_selector_from_name("get_thing"),
        MockCalldata::Any,
        &ret_data,
    );
=======
    cheatnet_state.start_mock_call(contract_address, selector_from_name("get_thing"), &ret_data);
>>>>>>> 461314dd

    let output = call_contract(
        &mut cached_state,
        &mut cheatnet_state,
        &contract_address,
        selector,
        &[],
    );

    assert_success(output, &ret_data);
}

#[test]
fn mock_call_stop() {
    let mut cached_state = create_cached_state();
    let mut cheatnet_state = CheatnetState::default();

    let contract_address = deploy_contract(
        &mut cached_state,
        &mut cheatnet_state,
        "MockChecker",
        &[Felt::from(420)],
    );

    let selector = selector_from_name("get_thing");
    let ret_data = [Felt::from(123)];

<<<<<<< HEAD
    cheatnet_state.start_mock_call(
        contract_address,
        felt_selector_from_name("get_thing"),
        MockCalldata::Any,
        &ret_data,
    );
=======
    cheatnet_state.start_mock_call(contract_address, selector_from_name("get_thing"), &ret_data);
>>>>>>> 461314dd

    let output = call_contract(
        &mut cached_state,
        &mut cheatnet_state,
        &contract_address,
        selector,
        &[],
    );

    assert_success(output, &ret_data);

<<<<<<< HEAD
    cheatnet_state.stop_mock_call(
        contract_address,
        felt_selector_from_name("get_thing"),
        MockCalldata::Any,
    );
=======
    cheatnet_state.stop_mock_call(contract_address, selector_from_name("get_thing"));
>>>>>>> 461314dd

    let output = call_contract(
        &mut cached_state,
        &mut cheatnet_state,
        &contract_address,
        selector,
        &[],
    );

    assert_success(output, &[Felt::from(420)]);
}

#[test]
fn mock_call_stop_no_start() {
    let mut cached_state = create_cached_state();
    let mut cheatnet_state = CheatnetState::default();

    let contract_address = deploy_contract(
        &mut cached_state,
        &mut cheatnet_state,
        "MockChecker",
        &[Felt::from(420)],
    );

    let selector = selector_from_name("get_thing");

<<<<<<< HEAD
    cheatnet_state.stop_mock_call(
        contract_address,
        felt_selector_from_name("get_thing"),
        MockCalldata::Any,
    );
=======
    cheatnet_state.stop_mock_call(contract_address, selector_from_name("get_thing"));
>>>>>>> 461314dd

    let output = call_contract(
        &mut cached_state,
        &mut cheatnet_state,
        &contract_address,
        selector,
        &[],
    );

    assert_success(output, &[Felt::from(420)]);
}

#[test]
fn mock_call_double() {
    let mut cached_state = create_cached_state();
    let mut cheatnet_state = CheatnetState::default();

    let contract_address = deploy_contract(
        &mut cached_state,
        &mut cheatnet_state,
        "MockChecker",
        &[Felt::from(420)],
    );

    let selector = selector_from_name("get_thing");

    let ret_data = [Felt::from(123)];
    cheatnet_state.start_mock_call(contract_address, selector, MockCalldata::Any, &ret_data);

    let ret_data = [Felt::from(999)];
    cheatnet_state.start_mock_call(contract_address, selector, MockCalldata::Any, &ret_data);

    let output = call_contract(
        &mut cached_state,
        &mut cheatnet_state,
        &contract_address,
        selector,
        &[],
    );

    assert_success(output, &ret_data);

    cheatnet_state.stop_mock_call(contract_address, selector, MockCalldata::Any);

    let output = call_contract(
        &mut cached_state,
        &mut cheatnet_state,
        &contract_address,
        selector,
        &[],
    );

    assert_success(output, &[Felt::from(420)]);
}

#[test]
fn mock_call_double_call() {
    let mut cached_state = create_cached_state();
    let mut cheatnet_state = CheatnetState::default();

    let contract_address = deploy_contract(
        &mut cached_state,
        &mut cheatnet_state,
        "MockChecker",
        &[Felt::from(420)],
    );

    let selector = selector_from_name("get_thing");

    let ret_data = [Felt::from(123)];
<<<<<<< HEAD
    cheatnet_state.start_mock_call(
        contract_address,
        felt_selector_from_name("get_thing"),
        MockCalldata::Any,
        &ret_data,
    );
=======
    cheatnet_state.start_mock_call(contract_address, selector_from_name("get_thing"), &ret_data);
>>>>>>> 461314dd

    let output = call_contract(
        &mut cached_state,
        &mut cheatnet_state,
        &contract_address,
        selector,
        &[],
    );

    assert_success(output, &ret_data);

    let output = call_contract(
        &mut cached_state,
        &mut cheatnet_state,
        &contract_address,
        selector,
        &[],
    );

    assert_success(output, &ret_data);
}

#[test]
fn mock_call_proxy() {
    let mut cached_state = create_cached_state();
    let mut cheatnet_state = CheatnetState::default();

    let contract_address = deploy_contract(
        &mut cached_state,
        &mut cheatnet_state,
        "MockChecker",
        &[Felt::from(420)],
    );
    let selector = selector_from_name("get_thing");

    let ret_data = [Felt::from(123)];
<<<<<<< HEAD
    cheatnet_state.start_mock_call(
        contract_address,
        felt_selector_from_name("get_thing"),
        MockCalldata::Any,
        &ret_data,
    );
=======
    cheatnet_state.start_mock_call(contract_address, selector_from_name("get_thing"), &ret_data);
>>>>>>> 461314dd

    let output = call_contract(
        &mut cached_state,
        &mut cheatnet_state,
        &contract_address,
        selector,
        &[],
    );

    assert_success(output, &ret_data);

    let proxy_address = deploy_contract(
        &mut cached_state,
        &mut cheatnet_state,
        "MockCheckerProxy",
        &[],
    );
    let proxy_selector = selector_from_name("get_thing_from_contract");
    let output = call_contract(
        &mut cached_state,
        &mut cheatnet_state,
        &proxy_address,
        proxy_selector,
        &[contract_address.into_()],
    );

    assert_success(output, &ret_data);
}

#[test]
fn mock_call_proxy_with_other_syscall() {
    let mut cached_state = create_cached_state();
    let mut cheatnet_state = CheatnetState::default();

    let contract_address = deploy_contract(
        &mut cached_state,
        &mut cheatnet_state,
        "MockChecker",
        &[Felt::from(420)],
    );
    let selector = selector_from_name("get_thing");

    let ret_data = [Felt::from(123)];
<<<<<<< HEAD
    cheatnet_state.start_mock_call(
        contract_address,
        felt_selector_from_name("get_thing"),
        MockCalldata::Any,
        &ret_data,
    );
=======
    cheatnet_state.start_mock_call(contract_address, selector_from_name("get_thing"), &ret_data);
>>>>>>> 461314dd

    let output = call_contract(
        &mut cached_state,
        &mut cheatnet_state,
        &contract_address,
        selector,
        &[],
    );

    assert_success(output, &ret_data);

    let proxy_address = deploy_contract(
        &mut cached_state,
        &mut cheatnet_state,
        "MockCheckerProxy",
        &[],
    );
    let proxy_selector = selector_from_name("get_thing_from_contract_and_emit_event");
    let output = call_contract(
        &mut cached_state,
        &mut cheatnet_state,
        &proxy_address,
        proxy_selector,
        &[contract_address.into_()],
    );

    assert_success(output, &ret_data);
}

#[test]
fn mock_call_inner_call_no_effect() {
    let mut cached_state = create_cached_state();
    let mut cheatnet_state = CheatnetState::default();

    let contract_address = deploy_contract(
        &mut cached_state,
        &mut cheatnet_state,
        "MockChecker",
        &[Felt::from(420)],
    );

    let selector = selector_from_name("get_thing");
    let ret_data = [Felt::from(123)];

<<<<<<< HEAD
    cheatnet_state.start_mock_call(
        contract_address,
        felt_selector_from_name("get_thing"),
        MockCalldata::Any,
        &ret_data,
    );
=======
    cheatnet_state.start_mock_call(contract_address, selector_from_name("get_thing"), &ret_data);
>>>>>>> 461314dd

    let output = call_contract(
        &mut cached_state,
        &mut cheatnet_state,
        &contract_address,
        selector,
        &[],
    );

    assert_success(output, &ret_data);

    let selector = selector_from_name("get_thing_wrapper");

    let output = call_contract(
        &mut cached_state,
        &mut cheatnet_state,
        &contract_address,
        selector,
        &[],
    );

    assert_success(output, &[Felt::from(420)]);
}

#[test]
fn mock_call_library_call_no_effect() {
    let mut cached_state = create_cached_state();
    let mut cheatnet_state = CheatnetState::default();

    let contracts_data = get_contracts();
    let class_hash = declare(&mut cached_state, "MockChecker", &contracts_data)
        .unwrap()
        .unwrap_success();

    let contract_address = deploy_wrapper(
        &mut cached_state,
        &mut cheatnet_state,
        &class_hash,
        &[Felt::from(420)],
    )
    .unwrap();

    let lib_call_address = deploy_contract(
        &mut cached_state,
        &mut cheatnet_state,
        "MockCheckerLibCall",
        &[],
    );

    let ret_data = [Felt::from(123)];
    cheatnet_state.start_mock_call(
        contract_address,
<<<<<<< HEAD
        felt_selector_from_name("get_constant_thing"),
        MockCalldata::Any,
=======
        selector_from_name("get_constant_thing"),
>>>>>>> 461314dd
        &ret_data,
    );

    let lib_call_selector = selector_from_name("get_constant_thing_with_lib_call");
    let output = call_contract(
        &mut cached_state,
        &mut cheatnet_state,
        &lib_call_address,
        lib_call_selector,
        &[class_hash.into_()],
    );

    assert_success(output, &[Felt::from(13)]);
}

#[test]
fn mock_call_before_deployment() {
    let mut cached_state = create_cached_state();
    let mut cheatnet_state = CheatnetState::default();

    let contracts_data = get_contracts();
    let class_hash = declare(&mut cached_state, "MockChecker", &contracts_data)
        .unwrap()
        .unwrap_success();

    let precalculated_address =
        cheatnet_state.precalculate_address(&class_hash, &[Felt::from(420)]);

    let selector = selector_from_name("get_thing");
    let ret_data = [Felt::from(123)];
    cheatnet_state.start_mock_call(
        precalculated_address,
<<<<<<< HEAD
        felt_selector_from_name("get_thing"),
        MockCalldata::Any,
=======
        selector_from_name("get_thing"),
>>>>>>> 461314dd
        &ret_data,
    );

    let contract_address = deploy_wrapper(
        &mut cached_state,
        &mut cheatnet_state,
        &class_hash,
        &[Felt::from(420)],
    )
    .unwrap();

    assert_eq!(precalculated_address, contract_address);

    let output = call_contract(
        &mut cached_state,
        &mut cheatnet_state,
        &contract_address,
        selector,
        &[],
    );

    assert_success(output, &ret_data);
}

#[test]
fn mock_call_not_implemented() {
    let mut cached_state = create_cached_state();
    let mut cheatnet_state = CheatnetState::default();

    let contract_address = deploy_contract(
        &mut cached_state,
        &mut cheatnet_state,
        "MockChecker",
        &[Felt::from(420)],
    );

    let selector = selector_from_name("get_thing_not_implemented");
    let ret_data = [Felt::from(123), Felt::from(123), Felt::from(123)];

    cheatnet_state.start_mock_call(
        contract_address,
<<<<<<< HEAD
        felt_selector_from_name("get_thing_not_implemented"),
        MockCalldata::Any,
=======
        selector_from_name("get_thing_not_implemented"),
>>>>>>> 461314dd
        &ret_data,
    );

    let output = call_contract(
        &mut cached_state,
        &mut cheatnet_state,
        &contract_address,
        selector,
        &[],
    );

    assert_success(output, &ret_data);
}

#[test]
fn mock_call_in_constructor() {
    let mut cached_state = create_cached_state();
    let mut cheatnet_state = CheatnetState::default();

    let contracts_data = get_contracts();

    let class_hash = declare(&mut cached_state, "HelloStarknet", &contracts_data)
        .unwrap()
        .unwrap_success();
    let balance_contract_address =
        deploy_wrapper(&mut cached_state, &mut cheatnet_state, &class_hash, &[]).unwrap();
    let ret_data = [Felt::from(223)];
    cheatnet_state.start_mock_call(
        balance_contract_address,
<<<<<<< HEAD
        felt_selector_from_name("get_balance"),
        MockCalldata::Any,
=======
        selector_from_name("get_balance"),
>>>>>>> 461314dd
        &ret_data,
    );

    let class_hash = declare(&mut cached_state, "ConstructorMockChecker", &contracts_data)
        .unwrap()
        .unwrap_success();
    let contract_address = deploy_wrapper(
        &mut cached_state,
        &mut cheatnet_state,
        &class_hash,
        &[balance_contract_address.into_()],
    )
    .unwrap();

    let selector = selector_from_name("get_constructor_balance");

    let output = call_contract(
        &mut cached_state,
        &mut cheatnet_state,
        &contract_address,
        selector,
        &[],
    );
    let output_data = recover_data(output);
    assert_eq!(output_data.len(), 1);
    assert_eq!(output_data.first().unwrap().clone(), Felt::from(223));
}

#[test]
fn mock_call_two_methods() {
    let mut cached_state = create_cached_state();
    let mut cheatnet_state = CheatnetState::default();

    let contract_address = deploy_contract(
        &mut cached_state,
        &mut cheatnet_state,
        "MockChecker",
        &[Felt::from(420)],
    );

    let selector1 = selector_from_name("get_thing");
    let selector2 = selector_from_name("get_constant_thing");

    let ret_data = [Felt::from(123)];
<<<<<<< HEAD
    cheatnet_state.start_mock_call(
        contract_address,
        felt_selector_from_name("get_thing"),
        MockCalldata::Any,
        &ret_data,
    );

    cheatnet_state.start_mock_call(
        contract_address,
        felt_selector_from_name("get_constant_thing"),
        MockCalldata::Any,
=======
    cheatnet_state.start_mock_call(contract_address, selector_from_name("get_thing"), &ret_data);

    cheatnet_state.start_mock_call(
        contract_address,
        selector_from_name("get_constant_thing"),
>>>>>>> 461314dd
        &ret_data,
    );

    let output = call_contract(
        &mut cached_state,
        &mut cheatnet_state,
        &contract_address,
        selector1,
        &[],
    );

    assert_success(output, &ret_data);

    let output = call_contract(
        &mut cached_state,
        &mut cheatnet_state,
        &contract_address,
        selector2,
        &[],
    );

    assert_success(output, &ret_data);
}

#[test]
fn mock_call_nonexisting_contract() {
    let mut cached_state = create_cached_state();
    let mut cheatnet_state = CheatnetState::default();

    let selector = selector_from_name("get_thing");
    let ret_data = [Felt::from(123)];

    let contract_address = ContractAddress::from(218_u8);

<<<<<<< HEAD
    cheatnet_state.start_mock_call(
        contract_address,
        felt_selector_from_name("get_thing"),
        MockCalldata::Any,
        &ret_data,
    );
=======
    cheatnet_state.start_mock_call(contract_address, selector_from_name("get_thing"), &ret_data);
>>>>>>> 461314dd

    let output = call_contract(
        &mut cached_state,
        &mut cheatnet_state,
        &contract_address,
        selector,
        &[],
    );

    assert_success(output, &ret_data);
}

#[test]
fn mock_call_simple_with_span() {
    let mut test_env = TestEnvironment::new();

    let contract_address = test_env.deploy("MockChecker", &[Felt::from(420)]);

    test_env.mock_call(
        &contract_address,
        "get_thing",
        &[123],
        CheatSpan::TargetCalls(2),
    );

    assert_success(
        test_env.call_contract(&contract_address, "get_thing", &[]),
        &[Felt::from(123)],
    );
    assert_success(
        test_env.call_contract(&contract_address, "get_thing", &[]),
        &[Felt::from(123)],
    );
    assert_success(
        test_env.call_contract(&contract_address, "get_thing", &[]),
        &[Felt::from(420)],
    );
}

#[test]
fn mock_call_proxy_with_span() {
    let mut test_env = TestEnvironment::new();

    let contract_address = test_env.deploy("MockChecker", &[Felt::from(420)]);
    let proxy_address = test_env.deploy("MockCheckerProxy", &[]);

    test_env.mock_call(
        &contract_address,
        "get_thing",
        &[123],
        CheatSpan::TargetCalls(2),
    );

    assert_success(
        test_env.call_contract(&contract_address, "get_thing", &[]),
        &[Felt::from(123)],
    );
    assert_success(
        test_env.call_contract(
            &proxy_address,
            "get_thing_from_contract",
            &[contract_address.into_()],
        ),
        &[Felt::from(123)],
    );
    assert_success(
        test_env.call_contract(
            &proxy_address,
            "get_thing_from_contract",
            &[contract_address.into_()],
        ),
        &[Felt::from(420)],
    );
}

#[test]
fn mock_call_in_constructor_with_span() {
    let mut test_env = TestEnvironment::new();

    let contracts_data = get_contracts();

    let balance_address = test_env.deploy("HelloStarknet", &[]);

    let class_hash = test_env.declare("ConstructorMockChecker", &contracts_data);
    let precalculated_address = test_env
        .cheatnet_state
        .precalculate_address(&class_hash, &[balance_address.into_()]);

    test_env.mock_call(
        &balance_address,
        "get_balance",
        &[111],
        CheatSpan::TargetCalls(2),
    );

    let contract_address = test_env.deploy_wrapper(&class_hash, &[balance_address.into_()]);
    assert_eq!(precalculated_address, contract_address);

    assert_success(
        test_env.call_contract(&contract_address, "get_constructor_balance", &[]),
        &[Felt::from(111)],
    );
    assert_success(
        test_env.call_contract(&balance_address, "get_balance", &[]),
        &[Felt::from(111)],
    );
    assert_success(
        test_env.call_contract(&balance_address, "get_balance", &[]),
        &[Felt::from(0)],
    );
}

#[test]
fn mock_call_twice_in_function() {
    let mut test_env = TestEnvironment::new();

    let contracts_data = get_contracts();

    let class_hash = test_env.declare("MockChecker", &contracts_data);
    let precalculated_address = test_env
        .cheatnet_state
        .precalculate_address(&class_hash, &[111.into()]);

    test_env.mock_call(
        &precalculated_address,
        "get_thing",
        &[222],
        CheatSpan::TargetCalls(2),
    );

    let contract_address = test_env.deploy_wrapper(&class_hash, &[111.into()]);
    assert_eq!(precalculated_address, contract_address);

    assert_success(
        test_env.call_contract(&contract_address, "get_thing", &[]),
        &[222.into()],
    );
    assert_success(
        test_env.call_contract(&contract_address, "get_thing_twice", &[]),
        &[222.into(), 111.into()],
    );
    assert_success(
        test_env.call_contract(&contract_address, "get_thing", &[]),
        &[111.into()],
    );
}

#[test]
fn mock_call_override_span() {
    let mut test_env = TestEnvironment::new();

    let contract_address = test_env.deploy("MockChecker", &[111.into()]);

    test_env.mock_call(
        &contract_address,
        "get_thing",
        &[222],
        CheatSpan::TargetCalls(2),
    );

    assert_success(
        test_env.call_contract(&contract_address, "get_thing", &[]),
        &[Felt::from(222)],
    );

    test_env.mock_call(
        &contract_address,
        "get_thing",
        &[333],
        CheatSpan::Indefinite,
    );

    assert_success(
        test_env.call_contract(&contract_address, "get_thing", &[]),
        &[Felt::from(333)],
    );
    assert_success(
        test_env.call_contract(&contract_address, "get_thing", &[]),
        &[Felt::from(333)],
    );

    test_env.stop_mock_call(&contract_address, "get_thing");

    assert_success(
        test_env.call_contract(&contract_address, "get_thing", &[]),
        &[111.into()],
    );
}<|MERGE_RESOLUTION|>--- conflicted
+++ resolved
@@ -8,12 +8,8 @@
     common::{deploy_contract, get_contracts},
 };
 use cheatnet::runtime_extensions::forge_runtime_extension::cheatcodes::declare::declare;
-<<<<<<< HEAD
+use cheatnet::runtime_extensions::forge_runtime_extension::cheatcodes::storage::selector_from_name;
 use cheatnet::state::{CheatSpan, CheatnetState, MockCalldata};
-=======
-use cheatnet::runtime_extensions::forge_runtime_extension::cheatcodes::storage::selector_from_name;
-use cheatnet::state::{CheatSpan, CheatnetState};
->>>>>>> 461314dd
 use conversions::IntoConv;
 use starknet::core::utils::get_selector_from_name;
 use starknet_api::core::ContractAddress;
@@ -74,16 +70,12 @@
     let selector = selector_from_name("get_thing");
     let ret_data = [Felt::from(123)];
 
-<<<<<<< HEAD
-    cheatnet_state.start_mock_call(
-        contract_address,
-        felt_selector_from_name("get_thing"),
-        MockCalldata::Any,
-        &ret_data,
-    );
-=======
-    cheatnet_state.start_mock_call(contract_address, selector_from_name("get_thing"), &ret_data);
->>>>>>> 461314dd
+    cheatnet_state.start_mock_call(
+        contract_address,
+        selector_from_name("get_thing"),
+        MockCalldata::Any,
+        &ret_data,
+    );
 
     let output = call_contract(
         &mut cached_state,
@@ -111,36 +103,28 @@
     let selector = selector_from_name("get_thing");
     let ret_data = [Felt::from(123)];
 
-<<<<<<< HEAD
-    cheatnet_state.start_mock_call(
-        contract_address,
-        felt_selector_from_name("get_thing"),
-        MockCalldata::Any,
-        &ret_data,
-    );
-=======
-    cheatnet_state.start_mock_call(contract_address, selector_from_name("get_thing"), &ret_data);
->>>>>>> 461314dd
-
-    let output = call_contract(
-        &mut cached_state,
-        &mut cheatnet_state,
-        &contract_address,
-        selector,
-        &[],
-    );
-
-    assert_success(output, &ret_data);
-
-<<<<<<< HEAD
+    cheatnet_state.start_mock_call(
+        contract_address,
+        selector_from_name("get_thing"),
+        MockCalldata::Any,
+        &ret_data,
+    );
+
+    let output = call_contract(
+        &mut cached_state,
+        &mut cheatnet_state,
+        &contract_address,
+        selector,
+        &[],
+    );
+
+    assert_success(output, &ret_data);
+
     cheatnet_state.stop_mock_call(
         contract_address,
-        felt_selector_from_name("get_thing"),
-        MockCalldata::Any,
-    );
-=======
-    cheatnet_state.stop_mock_call(contract_address, selector_from_name("get_thing"));
->>>>>>> 461314dd
+        selector_from_name("get_thing"),
+        MockCalldata::Any,
+    );
 
     let output = call_contract(
         &mut cached_state,
@@ -167,15 +151,11 @@
 
     let selector = selector_from_name("get_thing");
 
-<<<<<<< HEAD
     cheatnet_state.stop_mock_call(
         contract_address,
-        felt_selector_from_name("get_thing"),
-        MockCalldata::Any,
-    );
-=======
-    cheatnet_state.stop_mock_call(contract_address, selector_from_name("get_thing"));
->>>>>>> 461314dd
+        selector_from_name("get_thing"),
+        MockCalldata::Any,
+    );
 
     let output = call_contract(
         &mut cached_state,
@@ -246,16 +226,12 @@
     let selector = selector_from_name("get_thing");
 
     let ret_data = [Felt::from(123)];
-<<<<<<< HEAD
-    cheatnet_state.start_mock_call(
-        contract_address,
-        felt_selector_from_name("get_thing"),
-        MockCalldata::Any,
-        &ret_data,
-    );
-=======
-    cheatnet_state.start_mock_call(contract_address, selector_from_name("get_thing"), &ret_data);
->>>>>>> 461314dd
+    cheatnet_state.start_mock_call(
+        contract_address,
+        selector_from_name("get_thing"),
+        MockCalldata::Any,
+        &ret_data,
+    );
 
     let output = call_contract(
         &mut cached_state,
@@ -292,16 +268,12 @@
     let selector = selector_from_name("get_thing");
 
     let ret_data = [Felt::from(123)];
-<<<<<<< HEAD
-    cheatnet_state.start_mock_call(
-        contract_address,
-        felt_selector_from_name("get_thing"),
-        MockCalldata::Any,
-        &ret_data,
-    );
-=======
-    cheatnet_state.start_mock_call(contract_address, selector_from_name("get_thing"), &ret_data);
->>>>>>> 461314dd
+    cheatnet_state.start_mock_call(
+        contract_address,
+        selector_from_name("get_thing"),
+        MockCalldata::Any,
+        &ret_data,
+    );
 
     let output = call_contract(
         &mut cached_state,
@@ -345,16 +317,12 @@
     let selector = selector_from_name("get_thing");
 
     let ret_data = [Felt::from(123)];
-<<<<<<< HEAD
-    cheatnet_state.start_mock_call(
-        contract_address,
-        felt_selector_from_name("get_thing"),
-        MockCalldata::Any,
-        &ret_data,
-    );
-=======
-    cheatnet_state.start_mock_call(contract_address, selector_from_name("get_thing"), &ret_data);
->>>>>>> 461314dd
+    cheatnet_state.start_mock_call(
+        contract_address,
+        selector_from_name("get_thing"),
+        MockCalldata::Any,
+        &ret_data,
+    );
 
     let output = call_contract(
         &mut cached_state,
@@ -399,16 +367,12 @@
     let selector = selector_from_name("get_thing");
     let ret_data = [Felt::from(123)];
 
-<<<<<<< HEAD
-    cheatnet_state.start_mock_call(
-        contract_address,
-        felt_selector_from_name("get_thing"),
-        MockCalldata::Any,
-        &ret_data,
-    );
-=======
-    cheatnet_state.start_mock_call(contract_address, selector_from_name("get_thing"), &ret_data);
->>>>>>> 461314dd
+    cheatnet_state.start_mock_call(
+        contract_address,
+        selector_from_name("get_thing"),
+        MockCalldata::Any,
+        &ret_data,
+    );
 
     let output = call_contract(
         &mut cached_state,
@@ -461,12 +425,8 @@
     let ret_data = [Felt::from(123)];
     cheatnet_state.start_mock_call(
         contract_address,
-<<<<<<< HEAD
-        felt_selector_from_name("get_constant_thing"),
-        MockCalldata::Any,
-=======
         selector_from_name("get_constant_thing"),
->>>>>>> 461314dd
+        MockCalldata::Any,
         &ret_data,
     );
 
@@ -499,12 +459,8 @@
     let ret_data = [Felt::from(123)];
     cheatnet_state.start_mock_call(
         precalculated_address,
-<<<<<<< HEAD
-        felt_selector_from_name("get_thing"),
-        MockCalldata::Any,
-=======
-        selector_from_name("get_thing"),
->>>>>>> 461314dd
+        selector_from_name("get_thing"),
+        MockCalldata::Any,
         &ret_data,
     );
 
@@ -546,12 +502,8 @@
 
     cheatnet_state.start_mock_call(
         contract_address,
-<<<<<<< HEAD
-        felt_selector_from_name("get_thing_not_implemented"),
-        MockCalldata::Any,
-=======
         selector_from_name("get_thing_not_implemented"),
->>>>>>> 461314dd
+        MockCalldata::Any,
         &ret_data,
     );
 
@@ -581,12 +533,8 @@
     let ret_data = [Felt::from(223)];
     cheatnet_state.start_mock_call(
         balance_contract_address,
-<<<<<<< HEAD
-        felt_selector_from_name("get_balance"),
-        MockCalldata::Any,
-=======
         selector_from_name("get_balance"),
->>>>>>> 461314dd
+        MockCalldata::Any,
         &ret_data,
     );
 
@@ -631,25 +579,17 @@
     let selector2 = selector_from_name("get_constant_thing");
 
     let ret_data = [Felt::from(123)];
-<<<<<<< HEAD
-    cheatnet_state.start_mock_call(
-        contract_address,
-        felt_selector_from_name("get_thing"),
-        MockCalldata::Any,
-        &ret_data,
-    );
-
-    cheatnet_state.start_mock_call(
-        contract_address,
-        felt_selector_from_name("get_constant_thing"),
-        MockCalldata::Any,
-=======
-    cheatnet_state.start_mock_call(contract_address, selector_from_name("get_thing"), &ret_data);
+    cheatnet_state.start_mock_call(
+        contract_address,
+        selector_from_name("get_thing"),
+        MockCalldata::Any,
+        &ret_data,
+    );
 
     cheatnet_state.start_mock_call(
         contract_address,
         selector_from_name("get_constant_thing"),
->>>>>>> 461314dd
+        MockCalldata::Any,
         &ret_data,
     );
 
@@ -684,16 +624,12 @@
 
     let contract_address = ContractAddress::from(218_u8);
 
-<<<<<<< HEAD
-    cheatnet_state.start_mock_call(
-        contract_address,
-        felt_selector_from_name("get_thing"),
-        MockCalldata::Any,
-        &ret_data,
-    );
-=======
-    cheatnet_state.start_mock_call(contract_address, selector_from_name("get_thing"), &ret_data);
->>>>>>> 461314dd
+    cheatnet_state.start_mock_call(
+        contract_address,
+        selector_from_name("get_thing"),
+        MockCalldata::Any,
+        &ret_data,
+    );
 
     let output = call_contract(
         &mut cached_state,
