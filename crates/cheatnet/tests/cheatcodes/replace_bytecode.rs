use crate::{
    cheatcodes::test_environment::TestEnvironment, common::assertions::assert_success,
    common::get_contracts,
};
use blockifier::state::cached_state::{
    CachedState, GlobalContractCache, GLOBAL_CONTRACT_CACHE_SIZE_FOR_TEST,
};
use cairo_felt::Felt252;
use cheatnet::{
    constants::build_testing_state,
    forking::state::ForkStateReader,
    runtime_extensions::call_to_blockifier_runtime_extension::rpc::CallResult,
    state::{CheatnetState, ExtendedStateReader},
};
use num_traits::Zero;
use starknet_api::{
    block::BlockNumber,
    contract_address,
    core::{ClassHash, ContractAddress, PatriciaKey},
    hash::StarkHash,
    patricia_key,
};
use tempfile::TempDir;

trait ReplaceBytecodeTrait {
    fn replace_class_for_contract(
        &mut self,
        contract_address: ContractAddress,
        class_hash: ClassHash,
    );
}

impl ReplaceBytecodeTrait for TestEnvironment<'_> {
    fn replace_class_for_contract(
        &mut self,
        contract_address: ContractAddress,
        class_hash: ClassHash,
    ) {
        self.runtime_state
            .cheatnet_state
            .replace_class_for_contract(contract_address, class_hash);
    }
}

#[test]
fn fork() {
    let cache_dir = TempDir::new().unwrap();
    let mut cheatnet_state = CheatnetState::default();
    let mut test_env = TestEnvironment::new(&mut cheatnet_state);
    test_env.cached_state = CachedState::new(
        ExtendedStateReader {
            dict_state_reader: build_testing_state(),
<<<<<<< HEAD
            fork_state_reader: Some(
                ForkStateReader::new(
                    "http://188.34.188.184:6060/rpc/v0_7".parse().unwrap(),
                    BlockNumber(957_613),
                    cache_dir.path().to_str().unwrap(),
                )
                .unwrap(),
            ),
=======
            fork_state_reader: Some(ForkStateReader::new(
                "http://188.34.188.184:7070/rpc/v0_7".parse().unwrap(),
                BlockNumber(53300),
                cache_dir.path().to_str().unwrap(),
            )),
>>>>>>> 17d3720e
        },
        GlobalContractCache::new(GLOBAL_CONTRACT_CACHE_SIZE_FOR_TEST),
    );
    let contracts_data = get_contracts();

    let class_hash = test_env.declare("ReplaceInFork", &contracts_data);
    let contract =
        contract_address!("0x06fdb5ef99e9def44484a3f8540bc42333e321e9b24a397d6bc0c8860bb7da8f");

    let output = test_env.call_contract(&contract, "get_owner", &[]);

    assert!(matches!(
        output,
        CallResult::Success { ret_data, .. } if ret_data != [Felt252::zero()],
    ));

    test_env.replace_class_for_contract(contract, class_hash);

    let output = test_env.call_contract(&contract, "get_owner", &[]);

    assert_success(output, &[Felt252::zero()]);
}

#[test]
fn override_entrypoint() {
    let mut cheatnet_state = CheatnetState::default();
    let mut test_env = TestEnvironment::new(&mut cheatnet_state);
    let contracts_data = get_contracts();

    let class_hash_a = test_env.declare("ReplaceBytecodeA", &contracts_data);
    let class_hash_b = test_env.declare("ReplaceBytecodeB", &contracts_data);
    let contract_address = test_env.deploy_wrapper(&class_hash_a, &[]);

    let output = test_env.call_contract(&contract_address, "get_const", &[]);

    assert_success(output, &[Felt252::from(2137)]);

    test_env.replace_class_for_contract(contract_address, class_hash_b);

    let output = test_env.call_contract(&contract_address, "get_const", &[]);

    assert_success(output, &[Felt252::from(420)]);
}

#[test]
fn keep_storage() {
    let mut cheatnet_state = CheatnetState::default();
    let mut test_env = TestEnvironment::new(&mut cheatnet_state);
    let contracts_data = get_contracts();

    let class_hash_a = test_env.declare("ReplaceBytecodeA", &contracts_data);
    let class_hash_b = test_env.declare("ReplaceBytecodeB", &contracts_data);
    let contract_address = test_env.deploy_wrapper(&class_hash_a, &[]);

    let output = test_env.call_contract(&contract_address, "set", &[456.into()]);

    assert_success(output, &[]);

    let output = test_env.call_contract(&contract_address, "get", &[]);

    assert_success(output, &[Felt252::from(456)]);

    test_env.replace_class_for_contract(contract_address, class_hash_b);

    let output = test_env.call_contract(&contract_address, "get", &[]);

    assert_success(output, &[Felt252::from(556)]);
}

#[test]
fn allow_setting_original_class() {
    let mut cheatnet_state = CheatnetState::default();
    let mut test_env = TestEnvironment::new(&mut cheatnet_state);
    let contracts_data = get_contracts();

    let class_hash_a = test_env.declare("ReplaceBytecodeA", &contracts_data);
    let class_hash_b = test_env.declare("ReplaceBytecodeB", &contracts_data);
    let contract_address = test_env.deploy_wrapper(&class_hash_a, &[]);

    test_env.replace_class_for_contract(contract_address, class_hash_b);

    test_env.replace_class_for_contract(contract_address, class_hash_a);

    let output = test_env.call_contract(&contract_address, "get_const", &[]);

    assert_success(output, &[Felt252::from(2137)]);
}<|MERGE_RESOLUTION|>--- conflicted
+++ resolved
@@ -50,22 +50,14 @@
     test_env.cached_state = CachedState::new(
         ExtendedStateReader {
             dict_state_reader: build_testing_state(),
-<<<<<<< HEAD
             fork_state_reader: Some(
                 ForkStateReader::new(
-                    "http://188.34.188.184:6060/rpc/v0_7".parse().unwrap(),
-                    BlockNumber(957_613),
+                    "http://188.34.188.184:7070/rpc/v0_7".parse().unwrap(),
+                    BlockNumber(53300),
                     cache_dir.path().to_str().unwrap(),
                 )
                 .unwrap(),
             ),
-=======
-            fork_state_reader: Some(ForkStateReader::new(
-                "http://188.34.188.184:7070/rpc/v0_7".parse().unwrap(),
-                BlockNumber(53300),
-                cache_dir.path().to_str().unwrap(),
-            )),
->>>>>>> 17d3720e
         },
         GlobalContractCache::new(GLOBAL_CONTRACT_CACHE_SIZE_FOR_TEST),
     );
