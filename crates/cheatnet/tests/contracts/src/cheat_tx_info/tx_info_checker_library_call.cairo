use starknet::ClassHash;

#[starknet::interface]
trait ICheatTxInfoChecker<TContractState> {
    fn get_transaction_hash(self: @TContractState) -> felt252;
}

#[starknet::interface]
trait ICheatTxInfoCheckerLibCall<TContractState> {
    fn get_tx_hash_with_lib_call(self: @TContractState, class_hash: ClassHash) -> felt252;
    fn get_tx_info(self: @TContractState) -> starknet::TxInfo;
}

#[starknet::contract]
mod CheatTxInfoCheckerLibCall {
    use super::{ICheatTxInfoCheckerDispatcherTrait, ICheatTxInfoCheckerLibraryDispatcher};
<<<<<<< HEAD
    use starknet::{ClassHash, SyscallResultTrait, syscalls::get_execution_info_v2_syscall};
=======
    use starknet::{
        ClassHash, SyscallResultTrait, SyscallResult, syscalls::get_execution_info_v2_syscall,
    };
>>>>>>> 13af2fe8

    #[storage]
    struct Storage {}

    #[abi(embed_v0)]
    impl ICheatTxInfoCheckerLibCall of super::ICheatTxInfoCheckerLibCall<ContractState> {
        fn get_tx_hash_with_lib_call(self: @ContractState, class_hash: ClassHash) -> felt252 {
            let tx_info_checker = ICheatTxInfoCheckerLibraryDispatcher { class_hash };
            tx_info_checker.get_transaction_hash()
        }

        fn get_tx_info(self: @ContractState) -> starknet::TxInfo {
            let execution_info = get_execution_info_v2_syscall().unwrap_syscall().unbox();
            execution_info.tx_info.unbox()
        }
    }
}<|MERGE_RESOLUTION|>--- conflicted
+++ resolved
@@ -14,13 +14,9 @@
 #[starknet::contract]
 mod CheatTxInfoCheckerLibCall {
     use super::{ICheatTxInfoCheckerDispatcherTrait, ICheatTxInfoCheckerLibraryDispatcher};
-<<<<<<< HEAD
-    use starknet::{ClassHash, SyscallResultTrait, syscalls::get_execution_info_v2_syscall};
-=======
     use starknet::{
         ClassHash, SyscallResultTrait, SyscallResult, syscalls::get_execution_info_v2_syscall,
     };
->>>>>>> 13af2fe8
 
     #[storage]
     struct Storage {}
