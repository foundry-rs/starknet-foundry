use blockifier::state::cached_state::{CachedState, GlobalContractCache};
use blockifier::state::state_api::State;
use cheatnet::constants::build_testing_state;
use cheatnet::forking::state::ForkStateReader;
use cheatnet::state::{BlockifierState, CheatnetState, ExtendedStateReader};
use starknet_api::block::BlockNumber;

pub fn create_cached_state() -> CachedState<ExtendedStateReader> {
    CachedState::new(
        ExtendedStateReader {
            dict_state_reader: build_testing_state(),
            fork_state_reader: None,
        },
        GlobalContractCache::default(),
    )
}

<<<<<<< HEAD
pub fn create_fork_cached_state() -> CachedState<ExtendedStateReader> {
    let node_url = "http://188.34.188.184:9545/rpc/v0_6".parse().unwrap();
=======
pub fn create_fork_cached_state(cache_dir: &str) -> CachedState<ExtendedStateReader> {
    let node_url = "http://188.34.188.184:9545/rpc/v0.5".parse().unwrap();
>>>>>>> c0d70869
    CachedState::new(
        ExtendedStateReader {
            dict_state_reader: build_testing_state(),
            fork_state_reader: Some(ForkStateReader::new(
                node_url,
                BlockNumber(320_000),
                cache_dir,
            )),
        },
        GlobalContractCache::default(),
    )
}

pub fn create_fork_cached_state_at(
    block_number: BlockNumber,
    cache_dir: &str,
) -> CachedState<ExtendedStateReader> {
    let node_url = "http://188.34.188.184:9545/rpc/v0_6".parse().unwrap();
    CachedState::new(
        ExtendedStateReader {
            dict_state_reader: build_testing_state(),
            fork_state_reader: Some(ForkStateReader::new(node_url, block_number, cache_dir)),
        },
        GlobalContractCache::default(),
    )
}

pub fn create_cheatnet_state(state: &mut dyn State) -> (BlockifierState, CheatnetState) {
    let blockifier_state = BlockifierState::from(state);
    let cheatnet_state = CheatnetState::default();
    (blockifier_state, cheatnet_state)
}<|MERGE_RESOLUTION|>--- conflicted
+++ resolved
@@ -15,13 +15,8 @@
     )
 }
 
-<<<<<<< HEAD
-pub fn create_fork_cached_state() -> CachedState<ExtendedStateReader> {
+pub fn create_fork_cached_state(cache_dir: &str) -> CachedState<ExtendedStateReader> {
     let node_url = "http://188.34.188.184:9545/rpc/v0_6".parse().unwrap();
-=======
-pub fn create_fork_cached_state(cache_dir: &str) -> CachedState<ExtendedStateReader> {
-    let node_url = "http://188.34.188.184:9545/rpc/v0.5".parse().unwrap();
->>>>>>> c0d70869
     CachedState::new(
         ExtendedStateReader {
             dict_state_reader: build_testing_state(),
