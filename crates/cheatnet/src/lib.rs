use crate::state::CustomStateReader;
use blockifier::state::cached_state::{CachedState, GlobalContractCache};
use starknet_api::hash::StarkFelt;
use starknet_api::transaction::ContractAddressSalt;
use state::CheatcodeState;

pub mod cheatcodes;
pub mod constants;
pub mod conversions;
<<<<<<< HEAD
pub mod forking;
=======
pub mod execution;
>>>>>>> e9511ffd
pub mod panic_data;
pub mod rpc;
pub mod state;

pub struct CheatnetState {
    cheatcode_state: CheatcodeState,
    blockifier_state: CachedState<CustomStateReader>,
    pub deploy_salt_base: u32,
}

impl CheatnetState {
    #[must_use]
    pub fn new(state: CustomStateReader) -> Self {
        CheatnetState {
            cheatcode_state: CheatcodeState::new(),
            blockifier_state: CachedState::new(state, GlobalContractCache::default()),
            deploy_salt_base: 0,
        }
    }

    pub fn increment_deploy_salt_base(&mut self) {
        self.deploy_salt_base += 1;
    }

    #[must_use]
    pub fn get_salt(&self) -> ContractAddressSalt {
        ContractAddressSalt(StarkFelt::from(self.deploy_salt_base))
    }
}<|MERGE_RESOLUTION|>--- conflicted
+++ resolved
@@ -7,11 +7,8 @@
 pub mod cheatcodes;
 pub mod constants;
 pub mod conversions;
-<<<<<<< HEAD
+pub mod execution;
 pub mod forking;
-=======
-pub mod execution;
->>>>>>> e9511ffd
 pub mod panic_data;
 pub mod rpc;
 pub mod state;
