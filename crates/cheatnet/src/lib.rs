--- conflicted
+++ resolved
@@ -1,14 +1,7 @@
-<<<<<<< HEAD
-use crate::cheatcodes::spy_events::Event;
-use cairo_felt::Felt252;
-use starknet_api::core::ContractAddress;
-use std::collections::HashMap;
-=======
 use blockifier::state::cached_state::CachedState;
 use camino::Utf8PathBuf;
 use constants::build_testing_state;
 use state::{CheatcodeState, DictStateReader};
->>>>>>> 1981e864
 
 pub mod cheatcodes;
 pub mod constants;
@@ -17,36 +10,17 @@
 pub mod rpc;
 pub mod state;
 
-<<<<<<< HEAD
-pub struct CheatedState {
-    pub rolled_contracts: HashMap<ContractAddress, Felt252>,
-    pub pranked_contracts: HashMap<ContractAddress, ContractAddress>,
-    pub warped_contracts: HashMap<ContractAddress, Felt252>,
-    pub spy_events: bool,
-    pub emitted_events: Vec<Event>,
-=======
 pub struct CheatnetState {
     cheatcode_state: CheatcodeState,
     blockifier_state: CachedState<DictStateReader>,
->>>>>>> 1981e864
 }
 
 impl CheatnetState {
     #[must_use]
-<<<<<<< HEAD
-    pub fn new() -> Self {
-        CheatedState {
-            rolled_contracts: HashMap::new(),
-            pranked_contracts: HashMap::new(),
-            warped_contracts: HashMap::new(),
-            spy_events: false,
-            emitted_events: vec![],
-=======
     pub fn new(predeployed_contracts: &Utf8PathBuf) -> Self {
         CheatnetState {
             cheatcode_state: CheatcodeState::new(),
             blockifier_state: build_testing_state(predeployed_contracts),
->>>>>>> 1981e864
         }
     }
 }