<<<<<<< HEAD
use cairo_felt::Felt252;
use starknet_api::core::{ContractAddress, EntryPointSelector};
use starknet_api::hash::StarkFelt;
use std::collections::HashMap;
=======
use blockifier::state::cached_state::CachedState;
use camino::Utf8PathBuf;
use constants::build_testing_state;
use state::{CheatcodeState, DictStateReader};
>>>>>>> a798efbe

pub mod cheatcodes;
pub mod constants;
pub mod conversions;
pub mod panic_data;
pub mod rpc;
pub mod state;

<<<<<<< HEAD
pub struct CheatedState {
    pub rolled_contracts: HashMap<ContractAddress, Felt252>,
    pub pranked_contracts: HashMap<ContractAddress, ContractAddress>,
    pub warped_contracts: HashMap<ContractAddress, Felt252>,
    pub mocked_functions: HashMap<ContractAddress, HashMap<EntryPointSelector, Vec<StarkFelt>>>,
=======
pub struct CheatnetState {
    cheatcode_state: CheatcodeState,
    blockifier_state: CachedState<DictStateReader>,
>>>>>>> a798efbe
}

impl CheatnetState {
    #[must_use]
<<<<<<< HEAD
    pub fn new() -> Self {
        CheatedState {
            rolled_contracts: HashMap::new(),
            pranked_contracts: HashMap::new(),
            warped_contracts: HashMap::new(),
            mocked_functions: HashMap::new(),
=======
    pub fn new(predeployed_contracts: &Utf8PathBuf) -> Self {
        CheatnetState {
            cheatcode_state: CheatcodeState::new(),
            blockifier_state: build_testing_state(predeployed_contracts),
>>>>>>> a798efbe
        }
    }
}<|MERGE_RESOLUTION|>--- conflicted
+++ resolved
@@ -1,14 +1,7 @@
-<<<<<<< HEAD
-use cairo_felt::Felt252;
-use starknet_api::core::{ContractAddress, EntryPointSelector};
-use starknet_api::hash::StarkFelt;
-use std::collections::HashMap;
-=======
 use blockifier::state::cached_state::CachedState;
 use camino::Utf8PathBuf;
 use constants::build_testing_state;
 use state::{CheatcodeState, DictStateReader};
->>>>>>> a798efbe
 
 pub mod cheatcodes;
 pub mod constants;
@@ -17,34 +10,17 @@
 pub mod rpc;
 pub mod state;
 
-<<<<<<< HEAD
-pub struct CheatedState {
-    pub rolled_contracts: HashMap<ContractAddress, Felt252>,
-    pub pranked_contracts: HashMap<ContractAddress, ContractAddress>,
-    pub warped_contracts: HashMap<ContractAddress, Felt252>,
-    pub mocked_functions: HashMap<ContractAddress, HashMap<EntryPointSelector, Vec<StarkFelt>>>,
-=======
 pub struct CheatnetState {
     cheatcode_state: CheatcodeState,
     blockifier_state: CachedState<DictStateReader>,
->>>>>>> a798efbe
 }
 
 impl CheatnetState {
     #[must_use]
-<<<<<<< HEAD
-    pub fn new() -> Self {
-        CheatedState {
-            rolled_contracts: HashMap::new(),
-            pranked_contracts: HashMap::new(),
-            warped_contracts: HashMap::new(),
-            mocked_functions: HashMap::new(),
-=======
     pub fn new(predeployed_contracts: &Utf8PathBuf) -> Self {
         CheatnetState {
             cheatcode_state: CheatcodeState::new(),
             blockifier_state: build_testing_state(predeployed_contracts),
->>>>>>> a798efbe
         }
     }
 }