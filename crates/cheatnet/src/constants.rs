use starknet_api::contract_class::{ContractClass, SierraVersion};
use std::collections::HashMap;
use std::sync::Arc;

use blockifier::execution::entry_point::{CallType, ExecutableCallEntryPoint};
use cairo_lang_starknet_classes::casm_contract_class::CasmContractClass;
use cairo_lang_starknet_classes::compiler_version::current_sierra_version_id;
use conversions::IntoConv;
use conversions::string::TryFromHexStr;
use indoc::indoc;
use runtime::starknet::constants::{
    TEST_ADDRESS, TEST_CONTRACT_CLASS_HASH, TEST_ENTRY_POINT_SELECTOR,
};
use runtime::starknet::context::ERC20_CONTRACT_ADDRESS;
use runtime::starknet::state::DictStateReader;
use starknet::core::utils::get_selector_from_name;
use starknet_api::contract_class::EntryPointType;
use starknet_api::core::ClassHash;
use starknet_api::{core::ContractAddress, transaction::fields::Calldata};

pub const STRK_CONTRACT_ADDRESS: &str =
    "0x04718f5a0fc34cc1af16a1cdee98ffb20c31f5cd61d6ab07201858f4287c938d";
pub const STRK_CLASS_HASH: &str =
    "0x04ad3c1dc8413453db314497945b6903e1c766495a1e60492d44da9c2a986e4b";

// Compiled with starknet-compile, compiler version: 2.10.0, Sierra version: 1.7.0
// See: https://github.com/starknet-io/starkgate-contracts/blob/c787ec8e727c45499700d01e4eacd4cbc23a36ea/src/cairo/strk/erc20_lockable.cairo
pub const STRK_ERC20_CASM: &str = include_str!("./data/strk_erc20_casm.json");

// Mocked class hashes, those are not checked anywhere
pub const TEST_ERC20_CONTRACT_CLASS_HASH: &str = "0x1010";

fn contract_class_no_entrypoints() -> ContractClass {
    let raw_contract_class = indoc!(
        r#"{
          "prime": "0x800000000000011000000000000000000000000000000000000000000000001",
          "compiler_version": "2.4.0",
          "bytecode": [],
          "hints": [],
          "entry_points_by_type": {
            "EXTERNAL": [],
            "L1_HANDLER": [],
            "CONSTRUCTOR": []
          }
        }"#,
    );
    let casm_contract_class: CasmContractClass = serde_json::from_str(raw_contract_class)
        .expect("`raw_contract_class` should be valid casm contract class");

<<<<<<< HEAD
    ContractClass::V1((casm_contract_class, SierraVersion::LATEST))
}

#[must_use]
pub fn contract_class(raw_casm: &str) -> ContractClass {
=======
    ContractClass::V1((casm_contract_class, SierraVersion::default()))
}

#[must_use]
pub fn contract_class(raw_casm: &str, sierra_version: SierraVersion) -> ContractClass {
>>>>>>> 437d128b
    let casm_contract_class: CasmContractClass =
        serde_json::from_str(raw_casm).expect("`raw_casm` should be valid casm contract class");

    ContractClass::V1((casm_contract_class, sierra_version))
}

// Creates a state with predeployed account and erc20 used to send transactions during tests.
// Deployed contracts are cairo 0 contracts
// Account does not include validations
#[must_use]
pub fn build_testing_state() -> DictStateReader {
    let test_erc20_class_hash =
        TryFromHexStr::try_from_hex_str(TEST_ERC20_CONTRACT_CLASS_HASH).unwrap();
    let test_contract_class_hash =
        TryFromHexStr::try_from_hex_str(TEST_CONTRACT_CLASS_HASH).unwrap();

    let class_hash_to_class = HashMap::from([
        // This is dummy put here only to satisfy blockifier
        // this class is not used and the test contract cannot be called
        (test_contract_class_hash, contract_class_no_entrypoints()),
    ]);

    let test_erc20_address = TryFromHexStr::try_from_hex_str(ERC20_CONTRACT_ADDRESS).unwrap();
    let test_address = TryFromHexStr::try_from_hex_str(TEST_ADDRESS).unwrap();
    let address_to_class_hash = HashMap::from([
        (test_erc20_address, test_erc20_class_hash),
        (test_address, test_contract_class_hash),
    ]);

    DictStateReader {
        address_to_class_hash,
        class_hash_to_class,
        ..Default::default()
    }
}

#[must_use]
pub fn build_test_entry_point() -> ExecutableCallEntryPoint {
    let test_selector = get_selector_from_name(TEST_ENTRY_POINT_SELECTOR).unwrap();
    let entry_point_selector = test_selector.into_();
    ExecutableCallEntryPoint {
        class_hash: ClassHash(TryFromHexStr::try_from_hex_str(TEST_CONTRACT_CLASS_HASH).unwrap()),
        code_address: Some(TryFromHexStr::try_from_hex_str(TEST_ADDRESS).unwrap()),
        entry_point_type: EntryPointType::External,
        entry_point_selector,
        calldata: Calldata(Arc::new(vec![])),
        storage_address: TryFromHexStr::try_from_hex_str(TEST_ADDRESS).unwrap(),
        caller_address: ContractAddress::default(),
        call_type: CallType::Call,
        initial_gas: i64::MAX as u64,
    }
}

#[must_use]
pub fn get_current_sierra_version() -> SierraVersion {
    let version_id = current_sierra_version_id();
    SierraVersion::new(
        version_id.major as u64,
        version_id.minor as u64,
        version_id.patch as u64,
    )
}<|MERGE_RESOLUTION|>--- conflicted
+++ resolved
@@ -47,19 +47,19 @@
     let casm_contract_class: CasmContractClass = serde_json::from_str(raw_contract_class)
         .expect("`raw_contract_class` should be valid casm contract class");
 
-<<<<<<< HEAD
     ContractClass::V1((casm_contract_class, SierraVersion::LATEST))
 }
 
 #[must_use]
 pub fn contract_class(raw_casm: &str) -> ContractClass {
-=======
+    let casm_contract_class: CasmContractClass =
+        serde_json::from_str(raw_casm).expect("`raw_casm` should be valid casm contract class");
+
     ContractClass::V1((casm_contract_class, SierraVersion::default()))
 }
 
 #[must_use]
 pub fn contract_class(raw_casm: &str, sierra_version: SierraVersion) -> ContractClass {
->>>>>>> 437d128b
     let casm_contract_class: CasmContractClass =
         serde_json::from_str(raw_casm).expect("`raw_casm` should be valid casm contract class");
 
