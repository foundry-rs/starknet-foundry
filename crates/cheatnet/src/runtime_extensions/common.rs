--- conflicted
+++ resolved
@@ -7,12 +7,6 @@
 pub fn create_execute_calldata(calldata: &[Felt252]) -> Calldata {
     let calldata: Vec<StarkFelt> = calldata.iter().map(felt_to_stark_felt).collect();
     Calldata(calldata.into())
-<<<<<<< HEAD
-}
-
-#[must_use]
-pub fn create_entry_point_selector(entry_point_selector: &Felt252) -> EntryPointSelector {
-    EntryPointSelector(entry_point_selector.clone().into_()) //FIXME: remove clone and take `entry_point_selector` by value
 }
 
 #[must_use]
@@ -21,6 +15,4 @@
         *a.entry(*key).or_default() += *value;
     }
     a
-=======
->>>>>>> e6410c12
 }