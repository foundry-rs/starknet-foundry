use cairo_felt::Felt252;
use conversions::byte_array::ByteArray;
use regex::Regex;

#[must_use]
pub fn try_extract_panic_data(err: &str) -> Option<Vec<Felt252>> {
    let re_felt_array = Regex::new(r"Execution failed\. Failure reason: \w+ \('(.*)'\)\.")
        .expect("Could not create felt panic_data matching regex");

    let re_string = Regex::new(r#"(?s)Execution failed\. Failure reason: "(.*?)"\."#)
        .expect("Could not create string panic_data matching regex");

    if let Some(captures) = re_felt_array.captures(err) {
        if let Some(panic_data_match) = captures.get(1) {
            if panic_data_match.as_str().is_empty() {
                return Some(vec![]);
            }
            let panic_data_felts: Vec<Felt252> = panic_data_match
                .as_str()
                .split(", ")
                .map(|s| Felt252::from_bytes_be(s.as_bytes()))
                .collect();

            return Some(panic_data_felts);
        }
    }

    if let Some(captures) = re_string.captures(err) {
        if let Some(string_match) = captures.get(1) {
<<<<<<< HEAD
            let string_match_str = string_match.as_str();
            let panic_data_felts: Vec<Felt252> = ByteArray::from(string_match_str).serialize();
=======
            let panic_data_felts: Vec<Felt252> =
                ByteArray::from(string_match.as_str()).serialize_with_magic();
>>>>>>> 03fafefe
            return Some(panic_data_felts);
        }
    }

    None
}

#[cfg(test)]
mod test {
    use super::*;
    use cairo_felt::Felt252;
    use cairo_lang_utils::byte_array::BYTE_ARRAY_MAGIC;
    use conversions::felt252::FromShortString;
    use indoc::indoc;
    use num_traits::Num;

    #[test]
    fn extracting_plain_panic_data() {
        let cases: [(&str, Option<Vec<Felt252>>); 4] = [
            (
                "Beginning of trace\nGot an exception while executing a hint: Hint Error: Execution failed. Failure reason: 0x434d3232 ('PANIK, DAYTA').\n
                 End of trace",
                Some(vec![Felt252::from(344_693_033_291_u64), Felt252::from(293_154_149_441_u64)])
            ),
            (
                "Got an exception while executing a hint: Hint Error: Execution failed. Failure reason: 0x434d3232 ('AYY, LMAO').",
                Some(vec![Felt252::from(4_282_713_u64), Felt252::from(1_280_131_407_u64)])
            ),
            (
                "Got an exception while executing a hint: Hint Error: Execution failed. Failure reason: 0x0 ('').",
                Some(vec![])
            ),
            ("Custom Hint Error: Invalid trace: \"PANIC, DATA\"", None)
        ];

        for (str, expected) in cases {
            assert_eq!(try_extract_panic_data(str), expected);
        }
    }

    #[test]
    fn extracting_string_panic_data() {
        let cases: [(&str, Option<Vec<Felt252>>); 4] = [
            (
                indoc!(
                    r#"
                    Beginning of trace
                    Got an exception while executing a hint: Hint Error: Execution failed. Failure reason: "wow message is exactly 31 chars".
                    End of trace
                    "#
                ),
                Some(vec![
                    Felt252::from_str_radix(BYTE_ARRAY_MAGIC, 16).unwrap(),
                    Felt252::from(1),
                    Felt252::from_short_string("wow message is exactly 31 chars").unwrap(),
                    Felt252::from(0),
                    Felt252::from(0),
                ]),
            ),
            (
                indoc!(
                    r#"
                    Beginning of trace
                    Got an exception while executing a hint: Hint Error: Execution failed. Failure reason: "".
                    End of trace
                    "#
                ),
                Some(vec![
                    Felt252::from_str_radix(BYTE_ARRAY_MAGIC, 16).unwrap(),
                    Felt252::from(0),
                    Felt252::from(0),
                    Felt252::from(0),
                ]),
            ),
            (
                indoc!(
                    r#"
                    Beginning of trace
                    Got an exception while executing a hint: Hint Error: Execution failed. Failure reason: "A very long and multiline
                    thing is also being parsed, and can
                    also can be very long as you can see".
                    End of trace
                    "#
                ),
                Some(vec![
                    Felt252::from_str_radix(BYTE_ARRAY_MAGIC, 16).unwrap(),
                    Felt252::from(3),
                    Felt252::from_short_string("A very long and multiline\nthing").unwrap(),
                    Felt252::from_short_string(" is also being parsed, and can\n").unwrap(),
                    Felt252::from_short_string("also can be very long as you ca").unwrap(),
                    Felt252::from_short_string("n see").unwrap(),
                    Felt252::from(5),
                ]),
            ),
            ("Custom Hint Error: Invalid trace: \"PANIC DATA\"", None),
        ];

        for (str, expected) in cases {
            assert_eq!(try_extract_panic_data(str), expected);
        }
    }
}<|MERGE_RESOLUTION|>--- conflicted
+++ resolved
@@ -27,13 +27,9 @@
 
     if let Some(captures) = re_string.captures(err) {
         if let Some(string_match) = captures.get(1) {
-<<<<<<< HEAD
             let string_match_str = string_match.as_str();
-            let panic_data_felts: Vec<Felt252> = ByteArray::from(string_match_str).serialize();
-=======
             let panic_data_felts: Vec<Felt252> =
-                ByteArray::from(string_match.as_str()).serialize_with_magic();
->>>>>>> 03fafefe
+                ByteArray::from(string_match_str).serialize_with_magic();
             return Some(panic_data_felts);
         }
     }
