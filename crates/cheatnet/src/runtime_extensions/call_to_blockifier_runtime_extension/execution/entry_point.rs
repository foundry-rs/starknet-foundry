--- conflicted
+++ resolved
@@ -47,16 +47,13 @@
     {
         runtime_state.cheatnet_state.trace_data.exit_nested_call(
             resources,
-<<<<<<< HEAD
-            &EntryPointExecutionResult::Ok(CallInfo::default()),
-=======
             CallResult::Success {
                 ret_data: ret_data
                     .iter()
                     .map(|data| Felt252::from_bytes_be(data.bytes()))
                     .collect(),
             },
->>>>>>> f153df50
+            &EntryPointExecutionResult::Ok(CallInfo::default()),
         );
         return Ok(mocked_call_info(entry_point.clone(), ret_data.clone()));
     }
@@ -138,12 +135,6 @@
         }
     });
 
-<<<<<<< HEAD
-    runtime_state
-        .cheatnet_state
-        .trace_data
-        .exit_nested_call(resources, &result);
-=======
     let identifier = match entry_point.call_type {
         CallType::Call => AddressOrClassHash::ContractAddress(entry_point.storage_address),
         CallType::Delegate => AddressOrClassHash::ClassHash(entry_point.class_hash.unwrap()),
@@ -151,8 +142,8 @@
     runtime_state.cheatnet_state.trace_data.exit_nested_call(
         resources,
         CallResult::from_execution_result(&result, &identifier),
+        &result
     );
->>>>>>> f153df50
 
     result
     // region: Modified blockifier code
