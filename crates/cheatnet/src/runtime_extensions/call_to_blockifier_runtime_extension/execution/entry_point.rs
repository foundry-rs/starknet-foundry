--- conflicted
+++ resolved
@@ -431,13 +431,10 @@
         },
         resources: ExecutionResources::default(),
         tracked_resource,
-<<<<<<< HEAD
         inner_calls: vec![],
         storage_access_tracker: StorageAccessTracker::default(),
-=======
         accessed_contract_addresses: HashSet::default(),
         builtin_counters: HashMap::default(),
->>>>>>> 1b6092a8
     }
 }
 
