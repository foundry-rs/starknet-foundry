--- conflicted
+++ resolved
@@ -29,10 +29,7 @@
 use std::rc::Rc;
 use blockifier::execution::deprecated_syscalls::hint_processor::SyscallCounter;
 use cairo_felt::Felt252;
-<<<<<<< HEAD
 use cairo_vm::vm::trace::trace_entry::TraceEntry;
-=======
->>>>>>> c935d7f9
 use conversions::{FromConv};
 use crate::runtime_extensions::call_to_blockifier_runtime_extension::rpc::{AddressOrClassHash, CallResult};
 use crate::runtime_extensions::common::sum_syscall_counters;
@@ -86,10 +83,7 @@
                     ret_data: ret_data_f252,
                 },
                 &[],
-<<<<<<< HEAD
                 runtime_state.cheatnet_state.trace_data.default_vm_trace(),
-=======
->>>>>>> c935d7f9
             );
             return Ok(mocked_call_info(entry_point.clone(), ret_data.clone()));
         }
@@ -183,7 +177,6 @@
     });
 
     // region: Modified blockifier code
-<<<<<<< HEAD
     match result {
         Ok((call_info, syscall_counter, vm_trace)) => {
             remove_syscall_resources_and_exit_success_call(
@@ -201,20 +194,6 @@
             Err(err)
         }
     }
-=======
-    match &result {
-        Ok((call_info, syscall_counter)) => remove_syscall_resources_and_exit_success_call(
-            call_info,
-            syscall_counter,
-            context,
-            resources,
-            runtime_state,
-        ),
-        Err(err) => exit_error_call(err, runtime_state, resources, entry_point),
-    }
-
-    result.map(|(call_info, _)| call_info)
->>>>>>> c935d7f9
     // endregion
 }
 
@@ -224,10 +203,7 @@
     context: &mut EntryPointExecutionContext,
     resources: &mut ExecutionResources,
     runtime_state: &mut RuntimeState,
-<<<<<<< HEAD
     vm_trace: Option<Vec<TraceEntry>>,
-=======
->>>>>>> c935d7f9
 ) {
     let versioned_constants = context.tx_context.block_context.versioned_constants();
     // We don't want the syscall resources to pollute the results
@@ -247,10 +223,7 @@
         syscall_counter,
         CallResult::from_success(call_info),
         &call_info.execution.l2_to_l1_messages,
-<<<<<<< HEAD
         vm_trace,
-=======
->>>>>>> c935d7f9
     );
 }
 
@@ -269,10 +242,7 @@
         Default::default(),
         CallResult::from_err(error, &identifier),
         &[],
-<<<<<<< HEAD
         runtime_state.cheatnet_state.trace_data.default_vm_trace(),
-=======
->>>>>>> c935d7f9
     );
 }
 
@@ -346,18 +316,6 @@
     }
 }
 
-<<<<<<< HEAD
-#[must_use]
-fn aggregate_nested_syscall_counters(trace: &Rc<RefCell<CallTrace>>) -> SyscallCounter {
-    let mut result = SyscallCounter::new();
-    for nested_call in &trace.borrow().nested_calls {
-        let nested_call = nested_call.borrow();
-        result = sum_syscall_counters(result, &nested_call.used_syscalls);
-        for sub_trace in &nested_call.nested_calls {
-            let sub_trace_counter = aggregate_nested_syscall_counters(sub_trace);
-            result = sum_syscall_counters(result, &sub_trace_counter);
-        }
-=======
 fn aggregate_nested_syscall_counters(trace: &Rc<RefCell<CallTrace>>) -> SyscallCounter {
     let mut result = SyscallCounter::new();
     for nested_call in &trace.borrow().nested_calls {
@@ -372,7 +330,6 @@
     for nested_call in &trace.borrow().nested_calls {
         let sub_trace_counter = aggregate_nested_syscall_counters(nested_call);
         result = sum_syscall_counters(result, &sub_trace_counter);
->>>>>>> c935d7f9
     }
     result
 }