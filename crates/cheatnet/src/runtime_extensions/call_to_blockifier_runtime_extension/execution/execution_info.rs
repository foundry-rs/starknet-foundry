use cairo_felt::Felt252;
use cairo_vm::{
    types::relocatable::{MaybeRelocatable, Relocatable},
    vm::vm_core::VirtualMachine,
};
<<<<<<< HEAD
use conversions::{felt252::SerializeAsFelt252Vec, IntoConv};
=======
use conversions::{
    felt252::{RawFeltVec, SerializeAsFelt252Vec},
    FromConv, IntoConv,
};
>>>>>>> 7e5444bb

use crate::{
    runtime_extensions::forge_runtime_extension::cheatcodes::spoof::TxInfoMock, state::CheatedData,
};

fn get_cheated_block_info_ptr(
    vm: &mut VirtualMachine,
    original_block_info: &[MaybeRelocatable],
    cheated_data: &CheatedData,
) -> Relocatable {
    // create a new segment with replaced block info
    let ptr_cheated_block_info = vm.add_memory_segment();

    let mut new_block_info = original_block_info.to_owned();

    if let Some(block_number) = cheated_data.block_number {
        new_block_info[0] = MaybeRelocatable::Int(block_number.into());
    };

    if let Some(block_timestamp) = cheated_data.block_timestamp {
        new_block_info[1] = MaybeRelocatable::Int(block_timestamp.into());
    }

    if let Some(sequencer_address) = cheated_data.sequencer_address {
        new_block_info[2] = MaybeRelocatable::Int(sequencer_address.into_());
    };

    vm.load_data(ptr_cheated_block_info, &new_block_info)
        .unwrap();
    ptr_cheated_block_info
}

fn get_cheated_tx_info_ptr(
    vm: &mut VirtualMachine,
    original_tx_info: &[MaybeRelocatable],
    cheated_data: &CheatedData,
) -> Relocatable {
    // create a new segment with replaced tx info
    let ptr_cheated_tx_info = vm.add_memory_segment();

    let mut new_tx_info = original_tx_info.to_owned();

    let tx_info_mock = cheated_data.tx_info.clone().unwrap();

    let TxInfoMock {
        version,
        account_contract_address,
        max_fee,
        signature,
        transaction_hash,
        chain_id,
        nonce,
        resource_bounds,
        tip,
        paymaster_data,
        nonce_data_availability_mode,
        fee_data_availability_mode,
        account_deployment_data,
    } = tx_info_mock;

    if let Some(version) = version {
        new_tx_info[0] = MaybeRelocatable::Int(version);
    };
    if let Some(account_contract_address) = account_contract_address {
        new_tx_info[1] = MaybeRelocatable::Int(account_contract_address);
    };
    if let Some(max_fee) = max_fee {
        new_tx_info[2] = MaybeRelocatable::Int(max_fee);
    };

    if let Some(signature) = signature {
        let (signature_start_ptr, signature_end_ptr) = add_vec_memory_segment(&signature, vm);
        new_tx_info[3] = signature_start_ptr.into();
        new_tx_info[4] = signature_end_ptr.into();
    }

    if let Some(transaction_hash) = transaction_hash {
        new_tx_info[5] = MaybeRelocatable::Int(transaction_hash);
    };
    if let Some(chain_id) = chain_id {
        new_tx_info[6] = MaybeRelocatable::Int(chain_id);
    };
    if let Some(nonce) = nonce {
        new_tx_info[7] = MaybeRelocatable::Int(nonce);
    };
    if let Some(resource_bounds) = resource_bounds {
        let (resource_bounds_start_ptr, resource_bounds_end_ptr) = add_vec_memory_segment(
            &RawFeltVec::new(resource_bounds).serialize_as_felt252_vec(),
            vm,
        );
        new_tx_info[8] = resource_bounds_start_ptr.into();
        new_tx_info[9] = resource_bounds_end_ptr.into();
    }
    if let Some(tip) = tip {
        new_tx_info[10] = MaybeRelocatable::Int(tip);
    };
    if let Some(paymaster_data) = paymaster_data {
        let (paymaster_data_start_ptr, paymaster_data_end_ptr) =
            add_vec_memory_segment(&paymaster_data, vm);
        new_tx_info[11] = paymaster_data_start_ptr.into();
        new_tx_info[12] = paymaster_data_end_ptr.into();
    };
    if let Some(nonce_data_availability_mode) = nonce_data_availability_mode {
        new_tx_info[13] = MaybeRelocatable::Int(nonce_data_availability_mode);
    };
    if let Some(fee_data_availability_mode) = fee_data_availability_mode {
        new_tx_info[14] = MaybeRelocatable::Int(fee_data_availability_mode);
    };
    if let Some(account_deployment_data) = account_deployment_data {
        let (account_deployment_data_start_ptr, account_deployment_data_end_ptr) =
            add_vec_memory_segment(&account_deployment_data, vm);
        new_tx_info[15] = account_deployment_data_start_ptr.into();
        new_tx_info[16] = account_deployment_data_end_ptr.into();
    };

    vm.load_data(ptr_cheated_tx_info, &new_tx_info).unwrap();
    ptr_cheated_tx_info
}

pub fn get_cheated_exec_info_ptr(
    vm: &mut VirtualMachine,
    execution_info_ptr: Relocatable,
    cheated_data: &CheatedData,
) -> Relocatable {
    let ptr_cheated_exec_info = vm.add_memory_segment();

    // Initialize as old exec_info
    let mut new_exec_info = vm.get_continuous_range(execution_info_ptr, 5).unwrap();
    if cheated_data.block_number.is_some()
        || cheated_data.block_timestamp.is_some()
        || cheated_data.sequencer_address.is_some()
    {
        let data = vm.get_range(execution_info_ptr, 1)[0].clone();
        if let MaybeRelocatable::RelocatableValue(block_info_ptr) = data.unwrap().into_owned() {
            let original_block_info = vm.get_continuous_range(block_info_ptr, 3).unwrap();

            let ptr_cheated_block_info =
                get_cheated_block_info_ptr(vm, &original_block_info, cheated_data);
            new_exec_info[0] = MaybeRelocatable::RelocatableValue(ptr_cheated_block_info);
        }
    }

    if cheated_data.tx_info.is_some() {
        let data = vm.get_range(execution_info_ptr, 2)[1].clone();
        if let MaybeRelocatable::RelocatableValue(tx_info_ptr) = data.unwrap().into_owned() {
            let original_tx_info = vm.get_continuous_range(tx_info_ptr, 17).unwrap();

            let ptr_cheated_tx_info = get_cheated_tx_info_ptr(vm, &original_tx_info, cheated_data);

            new_exec_info[1] = MaybeRelocatable::RelocatableValue(ptr_cheated_tx_info);
        }
    }

    if cheated_data.caller_address.is_some() {
        new_exec_info[2] = MaybeRelocatable::Int(
            cheated_data
                .caller_address
                .expect("No caller address value found for the cheated caller address contract")
                .into_(),
        );
    }

    vm.load_data(ptr_cheated_exec_info, &new_exec_info).unwrap();

    ptr_cheated_exec_info
}

fn add_vec_memory_segment(
    vector: &[Felt252],
    vm: &mut VirtualMachine,
) -> (Relocatable, Relocatable) {
    let vector_len = vector.len();
    let vector_start_ptr = vm.add_memory_segment();
    let vector_end_ptr = (vector_start_ptr + vector_len).unwrap();

    let vector: Vec<MaybeRelocatable> = vector.iter().map(MaybeRelocatable::from).collect();
    vm.load_data(vector_start_ptr, &vector).unwrap();

    (vector_start_ptr, vector_end_ptr)
}<|MERGE_RESOLUTION|>--- conflicted
+++ resolved
@@ -3,14 +3,10 @@
     types::relocatable::{MaybeRelocatable, Relocatable},
     vm::vm_core::VirtualMachine,
 };
-<<<<<<< HEAD
-use conversions::{felt252::SerializeAsFelt252Vec, IntoConv};
-=======
 use conversions::{
     felt252::{RawFeltVec, SerializeAsFelt252Vec},
     FromConv, IntoConv,
 };
->>>>>>> 7e5444bb
 
 use crate::{
     runtime_extensions::forge_runtime_extension::cheatcodes::spoof::TxInfoMock, state::CheatedData,
