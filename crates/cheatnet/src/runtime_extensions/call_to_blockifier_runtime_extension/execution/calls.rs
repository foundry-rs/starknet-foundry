--- conflicted
+++ resolved
@@ -6,13 +6,8 @@
         entry_point::{CallEntryPoint, CallType},
         execution_utils::ReadOnlySegment,
         syscalls::{
-<<<<<<< HEAD
-            hint_processor::{create_retdata_segment, SyscallExecutionError, SyscallHintProcessor},
+            hint_processor::{SyscallExecutionError, SyscallHintProcessor, create_retdata_segment},
             syscall_base::SyscallResult,
-=======
-            SyscallResult,
-            hint_processor::{SyscallExecutionError, SyscallHintProcessor, create_retdata_segment},
->>>>>>> 0213ca10
         },
     },
 };
