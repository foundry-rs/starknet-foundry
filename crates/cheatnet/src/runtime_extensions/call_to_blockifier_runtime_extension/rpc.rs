--- conflicted
+++ resolved
@@ -28,12 +28,9 @@
 pub struct UsedResources {
     pub syscall_counter: SyscallCounter,
     pub execution_resources: ExecutionResources,
-<<<<<<< HEAD
-    pub events: Vec<EventContent>,
-=======
->>>>>>> 27626999
     pub l2_to_l1_payload_lengths: Vec<usize>,
     pub l1_handler_payload_lengths: Vec<usize>,
+    pub events: Vec<EventContent>,
 }
 
 /// Enum representing possible call execution result, along with the data
