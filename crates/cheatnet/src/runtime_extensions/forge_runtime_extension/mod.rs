--- conflicted
+++ resolved
@@ -5,7 +5,7 @@
             CallToBlockifierRuntime, RuntimeState,
         },
         cheatable_starknet_runtime_extension::SyscallSelector,
-        common::sum_syscall_counters,
+        common::{get_relocated_vm_trace, sum_syscall_counters},
         forge_runtime_extension::cheatcodes::{
             declare::declare,
             deploy::{deploy, deploy_at},
@@ -29,23 +29,11 @@
 use cairo_felt::Felt252;
 use cairo_lang_runner::short_string::as_cairo_short_string;
 use cairo_lang_starknet_classes::keccak::starknet_keccak;
-<<<<<<< HEAD
 use cairo_vm::vm::{errors::hint_errors::HintError, vm_core::VirtualMachine};
 use conversions::{
     byte_array::ByteArray,
     felt252::{FromShortString, TryInferFormat},
     FromConv, IntoConv,
-=======
-use starknet_api::core::ContractAddress;
-
-use crate::runtime_extensions::common::{get_relocated_vm_trace, sum_syscall_counters};
-use crate::runtime_extensions::forge_runtime_extension::cheatcodes::declare::declare;
-use crate::runtime_extensions::forge_runtime_extension::cheatcodes::get_class_hash::get_class_hash;
-use crate::runtime_extensions::forge_runtime_extension::cheatcodes::l1_handler_execute::l1_handler_execute;
-use crate::runtime_extensions::forge_runtime_extension::cheatcodes::spy_events::SpyTarget;
-use crate::runtime_extensions::forge_runtime_extension::cheatcodes::storage::{
-    calculate_variable_address, load, store,
->>>>>>> e05adcd4
 };
 use num_traits::ToPrimitive;
 use runtime::{
