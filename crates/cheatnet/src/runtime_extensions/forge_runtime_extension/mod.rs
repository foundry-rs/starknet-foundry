--- conflicted
+++ resolved
@@ -16,14 +16,8 @@
             CheatcodeError,
         },
     },
-    state::{CallTrace, CheatSpan, CheatTarget},
+    state::{CallTrace, CheatTarget},
 };
-<<<<<<< HEAD
-=======
-use crate::runtime_extensions::forge_runtime_extension::cheatcodes::deploy::{deploy, deploy_at};
-use crate::runtime_extensions::forge_runtime_extension::cheatcodes::CheatcodeError;
-use crate::state::{CallTrace, CheatTarget};
->>>>>>> 5c1ba724
 use anyhow::{Context, Result};
 use blockifier::execution::{
     call_info::{CallExecution, CallInfo},
@@ -41,13 +35,9 @@
     felt252::{FromShortString, TryInferFormat},
     FromConv, IntoConv,
 };
-<<<<<<< HEAD
-use num_traits::ToPrimitive;
-=======
 use crate::runtime_extensions::forge_runtime_extension::file_operations::string_into_felt;
 use conversions::byte_array::ByteArray;
-use runtime::utils::{BufferReadError, BufferReadResult, BufferReader};
->>>>>>> 5c1ba724
+use runtime::utils::{BufferReadResult, BufferReader};
 use runtime::{
     utils::{BufferReadResult, BufferReader},
     CheatcodeHandlingResult, EnhancedHintError, ExtendedRuntime, ExtensionLogic,
