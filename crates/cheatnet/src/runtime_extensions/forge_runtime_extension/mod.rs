use std::collections::HashMap;

use crate::runtime_extensions::call_to_blockifier_runtime_extension::rpc::{
    CallFailure, CallResult, UsedResources,
};
use crate::runtime_extensions::forge_runtime_extension::cheatcodes::deploy::{deploy, deploy_at};
use crate::runtime_extensions::forge_runtime_extension::cheatcodes::CheatcodeError;
use crate::state::{BlockifierState, CallTrace, CheatTarget};
use anyhow::{Context, Result};
use blockifier::execution::call_info::{CallExecution, CallInfo};
use blockifier::execution::deprecated_syscalls::DeprecatedSyscallSelector;
use blockifier::execution::entry_point::{CallEntryPoint, CallType};
use blockifier::execution::execution_utils::stark_felt_to_felt;
use cairo_felt::Felt252;
use cairo_vm::vm::errors::hint_errors::HintError;
use cairo_vm::vm::vm_core::VirtualMachine;
use conversions::felt252::FromShortString;
use conversions::{FromConv, IntoConv};
use num_traits::ToPrimitive;
use scarb_api::StarknetContractArtifacts;

use cairo_lang_runner::short_string::as_cairo_short_string;
use starknet_api::core::ContractAddress;

use crate::runtime_extensions::forge_runtime_extension::cheatcodes::spy_events::SpyTarget;
use crate::runtime_extensions::forge_runtime_extension::cheatcodes::storage::{
    calculate_variable_address, load, store,
};
use crate::runtime_extensions::forge_runtime_extension::file_operations::string_into_felt;
use cairo_lang_starknet::contract::starknet_keccak;
use runtime::utils::BufferReader;
use runtime::{
    CheatcodeHandlingResult, EnhancedHintError, ExtendedRuntime, ExtensionLogic,
    SyscallHandlingResult,
};
use starknet::signers::SigningKey;
use starknet_api::deprecated_contract_class::EntryPointType;

use super::call_to_blockifier_runtime_extension::{CallToBlockifierRuntime, RuntimeState};
use super::cheatable_starknet_runtime_extension::SyscallSelector;

pub mod cheatcodes;
mod file_operations;

pub type ForgeRuntime<'a> = ExtendedRuntime<ForgeExtension<'a>>;

pub struct ForgeExtension<'a> {
    pub environment_variables: &'a HashMap<String, String>,
    pub contracts: &'a HashMap<String, StarknetContractArtifacts>,
}

trait BufferReaderExt {
    fn read_cheat_target(&mut self) -> CheatTarget;
}

impl BufferReaderExt for BufferReader<'_> {
    fn read_cheat_target(&mut self) -> CheatTarget {
        let cheat_target_variant = self.read_felt().to_u8();
        match cheat_target_variant {
            Some(0) => CheatTarget::All,
            Some(1) => CheatTarget::One(self.read_felt().into_()),
            Some(2) => {
                let contract_addresses: Vec<_> = self
                    .read_vec()
                    .iter()
                    .map(|el| ContractAddress::from_(el.clone()))
                    .collect();
                CheatTarget::Multiple(contract_addresses)
            }
            _ => unreachable!("Invalid CheatTarget variant"),
        }
    }
}

// This runtime extension provides an implementation logic for functions from snforge_std library.
impl<'a> ExtensionLogic for ForgeExtension<'a> {
    type Runtime = CallToBlockifierRuntime<'a>;

    #[allow(clippy::too_many_lines)]
    fn handle_cheatcode(
        &mut self,
        selector: &str,
        inputs: Vec<Felt252>,
        extended_runtime: &mut Self::Runtime,
    ) -> Result<CheatcodeHandlingResult, EnhancedHintError> {
        let mut reader = BufferReader::new(&inputs);

        let res = match selector {
            "start_roll" => {
                let target = reader.read_cheat_target();
                let block_number = reader.read_felt();
                extended_runtime
                    .extended_runtime
                    .extension
                    .cheatnet_state
                    .start_roll(target, block_number);
                Ok(CheatcodeHandlingResult::Handled(vec![]))
            }
            "stop_roll" => {
                let target = reader.read_cheat_target();

                extended_runtime
                    .extended_runtime
                    .extension
                    .cheatnet_state
                    .stop_roll(target);
                Ok(CheatcodeHandlingResult::Handled(vec![]))
            }
            "start_warp" => {
                let target = reader.read_cheat_target();
                let warp_timestamp = reader.read_felt();

                extended_runtime
                    .extended_runtime
                    .extension
                    .cheatnet_state
                    .start_warp(target, warp_timestamp);

                Ok(CheatcodeHandlingResult::Handled(vec![]))
            }
            "stop_warp" => {
                let target = reader.read_cheat_target();

                extended_runtime
                    .extended_runtime
                    .extension
                    .cheatnet_state
                    .stop_warp(target);
                Ok(CheatcodeHandlingResult::Handled(vec![]))
            }
            "start_elect" => {
                let target = reader.read_cheat_target();
                let sequencer_address = reader.read_felt().into_();

                extended_runtime
                    .extended_runtime
                    .extension
                    .cheatnet_state
                    .start_elect(target, sequencer_address);
                Ok(CheatcodeHandlingResult::Handled(vec![]))
            }
            "stop_elect" => {
                let target = reader.read_cheat_target();
                extended_runtime
                    .extended_runtime
                    .extension
                    .cheatnet_state
                    .stop_elect(target);
                Ok(CheatcodeHandlingResult::Handled(vec![]))
            }
            "start_prank" => {
                let target = reader.read_cheat_target();

                let caller_address = reader.read_felt().into_();

                extended_runtime
                    .extended_runtime
                    .extension
                    .cheatnet_state
                    .start_prank(target, caller_address);
                Ok(CheatcodeHandlingResult::Handled(vec![]))
            }
            "stop_prank" => {
                let target = reader.read_cheat_target();

                extended_runtime
                    .extended_runtime
                    .extension
                    .cheatnet_state
                    .stop_prank(target);
                Ok(CheatcodeHandlingResult::Handled(vec![]))
            }
            "start_mock_call" => {
                let contract_address = reader.read_felt().into_();
                let function_name = reader.read_felt();

                let ret_data = reader.read_vec();

                extended_runtime
                    .extended_runtime
                    .extension
                    .cheatnet_state
                    .start_mock_call(contract_address, &function_name, &ret_data);
                Ok(CheatcodeHandlingResult::Handled(vec![]))
            }
            "stop_mock_call" => {
                let contract_address = reader.read_felt().into_();
                let function_name = reader.read_felt();

                extended_runtime
                    .extended_runtime
                    .extension
                    .cheatnet_state
                    .stop_mock_call(contract_address, &function_name);
                Ok(CheatcodeHandlingResult::Handled(vec![]))
            }
            "start_spoof" => {
                let target = reader.read_cheat_target();

                let version = reader.read_option_felt();
                let account_contract_address = reader.read_option_felt();
                let max_fee = reader.read_option_felt();
                let signature = reader.read_option_vec();
                let transaction_hash = reader.read_option_felt();
                let chain_id = reader.read_option_felt();
                let nonce = reader.read_option_felt();
                let resource_bounds = reader.read_option_felt().map(|resource_bounds_len| {
                    reader.read_vec_body(
                        3 * resource_bounds_len.to_usize().unwrap(), // ResourceBounds struct has 3 fields
                    )
                });
                let tip = reader.read_option_felt();
                let paymaster_data = reader.read_option_vec();
                let nonce_data_availability_mode = reader.read_option_felt();
                let fee_data_availability_mode = reader.read_option_felt();
                let account_deployment_data = reader.read_option_vec();

                let tx_info_mock = cheatcodes::spoof::TxInfoMock {
                    version,
                    account_contract_address,
                    max_fee,
                    signature,
                    transaction_hash,
                    chain_id,
                    nonce,
                    resource_bounds,
                    tip,
                    paymaster_data,
                    nonce_data_availability_mode,
                    fee_data_availability_mode,
                    account_deployment_data,
                };

                extended_runtime
                    .extended_runtime
                    .extension
                    .cheatnet_state
                    .start_spoof(target, tx_info_mock);
                Ok(CheatcodeHandlingResult::Handled(vec![]))
            }
            "stop_spoof" => {
                let target = reader.read_cheat_target();

                extended_runtime
                    .extended_runtime
                    .extension
                    .cheatnet_state
                    .stop_spoof(target);
                Ok(CheatcodeHandlingResult::Handled(vec![]))
            }
            "declare" => {
                let contract_name = reader.read_felt();
                let contracts = self.contracts;
                let mut blockifier_state = BlockifierState::from(
                    extended_runtime
                        .extended_runtime
                        .extended_runtime
                        .hint_handler
                        .state,
                );
                match blockifier_state.declare(&contract_name, contracts) {
                    Ok(class_hash) => {
                        let felt_class_hash = stark_felt_to_felt(class_hash.0);
                        let result = vec![Felt252::from(0), felt_class_hash];
                        Ok(CheatcodeHandlingResult::Handled(result))
                    }
                    Err(CheatcodeError::Recoverable(_)) => {
                        panic!("Declare should not fail recoverably!")
                    }
                    Err(CheatcodeError::Unrecoverable(err)) => Err(err),
                }
            }
            "deploy" => {
                let class_hash = reader.read_felt().into_();
                let calldata = reader.read_vec();
                let cheatnet_runtime = &mut extended_runtime.extended_runtime;
                let mut blockifier_state =
                    BlockifierState::from(cheatnet_runtime.extended_runtime.hint_handler.state);

                handle_deploy_result(deploy(
                    &mut blockifier_state,
                    &mut RuntimeState {
                        cheatnet_state: cheatnet_runtime.extension.cheatnet_state,
                    },
                    &class_hash,
                    &calldata,
                ))
            }
            "deploy_at" => {
                let class_hash = reader.read_felt().into_();
                let calldata = reader.read_vec();
                let contract_address = reader.read_felt().into_();
                let cheatnet_runtime = &mut extended_runtime.extended_runtime;
                let mut blockifier_state =
                    BlockifierState::from(cheatnet_runtime.extended_runtime.hint_handler.state);

                handle_deploy_result(deploy_at(
                    &mut blockifier_state,
                    &mut RuntimeState {
                        cheatnet_state: cheatnet_runtime.extension.cheatnet_state,
                    },
                    &class_hash,
                    &calldata,
                    contract_address,
                ))
            }
            "precalculate_address" => {
                let class_hash = reader.read_felt().into_();
                let calldata = reader.read_vec();

                let contract_address = extended_runtime
                    .extended_runtime
                    .extension
                    .cheatnet_state
                    .precalculate_address(&class_hash, &calldata);

                let felt_contract_address: Felt252 = contract_address.into_();

                Ok(CheatcodeHandlingResult::Handled(vec![
                    felt_contract_address,
                ]))
            }
            "var" => {
                let name = reader
                    .read_short_string()
                    .unwrap_or_else(|| panic!("Failed to parse var argument as short string"));

                let env_var = self
                    .environment_variables
                    .get(&name)
                    .with_context(|| format!("Failed to read from env var = {name}"))?;

                let parsed_env_var = string_into_felt(env_var)
                    .with_context(|| format!("Failed to parse value = {env_var} to felt"))?;

                Ok(CheatcodeHandlingResult::Handled(vec![parsed_env_var]))
            }
            "get_class_hash" => {
                let contract_address = reader.read_felt().into_();

                let mut blockifier_state = BlockifierState::from(
                    extended_runtime
                        .extended_runtime
                        .extended_runtime
                        .hint_handler
                        .state,
                );

                match blockifier_state.get_class_hash(contract_address) {
                    Ok(class_hash) => {
                        let felt_class_hash = stark_felt_to_felt(class_hash.0);

                        Ok(CheatcodeHandlingResult::Handled(vec![felt_class_hash]))
                    }
                    Err(CheatcodeError::Recoverable(_)) => unreachable!(),
                    Err(CheatcodeError::Unrecoverable(err)) => Err(err),
                }
            }
            "l1_handler_execute" => {
                let contract_address = reader.read_felt().into_();
                let function_name = reader.read_felt();
                let from_address = reader.read_felt();

                let payload = reader.read_vec();

                let cheatnet_runtime = &mut extended_runtime.extended_runtime;
                let mut blockifier_state =
                    BlockifierState::from(cheatnet_runtime.extended_runtime.hint_handler.state);

                let mut runtime_state = RuntimeState {
                    cheatnet_state: cheatnet_runtime.extension.cheatnet_state,
                };
                match blockifier_state.l1_handler_execute(
                    &mut runtime_state,
                    contract_address,
                    &function_name,
                    &from_address,
                    &payload,
                ) {
                    CallResult::Success { .. } => {
                        Ok(CheatcodeHandlingResult::Handled(vec![Felt252::from(0)]))
                    }
                    CallResult::Failure(CallFailure::Panic { panic_data }) => Ok(
                        CheatcodeHandlingResult::Handled(cheatcode_panic_result(panic_data)),
                    ),
                    CallResult::Failure(CallFailure::Error { msg }) => Err(
                        EnhancedHintError::from(HintError::CustomHint(Box::from(msg))),
                    ),
                }
            }
            "read_txt" => {
                let file_path = reader.read_felt();
                let parsed_content = file_operations::read_txt(&file_path)?;
                Ok(CheatcodeHandlingResult::Handled(parsed_content))
            }
            "read_json" => {
                let file_path = reader.read_felt();
                let parsed_content = file_operations::read_json(&file_path)?;

                Ok(CheatcodeHandlingResult::Handled(parsed_content))
            }
            "spy_events" => {
                let spy_target_variant = reader
                    .read_felt()
                    .to_u8()
                    .expect("Invalid spy_target length");
                let spy_on = match spy_target_variant {
                    0 => SpyTarget::All,
                    1 => SpyTarget::One(reader.read_felt().into_()),
                    _ => {
                        let addresses = reader
                            .read_vec()
                            .iter()
                            .map(|el| ContractAddress::from_(el.clone()))
                            .collect();

                        SpyTarget::Multiple(addresses)
                    }
                };

                let id = extended_runtime
                    .extended_runtime
                    .extension
                    .cheatnet_state
                    .spy_events(spy_on);
                Ok(CheatcodeHandlingResult::Handled(vec![Felt252::from(id)]))
            }
            "fetch_events" => {
                let id = &reader.read_felt();
                let (emitted_events_len, serialized_events) = extended_runtime
                    .extended_runtime
                    .extension
                    .cheatnet_state
                    .fetch_events(id);
                let mut result = vec![Felt252::from(emitted_events_len)];
                result.extend(serialized_events);
                Ok(CheatcodeHandlingResult::Handled(result))
            }
            "event_name_hash" => {
                let name = reader.read_felt();
                let hash = starknet_keccak(as_cairo_short_string(&name).unwrap().as_bytes());

                Ok(CheatcodeHandlingResult::Handled(vec![Felt252::from(hash)]))
            }
            "generate_stark_keys" => {
                let key_pair = SigningKey::from_random();

                Ok(CheatcodeHandlingResult::Handled(vec![
                    key_pair.secret_scalar().into_(),
                    key_pair.verifying_key().scalar().into_(),
                ]))
            }
            "stark_sign_message" => {
                let private_key = reader.read_felt();
                let message_hash = reader.read_felt();

                if private_key == Felt252::from(0) {
                    return Ok(handle_cheatcode_error("invalid secret_key"));
                }

                let key_pair = SigningKey::from_secret_scalar(private_key.into_());

                if let Ok(signature) = key_pair.sign(&message_hash.into_()) {
                    Ok(CheatcodeHandlingResult::Handled(vec![
                        Felt252::from(0),
                        Felt252::from_(signature.r),
                        Felt252::from_(signature.s),
                    ]))
                } else {
                    Ok(handle_cheatcode_error("message_hash out of range"))
                }
            }
            "generate_ecdsa_keys" => {
                let curve = as_cairo_short_string(&reader.read_felt());

                let (signing_key_bytes, verifying_key_bytes) = {
                    match curve.as_deref() {
                        Some("Secp256k1") => {
                            let signing_key = k256::ecdsa::SigningKey::random(
                                &mut k256::elliptic_curve::rand_core::OsRng,
                            );
                            let verifying_key = signing_key.verifying_key();
                            (
                                signing_key.to_bytes(),
                                verifying_key.to_encoded_point(false).to_bytes(),
                            )
                        }
                        Some("Secp256r1") => {
                            let signing_key = p256::ecdsa::SigningKey::random(
                                &mut p256::elliptic_curve::rand_core::OsRng,
                            );
                            let verifying_key = signing_key.verifying_key();
                            (
                                signing_key.to_bytes(),
                                verifying_key.to_encoded_point(false).to_bytes(),
                            )
                        }
                        _ => return Ok(CheatcodeHandlingResult::Forwarded),
                    }
                };

                Ok(CheatcodeHandlingResult::Handled(vec![
                    Felt252::from_bytes_be(&signing_key_bytes[16..32]), // 16 low  bytes of secret_key
                    Felt252::from_bytes_be(&signing_key_bytes[0..16]), // 16 high bytes of secret_key
                    Felt252::from_bytes_be(&verifying_key_bytes[17..33]), // 16 low  bytes of public_key's x-coordinate
                    Felt252::from_bytes_be(&verifying_key_bytes[1..17]), // 16 high bytes of public_key's x-coordinate
                    Felt252::from_bytes_be(&verifying_key_bytes[49..65]), // 16 low  bytes of public_key's y-coordinate
                    Felt252::from_bytes_be(&verifying_key_bytes[33..49]), // 16 high bytes of public_key's y-coordinate
                ]))
            }
            "ecdsa_sign_message" => {
                let curve = as_cairo_short_string(&reader.read_felt());
                let sk_low = reader.read_felt();
                let sk_high = reader.read_felt();
                let msg_hash_low = reader.read_felt();
                let msg_hash_high = reader.read_felt();

                let secret_key = concat_u128_bytes(&sk_low.to_be_bytes(), &sk_high.to_be_bytes());
                let msg_hash =
                    concat_u128_bytes(&msg_hash_low.to_be_bytes(), &msg_hash_high.to_be_bytes());

                let (r_bytes, s_bytes) = {
                    match curve.as_deref() {
                        Some("Secp256k1") => {
                            let Ok(signing_key) = k256::ecdsa::SigningKey::from_slice(&secret_key)
                            else {
                                return Ok(handle_cheatcode_error("invalid secret_key"));
                            };

                            let signature: k256::ecdsa::Signature =
                                k256::ecdsa::signature::hazmat::PrehashSigner::sign_prehash(
                                    &signing_key,
                                    &msg_hash,
                                )
                                .unwrap();

                            signature.split_bytes()
                        }
                        Some("Secp256r1") => {
                            let Ok(signing_key) = p256::ecdsa::SigningKey::from_slice(&secret_key)
                            else {
                                return Ok(handle_cheatcode_error("invalid secret_key"));
                            };

                            let signature: p256::ecdsa::Signature =
                                p256::ecdsa::signature::hazmat::PrehashSigner::sign_prehash(
                                    &signing_key,
                                    &msg_hash,
                                )
                                .unwrap();

                            signature.split_bytes()
                        }
                        _ => return Ok(CheatcodeHandlingResult::Forwarded),
                    }
                };

                Ok(CheatcodeHandlingResult::Handled(vec![
                    Felt252::from(0),
                    Felt252::from_bytes_be(&r_bytes[16..32]), // 16 low  bytes of r
                    Felt252::from_bytes_be(&r_bytes[0..16]),  // 16 high bytes of r
                    Felt252::from_bytes_be(&s_bytes[16..32]), // 16 low  bytes of s
                    Felt252::from_bytes_be(&s_bytes[0..16]),  // 16 high bytes of s
                ]))
            }
            "get_call_trace" => {
                let call_trace = &extended_runtime
                    .extended_runtime
                    .extension
                    .cheatnet_state
                    .trace_data
                    .current_call_stack
                    .borrow_full_trace();
                let output = serialize_call_trace(call_trace);

                Ok(CheatcodeHandlingResult::Handled(output))
            }
            "store" => {
                let mut blockifier_state = BlockifierState::from(
                    extended_runtime
                        .extended_runtime
                        .extended_runtime
                        .hint_handler
                        .state,
                );
                let target = ContractAddress::from_(reader.read_felt());
                let storage_address = reader.read_felt();
                store(
                    &mut blockifier_state,
                    target,
                    &storage_address,
                    reader.read_felt(),
                )
                .expect("Failed to store");
                Ok(CheatcodeHandlingResult::Handled(vec![]))
            }
            "load" => {
                let mut blockifier_state = BlockifierState::from(
                    extended_runtime
                        .extended_runtime
                        .extended_runtime
                        .hint_handler
                        .state,
                );
                let target = ContractAddress::from_(reader.read_felt());
                let storage_address = &reader.read_felt();
                let loaded =
                    load(&mut blockifier_state, target, storage_address).expect("Failed to load");
                Ok(CheatcodeHandlingResult::Handled(vec![loaded]))
            }
            "map_entry_address" => {
                let map_selector = &reader.read_felt();
                let keys = &reader.read_vec();
                let map_entry_address = calculate_variable_address(map_selector, Some(keys));
                Ok(CheatcodeHandlingResult::Handled(vec![map_entry_address]))
            }
            _ => Ok(CheatcodeHandlingResult::Forwarded),
        }?;

        Ok(res)
    }

    fn override_system_call(
        &mut self,
        selector: SyscallSelector,
        _vm: &mut VirtualMachine,
        _extended_runtime: &mut Self::Runtime,
    ) -> Result<SyscallHandlingResult, HintError> {
        match selector {
            DeprecatedSyscallSelector::ReplaceClass => Err(HintError::CustomHint(Box::from(
                "Replace class can't be used in tests".to_string(),
            ))),
            _ => Ok(SyscallHandlingResult::Forwarded),
        }
    }
}

fn handle_deploy_result(
    deploy_result: Result<ContractAddress, CheatcodeError>,
) -> Result<CheatcodeHandlingResult, EnhancedHintError> {
    match deploy_result {
        Ok(contract_address) => {
            let felt_contract_address = contract_address.into_();
            let result = vec![Felt252::from(0), felt_contract_address];
            Ok(CheatcodeHandlingResult::Handled(result))
        }
        Err(CheatcodeError::Recoverable(panic_data)) => Ok(CheatcodeHandlingResult::Handled(
            cheatcode_panic_result(panic_data),
        )),
        Err(CheatcodeError::Unrecoverable(err)) => Err(err),
    }
}

fn serialize_call_trace(call_trace: &CallTrace) -> Vec<Felt252> {
    let mut output = vec![];
    output.append(&mut serialize_call_entry_point(&call_trace.entry_point));

    output.push(Felt252::from(call_trace.nested_calls.len()));

    for call_trace in &call_trace.nested_calls {
        output.append(&mut serialize_call_trace(&call_trace.borrow()));
    }

    output
}

fn serialize_call_entry_point(call_entry_point: &CallEntryPoint) -> Vec<Felt252> {
    let entry_point_type = match call_entry_point.entry_point_type {
        EntryPointType::Constructor => 0,
        EntryPointType::External => 1,
        EntryPointType::L1Handler => 2,
    };

    let calldata = call_entry_point
        .calldata
        .0
        .iter()
        .copied()
        .map(IntoConv::into_)
        .collect::<Vec<_>>();

    let call_type = match call_entry_point.call_type {
        CallType::Call => 0,
        CallType::Delegate => 1,
    };

    let mut output = vec![];
    output.push(Felt252::from(entry_point_type));
    output.push(call_entry_point.entry_point_selector.0.into_());
    output.push(Felt252::from(calldata.len()));
    output.extend(calldata);
    output.push(call_entry_point.storage_address.into_());
    output.push(call_entry_point.caller_address.into_());
    output.push(Felt252::from(call_type));

    output
}

#[must_use]
pub fn cheatcode_panic_result(panic_data: Vec<Felt252>) -> Vec<Felt252> {
    let mut result = vec![Felt252::from(1), Felt252::from(panic_data.len())];
    result.extend(panic_data);
    result
}

fn handle_cheatcode_error(error_short_string: &str) -> CheatcodeHandlingResult {
    CheatcodeHandlingResult::Handled(vec![
        Felt252::from(1),
        Felt252::from_short_string(error_short_string)
            .expect("Should convert shortstring to Felt252"),
    ])
}

fn concat_u128_bytes(low: &[u8; 32], high: &[u8; 32]) -> [u8; 32] {
    let mut result = [0; 32];
    // the values of u128 are contained in the last 16 bytes
    result[..16].copy_from_slice(&high[16..32]);
    result[16..].copy_from_slice(&low[16..32]);
    result
}

#[must_use]
pub fn update_test_execution_resources_and_get_them(runtime: ForgeRuntime) -> UsedResources {
    let starknet_runtime = runtime
        .extended_runtime
        .extended_runtime
        .extended_runtime
<<<<<<< HEAD
        .extended_runtime;
    let test_code_execution_resources = starknet_runtime.hint_handler.resources.clone();
    let test_code_l1_to_l2_messages = starknet_runtime.hint_handler.l2_to_l1_messages;
=======
        .hint_handler
        .resources
        .clone();
    let runtime_l1_to_l2_messages = runtime
        .extended_runtime
        .extended_runtime
        .extended_runtime
        .hint_handler
        .l2_to_l1_messages;
>>>>>>> ba402c3e

    let runtime_call_info = CallInfo {
        execution: CallExecution {
            l2_to_l1_messages: test_code_l1_to_l2_messages,
            ..Default::default()
        },
        inner_calls: starknet_runtime.hint_handler.inner_calls,
        ..Default::default()
    };
    let test_code_l2_to_l1_payloads_length = runtime_call_info
        .get_sorted_l2_to_l1_payloads_length()
        .unwrap();

    let test_code_resources = UsedResources {
        execution_resources: test_code_execution_resources,
        l2_to_l1_payloads_length: test_code_l2_to_l1_payloads_length,
    };

    // call representing the test code
    let top_call = runtime
        .extended_runtime
        .extended_runtime
        .extension
        .cheatnet_state
        .trace_data
        .current_call_stack
        .last();
    top_call
        .borrow_mut()
        .used_resources
        .extend(&test_code_resources);

    let all_resources = top_call.borrow().used_resources.clone();

    all_resources
}<|MERGE_RESOLUTION|>--- conflicted
+++ resolved
@@ -725,21 +725,9 @@
         .extended_runtime
         .extended_runtime
         .extended_runtime
-<<<<<<< HEAD
         .extended_runtime;
     let test_code_execution_resources = starknet_runtime.hint_handler.resources.clone();
     let test_code_l1_to_l2_messages = starknet_runtime.hint_handler.l2_to_l1_messages;
-=======
-        .hint_handler
-        .resources
-        .clone();
-    let runtime_l1_to_l2_messages = runtime
-        .extended_runtime
-        .extended_runtime
-        .extended_runtime
-        .hint_handler
-        .l2_to_l1_messages;
->>>>>>> ba402c3e
 
     let runtime_call_info = CallInfo {
         execution: CallExecution {
