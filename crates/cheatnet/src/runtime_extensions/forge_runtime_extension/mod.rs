use std::collections::HashMap;

use crate::runtime_extensions::call_to_blockifier_runtime_extension::rpc::{
    CallFailure, CallResult, UsedResources,
};
use crate::runtime_extensions::forge_runtime_extension::cheatcodes::deploy::{
    deploy, deploy_at, DeployCallPayload,
};
use crate::runtime_extensions::forge_runtime_extension::cheatcodes::CheatcodeError;
use crate::state::{BlockifierState, CheatTarget};
use anyhow::{Context, Result};
use blockifier::execution::call_info::{CallExecution, CallInfo};
use blockifier::execution::deprecated_syscalls::DeprecatedSyscallSelector;
use blockifier::execution::entry_point::{CallEntryPoint, CallType};
use blockifier::execution::execution_utils::stark_felt_to_felt;
use cairo_felt::Felt252;
use cairo_vm::vm::errors::hint_errors::HintError;
use cairo_vm::vm::vm_core::VirtualMachine;
use conversions::felt252::FromShortString;
use conversions::{FromConv, IntoConv};
use num_traits::ToPrimitive;
use scarb_api::StarknetContractArtifacts;

use cairo_lang_runner::short_string::as_cairo_short_string;
use starknet_api::core::ContractAddress;

use crate::runtime_extensions::forge_runtime_extension::cheatcodes::spy_events::SpyTarget;
use crate::runtime_extensions::forge_runtime_extension::file_operations::string_into_felt;
use cairo_lang_starknet::contract::starknet_keccak;
use runtime::utils::BufferReader;
use runtime::{
    CheatcodeHandlingResult, EnhancedHintError, ExtendedRuntime, ExtensionLogic,
    SyscallHandlingResult,
};
use starknet::signers::SigningKey;
use starknet_api::deprecated_contract_class::EntryPointType;

use super::call_to_blockifier_runtime_extension::CallToBlockifierRuntime;
use super::cheatable_starknet_runtime_extension::SyscallSelector;

pub mod cheatcodes;
mod file_operations;

pub type ForgeRuntime<'a> = ExtendedRuntime<ForgeExtension<'a>>;

pub struct ForgeExtension<'a> {
    pub environment_variables: &'a HashMap<String, String>,
    pub contracts: &'a HashMap<String, StarknetContractArtifacts>,
}

trait BufferReaderExt {
    fn read_cheat_target(&mut self) -> CheatTarget;
}

impl BufferReaderExt for BufferReader<'_> {
    fn read_cheat_target(&mut self) -> CheatTarget {
        let cheat_target_variant = self.read_felt().to_u8();
        match cheat_target_variant {
            Some(0) => CheatTarget::All,
            Some(1) => CheatTarget::One(self.read_felt().into_()),
            Some(2) => {
                let contract_addresses: Vec<_> = self
                    .read_vec()
                    .iter()
                    .map(|el| ContractAddress::from_(el.clone()))
                    .collect();
                CheatTarget::Multiple(contract_addresses)
            }
            _ => unreachable!("Invalid CheatTarget variant"),
        }
    }
}

// This runtime extension provides an implementation logic for functions from snforge_std library.
impl<'a> ExtensionLogic for ForgeExtension<'a> {
    type Runtime = CallToBlockifierRuntime<'a>;

    #[allow(clippy::too_many_lines)]
    fn handle_cheatcode(
        &mut self,
        selector: &str,
        inputs: Vec<Felt252>,
        extended_runtime: &mut Self::Runtime,
    ) -> Result<CheatcodeHandlingResult, EnhancedHintError> {
        let mut reader = BufferReader::new(&inputs);

        let res = match selector {
            "start_roll" => {
                let target = reader.read_cheat_target();
                let block_number = reader.read_felt();
                extended_runtime
                    .extended_runtime
                    .extended_runtime
                    .extension
                    .cheatnet_state
                    .start_roll(target, block_number);
                Ok(CheatcodeHandlingResult::Handled(vec![]))
            }
            "stop_roll" => {
                let target = reader.read_cheat_target();

                extended_runtime
                    .extended_runtime
                    .extended_runtime
                    .extension
                    .cheatnet_state
                    .stop_roll(target);
                Ok(CheatcodeHandlingResult::Handled(vec![]))
            }
            "start_warp" => {
                let target = reader.read_cheat_target();
                let warp_timestamp = reader.read_felt();

                extended_runtime
                    .extended_runtime
                    .extended_runtime
                    .extension
                    .cheatnet_state
                    .start_warp(target, warp_timestamp);

                Ok(CheatcodeHandlingResult::Handled(vec![]))
            }
            "stop_warp" => {
                let target = reader.read_cheat_target();

                extended_runtime
                    .extended_runtime
                    .extended_runtime
                    .extension
                    .cheatnet_state
                    .stop_warp(target);
                Ok(CheatcodeHandlingResult::Handled(vec![]))
            }
            "start_elect" => {
                let target = reader.read_cheat_target();
                let sequencer_address = reader.read_felt().into_();

                extended_runtime
                    .extended_runtime
                    .extended_runtime
                    .extension
                    .cheatnet_state
                    .start_elect(target, sequencer_address);
                Ok(CheatcodeHandlingResult::Handled(vec![]))
            }
            "stop_elect" => {
                let target = reader.read_cheat_target();
                extended_runtime
                    .extended_runtime
                    .extended_runtime
                    .extension
                    .cheatnet_state
                    .stop_elect(target);
                Ok(CheatcodeHandlingResult::Handled(vec![]))
            }
            "start_prank" => {
                let target = reader.read_cheat_target();

                let caller_address = reader.read_felt().into_();

                extended_runtime
                    .extended_runtime
                    .extended_runtime
                    .extension
                    .cheatnet_state
                    .start_prank(target, caller_address);
                Ok(CheatcodeHandlingResult::Handled(vec![]))
            }
            "stop_prank" => {
                let target = reader.read_cheat_target();

                extended_runtime
                    .extended_runtime
                    .extended_runtime
                    .extension
                    .cheatnet_state
                    .stop_prank(target);
                Ok(CheatcodeHandlingResult::Handled(vec![]))
            }
            "start_mock_call" => {
                let contract_address = reader.read_felt().into_();
                let function_name = reader.read_felt();

                let ret_data = reader.read_vec();

                extended_runtime
                    .extended_runtime
                    .extended_runtime
                    .extension
                    .cheatnet_state
                    .start_mock_call(contract_address, &function_name, &ret_data);
                Ok(CheatcodeHandlingResult::Handled(vec![]))
            }
            "stop_mock_call" => {
                let contract_address = reader.read_felt().into_();
                let function_name = reader.read_felt();

                extended_runtime
                    .extended_runtime
                    .extended_runtime
                    .extension
                    .cheatnet_state
                    .stop_mock_call(contract_address, &function_name);
                Ok(CheatcodeHandlingResult::Handled(vec![]))
            }
            "start_spoof" => {
                let target = reader.read_cheat_target();

                let version = reader.read_option_felt();
                let account_contract_address = reader.read_option_felt();
                let max_fee = reader.read_option_felt();
                let signature = reader.read_option_vec();
                let transaction_hash = reader.read_option_felt();
                let chain_id = reader.read_option_felt();
                let nonce = reader.read_option_felt();
                let resource_bounds = reader.read_option_felt().map(|resource_bounds_len| {
                    reader.read_vec_body(
                        3 * resource_bounds_len.to_usize().unwrap(), // ResourceBounds struct has 3 fields
                    )
                });
                let tip = reader.read_option_felt();
                let paymaster_data = reader.read_option_vec();
                let nonce_data_availability_mode = reader.read_option_felt();
                let fee_data_availability_mode = reader.read_option_felt();
                let account_deployment_data = reader.read_option_vec();

                let tx_info_mock = cheatcodes::spoof::TxInfoMock {
                    version,
                    account_contract_address,
                    max_fee,
                    signature,
                    transaction_hash,
                    chain_id,
                    nonce,
                    resource_bounds,
                    tip,
                    paymaster_data,
                    nonce_data_availability_mode,
                    fee_data_availability_mode,
                    account_deployment_data,
                };

                extended_runtime
                    .extended_runtime
                    .extended_runtime
                    .extension
                    .cheatnet_state
                    .start_spoof(target, tx_info_mock);
                Ok(CheatcodeHandlingResult::Handled(vec![]))
            }
            "stop_spoof" => {
                let target = reader.read_cheat_target();

                extended_runtime
                    .extended_runtime
                    .extended_runtime
                    .extension
                    .cheatnet_state
                    .stop_spoof(target);
                Ok(CheatcodeHandlingResult::Handled(vec![]))
            }
            "declare" => {
                let contract_name = reader.read_felt();
                let contracts = self.contracts;
                let mut blockifier_state = BlockifierState::from(
                    extended_runtime
                        .extended_runtime
                        .extended_runtime
                        .extended_runtime
                        .hint_handler
                        .state,
                );
                match blockifier_state.declare(&contract_name, contracts) {
                    Ok(class_hash) => {
                        let felt_class_hash = stark_felt_to_felt(class_hash.0);
                        let result = vec![Felt252::from(0), felt_class_hash];
                        Ok(CheatcodeHandlingResult::Handled(result))
                    }
                    Err(CheatcodeError::Recoverable(_)) => {
                        panic!("Declare should not fail recoverably!")
                    }
                    Err(CheatcodeError::Unrecoverable(err)) => Err(err),
                }
            }
            "deploy" => {
                let class_hash = reader.read_felt().into_();
                let calldata = reader.read_vec();
                let cheatable_starknet_runtime = &mut extended_runtime.extended_runtime;
                let mut blockifier_state = BlockifierState::from(
                    cheatable_starknet_runtime
                        .extended_runtime
                        .extended_runtime
                        .hint_handler
                        .state,
                );

                handle_deploy_result(deploy(
                    &mut blockifier_state,
                    cheatable_starknet_runtime
                        .extended_runtime
                        .extension
                        .cheatnet_state,
                    &class_hash,
                    &calldata,
                ))
            }
            "deploy_at" => {
                let class_hash = reader.read_felt().into_();
                let calldata = reader.read_vec();
                let contract_address = reader.read_felt().into_();
                let cheatnet_runtime = &mut extended_runtime.extended_runtime;
                let mut blockifier_state = BlockifierState::from(
                    cheatnet_runtime
                        .extended_runtime
                        .extended_runtime
                        .hint_handler
                        .state,
                );

                handle_deploy_result(deploy_at(
                    &mut blockifier_state,
                    cheatnet_runtime.extended_runtime.extension.cheatnet_state,
                    &class_hash,
                    &calldata,
                    contract_address,
                ))
            }
            "precalculate_address" => {
                let class_hash = reader.read_felt().into_();
                let calldata = reader.read_vec();

                let contract_address = extended_runtime
                    .extended_runtime
                    .extended_runtime
                    .extension
                    .cheatnet_state
                    .precalculate_address(&class_hash, &calldata);

                let felt_contract_address: Felt252 = contract_address.into_();

                Ok(CheatcodeHandlingResult::Handled(vec![
                    felt_contract_address,
                ]))
            }
            "var" => {
                let name = reader
                    .read_short_string()
                    .unwrap_or_else(|| panic!("Failed to parse var argument as short string"));

                let env_var = self
                    .environment_variables
                    .get(&name)
                    .with_context(|| format!("Failed to read from env var = {name}"))?;

                let parsed_env_var = string_into_felt(env_var)
                    .with_context(|| format!("Failed to parse value = {env_var} to felt"))?;

                Ok(CheatcodeHandlingResult::Handled(vec![parsed_env_var]))
            }
            "get_class_hash" => {
                let contract_address = reader.read_felt().into_();

                let mut blockifier_state = BlockifierState::from(
                    extended_runtime
                        .extended_runtime
                        .extended_runtime
                        .extended_runtime
                        .hint_handler
                        .state,
                );

                match blockifier_state.get_class_hash(contract_address) {
                    Ok(class_hash) => {
                        let felt_class_hash = stark_felt_to_felt(class_hash.0);

                        Ok(CheatcodeHandlingResult::Handled(vec![felt_class_hash]))
                    }
                    Err(CheatcodeError::Recoverable(_)) => unreachable!(),
                    Err(CheatcodeError::Unrecoverable(err)) => Err(err),
                }
            }
            "l1_handler_execute" => {
                let contract_address = reader.read_felt().into_();
                let function_name = reader.read_felt();
                let from_address = reader.read_felt();

                let payload = reader.read_vec();

                let cheatnet_runtime = &mut extended_runtime.extended_runtime.extended_runtime;
                let mut blockifier_state =
                    BlockifierState::from(cheatnet_runtime.extended_runtime.hint_handler.state);

                cheatnet_runtime.extension.cheatnet_state.trace_info.clear();
                match blockifier_state
                    .l1_handler_execute(
                        cheatnet_runtime.extension.cheatnet_state,
                        contract_address,
                        &function_name,
                        &from_address,
                        &payload,
                    )
                    .result
                {
                    CallResult::Success { .. } => {
                        Ok(CheatcodeHandlingResult::Handled(vec![Felt252::from(0)]))
                    }
                    CallResult::Failure(CallFailure::Panic { panic_data }) => Ok(
                        CheatcodeHandlingResult::Handled(cheatcode_panic_result(panic_data)),
                    ),
                    CallResult::Failure(CallFailure::Error { msg }) => Err(
                        EnhancedHintError::from(HintError::CustomHint(Box::from(msg))),
                    ),
                }
            }
            "read_txt" => {
                let file_path = reader.read_felt();
                let parsed_content = file_operations::read_txt(&file_path)?;
                Ok(CheatcodeHandlingResult::Handled(parsed_content))
            }
            "read_json" => {
                let file_path = reader.read_felt();
                let parsed_content = file_operations::read_json(&file_path)?;

                Ok(CheatcodeHandlingResult::Handled(parsed_content))
            }
            "spy_events" => {
                let spy_target_variant = reader
                    .read_felt()
                    .to_u8()
                    .expect("Invalid spy_target length");
                let spy_on = match spy_target_variant {
                    0 => SpyTarget::All,
                    1 => SpyTarget::One(reader.read_felt().into_()),
                    _ => {
                        let addresses = reader
                            .read_vec()
                            .iter()
                            .map(|el| ContractAddress::from_(el.clone()))
                            .collect();

                        SpyTarget::Multiple(addresses)
                    }
                };

                let id = extended_runtime
                    .extended_runtime
                    .extended_runtime
                    .extension
                    .cheatnet_state
                    .spy_events(spy_on);
                Ok(CheatcodeHandlingResult::Handled(vec![Felt252::from(id)]))
            }
            "fetch_events" => {
                let id = &reader.read_felt();
                let (emitted_events_len, serialized_events) = extended_runtime
                    .extended_runtime
                    .extended_runtime
                    .extension
                    .cheatnet_state
                    .fetch_events(id);
                let mut result = vec![Felt252::from(emitted_events_len)];
                result.extend(serialized_events);
                Ok(CheatcodeHandlingResult::Handled(result))
            }
            "event_name_hash" => {
                let name = reader.read_felt();
                let hash = starknet_keccak(as_cairo_short_string(&name).unwrap().as_bytes());

                Ok(CheatcodeHandlingResult::Handled(vec![Felt252::from(hash)]))
            }
            "generate_stark_keys" => {
                let key_pair = SigningKey::from_random();

                Ok(CheatcodeHandlingResult::Handled(vec![
                    key_pair.secret_scalar().into_(),
                    key_pair.verifying_key().scalar().into_(),
                ]))
            }
<<<<<<< HEAD
            "stark_sign_message" => {
                let private_key = inputs[0].clone();
                let message_hash = inputs[1].clone();
=======
            "get_public_key" => {
                let private_key = reader.read_felt();
                let key_pair = SigningKey::from_secret_scalar(private_key.into_());

                Ok(CheatcodeHandlingResult::Handled(vec![key_pair
                    .verifying_key()
                    .scalar()
                    .into_()]))
            }
            "ecdsa_sign_message" => {
                let private_key = reader.read_felt();
                let message_hash = reader.read_felt();
>>>>>>> d2a7bf2d

                if private_key == Felt252::from(0) {
                    return Ok(handle_cheatcode_error("invalid secret_key"));
                }

                let key_pair = SigningKey::from_secret_scalar(private_key.into_());

                if let Ok(signature) = key_pair.sign(&message_hash.into_()) {
                    Ok(CheatcodeHandlingResult::Handled(vec![
                        Felt252::from(0),
                        Felt252::from_(signature.r),
                        Felt252::from_(signature.s),
                    ]))
                } else {
                    Ok(handle_cheatcode_error("message_hash out of range"))
                }
            }
<<<<<<< HEAD
            "generate_ecdsa_keys" => {
                let curve = as_cairo_short_string(&inputs[0]);

                let (signing_key_bytes, verifying_key_bytes) = {
                    match curve.as_deref() {
                        Some("Secp256k1") => {
                            let signing_key = k256::ecdsa::SigningKey::random(
                                &mut k256::elliptic_curve::rand_core::OsRng,
                            );
                            let verifying_key = signing_key.verifying_key();
                            (
                                signing_key.to_bytes(),
                                verifying_key.to_encoded_point(false).to_bytes(),
                            )
                        }
                        Some("Secp256r1") => {
                            let signing_key = p256::ecdsa::SigningKey::random(
                                &mut p256::elliptic_curve::rand_core::OsRng,
                            );
                            let verifying_key = signing_key.verifying_key();
                            (
                                signing_key.to_bytes(),
                                verifying_key.to_encoded_point(false).to_bytes(),
                            )
                        }
                        _ => return Ok(CheatcodeHandlingResult::Forwarded),
                    }
                };

                Ok(CheatcodeHandlingResult::Handled(vec![
                    Felt252::from_bytes_be(&signing_key_bytes[16..32]), // 16 low  bytes of secret_key
                    Felt252::from_bytes_be(&signing_key_bytes[0..16]), // 16 high bytes of secret_key
                    Felt252::from_bytes_be(&verifying_key_bytes[17..33]), // 16 low  bytes of public_key's x-coordinate
                    Felt252::from_bytes_be(&verifying_key_bytes[1..17]), // 16 high bytes of public_key's x-coordinate
                    Felt252::from_bytes_be(&verifying_key_bytes[49..65]), // 16 low  bytes of public_key's y-coordinate
                    Felt252::from_bytes_be(&verifying_key_bytes[33..49]), // 16 high bytes of public_key's y-coordinate
                ]))
            }
            "ecdsa_sign_message" => {
                let curve = as_cairo_short_string(&inputs[0]);
                let sk_low = inputs[1].clone();
                let sk_high = inputs[2].clone();
                let msg_hash_low = inputs[3].clone();
                let msg_hash_high = inputs[4].clone();

                let secret_key = concat_u128_bytes(&sk_low.to_be_bytes(), &sk_high.to_be_bytes());
                let msg_hash =
                    concat_u128_bytes(&msg_hash_low.to_be_bytes(), &msg_hash_high.to_be_bytes());

                let (r_bytes, s_bytes) = {
                    match curve.as_deref() {
                        Some("Secp256k1") => {
                            let Ok(signing_key) = k256::ecdsa::SigningKey::from_slice(&secret_key)
                            else {
                                return Ok(handle_cheatcode_error("invalid secret_key"));
                            };

                            let signature: k256::ecdsa::Signature =
                                k256::ecdsa::signature::hazmat::PrehashSigner::sign_prehash(
                                    &signing_key,
                                    &msg_hash,
                                )
                                .unwrap();

                            signature.split_bytes()
                        }
                        Some("Secp256r1") => {
                            let Ok(signing_key) = p256::ecdsa::SigningKey::from_slice(&secret_key)
                            else {
                                return Ok(handle_cheatcode_error("invalid secret_key"));
                            };

                            let signature: p256::ecdsa::Signature =
                                p256::ecdsa::signature::hazmat::PrehashSigner::sign_prehash(
                                    &signing_key,
                                    &msg_hash,
                                )
                                .unwrap();

                            signature.split_bytes()
                        }
                        _ => return Ok(CheatcodeHandlingResult::Forwarded),
                    }
                };

                Ok(CheatcodeHandlingResult::Handled(vec![
                    Felt252::from(0),
                    Felt252::from_bytes_be(&r_bytes[16..32]), // 16 low  bytes of r
                    Felt252::from_bytes_be(&r_bytes[0..16]),  // 16 high bytes of r
                    Felt252::from_bytes_be(&s_bytes[16..32]), // 16 low  bytes of s
                    Felt252::from_bytes_be(&s_bytes[0..16]),  // 16 high bytes of s
                ]))
=======
            "get_last_call_trace" => {
                let trace_info = &extended_runtime
                    .extended_runtime
                    .extended_runtime
                    .extension
                    .cheatnet_state
                    .trace_info;
                let mut output = vec![Felt252::from(trace_info.len())];

                for call_entry_point in trace_info {
                    output.append(&mut serialize_call_entry_point(call_entry_point));
                }
                Ok(CheatcodeHandlingResult::Handled(output))
>>>>>>> d2a7bf2d
            }
            _ => Ok(CheatcodeHandlingResult::Forwarded),
        }?;

        Ok(res)
    }

    fn override_system_call(
        &mut self,
        selector: SyscallSelector,
        _vm: &mut VirtualMachine,
        _extended_runtime: &mut Self::Runtime,
    ) -> Result<SyscallHandlingResult, HintError> {
        match selector {
            DeprecatedSyscallSelector::ReplaceClass => Err(HintError::CustomHint(Box::from(
                "Replace class can't be used in tests".to_string(),
            ))),
            _ => Ok(SyscallHandlingResult::Forwarded),
        }
    }
}

fn handle_deploy_result(
    deploy_result: Result<DeployCallPayload, CheatcodeError>,
) -> Result<CheatcodeHandlingResult, EnhancedHintError> {
    match deploy_result {
        Ok(deploy_payload) => {
            let felt_contract_address: Felt252 = deploy_payload.contract_address.into_();
            let result = vec![Felt252::from(0), felt_contract_address];
            Ok(CheatcodeHandlingResult::Handled(result))
        }
        Err(CheatcodeError::Recoverable(panic_data)) => Ok(CheatcodeHandlingResult::Handled(
            cheatcode_panic_result(panic_data),
        )),
        Err(CheatcodeError::Unrecoverable(err)) => Err(err),
    }
}

fn serialize_call_entry_point(call_entry_point: &CallEntryPoint) -> Vec<Felt252> {
    let entry_point_type = match call_entry_point.entry_point_type {
        EntryPointType::Constructor => 0,
        EntryPointType::External => 1,
        EntryPointType::L1Handler => 2,
    };

<<<<<<< HEAD
fn handle_cheatcode_error(error_short_string: &str) -> CheatcodeHandlingResult {
    CheatcodeHandlingResult::Handled(vec![
        Felt252::from(1),
        Felt252::from_short_string(error_short_string)
            .expect("Should convert shortstring to Felt252"),
    ])
}

fn concat_u128_bytes(low: &[u8; 32], high: &[u8; 32]) -> [u8; 32] {
    let mut result = [0; 32];
    // the values of u128 are contained in the last 16 bytes
    result[..16].copy_from_slice(&high[16..32]);
    result[16..].copy_from_slice(&low[16..32]);
    result
}

fn read_felt(buffer: &[Felt252], idx: &mut usize) -> Felt252 {
    *idx += 1;
    buffer[*idx - 1].clone()
}
=======
    let calldata = call_entry_point
        .calldata
        .0
        .iter()
        .copied()
        .map(IntoConv::into_)
        .collect::<Vec<_>>();

    let call_type = match call_entry_point.call_type {
        CallType::Call => 0,
        CallType::Delegate => 1,
    };
>>>>>>> d2a7bf2d

    let mut output = vec![];
    output.push(Felt252::from(entry_point_type));
    output.push(call_entry_point.entry_point_selector.0.into_());
    output.push(Felt252::from(calldata.len()));
    output.extend(calldata);
    output.push(call_entry_point.storage_address.into_());
    output.push(call_entry_point.caller_address.into_());
    output.push(Felt252::from(call_type));

    output
}

#[must_use]
pub fn cheatcode_panic_result(panic_data: Vec<Felt252>) -> Vec<Felt252> {
    let mut result = vec![Felt252::from(1), Felt252::from(panic_data.len())];
    result.extend(panic_data);
    result
}

#[must_use]
pub fn get_all_execution_resources(runtime: ForgeRuntime) -> UsedResources {
    let runtime_execution_resources = runtime
        .extended_runtime
        .extended_runtime
        .extended_runtime
        .extended_runtime
        .hint_handler
        .resources
        .clone();
    let runtime_l1_to_l2_messages = runtime
        .extended_runtime
        .extended_runtime
        .extended_runtime
        .extended_runtime
        .hint_handler
        .l2_to_l1_messages;

    let runtime_call_info = CallInfo {
        execution: CallExecution {
            l2_to_l1_messages: runtime_l1_to_l2_messages,
            ..Default::default()
        },
        ..Default::default()
    };
    let runtime_l2_to_l1_payloads_length = runtime_call_info
        .get_sorted_l2_to_l1_payloads_length()
        .unwrap();

    let mut all_resources = UsedResources {
        execution_resources: runtime_execution_resources,
        l2_to_l1_payloads_length: runtime_l2_to_l1_payloads_length,
    };

    let cheatnet_used_resources = &runtime
        .extended_runtime
        .extended_runtime
        .extended_runtime
        .extension
        .cheatnet_state
        .used_resources;
    all_resources.extend(cheatnet_used_resources);

    all_resources
}<|MERGE_RESOLUTION|>--- conflicted
+++ resolved
@@ -476,24 +476,9 @@
                     key_pair.verifying_key().scalar().into_(),
                 ]))
             }
-<<<<<<< HEAD
             "stark_sign_message" => {
-                let private_key = inputs[0].clone();
-                let message_hash = inputs[1].clone();
-=======
-            "get_public_key" => {
-                let private_key = reader.read_felt();
-                let key_pair = SigningKey::from_secret_scalar(private_key.into_());
-
-                Ok(CheatcodeHandlingResult::Handled(vec![key_pair
-                    .verifying_key()
-                    .scalar()
-                    .into_()]))
-            }
-            "ecdsa_sign_message" => {
                 let private_key = reader.read_felt();
                 let message_hash = reader.read_felt();
->>>>>>> d2a7bf2d
 
                 if private_key == Felt252::from(0) {
                     return Ok(handle_cheatcode_error("invalid secret_key"));
@@ -511,9 +496,8 @@
                     Ok(handle_cheatcode_error("message_hash out of range"))
                 }
             }
-<<<<<<< HEAD
             "generate_ecdsa_keys" => {
-                let curve = as_cairo_short_string(&inputs[0]);
+                let curve = as_cairo_short_string(&reader.read_felt());
 
                 let (signing_key_bytes, verifying_key_bytes) = {
                     match curve.as_deref() {
@@ -551,11 +535,11 @@
                 ]))
             }
             "ecdsa_sign_message" => {
-                let curve = as_cairo_short_string(&inputs[0]);
-                let sk_low = inputs[1].clone();
-                let sk_high = inputs[2].clone();
-                let msg_hash_low = inputs[3].clone();
-                let msg_hash_high = inputs[4].clone();
+                let curve = as_cairo_short_string(&reader.read_felt());
+                let sk_low = reader.read_felt();
+                let sk_high = reader.read_felt();
+                let msg_hash_low = reader.read_felt();
+                let msg_hash_high = reader.read_felt();
 
                 let secret_key = concat_u128_bytes(&sk_low.to_be_bytes(), &sk_high.to_be_bytes());
                 let msg_hash =
@@ -604,7 +588,7 @@
                     Felt252::from_bytes_be(&s_bytes[16..32]), // 16 low  bytes of s
                     Felt252::from_bytes_be(&s_bytes[0..16]),  // 16 high bytes of s
                 ]))
-=======
+            }
             "get_last_call_trace" => {
                 let trace_info = &extended_runtime
                     .extended_runtime
@@ -618,7 +602,6 @@
                     output.append(&mut serialize_call_entry_point(call_entry_point));
                 }
                 Ok(CheatcodeHandlingResult::Handled(output))
->>>>>>> d2a7bf2d
             }
             _ => Ok(CheatcodeHandlingResult::Forwarded),
         }?;
@@ -664,28 +647,6 @@
         EntryPointType::L1Handler => 2,
     };
 
-<<<<<<< HEAD
-fn handle_cheatcode_error(error_short_string: &str) -> CheatcodeHandlingResult {
-    CheatcodeHandlingResult::Handled(vec![
-        Felt252::from(1),
-        Felt252::from_short_string(error_short_string)
-            .expect("Should convert shortstring to Felt252"),
-    ])
-}
-
-fn concat_u128_bytes(low: &[u8; 32], high: &[u8; 32]) -> [u8; 32] {
-    let mut result = [0; 32];
-    // the values of u128 are contained in the last 16 bytes
-    result[..16].copy_from_slice(&high[16..32]);
-    result[16..].copy_from_slice(&low[16..32]);
-    result
-}
-
-fn read_felt(buffer: &[Felt252], idx: &mut usize) -> Felt252 {
-    *idx += 1;
-    buffer[*idx - 1].clone()
-}
-=======
     let calldata = call_entry_point
         .calldata
         .0
@@ -698,7 +659,6 @@
         CallType::Call => 0,
         CallType::Delegate => 1,
     };
->>>>>>> d2a7bf2d
 
     let mut output = vec![];
     output.push(Felt252::from(entry_point_type));
@@ -716,6 +676,22 @@
 pub fn cheatcode_panic_result(panic_data: Vec<Felt252>) -> Vec<Felt252> {
     let mut result = vec![Felt252::from(1), Felt252::from(panic_data.len())];
     result.extend(panic_data);
+    result
+}
+
+fn handle_cheatcode_error(error_short_string: &str) -> CheatcodeHandlingResult {
+    CheatcodeHandlingResult::Handled(vec![
+        Felt252::from(1),
+        Felt252::from_short_string(error_short_string)
+            .expect("Should convert shortstring to Felt252"),
+    ])
+}
+
+fn concat_u128_bytes(low: &[u8; 32], high: &[u8; 32]) -> [u8; 32] {
+    let mut result = [0; 32];
+    // the values of u128 are contained in the last 16 bytes
+    result[..16].copy_from_slice(&high[16..32]);
+    result[16..].copy_from_slice(&low[16..32]);
     result
 }
 
