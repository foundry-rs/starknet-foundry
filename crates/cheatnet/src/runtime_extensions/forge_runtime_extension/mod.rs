--- conflicted
+++ resolved
@@ -710,25 +710,25 @@
 #[must_use]
 pub fn update_test_execution_resources_and_get_them(runtime: ForgeRuntime) -> UsedResources {
     let starknet_runtime = runtime.extended_runtime.extended_runtime.extended_runtime;
-    let test_code_execution_resources = starknet_runtime.hint_handler.resources.clone();
-    let test_code_l1_to_l2_messages = starknet_runtime.hint_handler.l2_to_l1_messages;
-
+    let execution_resources = starknet_runtime.hint_handler.resources.clone();
+    let top_call_l1_to_l2_messages = starknet_runtime.hint_handler.l2_to_l1_messages;
+
+    // used just to obtain payloads of L2 -> L1 messages
     let runtime_call_info = CallInfo {
         execution: CallExecution {
-            l2_to_l1_messages: test_code_l1_to_l2_messages,
+            l2_to_l1_messages: top_call_l1_to_l2_messages,
             ..Default::default()
         },
         inner_calls: starknet_runtime.hint_handler.inner_calls,
         ..Default::default()
     };
-    let test_code_l2_to_l1_payloads_length = runtime_call_info
+    let l2_to_l1_payloads_length = runtime_call_info
         .get_sorted_l2_to_l1_payloads_length()
         .unwrap();
 
-<<<<<<< HEAD
-    let test_code_resources = UsedResources {
-        execution_resources: test_code_execution_resources,
-        l2_to_l1_payloads_length: test_code_l2_to_l1_payloads_length,
+    let all_resources = UsedResources {
+        execution_resources,
+        l2_to_l1_payloads_length,
     };
 
     // call representing the test code
@@ -740,18 +740,7 @@
         .trace_data
         .current_call_stack
         .top();
-    top_call
-        .borrow_mut()
-        .used_resources
-        .extend(&test_code_resources);
-
-    let all_resources = top_call.borrow().used_resources.clone();
+    top_call.borrow_mut().used_resources = all_resources.clone();
 
     all_resources
-=======
-    UsedResources {
-        execution_resources: runtime_execution_resources,
-        l2_to_l1_payloads_length: runtime_l2_to_l1_payloads_length,
-    }
->>>>>>> e016a406
 }