use std::collections::HashMap;

use crate::runtime_extensions::call_to_blockifier_runtime_extension::rpc::{
    CallFailure, CallResult, UsedResources,
};
use crate::runtime_extensions::forge_runtime_extension::cheatcodes::deploy::{deploy, deploy_at};
use crate::runtime_extensions::forge_runtime_extension::cheatcodes::CheatcodeError;
use crate::state::{CallTrace, CheatTarget};
use anyhow::{Context, Result};
use blockifier::execution::call_info::{CallExecution, CallInfo};
use blockifier::execution::deprecated_syscalls::DeprecatedSyscallSelector;
use blockifier::execution::entry_point::{CallEntryPoint, CallType};
use blockifier::execution::execution_utils::stark_felt_to_felt;
use cairo_felt::Felt252;
use cairo_vm::vm::errors::hint_errors::HintError;
use cairo_vm::vm::vm_core::VirtualMachine;
use conversions::felt252::FromShortString;
use conversions::{FromConv, IntoConv};
use num_traits::ToPrimitive;
use scarb_api::StarknetContractArtifacts;

use cairo_lang_runner::short_string::as_cairo_short_string;
use starknet_api::core::ContractAddress;

use crate::runtime_extensions::forge_runtime_extension::cheatcodes::declare::declare;
use crate::runtime_extensions::forge_runtime_extension::cheatcodes::get_class_hash::get_class_hash;
use crate::runtime_extensions::forge_runtime_extension::cheatcodes::l1_handler_execute::l1_handler_execute;
use crate::runtime_extensions::forge_runtime_extension::cheatcodes::spy_events::SpyTarget;
use crate::runtime_extensions::forge_runtime_extension::cheatcodes::storage::{
    calculate_variable_address, load, store,
};
use crate::runtime_extensions::forge_runtime_extension::file_operations::string_into_felt;
use cairo_lang_starknet::contract::starknet_keccak;
use conversions::byte_array::ByteArray;
use runtime::utils::BufferReader;
use runtime::{
    CheatcodeHandlingResult, EnhancedHintError, ExtendedRuntime, ExtensionLogic,
    SyscallHandlingResult,
};
use starknet::signers::SigningKey;
use starknet_api::deprecated_contract_class::EntryPointType;

use super::call_to_blockifier_runtime_extension::{CallToBlockifierRuntime, RuntimeState};
use super::cheatable_starknet_runtime_extension::SyscallSelector;

pub mod cheatcodes;
mod file_operations;

pub type ForgeRuntime<'a> = ExtendedRuntime<ForgeExtension<'a>>;

pub struct ForgeExtension<'a> {
    pub environment_variables: &'a HashMap<String, String>,
    pub contracts: &'a HashMap<String, StarknetContractArtifacts>,
}

trait BufferReaderExt {
    fn read_cheat_target(&mut self) -> CheatTarget;
}

impl BufferReaderExt for BufferReader<'_> {
    fn read_cheat_target(&mut self) -> CheatTarget {
        let cheat_target_variant = self.read_felt().to_u8();
        match cheat_target_variant {
            Some(0) => CheatTarget::All,
            Some(1) => CheatTarget::One(self.read_felt().into_()),
            Some(2) => {
                let contract_addresses: Vec<_> = self
                    .read_vec()
                    .iter()
                    .map(|el| ContractAddress::from_(el.clone()))
                    .collect();
                CheatTarget::Multiple(contract_addresses)
            }
            _ => unreachable!("Invalid CheatTarget variant"),
        }
    }
}

// This runtime extension provides an implementation logic for functions from snforge_std library.
impl<'a> ExtensionLogic for ForgeExtension<'a> {
    type Runtime = CallToBlockifierRuntime<'a>;

    #[allow(clippy::too_many_lines)]
    fn handle_cheatcode(
        &mut self,
        selector: &str,
        mut input_reader: BufferReader<'_>,
        extended_runtime: &mut Self::Runtime,
    ) -> Result<CheatcodeHandlingResult, EnhancedHintError> {
        match selector {
            "start_roll" => {
                let target = input_reader.read_cheat_target();
                let block_number = input_reader.read_felt();
                extended_runtime
                    .extended_runtime
                    .extension
                    .cheatnet_state
                    .start_roll(target, block_number);
                Ok(CheatcodeHandlingResult::Handled(vec![]))
            }
            "stop_roll" => {
                let target = input_reader.read_cheat_target();

                extended_runtime
                    .extended_runtime
                    .extension
                    .cheatnet_state
                    .stop_roll(target);
                Ok(CheatcodeHandlingResult::Handled(vec![]))
            }
            "start_warp" => {
                let target = input_reader.read_cheat_target();
                let warp_timestamp = input_reader.read_felt();

                extended_runtime
                    .extended_runtime
                    .extension
                    .cheatnet_state
                    .start_warp(target, warp_timestamp);

                Ok(CheatcodeHandlingResult::Handled(vec![]))
            }
            "stop_warp" => {
                let target = input_reader.read_cheat_target();

                extended_runtime
                    .extended_runtime
                    .extension
                    .cheatnet_state
                    .stop_warp(target);
                Ok(CheatcodeHandlingResult::Handled(vec![]))
            }
            "start_elect" => {
                let target = input_reader.read_cheat_target();
                let sequencer_address = input_reader.read_felt().into_();

                extended_runtime
                    .extended_runtime
                    .extension
                    .cheatnet_state
                    .start_elect(target, sequencer_address);
                Ok(CheatcodeHandlingResult::Handled(vec![]))
            }
            "stop_elect" => {
                let target = input_reader.read_cheat_target();
                extended_runtime
                    .extended_runtime
                    .extension
                    .cheatnet_state
                    .stop_elect(target);
                Ok(CheatcodeHandlingResult::Handled(vec![]))
            }
            "start_prank" => {
                let target = input_reader.read_cheat_target();

                let caller_address = input_reader.read_felt().into_();

                extended_runtime
                    .extended_runtime
                    .extension
                    .cheatnet_state
                    .start_prank(target, caller_address);
                Ok(CheatcodeHandlingResult::Handled(vec![]))
            }
            "stop_prank" => {
                let target = input_reader.read_cheat_target();

                extended_runtime
                    .extended_runtime
                    .extension
                    .cheatnet_state
                    .stop_prank(target);
                Ok(CheatcodeHandlingResult::Handled(vec![]))
            }
            "start_mock_call" => {
                let contract_address = input_reader.read_felt().into_();
                let function_name = input_reader.read_felt();

                let ret_data = input_reader.read_vec();

                extended_runtime
                    .extended_runtime
                    .extension
                    .cheatnet_state
                    .start_mock_call(contract_address, &function_name, &ret_data);
                Ok(CheatcodeHandlingResult::Handled(vec![]))
            }
            "stop_mock_call" => {
                let contract_address = input_reader.read_felt().into_();
                let function_name = input_reader.read_felt();

                extended_runtime
                    .extended_runtime
                    .extension
                    .cheatnet_state
                    .stop_mock_call(contract_address, &function_name);
                Ok(CheatcodeHandlingResult::Handled(vec![]))
            }
            "start_spoof" => {
                let target = input_reader.read_cheat_target();

                let version = input_reader.read_option_felt();
                let account_contract_address = input_reader.read_option_felt();
                let max_fee = input_reader.read_option_felt();
                let signature = input_reader.read_option_vec();
                let transaction_hash = input_reader.read_option_felt();
                let chain_id = input_reader.read_option_felt();
                let nonce = input_reader.read_option_felt();
                let resource_bounds = input_reader.read_option_felt().map(|resource_bounds_len| {
                    input_reader.read_vec_body(
                        3 * resource_bounds_len.to_usize().unwrap(), // ResourceBounds struct has 3 fields
                    )
                });
                let tip = input_reader.read_option_felt();
                let paymaster_data = input_reader.read_option_vec();
                let nonce_data_availability_mode = input_reader.read_option_felt();
                let fee_data_availability_mode = input_reader.read_option_felt();
                let account_deployment_data = input_reader.read_option_vec();

                let tx_info_mock = cheatcodes::spoof::TxInfoMock {
                    version,
                    account_contract_address,
                    max_fee,
                    signature,
                    transaction_hash,
                    chain_id,
                    nonce,
                    resource_bounds,
                    tip,
                    paymaster_data,
                    nonce_data_availability_mode,
                    fee_data_availability_mode,
                    account_deployment_data,
                };

                extended_runtime
                    .extended_runtime
                    .extension
                    .cheatnet_state
                    .start_spoof(target, tx_info_mock);
                Ok(CheatcodeHandlingResult::Handled(vec![]))
            }
            "stop_spoof" => {
                let target = input_reader.read_cheat_target();

                extended_runtime
                    .extended_runtime
                    .extension
                    .cheatnet_state
                    .stop_spoof(target);
                Ok(CheatcodeHandlingResult::Handled(vec![]))
            }
            "declare" => {
                let state = &mut extended_runtime
                    .extended_runtime
                    .extended_runtime
                    .hint_handler
                    .state;

<<<<<<< HEAD
                let contract_name = reader.read_string();
=======
                let contract_name = input_reader.read_felt();
>>>>>>> a5da14ef
                let contracts = self.contracts;
                match declare(*state, &contract_name, contracts) {
                    Ok(class_hash) => {
                        let felt_class_hash = stark_felt_to_felt(class_hash.0);
                        let result = vec![Felt252::from(0), felt_class_hash];
                        Ok(CheatcodeHandlingResult::Handled(result))
                    }
                    Err(CheatcodeError::Recoverable(_)) => {
                        panic!("Declare should not fail recoverably!")
                    }
                    Err(CheatcodeError::Unrecoverable(err)) => Err(err),
                }
            }
            "deploy" => {
                let class_hash = input_reader.read_felt().into_();
                let calldata = input_reader.read_vec();
                let cheatnet_runtime = &mut extended_runtime.extended_runtime;
                let syscall_handler = &mut cheatnet_runtime.extended_runtime.hint_handler;

                syscall_handler.increment_syscall_count_by(&DeprecatedSyscallSelector::Deploy, 1);

                handle_deploy_result(deploy(
                    syscall_handler,
                    &mut RuntimeState {
                        cheatnet_state: cheatnet_runtime.extension.cheatnet_state,
                    },
                    &class_hash,
                    &calldata,
                ))
            }
            "deploy_at" => {
                let class_hash = input_reader.read_felt().into_();
                let calldata = input_reader.read_vec();
                let contract_address = input_reader.read_felt().into_();
                let cheatnet_runtime = &mut extended_runtime.extended_runtime;
                let syscall_handler = &mut cheatnet_runtime.extended_runtime.hint_handler;

                syscall_handler.increment_syscall_count_by(&DeprecatedSyscallSelector::Deploy, 1);

                handle_deploy_result(deploy_at(
                    syscall_handler,
                    &mut RuntimeState {
                        cheatnet_state: cheatnet_runtime.extension.cheatnet_state,
                    },
                    &class_hash,
                    &calldata,
                    contract_address,
                ))
            }
            "precalculate_address" => {
                let class_hash = input_reader.read_felt().into_();
                let calldata = input_reader.read_vec();

                let contract_address = extended_runtime
                    .extended_runtime
                    .extension
                    .cheatnet_state
                    .precalculate_address(&class_hash, &calldata);

                let felt_contract_address: Felt252 = contract_address.into_();

                Ok(CheatcodeHandlingResult::Handled(vec![
                    felt_contract_address,
                ]))
            }
            "var" => {
<<<<<<< HEAD
                let name = reader.read_string();
=======
                let name = input_reader
                    .read_short_string()
                    .unwrap_or_else(|| panic!("Failed to parse var argument as short string"));
>>>>>>> a5da14ef

                let env_var = self
                    .environment_variables
                    .get(&name)
                    .with_context(|| format!("Failed to read from env var = {name}"))?;

                let parsed_env_var = string_into_felt(env_var)
                    .with_context(|| format!("Failed to parse value = {env_var} to felt"))?;

                Ok(CheatcodeHandlingResult::Handled(vec![parsed_env_var]))
            }
            "get_class_hash" => {
                let contract_address = input_reader.read_felt().into_();

                let state = &mut extended_runtime
                    .extended_runtime
                    .extended_runtime
                    .hint_handler
                    .state;

                match get_class_hash(*state, contract_address) {
                    Ok(class_hash) => {
                        let felt_class_hash = stark_felt_to_felt(class_hash.0);

                        Ok(CheatcodeHandlingResult::Handled(vec![felt_class_hash]))
                    }
                    Err(CheatcodeError::Recoverable(_)) => unreachable!(),
                    Err(CheatcodeError::Unrecoverable(err)) => Err(err),
                }
            }
            "l1_handler_execute" => {
                let contract_address = input_reader.read_felt().into_();
                let function_name = input_reader.read_felt();
                let from_address = input_reader.read_felt();

                let payload = input_reader.read_vec();

                let cheatnet_runtime = &mut extended_runtime.extended_runtime;

                let mut runtime_state = RuntimeState {
                    cheatnet_state: cheatnet_runtime.extension.cheatnet_state,
                };
                let syscall_handler = &mut cheatnet_runtime.extended_runtime.hint_handler;
                match l1_handler_execute(
                    syscall_handler,
                    &mut runtime_state,
                    contract_address,
                    &function_name,
                    &from_address,
                    &payload,
                ) {
                    CallResult::Success { .. } => {
                        Ok(CheatcodeHandlingResult::Handled(vec![Felt252::from(0)]))
                    }
                    CallResult::Failure(CallFailure::Panic { panic_data }) => Ok(
                        CheatcodeHandlingResult::Handled(cheatcode_panic_result(panic_data)),
                    ),
                    CallResult::Failure(CallFailure::Error { msg }) => Err(
                        EnhancedHintError::from(HintError::CustomHint(Box::from(msg))),
                    ),
                }
            }
            "read_txt" => {
<<<<<<< HEAD
                let file_path = reader.read_string();
                let parsed_content = file_operations::read_txt(file_path)?;
                Ok(CheatcodeHandlingResult::Handled(parsed_content))
            }
            "read_json" => {
                let file_path = reader.read_string();
                let parsed_content = file_operations::read_json(file_path)?;
=======
                let file_path = input_reader.read_felt();
                let parsed_content = file_operations::read_txt(&file_path)?;
                Ok(CheatcodeHandlingResult::Handled(parsed_content))
            }
            "read_json" => {
                let file_path = input_reader.read_felt();
                let parsed_content = file_operations::read_json(&file_path)?;
>>>>>>> a5da14ef

                Ok(CheatcodeHandlingResult::Handled(parsed_content))
            }
            "spy_events" => {
                let spy_target_variant = input_reader
                    .read_felt()
                    .to_u8()
                    .expect("Invalid spy_target length");
                let spy_on = match spy_target_variant {
                    0 => SpyTarget::All,
                    1 => SpyTarget::One(input_reader.read_felt().into_()),
                    _ => {
                        let addresses = input_reader
                            .read_vec()
                            .iter()
                            .map(|el| ContractAddress::from_(el.clone()))
                            .collect();

                        SpyTarget::Multiple(addresses)
                    }
                };

                let id = extended_runtime
                    .extended_runtime
                    .extension
                    .cheatnet_state
                    .spy_events(spy_on);
                Ok(CheatcodeHandlingResult::Handled(vec![Felt252::from(id)]))
            }
            "fetch_events" => {
                let id = &input_reader.read_felt();
                let (emitted_events_len, serialized_events) = extended_runtime
                    .extended_runtime
                    .extension
                    .cheatnet_state
                    .fetch_events(id);
                let mut result = vec![Felt252::from(emitted_events_len)];
                result.extend(serialized_events);
                Ok(CheatcodeHandlingResult::Handled(result))
            }
            "event_name_hash" => {
                let name = input_reader.read_felt();
                let hash = starknet_keccak(as_cairo_short_string(&name).unwrap().as_bytes());

                Ok(CheatcodeHandlingResult::Handled(vec![Felt252::from(hash)]))
            }
            "generate_stark_keys" => {
                let key_pair = SigningKey::from_random();

                Ok(CheatcodeHandlingResult::Handled(vec![
                    key_pair.secret_scalar().into_(),
                    key_pair.verifying_key().scalar().into_(),
                ]))
            }
            "stark_sign_message" => {
                let private_key = input_reader.read_felt();
                let message_hash = input_reader.read_felt();

                if private_key == Felt252::from(0) {
                    return Ok(handle_cheatcode_error("invalid secret_key"));
                }

                let key_pair = SigningKey::from_secret_scalar(private_key.into_());

                if let Ok(signature) = key_pair.sign(&message_hash.into_()) {
                    Ok(CheatcodeHandlingResult::Handled(vec![
                        Felt252::from(0),
                        Felt252::from_(signature.r),
                        Felt252::from_(signature.s),
                    ]))
                } else {
                    Ok(handle_cheatcode_error("message_hash out of range"))
                }
            }
            "generate_ecdsa_keys" => {
                let curve = as_cairo_short_string(&input_reader.read_felt());

                let (signing_key_bytes, verifying_key_bytes) = {
                    match curve.as_deref() {
                        Some("Secp256k1") => {
                            let signing_key = k256::ecdsa::SigningKey::random(
                                &mut k256::elliptic_curve::rand_core::OsRng,
                            );
                            let verifying_key = signing_key.verifying_key();
                            (
                                signing_key.to_bytes(),
                                verifying_key.to_encoded_point(false).to_bytes(),
                            )
                        }
                        Some("Secp256r1") => {
                            let signing_key = p256::ecdsa::SigningKey::random(
                                &mut p256::elliptic_curve::rand_core::OsRng,
                            );
                            let verifying_key = signing_key.verifying_key();
                            (
                                signing_key.to_bytes(),
                                verifying_key.to_encoded_point(false).to_bytes(),
                            )
                        }
                        _ => return Ok(CheatcodeHandlingResult::Forwarded),
                    }
                };

                Ok(CheatcodeHandlingResult::Handled(vec![
                    Felt252::from_bytes_be(&signing_key_bytes[16..32]), // 16 low  bytes of secret_key
                    Felt252::from_bytes_be(&signing_key_bytes[0..16]), // 16 high bytes of secret_key
                    Felt252::from_bytes_be(&verifying_key_bytes[17..33]), // 16 low  bytes of public_key's x-coordinate
                    Felt252::from_bytes_be(&verifying_key_bytes[1..17]), // 16 high bytes of public_key's x-coordinate
                    Felt252::from_bytes_be(&verifying_key_bytes[49..65]), // 16 low  bytes of public_key's y-coordinate
                    Felt252::from_bytes_be(&verifying_key_bytes[33..49]), // 16 high bytes of public_key's y-coordinate
                ]))
            }
            "ecdsa_sign_message" => {
                let curve = as_cairo_short_string(&input_reader.read_felt());
                let sk_low = input_reader.read_felt();
                let sk_high = input_reader.read_felt();
                let msg_hash_low = input_reader.read_felt();
                let msg_hash_high = input_reader.read_felt();

                let secret_key = concat_u128_bytes(&sk_low.to_be_bytes(), &sk_high.to_be_bytes());
                let msg_hash =
                    concat_u128_bytes(&msg_hash_low.to_be_bytes(), &msg_hash_high.to_be_bytes());

                let (r_bytes, s_bytes) = {
                    match curve.as_deref() {
                        Some("Secp256k1") => {
                            let Ok(signing_key) = k256::ecdsa::SigningKey::from_slice(&secret_key)
                            else {
                                return Ok(handle_cheatcode_error("invalid secret_key"));
                            };

                            let signature: k256::ecdsa::Signature =
                                k256::ecdsa::signature::hazmat::PrehashSigner::sign_prehash(
                                    &signing_key,
                                    &msg_hash,
                                )
                                .unwrap();

                            signature.split_bytes()
                        }
                        Some("Secp256r1") => {
                            let Ok(signing_key) = p256::ecdsa::SigningKey::from_slice(&secret_key)
                            else {
                                return Ok(handle_cheatcode_error("invalid secret_key"));
                            };

                            let signature: p256::ecdsa::Signature =
                                p256::ecdsa::signature::hazmat::PrehashSigner::sign_prehash(
                                    &signing_key,
                                    &msg_hash,
                                )
                                .unwrap();

                            signature.split_bytes()
                        }
                        _ => return Ok(CheatcodeHandlingResult::Forwarded),
                    }
                };

                Ok(CheatcodeHandlingResult::Handled(vec![
                    Felt252::from(0),
                    Felt252::from_bytes_be(&r_bytes[16..32]), // 16 low  bytes of r
                    Felt252::from_bytes_be(&r_bytes[0..16]),  // 16 high bytes of r
                    Felt252::from_bytes_be(&s_bytes[16..32]), // 16 low  bytes of s
                    Felt252::from_bytes_be(&s_bytes[0..16]),  // 16 high bytes of s
                ]))
            }
            "get_call_trace" => {
                let call_trace = &extended_runtime
                    .extended_runtime
                    .extension
                    .cheatnet_state
                    .trace_data
                    .current_call_stack
                    .borrow_full_trace();

                let mut output = vec![];
                serialize_call_trace(call_trace, &mut output);

                Ok(CheatcodeHandlingResult::Handled(output))
            }
            "store" => {
                let state = &mut extended_runtime
                    .extended_runtime
                    .extended_runtime
                    .hint_handler
                    .state;
                let target = ContractAddress::from_(input_reader.read_felt());
                let storage_address = input_reader.read_felt();
                store(*state, target, &storage_address, input_reader.read_felt())
                    .expect("Failed to store");
                Ok(CheatcodeHandlingResult::Handled(vec![]))
            }
            "load" => {
                let state = &mut extended_runtime
                    .extended_runtime
                    .extended_runtime
                    .hint_handler
                    .state;
                let target = ContractAddress::from_(input_reader.read_felt());
                let storage_address = &input_reader.read_felt();
                let loaded = load(*state, target, storage_address).expect("Failed to load");
                Ok(CheatcodeHandlingResult::Handled(vec![loaded]))
            }
            "map_entry_address" => {
                let map_selector = &input_reader.read_felt();
                let keys = &input_reader.read_vec();
                let map_entry_address = calculate_variable_address(map_selector, Some(keys));
                Ok(CheatcodeHandlingResult::Handled(vec![map_entry_address]))
            }
            _ => Ok(CheatcodeHandlingResult::Forwarded),
        }
    }

    fn override_system_call(
        &mut self,
        selector: SyscallSelector,
        _vm: &mut VirtualMachine,
        _extended_runtime: &mut Self::Runtime,
    ) -> Result<SyscallHandlingResult, HintError> {
        match selector {
            DeprecatedSyscallSelector::ReplaceClass => Err(HintError::CustomHint(Box::from(
                "Replace class can't be used in tests",
            ))),
            _ => Ok(SyscallHandlingResult::Forwarded),
        }
    }
}

fn handle_deploy_result(
    deploy_result: Result<ContractAddress, CheatcodeError>,
) -> Result<CheatcodeHandlingResult, EnhancedHintError> {
    match deploy_result {
        Ok(contract_address) => {
            let felt_contract_address = contract_address.into_();
            let result = vec![Felt252::from(0), felt_contract_address];
            Ok(CheatcodeHandlingResult::Handled(result))
        }
        Err(CheatcodeError::Recoverable(panic_data)) => Ok(CheatcodeHandlingResult::Handled(
            cheatcode_panic_result(panic_data),
        )),
        Err(CheatcodeError::Unrecoverable(err)) => Err(err),
    }
}

// append all to one output Vec instead of allocating new one for each nested call
fn serialize_call_trace(call_trace: &CallTrace, output: &mut Vec<Felt252>) {
    serialize_call_entry_point(&call_trace.entry_point, output);

    output.push(Felt252::from(call_trace.nested_calls.len()));

    for call_trace in &call_trace.nested_calls {
        serialize_call_trace(&call_trace.borrow(), output);
    }

    serialize_call_result(&call_trace.result, output);
}

fn serialize_call_entry_point(call_entry_point: &CallEntryPoint, output: &mut Vec<Felt252>) {
    let entry_point_type = match call_entry_point.entry_point_type {
        EntryPointType::Constructor => 0,
        EntryPointType::External => 1,
        EntryPointType::L1Handler => 2,
    };

    let calldata = call_entry_point
        .calldata
        .0
        .iter()
        .copied()
        .map(IntoConv::into_)
        .collect::<Vec<_>>();

    let call_type = match call_entry_point.call_type {
        CallType::Call => 0,
        CallType::Delegate => 1,
    };

    output.push(Felt252::from(entry_point_type));
    output.push(call_entry_point.entry_point_selector.0.into_());
    output.push(Felt252::from(calldata.len()));
    output.extend(calldata);
    output.push(call_entry_point.storage_address.into_());
    output.push(call_entry_point.caller_address.into_());
    output.push(Felt252::from(call_type));
}

fn serialize_call_result(call_result: &CallResult, output: &mut Vec<Felt252>) {
    match call_result {
        CallResult::Success { ret_data } => {
            output.push(Felt252::from(0));
            output.push(Felt252::from(ret_data.len()));
            output.extend(ret_data.iter().cloned());
        }
        CallResult::Failure(call_failure) => {
            match call_failure {
                CallFailure::Panic { panic_data } => {
                    serialize_failure_data(0, panic_data.iter().cloned(), panic_data.len(), output);
                }
                CallFailure::Error { msg } => {
                    let data = ByteArray::from(msg.as_str()).serialize();
                    let len = data.len();
                    serialize_failure_data(1, data, len, output);
                }
            };
        }
    };
}

#[inline]
fn serialize_failure_data(
    call_failure_variant: u8,
    failure_data: impl IntoIterator<Item = Felt252>,
    failure_data_len: usize,
    output: &mut Vec<Felt252>,
) {
    output.push(Felt252::from(1));
    output.push(Felt252::from(call_failure_variant));
    output.push(Felt252::from(failure_data_len));
    output.extend(failure_data);
}

#[must_use]
pub fn cheatcode_panic_result(panic_data: Vec<Felt252>) -> Vec<Felt252> {
    let mut result = Vec::with_capacity(panic_data.len() + 2);

    result.push(Felt252::from(1));
    result.push(Felt252::from(panic_data.len()));

    result.extend(panic_data);
    result
}

fn handle_cheatcode_error(error_short_string: &str) -> CheatcodeHandlingResult {
    CheatcodeHandlingResult::Handled(vec![
        Felt252::from(1),
        Felt252::from_short_string(error_short_string)
            .expect("Should convert shortstring to Felt252"),
    ])
}

fn concat_u128_bytes(low: &[u8; 32], high: &[u8; 32]) -> [u8; 32] {
    let mut result = [0; 32];
    // the values of u128 are contained in the last 16 bytes
    result[..16].copy_from_slice(&high[16..32]);
    result[16..].copy_from_slice(&low[16..32]);
    result
}

pub fn update_top_call_execution_resources(runtime: &mut ForgeRuntime) {
    let all_execution_resources = runtime
        .extended_runtime
        .extended_runtime
        .extended_runtime
        .hint_handler
        .resources
        .clone();

    // call representing the test code
    let top_call = runtime
        .extended_runtime
        .extended_runtime
        .extension
        .cheatnet_state
        .trace_data
        .current_call_stack
        .top();
    top_call.borrow_mut().used_execution_resources = all_execution_resources;
}

#[must_use]
pub fn get_all_used_resources(runtime: ForgeRuntime) -> UsedResources {
    let starknet_runtime = runtime.extended_runtime.extended_runtime.extended_runtime;
    let top_call_l2_to_l1_messages = starknet_runtime.hint_handler.l2_to_l1_messages;

    // used just to obtain payloads of L2 -> L1 messages
    let runtime_call_info = CallInfo {
        execution: CallExecution {
            l2_to_l1_messages: top_call_l2_to_l1_messages,
            ..Default::default()
        },
        inner_calls: starknet_runtime.hint_handler.inner_calls,
        ..Default::default()
    };
    let l2_to_l1_payloads_length = runtime_call_info
        .get_sorted_l2_to_l1_payloads_length()
        .unwrap();

    // call representing the test code
    let top_call = runtime
        .extended_runtime
        .extended_runtime
        .extension
        .cheatnet_state
        .trace_data
        .current_call_stack
        .top();
    let execution_resources = top_call.borrow().used_execution_resources.clone();

    UsedResources {
        execution_resources,
        l2_to_l1_payloads_length,
    }
}<|MERGE_RESOLUTION|>--- conflicted
+++ resolved
@@ -257,11 +257,7 @@
                     .hint_handler
                     .state;
 
-<<<<<<< HEAD
-                let contract_name = reader.read_string();
-=======
-                let contract_name = input_reader.read_felt();
->>>>>>> a5da14ef
+                let contract_name = input_reader.read_string();
                 let contracts = self.contracts;
                 match declare(*state, &contract_name, contracts) {
                     Ok(class_hash) => {
@@ -328,13 +324,7 @@
                 ]))
             }
             "var" => {
-<<<<<<< HEAD
-                let name = reader.read_string();
-=======
-                let name = input_reader
-                    .read_short_string()
-                    .unwrap_or_else(|| panic!("Failed to parse var argument as short string"));
->>>>>>> a5da14ef
+                let name = input_reader.read_string();
 
                 let env_var = self
                     .environment_variables
@@ -398,23 +388,13 @@
                 }
             }
             "read_txt" => {
-<<<<<<< HEAD
-                let file_path = reader.read_string();
+                let file_path = input_reader.read_string();
                 let parsed_content = file_operations::read_txt(file_path)?;
                 Ok(CheatcodeHandlingResult::Handled(parsed_content))
             }
             "read_json" => {
-                let file_path = reader.read_string();
+                let file_path = input_reader.read_string();
                 let parsed_content = file_operations::read_json(file_path)?;
-=======
-                let file_path = input_reader.read_felt();
-                let parsed_content = file_operations::read_txt(&file_path)?;
-                Ok(CheatcodeHandlingResult::Handled(parsed_content))
-            }
-            "read_json" => {
-                let file_path = input_reader.read_felt();
-                let parsed_content = file_operations::read_json(&file_path)?;
->>>>>>> a5da14ef
 
                 Ok(CheatcodeHandlingResult::Handled(parsed_content))
             }
