--- conflicted
+++ resolved
@@ -798,13 +798,13 @@
     result
 }
 
-<<<<<<< HEAD
 fn concat_felt_bytes(low: &[u8; 32], high: &[u8; 32]) -> [u8; 32] {
     let mut result = [0; 32];
     result[..16].copy_from_slice(&high[16..32]);
     result[16..].copy_from_slice(&low[16..32]);
     result
-=======
+}
+
 fn read_felt(buffer: &[Felt252], idx: &mut usize) -> Felt252 {
     *idx += 1;
     buffer[*idx - 1].clone()
@@ -822,5 +822,4 @@
 
 fn read_option_vec(buffer: &[Felt252], idx: &mut usize) -> Option<Vec<Felt252>> {
     read_option_felt(buffer, idx).map(|count| read_vec(buffer, idx, count.to_usize().unwrap()))
->>>>>>> 43709aee
 }