use self::contracts_data::ContractsData;
use crate::runtime_extensions::forge_runtime_extension::cheatcodes::replace_bytecode::ReplaceBytecodeError;
use crate::state::CallTraceNode;
use crate::{
    runtime_extensions::{
        call_to_blockifier_runtime_extension::{
            rpc::{CallFailure, CallResult, UsedResources},
            CallToBlockifierRuntime,
        },
        cheatable_starknet_runtime_extension::SyscallSelector,
        common::{get_relocated_vm_trace, sum_syscall_counters},
        forge_runtime_extension::cheatcodes::{
            declare::declare,
            deploy::{deploy, deploy_at},
            get_class_hash::get_class_hash,
            l1_handler_execute::l1_handler_execute,
            storage::{calculate_variable_address, load, store},
            CheatcodeError,
        },
    },
    state::CallTrace,
};
use anyhow::{anyhow, Context, Result};
use blockifier::state::errors::StateError;
use blockifier::{
    context::TransactionContext,
    execution::{
        call_info::{CallExecution, CallInfo},
        deprecated_syscalls::DeprecatedSyscallSelector,
        entry_point::{CallEntryPoint, CallType},
        syscalls::hint_processor::SyscallCounter,
    },
    versioned_constants::VersionedConstants,
};
use cairo_felt::Felt252;
use cairo_lang_runner::short_string::as_cairo_short_string;
use cairo_vm::vm::{
    errors::hint_errors::HintError, runners::cairo_runner::ExecutionResources,
    vm_core::VirtualMachine,
};
use conversions::felt252::SerializeAsFelt252Vec;
<<<<<<< HEAD
use conversions::{
    byte_array::ByteArray,
    felt252::{FromShortString, TryInferFormat},
    FromConv, IntoConv,
};
=======
use conversions::{byte_array::ByteArray, felt252::TryInferFormat, IntoConv};
use runtime::FromReader;
>>>>>>> ca1d3503
use runtime::{
    utils::buffer_reader::BufferReader, CheatcodeHandlingResult, EnhancedHintError,
    ExtendedRuntime, ExtensionLogic, SyscallHandlingResult,
};
use starknet::core::types::FieldElement;
use starknet::signers::SigningKey;
use starknet_api::{
    core::{ClassHash, ContractAddress},
    deprecated_contract_class::EntryPointType::{self, L1Handler},
};
use std::collections::HashMap;

pub mod cheatcodes;
pub mod contracts_data;
mod file_operations;

pub type ForgeRuntime<'a> = ExtendedRuntime<ForgeExtension<'a>>;

pub struct ForgeExtension<'a> {
    pub environment_variables: &'a HashMap<String, String>,
    pub contracts_data: &'a ContractsData,
}

// This runtime extension provides an implementation logic for functions from snforge_std library.
impl<'a> ExtensionLogic for ForgeExtension<'a> {
    type Runtime = CallToBlockifierRuntime<'a>;

    #[allow(clippy::too_many_lines)]
    fn handle_cheatcode(
        &mut self,
        selector: &str,
        mut input_reader: BufferReader<'_>,
        extended_runtime: &mut Self::Runtime,
    ) -> Result<CheatcodeHandlingResult, EnhancedHintError> {
        match selector {
            "cheat_execution_info" => {
                let execution_info = input_reader.read()?;

                extended_runtime
                    .extended_runtime
                    .extension
                    .cheatnet_state
                    .cheat_execution_info(execution_info);

                Ok(CheatcodeHandlingResult::Handled(vec![]))
            }
            "mock_call" => {
                let contract_address = input_reader.read()?;
                let function_selector = input_reader.read()?;
                let span = input_reader.read()?;

                let ret_data: Vec<_> = input_reader.read()?;

                extended_runtime
                    .extended_runtime
                    .extension
                    .cheatnet_state
                    .mock_call(contract_address, function_selector, &ret_data, span);
                Ok(CheatcodeHandlingResult::Handled(vec![]))
            }
            "stop_mock_call" => {
                let contract_address = input_reader.read()?;
                let function_selector = input_reader.read()?;

                extended_runtime
                    .extended_runtime
                    .extension
                    .cheatnet_state
                    .stop_mock_call(contract_address, function_selector);
                Ok(CheatcodeHandlingResult::Handled(vec![]))
            }
            "replace_bytecode" => {
                let contract = input_reader.read()?;
                let class = input_reader.read()?;

                let is_undeclared = match extended_runtime
                    .extended_runtime
                    .extended_runtime
                    .hint_handler
                    .state
                    .get_compiled_contract_class(class)
                {
                    Err(StateError::UndeclaredClassHash(_)) => true,
                    Err(err) => return Err(err.into()),
                    _ => false,
                };

                let res = if extended_runtime
                    .extended_runtime
                    .extended_runtime
                    .hint_handler
                    .state
                    .get_class_hash_at(contract)?
                    == ClassHash::default()
                {
                    Err(ReplaceBytecodeError::ContractNotDeployed)
                } else if is_undeclared {
                    Err(ReplaceBytecodeError::UndeclaredClassHash)
                } else {
                    extended_runtime
                        .extended_runtime
                        .extension
                        .cheatnet_state
                        .replace_class_for_contract(contract, class);
                    Ok(())
                };

                Ok(CheatcodeHandlingResult::from_serializable(res))
            }
            "declare" => {
                let state = &mut extended_runtime
                    .extended_runtime
                    .extended_runtime
                    .hint_handler
                    .state;

                let contract_name: String = input_reader.read()?;

                handle_declare_result(declare(*state, &contract_name, self.contracts_data))
            }
            "deploy" => {
                let class_hash = input_reader.read()?;
                let calldata: Vec<_> = input_reader.read()?;
                let cheatnet_runtime = &mut extended_runtime.extended_runtime;
                let syscall_handler = &mut cheatnet_runtime.extended_runtime.hint_handler;

                syscall_handler.increment_syscall_count_by(&DeprecatedSyscallSelector::Deploy, 1);

                handle_deploy_result(deploy(
                    syscall_handler,
                    cheatnet_runtime.extension.cheatnet_state,
                    &class_hash,
                    &calldata,
                ))
            }
            "deploy_at" => {
                let class_hash = input_reader.read()?;
                let calldata: Vec<_> = input_reader.read()?;
                let contract_address = input_reader.read()?;
                let cheatnet_runtime = &mut extended_runtime.extended_runtime;
                let syscall_handler = &mut cheatnet_runtime.extended_runtime.hint_handler;

                syscall_handler.increment_syscall_count_by(&DeprecatedSyscallSelector::Deploy, 1);

                handle_deploy_result(deploy_at(
                    syscall_handler,
                    cheatnet_runtime.extension.cheatnet_state,
                    &class_hash,
                    &calldata,
                    contract_address,
                ))
            }
            "precalculate_address" => {
                let class_hash = input_reader.read()?;
                let calldata: Vec<_> = input_reader.read()?;

                let contract_address = extended_runtime
                    .extended_runtime
                    .extension
                    .cheatnet_state
                    .precalculate_address(&class_hash, &calldata);

                let felt_contract_address: Felt252 = contract_address.into_();

                Ok(CheatcodeHandlingResult::Handled(vec![
                    felt_contract_address,
                ]))
            }
            "var" => {
                let name: String = input_reader.read()?;

                let env_var = self
                    .environment_variables
                    .get(&name)
                    .with_context(|| format!("Failed to read from env var = {name}"))?;

                let parsed_env_var = Felt252::infer_format_and_parse(env_var)
                    .map_err(|_| anyhow!("Failed to parse value = {env_var} to felt"))?;

                Ok(CheatcodeHandlingResult::Handled(parsed_env_var))
            }
            "get_class_hash" => {
                let contract_address = input_reader.read()?;

                let state = &mut extended_runtime
                    .extended_runtime
                    .extended_runtime
                    .hint_handler
                    .state;

                match get_class_hash(*state, contract_address) {
                    Ok(class_hash) => {
                        Ok(CheatcodeHandlingResult::Handled(vec![class_hash.into_()]))
                    }
                    Err(CheatcodeError::Recoverable(_)) => unreachable!(),
                    Err(CheatcodeError::Unrecoverable(err)) => Err(err),
                }
            }
            "l1_handler_execute" => {
                let contract_address = input_reader.read()?;
                let function_selector = input_reader.read()?;
                let from_address = input_reader.read()?;

                let payload: Vec<_> = input_reader.read()?;

                let cheatnet_runtime = &mut extended_runtime.extended_runtime;

                let syscall_handler = &mut cheatnet_runtime.extended_runtime.hint_handler;
                match l1_handler_execute(
                    syscall_handler,
                    cheatnet_runtime.extension.cheatnet_state,
                    contract_address,
                    &function_selector,
                    &from_address,
                    &payload,
                ) {
                    CallResult::Success { .. } => {
                        Ok(CheatcodeHandlingResult::Handled(vec![Felt252::from(0)]))
                    }
                    CallResult::Failure(CallFailure::Panic { panic_data }) => Ok(
                        CheatcodeHandlingResult::Handled(cheatcode_panic_result(panic_data)),
                    ),
                    CallResult::Failure(CallFailure::Error { msg }) => Err(
                        EnhancedHintError::from(HintError::CustomHint(Box::from(msg))),
                    ),
                }
            }
            "read_txt" => {
                let file_path: String = input_reader.read()?;
                let parsed_content = file_operations::read_txt(file_path)?;
                Ok(CheatcodeHandlingResult::Handled(parsed_content))
            }
            "read_json" => {
                let file_path: String = input_reader.read()?;
                let parsed_content = file_operations::read_json(file_path)?;

                Ok(CheatcodeHandlingResult::Handled(parsed_content))
            }
            "spy_events" => {
                let spy_on = input_reader.read()?;

                let id = extended_runtime
                    .extended_runtime
                    .extension
                    .cheatnet_state
                    .spy_events(spy_on);
                Ok(CheatcodeHandlingResult::Handled(vec![Felt252::from(id)]))
            }
            "fetch_events" => {
                let id = &input_reader.read()?;
                let (emitted_events_len, serialized_events) = extended_runtime
                    .extended_runtime
                    .extension
                    .cheatnet_state
                    .fetch_events(id);
                let mut result = vec![Felt252::from(emitted_events_len)];
                result.extend(serialized_events);
                Ok(CheatcodeHandlingResult::Handled(result))
            }
            "generate_stark_keys" => {
                let key_pair = SigningKey::from_random();

                Ok(CheatcodeHandlingResult::from_serializable((
                    key_pair.secret_scalar(),
                    key_pair.verifying_key().scalar(),
                )))
            }
            "stark_sign_message" => {
                let private_key = input_reader.read()?;
                let message_hash = input_reader.read()?;

                if private_key == FieldElement::from(0_u8) {
                    return Ok(CheatcodeHandlingResult::from_serializable(Err::<(), _>(
                        SignError::InvalidSecretKey,
                    )));
                }

                let key_pair = SigningKey::from_secret_scalar(private_key);

                let result = if let Ok(signature) = key_pair.sign(&message_hash) {
                    Ok((signature.r, signature.s))
                } else {
                    Err(SignError::HashOutOfRange)
                };

                Ok(CheatcodeHandlingResult::from_serializable(result))
            }
            "generate_ecdsa_keys" => {
                let curve = as_cairo_short_string(&input_reader.read()?);

                let (signing_key_bytes, verifying_key_bytes) = {
                    match curve.as_deref() {
                        Some("Secp256k1") => {
                            let signing_key = k256::ecdsa::SigningKey::random(
                                &mut k256::elliptic_curve::rand_core::OsRng,
                            );
                            let verifying_key = signing_key.verifying_key();
                            (
                                signing_key.to_bytes(),
                                verifying_key.to_encoded_point(false).to_bytes(),
                            )
                        }
                        Some("Secp256r1") => {
                            let signing_key = p256::ecdsa::SigningKey::random(
                                &mut p256::elliptic_curve::rand_core::OsRng,
                            );
                            let verifying_key = signing_key.verifying_key();
                            (
                                signing_key.to_bytes(),
                                verifying_key.to_encoded_point(false).to_bytes(),
                            )
                        }
                        _ => return Ok(CheatcodeHandlingResult::Forwarded),
                    }
                };

                Ok(CheatcodeHandlingResult::from_serializable((
                    CairoU256::from_bytes(&signing_key_bytes),
                    CairoU256::from_bytes(&verifying_key_bytes[1..]), // bytes of public_key's x-coordinate
                    CairoU256::from_bytes(&verifying_key_bytes[33..]), // bytes of public_key's y-coordinate
                )))
            }
            "ecdsa_sign_message" => {
                let curve = input_reader.read_short_string()?;
                let secret_key: CairoU256 = input_reader.read()?;
                let msg_hash: CairoU256 = input_reader.read()?;

                let result = {
                    match curve.as_deref() {
                        Some("Secp256k1") => {
                            if let Ok(signing_key) =
                                k256::ecdsa::SigningKey::from_slice(&secret_key.to_be_bytes())
                            {
                                let signature: k256::ecdsa::Signature =
                                    k256::ecdsa::signature::hazmat::PrehashSigner::sign_prehash(
                                        &signing_key,
                                        &msg_hash.to_be_bytes(),
                                    )
                                    .unwrap();

                                Ok(signature.split_bytes())
                            } else {
                                Err(SignError::InvalidSecretKey)
                            }
                        }
                        Some("Secp256r1") => {
                            if let Ok(signing_key) =
                                p256::ecdsa::SigningKey::from_slice(&secret_key.to_be_bytes())
                            {
                                let signature: p256::ecdsa::Signature =
                                    p256::ecdsa::signature::hazmat::PrehashSigner::sign_prehash(
                                        &signing_key,
                                        &msg_hash.to_be_bytes(),
                                    )
                                    .unwrap();

                                Ok(signature.split_bytes())
                            } else {
                                Err(SignError::InvalidSecretKey)
                            }
                        }
                        _ => return Ok(CheatcodeHandlingResult::Forwarded),
                    }
                };

                let result = result.map(|(r_bytes, s_bytes)| {
                    (
                        CairoU256::from_bytes(&r_bytes),
                        CairoU256::from_bytes(&s_bytes),
                    )
                });

                Ok(CheatcodeHandlingResult::from_serializable(result))
            }
            "get_call_trace" => {
                let call_trace = &extended_runtime
                    .extended_runtime
                    .extension
                    .cheatnet_state
                    .trace_data
                    .current_call_stack
                    .borrow_full_trace();

                let mut output = vec![];
                serialize_call_trace(call_trace, &mut output);

                Ok(CheatcodeHandlingResult::Handled(output))
            }
            "store" => {
                let state = &mut extended_runtime
                    .extended_runtime
                    .extended_runtime
                    .hint_handler
                    .state;
                let target = input_reader.read()?;
                let storage_address = input_reader.read()?;
                store(*state, target, &storage_address, input_reader.read()?)
                    .expect("Failed to store");
                Ok(CheatcodeHandlingResult::Handled(vec![]))
            }
            "load" => {
                let state = &mut extended_runtime
                    .extended_runtime
                    .extended_runtime
                    .hint_handler
                    .state;
                let target = input_reader.read()?;
                let storage_address = &input_reader.read()?;
                let loaded = load(*state, target, storage_address).expect("Failed to load");
                Ok(CheatcodeHandlingResult::Handled(vec![loaded]))
            }
            "map_entry_address" => {
                let map_selector = &input_reader.read()?;
                let keys: Vec<_> = input_reader.read()?;
                let map_entry_address = calculate_variable_address(map_selector, Some(&keys));
                Ok(CheatcodeHandlingResult::Handled(vec![map_entry_address]))
            }
            _ => Ok(CheatcodeHandlingResult::Forwarded),
        }
    }

    fn override_system_call(
        &mut self,
        selector: SyscallSelector,
        _vm: &mut VirtualMachine,
        _extended_runtime: &mut Self::Runtime,
    ) -> Result<SyscallHandlingResult, HintError> {
        match selector {
            DeprecatedSyscallSelector::ReplaceClass => Err(HintError::CustomHint(Box::from(
                "Replace class can't be used in tests",
            ))),
            _ => Ok(SyscallHandlingResult::Forwarded),
        }
    }
}

#[derive(FromReader)]
struct CairoU256 {
    low: u128,
    high: u128,
}

impl CairoU256 {
    fn from_bytes(bytes: &[u8]) -> Self {
        Self {
            low: u128::from_be_bytes(bytes[16..32].try_into().unwrap()),
            high: u128::from_be_bytes(bytes[0..16].try_into().unwrap()),
        }
    }

    fn to_be_bytes(&self) -> [u8; 32] {
        let mut result = [0; 32];

        result[16..].copy_from_slice(&self.low.to_be_bytes());
        result[..16].copy_from_slice(&self.high.to_be_bytes());

        result
    }
}

impl SerializeAsFelt252Vec for CairoU256 {
    fn serialize_into_felt252_vec(self, output: &mut Vec<Felt252>) {
        let low: Felt252 = self.low.into();
        let high: Felt252 = self.high.into();

        output.push(low);
        output.push(high);
    }
}

enum SignError {
    InvalidSecretKey,
    HashOutOfRange,
}

impl SerializeAsFelt252Vec for SignError {
    fn serialize_into_felt252_vec(self, output: &mut Vec<Felt252>) {
        match self {
            Self::InvalidSecretKey => output.push(0.into()),
            Self::HashOutOfRange => output.push(1.into()),
        };
    }
}

fn handle_declare_result(
    declare_result: Result<ClassHash, CheatcodeError>,
) -> Result<CheatcodeHandlingResult, EnhancedHintError> {
    match declare_result {
        Ok(class_hash) => {
            let result_arr = vec![Felt252::from(0), class_hash.into_()];
            Ok(CheatcodeHandlingResult::Handled(result_arr))
        }
        Err(CheatcodeError::Recoverable(panic_data)) => Ok(CheatcodeHandlingResult::Handled(
            cheatcode_panic_result(panic_data),
        )),
        Err(CheatcodeError::Unrecoverable(err)) => Err(err),
    }
}

fn handle_deploy_result(
    deploy_result: Result<(ContractAddress, Vec<Felt252>), CheatcodeError>,
) -> Result<CheatcodeHandlingResult, EnhancedHintError> {
    match deploy_result {
        Ok((contract_address, retdata)) => {
            let mut result = Vec::new();
            result.push(Felt252::from(0));
            result.push(contract_address.into_());
            result.push(retdata.len().into());
            result.extend(retdata);
            Ok(CheatcodeHandlingResult::Handled(result))
        }
        Err(CheatcodeError::Recoverable(panic_data)) => Ok(CheatcodeHandlingResult::Handled(
            cheatcode_panic_result(panic_data),
        )),
        Err(CheatcodeError::Unrecoverable(err)) => Err(err),
    }
}

// append all to one output Vec instead of allocating new one for each nested call
fn serialize_call_trace(call_trace: &CallTrace, output: &mut Vec<Felt252>) {
    serialize_call_entry_point(&call_trace.entry_point, output);

    let visible_calls: Vec<_> = call_trace
        .nested_calls
        .iter()
        .filter_map(CallTraceNode::extract_entry_point_call)
        .collect();

    output.push(Felt252::from(visible_calls.len()));

    for call_trace_node in visible_calls {
        serialize_call_trace(&call_trace_node.borrow(), output);
    }

    serialize_call_result(&call_trace.result, output);
}

fn serialize_call_entry_point(call_entry_point: &CallEntryPoint, output: &mut Vec<Felt252>) {
    match call_entry_point.entry_point_type {
        EntryPointType::Constructor => output.push(0.into()),
        EntryPointType::External => output.push(1.into()),
        EntryPointType::L1Handler => output.push(2.into()),
    };

    output.push(call_entry_point.entry_point_selector.0.into_());

    let calldata = call_entry_point
        .calldata
        .0
        .iter()
        .copied()
        .map(IntoConv::into_)
        .collect::<Vec<_>>();
    output.push(Felt252::from(calldata.len()));
    output.extend(calldata);

    output.push(call_entry_point.storage_address.into_());
    output.push(call_entry_point.caller_address.into_());

    match call_entry_point.call_type {
        CallType::Call => output.push(0.into()),
        CallType::Delegate => output.push(1.into()),
    };
}

fn serialize_call_result(call_result: &CallResult, output: &mut Vec<Felt252>) {
    match call_result {
        CallResult::Success { ret_data } => {
            output.push(Felt252::from(0));
            output.push(Felt252::from(ret_data.len()));
            output.extend(ret_data.iter().cloned());
        }
        CallResult::Failure(call_failure) => {
            output.push(Felt252::from(1));

            match call_failure {
                CallFailure::Panic { panic_data } => {
                    output.push(Felt252::from(0));

                    output.push(Felt252::from(panic_data.len()));
                    output.extend(panic_data.iter().cloned());
                }
                CallFailure::Error { msg } => {
                    output.push(Felt252::from(1));

                    let data = ByteArray::from(msg.as_str()).serialize_as_felt252_vec();

                    output.push(Felt252::from(data.len()));
                    output.extend(data);
                }
            };
        }
    };
}

#[must_use]
pub fn cheatcode_panic_result(panic_data: Vec<Felt252>) -> Vec<Felt252> {
    let mut result = Vec::with_capacity(panic_data.len() + 2);

    result.push(Felt252::from(1));
    result.push(Felt252::from(panic_data.len()));

    result.extend(panic_data);
    result
}

pub fn update_top_call_execution_resources(runtime: &mut ForgeRuntime) {
    let all_execution_resources = runtime
        .extended_runtime
        .extended_runtime
        .extended_runtime
        .hint_handler
        .resources
        .clone();

    // call representing the test code
    let top_call = runtime
        .extended_runtime
        .extended_runtime
        .extension
        .cheatnet_state
        .trace_data
        .current_call_stack
        .top();
    let mut top_call = top_call.borrow_mut();

    top_call.used_execution_resources = all_execution_resources;

    let top_call_syscalls = runtime
        .extended_runtime
        .extended_runtime
        .extended_runtime
        .hint_handler
        .syscall_counter
        .clone();

    // Only sum 1-level since these include syscalls from inner calls
    let nested_calls_syscalls = top_call
        .nested_calls
        .iter()
        .filter_map(CallTraceNode::extract_entry_point_call)
        .fold(SyscallCounter::new(), |syscalls, trace| {
            sum_syscall_counters(syscalls, &trace.borrow().used_syscalls)
        });

    top_call.used_syscalls = sum_syscall_counters(top_call_syscalls, &nested_calls_syscalls);
}

// Only top-level is considered relevant since we can't have l1 handlers deeper than 1 level of nesting
fn get_l1_handlers_payloads_lengths(inner_calls: &[CallInfo]) -> Vec<usize> {
    inner_calls
        .iter()
        .filter_map(|call_info| {
            if call_info.call.entry_point_type == L1Handler {
                return Some(call_info.call.calldata.0.len());
            }
            None
        })
        .collect()
}

pub fn update_top_call_l1_resources(runtime: &mut ForgeRuntime) {
    let all_l2_l1_message_sizes = runtime
        .extended_runtime
        .extended_runtime
        .extended_runtime
        .hint_handler
        .l2_to_l1_messages
        .iter()
        .map(|ordered_message| ordered_message.message.payload.0.len())
        .collect();

    // call representing the test code
    let top_call = runtime
        .extended_runtime
        .extended_runtime
        .extension
        .cheatnet_state
        .trace_data
        .current_call_stack
        .top();
    top_call.borrow_mut().used_l1_resources.l2_l1_message_sizes = all_l2_l1_message_sizes;
}

pub fn update_top_call_vm_trace(runtime: &mut ForgeRuntime, vm: &VirtualMachine) {
    let trace_data = &mut runtime
        .extended_runtime
        .extended_runtime
        .extension
        .cheatnet_state
        .trace_data;

    if trace_data.is_vm_trace_needed {
        trace_data.current_call_stack.top().borrow_mut().vm_trace =
            Some(get_relocated_vm_trace(vm));
    }
}
fn add_syscall_resources(
    versioned_constants: &VersionedConstants,
    execution_resources: &ExecutionResources,
    syscall_counter: &SyscallCounter,
) -> ExecutionResources {
    let mut total_vm_usage = execution_resources.filter_unused_builtins();
    total_vm_usage += &versioned_constants
        .get_additional_os_syscall_resources(syscall_counter)
        .expect("Could not get additional costs");
    total_vm_usage
}

#[must_use]
pub fn get_all_used_resources(
    runtime: ForgeRuntime,
    transaction_context: &TransactionContext,
) -> UsedResources {
    let starknet_runtime = runtime.extended_runtime.extended_runtime.extended_runtime;
    let top_call_l2_to_l1_messages = starknet_runtime.hint_handler.l2_to_l1_messages;
    let top_call_events = starknet_runtime.hint_handler.events;

    // used just to obtain payloads of L2 -> L1 messages
    let runtime_call_info = CallInfo {
        execution: CallExecution {
            l2_to_l1_messages: top_call_l2_to_l1_messages,
            events: top_call_events,
            ..Default::default()
        },
        inner_calls: starknet_runtime.hint_handler.inner_calls,
        ..Default::default()
    };
    let l2_to_l1_payload_lengths = runtime_call_info.get_l2_to_l1_payload_lengths();

    let l1_handler_payload_lengths =
        get_l1_handlers_payloads_lengths(&runtime_call_info.inner_calls);

    // call representing the test code
    let top_call = runtime
        .extended_runtime
        .extended_runtime
        .extension
        .cheatnet_state
        .trace_data
        .current_call_stack
        .top();

    let execution_resources = top_call.borrow().used_execution_resources.clone();
    let top_call_syscalls = top_call.borrow().used_syscalls.clone();
    let events = runtime_call_info
        .iter() // This method iterates over inner calls as well
        .flat_map(|call_info| {
            call_info
                .execution
                .events
                .iter()
                .map(|evt| evt.event.clone())
        })
        .collect();

    let versioned_constants = transaction_context.block_context.versioned_constants();
    let execution_resources = add_syscall_resources(
        versioned_constants,
        &execution_resources,
        &top_call_syscalls,
    );

    UsedResources {
        events,
        syscall_counter: top_call_syscalls,
        execution_resources,
        l1_handler_payload_lengths,
        l2_to_l1_payload_lengths,
    }
}<|MERGE_RESOLUTION|>--- conflicted
+++ resolved
@@ -39,16 +39,8 @@
     vm_core::VirtualMachine,
 };
 use conversions::felt252::SerializeAsFelt252Vec;
-<<<<<<< HEAD
-use conversions::{
-    byte_array::ByteArray,
-    felt252::{FromShortString, TryInferFormat},
-    FromConv, IntoConv,
-};
-=======
 use conversions::{byte_array::ByteArray, felt252::TryInferFormat, IntoConv};
 use runtime::FromReader;
->>>>>>> ca1d3503
 use runtime::{
     utils::buffer_reader::BufferReader, CheatcodeHandlingResult, EnhancedHintError,
     ExtendedRuntime, ExtensionLogic, SyscallHandlingResult,
@@ -510,7 +502,7 @@
 }
 
 impl SerializeAsFelt252Vec for CairoU256 {
-    fn serialize_into_felt252_vec(self, output: &mut Vec<Felt252>) {
+    fn serialize_into_felt252_vec(&self, output: &mut Vec<Felt252>) {
         let low: Felt252 = self.low.into();
         let high: Felt252 = self.high.into();
 
@@ -525,7 +517,7 @@
 }
 
 impl SerializeAsFelt252Vec for SignError {
-    fn serialize_into_felt252_vec(self, output: &mut Vec<Felt252>) {
+    fn serialize_into_felt252_vec(&self, output: &mut Vec<Felt252>) {
         match self {
             Self::InvalidSecretKey => output.push(0.into()),
             Self::HashOutOfRange => output.push(1.into()),
