--- conflicted
+++ resolved
@@ -301,23 +301,8 @@
                     .state;
 
                 let contract_name = input_reader.read_string()?;
-<<<<<<< HEAD
-                let contracts = self.contracts;
-
-                handle_deploy_declare_result(declare(*state, &contract_name, contracts))
-=======
-
-                match declare(*state, &contract_name, self.contracts_data) {
-                    Ok(class_hash) => {
-                        let result = vec![Felt252::from(0), class_hash.into_()];
-                        Ok(CheatcodeHandlingResult::Handled(result))
-                    }
-                    Err(CheatcodeError::Recoverable(_)) => {
-                        panic!("Declare should not fail recoverably!")
-                    }
-                    Err(CheatcodeError::Unrecoverable(err)) => Err(err),
-                }
->>>>>>> 2996b8c1
+                
+                handle_deploy_declare_result(declare(*state, &contract_name, self.contracts_data))
             }
             "deploy" => {
                 let class_hash = input_reader.read_felt()?.into_();
