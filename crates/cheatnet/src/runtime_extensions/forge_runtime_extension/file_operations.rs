--- conflicted
+++ resolved
@@ -5,7 +5,6 @@
 use runtime::EnhancedHintError;
 use serde_json::{Map, Value};
 
-<<<<<<< HEAD
 pub(super) fn read_txt(file_path: String) -> Result<Vec<Felt252>, EnhancedHintError> {
     let content = std::fs::read_to_string(&file_path)?;
 
@@ -19,27 +18,11 @@
     }
 
     Ok(result)
-=======
-pub(super) fn read_txt(file_path: &Felt252) -> Result<Vec<Felt252>, EnhancedHintError> {
-    let file_path_str = as_cairo_short_string(file_path)
-        .with_context(|| format!("Failed to convert {file_path} to str"))?;
-    let content = std::fs::read_to_string(&file_path_str)?;
-    content
-        .trim()
-        .split_ascii_whitespace()
-        .map(|s| {
-            string_into_felt(s).map_err(|_| EnhancedHintError::FileParsing {
-                path: file_path_str.clone(),
-            })
-        })
-        .collect()
->>>>>>> a5da14ef
 }
 
 pub(super) fn read_json(file_path: String) -> Result<Vec<Felt252>, EnhancedHintError> {
     let content = std::fs::read_to_string(&file_path)?;
     let split_content = json_values_sorted_by_keys(&content)
-<<<<<<< HEAD
         .map_err(|e| anyhow!("{}, in file {}", e.to_string(), file_path))?;
 
     let mut result = Vec::with_capacity(split_content.len());
@@ -52,18 +35,6 @@
     }
 
     Ok(result)
-=======
-        .map_err(|e| anyhow!("{}, in file {}", e.to_string(), file_path_str))?;
-
-    split_content
-        .iter()
-        .map(|s| {
-            string_into_felt(s).map_err(|_| EnhancedHintError::FileParsing {
-                path: file_path_str.clone(),
-            })
-        })
-        .collect()
->>>>>>> a5da14ef
 }
 
 fn json_values_sorted_by_keys(content: &str) -> Result<Vec<String>, EnhancedHintError> {
