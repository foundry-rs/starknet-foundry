--- conflicted
+++ resolved
@@ -20,11 +20,7 @@
 }
 
 impl CheatnetState {
-<<<<<<< HEAD
-    pub fn start_spoof(&mut self, target: CheatTarget, tx_info_mock: TxInfoMock) {
-=======
     pub fn spoof(&mut self, target: CheatTarget, tx_info_mock: TxInfoMock, span: CheatSpan) {
->>>>>>> 678d9619
         start_cheat(
             &mut self.global_spoof,
             &mut self.spoofed_contracts,
