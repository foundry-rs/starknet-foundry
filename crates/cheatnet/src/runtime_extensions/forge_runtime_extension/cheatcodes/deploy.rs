--- conflicted
+++ resolved
@@ -83,15 +83,12 @@
     });
     cheatnet_state.increment_deploy_salt_base();
 
-<<<<<<< HEAD
-=======
     // add execution resources used by deploy to all used resources
     cheatnet_state.used_resources.extend(&UsedResources {
         execution_resources: resources,
         l2_to_l1_payloads_length: vec![],
     });
 
->>>>>>> 2f3775b2
     result
 }
 
