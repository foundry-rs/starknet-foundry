--- conflicted
+++ resolved
@@ -101,95 +101,4 @@
     let class_hash = compiled_class.class_hash()?;
     let class_hash = StarkFelt::new(class_hash.to_bytes_be())?;
     Ok(ClassHash(class_hash))
-<<<<<<< HEAD
-}
-
-#[cfg(test)]
-mod test {
-    use assert_fs::fixture::{FileWriteStr, PathChild, PathCopy};
-    use assert_fs::TempDir;
-    use camino::Utf8PathBuf;
-    use indoc::formatdoc;
-    use starknet_api::stark_felt;
-    use std::process::Command;
-    use std::str::FromStr;
-
-    use super::*;
-
-    #[test]
-    fn class_hash_correct() {
-        let temp = TempDir::new().unwrap();
-        // TODO(#305) change to cheatnet data path
-        temp.copy_from(
-            "../forge/tests/data/simple_package",
-            &["**/*.cairo", "**/*.toml"],
-        )
-        .unwrap();
-
-        let snforge_std_path = Utf8PathBuf::from_str("../../snforge_std")
-            .unwrap()
-            .canonicalize_utf8()
-            .unwrap()
-            .to_string()
-            .replace('\\', "/");
-
-        let manifest_path = temp.child("Scarb.toml");
-        manifest_path
-            .write_str(&formatdoc!(
-                r#"
-                [package]
-                name = "simple_package"
-                version = "0.1.0"
-
-                [[target.starknet-contract]]
-                sierra = true
-                casm = true
-
-                [dependencies]
-                starknet = "2.1.0"
-                snforge_std = {{ path = "{}" }}
-                "#,
-                snforge_std_path
-            ))
-            .unwrap();
-
-        let output = Command::new("scarb")
-            .current_dir(&temp)
-            .arg("build")
-            .output()
-            .unwrap();
-        assert!(output.status.success());
-
-        let temp_dir_path = temp.path();
-
-        // expected_class_hash computed with
-        // https://github.com/software-mansion/starknet.py/blob/cea191679cbdd2726ca7989f3a7662dee6ea43ca/starknet_py/tests/e2e/docs/guide/test_cairo1_contract.py#L29-L36
-        let cases = [
-            (
-                // TODO(#369) verify calculation of this
-                "0x00b0e07d0ab5d68a22072cd5f35f39335d0dcbf1a28fb92820bd5d547c497f33",
-                "target/dev/simple_package_ERC20.casm.json",
-            ),
-            (
-                // TODO(#369) verify calculation of this
-                "0x02ff90d068517ba09883a50339d55cc8a678a60e1526032ee0a899ed219f44e7",
-                "target/dev/simple_package_HelloStarknet.casm.json",
-            ),
-        ];
-
-        for (expected_class_hash, casm_contract_path) in cases {
-            let casm_contract_path = temp_dir_path.join(casm_contract_path);
-            let casm_contract_path = casm_contract_path.as_path();
-
-            let casm_contract_definition = std::fs::read_to_string(casm_contract_path)
-                .unwrap_or_else(|_| panic!("Failed to read file: {casm_contract_path:?}"));
-            let actual_class_hash = get_class_hash(casm_contract_definition.as_str()).unwrap();
-            assert_eq!(
-                actual_class_hash,
-                ClassHash(stark_felt!(expected_class_hash))
-            );
-        }
-    }
-=======
->>>>>>> 073d10dc
 }