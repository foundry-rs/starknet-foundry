use crate::constants::TEST_ACCOUNT_CONTRACT_ADDRESS;
use crate::{cheatcodes::EnhancedHintError, CheatnetState};
use anyhow::Result;
use blockifier::abi::abi_utils::selector_from_name;
use blockifier::execution::execution_utils::{felt_to_stark_felt, stark_felt_to_felt};
use blockifier::transaction::constants::EXECUTE_ENTRY_POINT_NAME;

use blockifier::state::state_api::{State, StateReader};
use cairo_felt::Felt252;
use cairo_lang_runner::short_string::as_cairo_short_string;
use cairo_vm::vm::errors::hint_errors::HintError::CustomHint;
use conversions::StarknetConversions;

use starknet::core::utils::get_selector_from_name;
use starknet_api::core::{ClassHash, ContractAddress, EntryPointSelector, PatriciaKey};
use starknet_api::hash::{StarkFelt, StarkHash};
use starknet_api::transaction::ContractAddressSalt;
use starknet_api::{patricia_key, stark_felt};

use super::CheatcodeError;
use crate::rpc::{call_contract, CallContractOutput, ResourceReport};

#[allow(clippy::module_name_repetitions)]
#[derive(Debug, Clone, PartialEq)]
pub struct DeployPayload {
    pub contract_address: ContractAddress,
    pub resource_report: ResourceReport,
}

impl CheatnetState {
    pub fn deploy_at(
        &mut self,
        class_hash: &ClassHash,
        calldata: &[Felt252],
        contract_address: ContractAddress,
    ) -> Result<DeployPayload, CheatcodeError> {
        let salt = self.get_salt();
        self.increment_deploy_salt_base();

        // Deploy a contract using syscall deploy.
        let account_address = ContractAddress(patricia_key!(TEST_ACCOUNT_CONTRACT_ADDRESS));
        let entry_point_selector = selector_from_name("deploy_contract");

        if let Ok(class_hash) = self.blockifier_state.get_class_hash_at(contract_address) {
            if class_hash != ClassHash::default() {
                return Err(CheatcodeError::Unrecoverable(EnhancedHintError::from(
                    CustomHint(Box::from("Address is already taken")),
                )));
            }
        }

        let execute_calldata = create_execute_calldata(
            calldata,
            class_hash,
            &account_address,
            &entry_point_selector,
            &salt,
        );

        let call_result = call_contract(
            &account_address,
            &get_selector_from_name(EXECUTE_ENTRY_POINT_NAME)
                .unwrap()
                .to_felt252(),
            execute_calldata.as_slice(),
            self,
        )
        .unwrap_or_else(|err| panic!("Deploy txn failed: {err}"));

        match call_result {
<<<<<<< HEAD
            CallContractOutput::Success {
                resource_report, ..
            } => {
                let result = self
                    .blockifier_state
                    .set_class_hash_at(contract_address, *class_hash)
                    .map(|_| contract_address)
                    .map_err(|msg| {
                        CheatcodeError::Unrecoverable(EnhancedHintError::from(CustomHint(
                            Box::from(msg.to_string()),
                        )))
                    });

                match result {
                    Ok(contract_address) => Ok(DeployPayload {
                        contract_address,
                        resource_report,
                    }),
                    Err(cheatcode_error) => Err(cheatcode_error),
                }
            }
            CallContractOutput::Panic { panic_data, .. } => {
=======
            CallContractOutput::Success { .. } => self
                .blockifier_state
                .set_class_hash_at(contract_address, *class_hash)
                .map(|_| contract_address)
                .map_err(|msg| {
                    CheatcodeError::Unrecoverable(EnhancedHintError::from(CustomHint(Box::from(
                        msg.to_string(),
                    ))))
                }),
            CallContractOutput::Panic { panic_data } => {
                let panic_data_str = panic_data
                    .iter()
                    .map(|x| as_cairo_short_string(x).unwrap())
                    .collect::<Vec<String>>()
                    .join("\n");

                for invalid_calldata_msg in [
                    "Failed to deserialize param #",
                    "Input too long for arguments",
                ] {
                    if panic_data_str.contains(invalid_calldata_msg) {
                        return Err(CheatcodeError::Unrecoverable(EnhancedHintError::from(
                            CustomHint(Box::from(panic_data_str)),
                        )));
                    }
                }

>>>>>>> bec7aea9
                Err(CheatcodeError::Recoverable(panic_data))
            }
            CallContractOutput::Error { msg, .. } => Err(CheatcodeError::Unrecoverable(
                EnhancedHintError::from(CustomHint(Box::from(msg))),
            )),
        }
    }

    pub fn deploy(
        &mut self,
        class_hash: &ClassHash,
        calldata: &[Felt252],
    ) -> Result<DeployPayload, CheatcodeError> {
        let contract_address = self.precalculate_address(class_hash, calldata);

        self.deploy_at(class_hash, calldata, contract_address)
    }
}

fn create_execute_calldata(
    calldata: &[Felt252],
    class_hash: &ClassHash,
    account_address: &ContractAddress,
    entry_point_selector: &EntryPointSelector,
    salt: &ContractAddressSalt,
) -> Vec<Felt252> {
    let calldata_len = u128::try_from(calldata.len()).unwrap();
    let mut execute_calldata = vec![
        *account_address.0.key(),      // Contract address.
        entry_point_selector.0,        // EP selector.
        stark_felt!(calldata_len + 3), // Calldata length.
        class_hash.0,                  // Calldata: class_hash.
        salt.0,                        // Contract_address_salt.
        stark_felt!(calldata_len),     // Constructor calldata length.
    ];
    let mut calldata: Vec<StarkFelt> = calldata.iter().map(felt_to_stark_felt).collect();
    execute_calldata.append(&mut calldata);
    return execute_calldata
        .iter()
        .map(|sf| stark_felt_to_felt(*sf))
        .collect();
}

#[cfg(test)]
mod test {
    use super::*;

    #[test]
    fn execute_calldata() {
        let calldata = create_execute_calldata(
            &[Felt252::from(100), Felt252::from(200)],
            &ClassHash(StarkFelt::from(123_u32)),
            &ContractAddress::try_from(StarkFelt::from(111_u32)).unwrap(),
            &EntryPointSelector(StarkFelt::from(222_u32)),
            &ContractAddressSalt(StarkFelt::from(333_u32)),
        );
        assert_eq!(
            calldata,
            vec![
                Felt252::from(111_u32),
                Felt252::from(222_u32),
                Felt252::from(5_u32),
                Felt252::from(123_u32),
                Felt252::from(333_u32),
                Felt252::from(2_u32),
                Felt252::from(100_u32),
                Felt252::from(200_u32),
            ]
        );
    }

    #[test]
    fn execute_calldata_no_entrypoint_calldata() {
        let calldata = create_execute_calldata(
            &[],
            &ClassHash(StarkFelt::from(123_u32)),
            &ContractAddress::try_from(StarkFelt::from(111_u32)).unwrap(),
            &EntryPointSelector(StarkFelt::from(222_u32)),
            &ContractAddressSalt(StarkFelt::from(333_u32)),
        );
        assert_eq!(
            calldata,
            vec![
                Felt252::from(111_u32),
                Felt252::from(222_u32),
                Felt252::from(3_u32),
                Felt252::from(123_u32),
                Felt252::from(333_u32),
                Felt252::from(0_u32),
            ]
        );
    }
}<|MERGE_RESOLUTION|>--- conflicted
+++ resolved
@@ -68,7 +68,6 @@
         .unwrap_or_else(|err| panic!("Deploy txn failed: {err}"));
 
         match call_result {
-<<<<<<< HEAD
             CallContractOutput::Success {
                 resource_report, ..
             } => {
@@ -91,17 +90,6 @@
                 }
             }
             CallContractOutput::Panic { panic_data, .. } => {
-=======
-            CallContractOutput::Success { .. } => self
-                .blockifier_state
-                .set_class_hash_at(contract_address, *class_hash)
-                .map(|_| contract_address)
-                .map_err(|msg| {
-                    CheatcodeError::Unrecoverable(EnhancedHintError::from(CustomHint(Box::from(
-                        msg.to_string(),
-                    ))))
-                }),
-            CallContractOutput::Panic { panic_data } => {
                 let panic_data_str = panic_data
                     .iter()
                     .map(|x| as_cairo_short_string(x).unwrap())
@@ -119,7 +107,6 @@
                     }
                 }
 
->>>>>>> bec7aea9
                 Err(CheatcodeError::Recoverable(panic_data))
             }
             CallContractOutput::Error { msg, .. } => Err(CheatcodeError::Unrecoverable(
