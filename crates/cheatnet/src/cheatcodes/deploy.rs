use crate::constants::{
    build_block_context, build_invoke_transaction, TEST_ACCOUNT_CONTRACT_ADDRESS,
};
use crate::state::DictStateReader;
use crate::{cheatcodes::EnhancedHintError, CheatnetState};
use anyhow::{Context, Result};
use blockifier::abi::abi_utils::selector_from_name;
use blockifier::execution::execution_utils::felt_to_stark_felt;

use blockifier::execution::entry_point::CallInfo;
use blockifier::state::cached_state::CachedState;
use blockifier::state::state_api::StateReader;
use blockifier::transaction::account_transaction::AccountTransaction;
use blockifier::transaction::transactions::{ExecutableTransaction, InvokeTransaction};
use cairo_felt::Felt252;

use starknet_api::core::{ClassHash, ContractAddress, EntryPointSelector, PatriciaKey};
use starknet_api::hash::{StarkFelt, StarkHash};
use starknet_api::transaction::{
    Calldata, ContractAddressSalt, InvokeTransactionV1, TransactionHash,
};
use starknet_api::{patricia_key, stark_felt};

use super::CheatcodeError;
use crate::conversions::felt_from_short_string;
use crate::panic_data::try_extract_panic_data;

impl CheatnetState {
    pub fn deploy(
        &mut self,
        class_hash: &ClassHash,
        calldata: &[Felt252],
    ) -> Result<ContractAddress, CheatcodeError> {
        // Deploy a contract using syscall deploy.
        let account_address = ContractAddress(patricia_key!(TEST_ACCOUNT_CONTRACT_ADDRESS));
        let block_context = build_block_context();
        let entry_point_selector = selector_from_name("deploy_contract");
<<<<<<< HEAD
        let salt = ContractAddressSalt::default();
=======
        let salt = self.get_salt();
        let class_hash = ClassHash(StarkFelt::new(class_hash.to_be_bytes()).unwrap());
        self.increment_deploy_salt_base();

        let blockifier_state: &mut CachedState<DictStateReader> = &mut self.blockifier_state;
>>>>>>> cf3ce32a

        let contract_class = blockifier_state
            .get_compiled_contract_class(class_hash)
            .map_err::<EnhancedHintError, _>(From::from)?;
        if contract_class.constructor_selector().is_none() && !calldata.is_empty() {
            return Err(CheatcodeError::Recoverable(vec![felt_from_short_string(
                "No constructor in contract",
            )]));
        }

        let execute_calldata = create_execute_calldata(
            calldata,
            class_hash,
            &account_address,
            &entry_point_selector,
            &salt,
        );

        let nonce = blockifier_state
            .get_nonce_at(account_address)
            .context("Failed to get nonce")
            .map_err::<EnhancedHintError, _>(From::from)?;
        let tx = build_invoke_transaction(execute_calldata, account_address);
        let tx = InvokeTransactionV1 { nonce, ..tx };
        let account_tx = AccountTransaction::Invoke(InvokeTransaction {
            tx: starknet_api::transaction::InvokeTransaction::V1(tx),
            tx_hash: TransactionHash::default(), // TODO(#358): Check if this is legit
        });

        let tx_info = account_tx
            .execute(blockifier_state, &block_context, true, true)
            .unwrap_or_else(|e| panic!("Unparseable transaction error: {e:?}"));

        if let Some(CallInfo { execution, .. }) = tx_info.execute_call_info {
            let contract_address = execution
                .retdata
                .0
                .get(0)
                .expect("Failed to get contract_address from return_data");

            let contract_address = ContractAddress::try_from(*contract_address)
                .expect("Failed to cast contract address into the right struct");

            return Ok(contract_address);
        }

        let revert_error = tx_info
            .revert_error
            .expect("Unparseable tx info, {tx_info:?}");
        let extracted_panic_data = try_extract_panic_data(&revert_error)
            .expect("Unparseable error message, {revert_error}");

        Err(CheatcodeError::Recoverable(extracted_panic_data))
    }
}

fn create_execute_calldata(
    calldata: &[Felt252],
    class_hash: &ClassHash,
    account_address: &ContractAddress,
    entry_point_selector: &EntryPointSelector,
    salt: &ContractAddressSalt,
) -> Calldata {
    let calldata_len = u128::try_from(calldata.len()).unwrap();
    let mut execute_calldata = vec![
        *account_address.0.key(),      // Contract address.
        entry_point_selector.0,        // EP selector.
        stark_felt!(calldata_len + 3), // Calldata length.
        class_hash.0,                  // Calldata: class_hash.
        salt.0,                        // Contract_address_salt.
        stark_felt!(calldata_len),     // Constructor calldata length.
    ];
    let mut calldata: Vec<StarkFelt> = calldata.iter().map(felt_to_stark_felt).collect();
    execute_calldata.append(&mut calldata);
    Calldata(execute_calldata.into())
}

#[cfg(test)]
mod test {
    use super::*;
    use std::sync::Arc;

    #[test]
    fn execute_calldata() {
        let calldata = create_execute_calldata(
            &[Felt252::from(100), Felt252::from(200)],
            &ClassHash(StarkFelt::from(123_u32)),
            &ContractAddress::try_from(StarkFelt::from(111_u32)).unwrap(),
            &EntryPointSelector(StarkFelt::from(222_u32)),
            &ContractAddressSalt(StarkFelt::from(333_u32)),
        );
        assert_eq!(
            calldata,
            Calldata(Arc::new(vec![
                StarkFelt::from(111_u32),
                StarkFelt::from(222_u32),
                StarkFelt::from(5_u32),
                StarkFelt::from(123_u32),
                StarkFelt::from(333_u32),
                StarkFelt::from(2_u32),
                StarkFelt::from(100_u32),
                StarkFelt::from(200_u32),
            ]))
        );
    }

    #[test]
    fn execute_calldata_no_entrypoint_calldata() {
        let calldata = create_execute_calldata(
            &[],
            &ClassHash(StarkFelt::from(123_u32)),
            &ContractAddress::try_from(StarkFelt::from(111_u32)).unwrap(),
            &EntryPointSelector(StarkFelt::from(222_u32)),
            &ContractAddressSalt(StarkFelt::from(333_u32)),
        );
        assert_eq!(
            calldata,
            Calldata(Arc::new(vec![
                StarkFelt::from(111_u32),
                StarkFelt::from(222_u32),
                StarkFelt::from(3_u32),
                StarkFelt::from(123_u32),
                StarkFelt::from(333_u32),
                StarkFelt::from(0_u32),
            ]))
        );
    }
}<|MERGE_RESOLUTION|>--- conflicted
+++ resolved
@@ -35,15 +35,10 @@
         let account_address = ContractAddress(patricia_key!(TEST_ACCOUNT_CONTRACT_ADDRESS));
         let block_context = build_block_context();
         let entry_point_selector = selector_from_name("deploy_contract");
-<<<<<<< HEAD
-        let salt = ContractAddressSalt::default();
-=======
         let salt = self.get_salt();
-        let class_hash = ClassHash(StarkFelt::new(class_hash.to_be_bytes()).unwrap());
         self.increment_deploy_salt_base();
 
         let blockifier_state: &mut CachedState<DictStateReader> = &mut self.blockifier_state;
->>>>>>> cf3ce32a
 
         let contract_class = blockifier_state
             .get_compiled_contract_class(class_hash)
