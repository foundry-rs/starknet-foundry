use crate::constants::TEST_ACCOUNT_CONTRACT_ADDRESS;
use crate::state::DictStateReader;
use crate::{cheatcodes::EnhancedHintError, CheatnetState};
use anyhow::Result;
use blockifier::abi::abi_utils::selector_from_name;
use blockifier::execution::execution_utils::{felt_to_stark_felt, stark_felt_to_felt};

use blockifier::state::cached_state::CachedState;
use blockifier::state::state_api::StateReader;
use cairo_felt::Felt252;
use starknet::core::utils::get_selector_from_name;

use starknet_api::core::{ClassHash, ContractAddress, EntryPointSelector, PatriciaKey};
use starknet_api::hash::{StarkFelt, StarkHash};
use starknet_api::transaction::ContractAddressSalt;
use starknet_api::{patricia_key, stark_felt};

use super::CheatcodeError;
use crate::conversions::{felt_from_short_string, field_element_to_felt252};
use crate::rpc::{call_contract, CallContractOutput};

impl CheatnetState {
    pub fn deploy(
        &mut self,
        class_hash: &ClassHash,
        calldata: &[Felt252],
    ) -> Result<ContractAddress, CheatcodeError> {
        // Deploy a contract using syscall deploy.
        let account_address = ContractAddress(patricia_key!(TEST_ACCOUNT_CONTRACT_ADDRESS));
        let entry_point_selector = selector_from_name("deploy_contract");
        let salt = self.get_salt();
<<<<<<< HEAD
        let contract_address = self.precalculate_address(&class_hash, calldata);
        let class_hash = ClassHash(StarkFelt::new(class_hash.to_be_bytes()).unwrap());
=======
>>>>>>> 4733172d
        self.increment_deploy_salt_base();

        let blockifier_state: &mut CachedState<DictStateReader> = &mut self.blockifier_state;

        let contract_class = blockifier_state
            .get_compiled_contract_class(class_hash)
            .map_err::<EnhancedHintError, _>(From::from)?;
        if contract_class.constructor_selector().is_none() && !calldata.is_empty() {
            return Err(CheatcodeError::Recoverable(vec![felt_from_short_string(
                "No constructor in contract",
            )]));
        }

        let execute_calldata = create_execute_calldata(
            calldata,
            class_hash,
            &account_address,
            &entry_point_selector,
            &salt,
        );

        let call_result = call_contract(
            &account_address,
            &field_element_to_felt252(&get_selector_from_name("__execute__").unwrap()),
            execute_calldata.as_slice(),
            self,
        )
        .unwrap_or_else(|err| panic!("Deploy txn failed: {err}"));

        match call_result {
            CallContractOutput::Success { .. } => Ok(contract_address),
            CallContractOutput::Panic { panic_data } => {
                Err(CheatcodeError::Recoverable(panic_data))
            }
        }
    }
}

fn create_execute_calldata(
    calldata: &[Felt252],
    class_hash: &ClassHash,
    account_address: &ContractAddress,
    entry_point_selector: &EntryPointSelector,
    salt: &ContractAddressSalt,
) -> Vec<Felt252> {
    let calldata_len = u128::try_from(calldata.len()).unwrap();
    let mut execute_calldata = vec![
        *account_address.0.key(),      // Contract address.
        entry_point_selector.0,        // EP selector.
        stark_felt!(calldata_len + 3), // Calldata length.
        class_hash.0,                  // Calldata: class_hash.
        salt.0,                        // Contract_address_salt.
        stark_felt!(calldata_len),     // Constructor calldata length.
    ];
    let mut calldata: Vec<StarkFelt> = calldata.iter().map(felt_to_stark_felt).collect();
    execute_calldata.append(&mut calldata);
    return execute_calldata
        .iter()
        .map(|sf| stark_felt_to_felt(*sf))
        .collect();
}

#[cfg(test)]
mod test {
    use super::*;

    #[test]
    fn execute_calldata() {
        let calldata = create_execute_calldata(
            &[Felt252::from(100), Felt252::from(200)],
            &ClassHash(StarkFelt::from(123_u32)),
            &ContractAddress::try_from(StarkFelt::from(111_u32)).unwrap(),
            &EntryPointSelector(StarkFelt::from(222_u32)),
            &ContractAddressSalt(StarkFelt::from(333_u32)),
        );
        assert_eq!(
            calldata,
            vec![
                StarkFelt::from(111_u32),
                StarkFelt::from(222_u32),
                StarkFelt::from(5_u32),
                StarkFelt::from(123_u32),
                StarkFelt::from(333_u32),
                StarkFelt::from(2_u32),
                StarkFelt::from(100_u32),
                StarkFelt::from(200_u32),
            ]
        );
    }

    #[test]
    fn execute_calldata_no_entrypoint_calldata() {
        let calldata = create_execute_calldata(
            &[],
            &ClassHash(StarkFelt::from(123_u32)),
            &ContractAddress::try_from(StarkFelt::from(111_u32)).unwrap(),
            &EntryPointSelector(StarkFelt::from(222_u32)),
            &ContractAddressSalt(StarkFelt::from(333_u32)),
        );
        assert_eq!(
            calldata,
            vec![
                StarkFelt::from(111_u32),
                StarkFelt::from(222_u32),
                StarkFelt::from(3_u32),
                StarkFelt::from(123_u32),
                StarkFelt::from(333_u32),
                StarkFelt::from(0_u32),
            ]
        );
    }
}<|MERGE_RESOLUTION|>--- conflicted
+++ resolved
@@ -16,7 +16,7 @@
 use starknet_api::{patricia_key, stark_felt};
 
 use super::CheatcodeError;
-use crate::conversions::{felt_from_short_string, field_element_to_felt252};
+use crate::conversions::{class_hash_to_felt, felt_from_short_string, field_element_to_felt252};
 use crate::rpc::{call_contract, CallContractOutput};
 
 impl CheatnetState {
@@ -29,17 +29,14 @@
         let account_address = ContractAddress(patricia_key!(TEST_ACCOUNT_CONTRACT_ADDRESS));
         let entry_point_selector = selector_from_name("deploy_contract");
         let salt = self.get_salt();
-<<<<<<< HEAD
-        let contract_address = self.precalculate_address(&class_hash, calldata);
+        let contract_address = self.precalculate_address(class_hash_to_felt(class_hash), calldata);
         let class_hash = ClassHash(StarkFelt::new(class_hash.to_be_bytes()).unwrap());
-=======
->>>>>>> 4733172d
         self.increment_deploy_salt_base();
 
         let blockifier_state: &mut CachedState<DictStateReader> = &mut self.blockifier_state;
 
         let contract_class = blockifier_state
-            .get_compiled_contract_class(class_hash)
+            .get_compiled_contract_class(&class_hash)
             .map_err::<EnhancedHintError, _>(From::from)?;
         if contract_class.constructor_selector().is_none() && !calldata.is_empty() {
             return Err(CheatcodeError::Recoverable(vec![felt_from_short_string(
@@ -49,7 +46,7 @@
 
         let execute_calldata = create_execute_calldata(
             calldata,
-            class_hash,
+            &class_hash,
             &account_address,
             &entry_point_selector,
             &salt,
