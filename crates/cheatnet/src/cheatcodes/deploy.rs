use crate::constants::TEST_ACCOUNT_CONTRACT_ADDRESS;
<<<<<<< HEAD
use crate::state::CustomStateReader;
=======
>>>>>>> e398b030
use crate::{cheatcodes::EnhancedHintError, CheatnetState};
use anyhow::Result;
use blockifier::abi::abi_utils::selector_from_name;
use blockifier::execution::execution_utils::{felt_to_stark_felt, stark_felt_to_felt};

use blockifier::state::state_api::{State, StateReader};
use cairo_felt::Felt252;
use cairo_vm::vm::errors::hint_errors::HintError::CustomHint;
use starknet::core::utils::get_selector_from_name;

use starknet_api::core::{ClassHash, ContractAddress, EntryPointSelector, PatriciaKey};
use starknet_api::hash::{StarkFelt, StarkHash};
use starknet_api::transaction::ContractAddressSalt;
use starknet_api::{patricia_key, stark_felt};

use super::CheatcodeError;
use crate::conversions::{felt_from_short_string, field_element_to_felt252};
use crate::rpc::{call_contract, CallContractOutput};

impl CheatnetState {
    pub fn deploy_at(
        &mut self,
        class_hash: &ClassHash,
        calldata: &[Felt252],
        salt: ContractAddressSalt,
        contract_address: ContractAddress,
    ) -> Result<ContractAddress, CheatcodeError> {
        // Deploy a contract using syscall deploy.
        let account_address = ContractAddress(patricia_key!(TEST_ACCOUNT_CONTRACT_ADDRESS));
        let entry_point_selector = selector_from_name("deploy_contract");

<<<<<<< HEAD
        let blockifier_state: &mut CachedState<CustomStateReader> = &mut self.blockifier_state;
=======
        if let Ok(class_hash) = self.blockifier_state.get_class_hash_at(contract_address) {
            if class_hash != ClassHash::default() {
                return Err(CheatcodeError::Unrecoverable(EnhancedHintError::from(
                    CustomHint(Box::from("Address is already taken")),
                )));
            }
        }
>>>>>>> e398b030

        let contract_class = self
            .blockifier_state
            .get_compiled_contract_class(class_hash)
            .map_err::<EnhancedHintError, _>(From::from)?;
        if contract_class.constructor_selector().is_none() && !calldata.is_empty() {
            return Err(CheatcodeError::Recoverable(vec![felt_from_short_string(
                "No constructor in contract",
            )]));
        }

        let execute_calldata = create_execute_calldata(
            calldata,
            class_hash,
            &account_address,
            &entry_point_selector,
            &salt,
        );

        let call_result = call_contract(
            &account_address,
            &field_element_to_felt252(&get_selector_from_name("__execute__").unwrap()),
            execute_calldata.as_slice(),
            self,
        )
        .unwrap_or_else(|err| panic!("Deploy txn failed: {err}"));

        match call_result {
            CallContractOutput::Success { .. } => self
                .blockifier_state
                .set_class_hash_at(contract_address, *class_hash)
                .map(|_| contract_address)
                .map_err(|msg| {
                    CheatcodeError::Unrecoverable(EnhancedHintError::from(CustomHint(Box::from(
                        msg.to_string(),
                    ))))
                }),
            CallContractOutput::Panic { panic_data } => {
                Err(CheatcodeError::Recoverable(panic_data))
            }
            CallContractOutput::Error { msg } => Err(CheatcodeError::Unrecoverable(
                EnhancedHintError::from(CustomHint(Box::from(msg))),
            )),
        }
    }

    pub fn deploy(
        &mut self,
        class_hash: &ClassHash,
        calldata: &[Felt252],
    ) -> Result<ContractAddress, CheatcodeError> {
        let salt = self.get_salt();
        let contract_address = self.precalculate_address(class_hash, calldata);

        self.increment_deploy_salt_base();

        self.deploy_at(class_hash, calldata, salt, contract_address)
    }
}

fn create_execute_calldata(
    calldata: &[Felt252],
    class_hash: &ClassHash,
    account_address: &ContractAddress,
    entry_point_selector: &EntryPointSelector,
    salt: &ContractAddressSalt,
) -> Vec<Felt252> {
    let calldata_len = u128::try_from(calldata.len()).unwrap();
    let mut execute_calldata = vec![
        *account_address.0.key(),      // Contract address.
        entry_point_selector.0,        // EP selector.
        stark_felt!(calldata_len + 3), // Calldata length.
        class_hash.0,                  // Calldata: class_hash.
        salt.0,                        // Contract_address_salt.
        stark_felt!(calldata_len),     // Constructor calldata length.
    ];
    let mut calldata: Vec<StarkFelt> = calldata.iter().map(felt_to_stark_felt).collect();
    execute_calldata.append(&mut calldata);
    return execute_calldata
        .iter()
        .map(|sf| stark_felt_to_felt(*sf))
        .collect();
}

#[cfg(test)]
mod test {
    use super::*;

    #[test]
    fn execute_calldata() {
        let calldata = create_execute_calldata(
            &[Felt252::from(100), Felt252::from(200)],
            &ClassHash(StarkFelt::from(123_u32)),
            &ContractAddress::try_from(StarkFelt::from(111_u32)).unwrap(),
            &EntryPointSelector(StarkFelt::from(222_u32)),
            &ContractAddressSalt(StarkFelt::from(333_u32)),
        );
        assert_eq!(
            calldata,
            vec![
                Felt252::from(111_u32),
                Felt252::from(222_u32),
                Felt252::from(5_u32),
                Felt252::from(123_u32),
                Felt252::from(333_u32),
                Felt252::from(2_u32),
                Felt252::from(100_u32),
                Felt252::from(200_u32),
            ]
        );
    }

    #[test]
    fn execute_calldata_no_entrypoint_calldata() {
        let calldata = create_execute_calldata(
            &[],
            &ClassHash(StarkFelt::from(123_u32)),
            &ContractAddress::try_from(StarkFelt::from(111_u32)).unwrap(),
            &EntryPointSelector(StarkFelt::from(222_u32)),
            &ContractAddressSalt(StarkFelt::from(333_u32)),
        );
        assert_eq!(
            calldata,
            vec![
                Felt252::from(111_u32),
                Felt252::from(222_u32),
                Felt252::from(3_u32),
                Felt252::from(123_u32),
                Felt252::from(333_u32),
                Felt252::from(0_u32),
            ]
        );
    }
}<|MERGE_RESOLUTION|>--- conflicted
+++ resolved
@@ -1,8 +1,4 @@
 use crate::constants::TEST_ACCOUNT_CONTRACT_ADDRESS;
-<<<<<<< HEAD
-use crate::state::CustomStateReader;
-=======
->>>>>>> e398b030
 use crate::{cheatcodes::EnhancedHintError, CheatnetState};
 use anyhow::Result;
 use blockifier::abi::abi_utils::selector_from_name;
@@ -34,9 +30,6 @@
         let account_address = ContractAddress(patricia_key!(TEST_ACCOUNT_CONTRACT_ADDRESS));
         let entry_point_selector = selector_from_name("deploy_contract");
 
-<<<<<<< HEAD
-        let blockifier_state: &mut CachedState<CustomStateReader> = &mut self.blockifier_state;
-=======
         if let Ok(class_hash) = self.blockifier_state.get_class_hash_at(contract_address) {
             if class_hash != ClassHash::default() {
                 return Err(CheatcodeError::Unrecoverable(EnhancedHintError::from(
@@ -44,7 +37,6 @@
                 )));
             }
         }
->>>>>>> e398b030
 
         let contract_class = self
             .blockifier_state
