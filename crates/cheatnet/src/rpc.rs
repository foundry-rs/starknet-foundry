--- conflicted
+++ resolved
@@ -92,12 +92,7 @@
     contract_address: &Felt252,
     entry_point_selector: &Felt252,
     calldata: &[Felt252],
-<<<<<<< HEAD
-    blockifier_state: &mut CachedState<DictStateReader>,
-    cheated_state: &mut CheatedState,
-=======
     cheatnet_state: &mut CheatnetState,
->>>>>>> 1981e864
 ) -> Result<CallContractOutput> {
     let blockifier_state = &mut cheatnet_state.blockifier_state;
     let cheatcode_state = &mut cheatnet_state.cheatcode_state;
@@ -146,7 +141,7 @@
     );
 
     if let Ok(call_info) = exec_result {
-        if cheated_state.spy_events {
+        if cheatcode_state.spy_events {
             // TODO: include nested calls too
             let mut events: Vec<Event> = call_info
                 .execution
@@ -173,7 +168,7 @@
                         .collect(),
                 })
                 .collect();
-            cheated_state.emitted_events.append(&mut events);
+            cheatcode_state.emitted_events.append(&mut events);
         }
 
         let raw_return_data = &call_info.execution.retdata.0;
