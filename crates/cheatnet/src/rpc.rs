--- conflicted
+++ resolved
@@ -1,50 +1,97 @@
 use anyhow::Result;
+// <<<<<<< HEAD
+// use cairo_vm::{
+//     hint_processor::hint_processor_definition::{HintProcessor, HintReference},
+//     serde::deserialize_program::ApTracking,
+//     types::{
+//         exec_scope::ExecutionScopes,
+//         relocatable::{MaybeRelocatable, Relocatable},
+//     },
+//     vm::{
+//         errors::{hint_errors::HintError, vm_errors::VirtualMachineError},
+//         runners::cairo_runner::{CairoArg, CairoRunner, RunResources},
+//         vm_core::VirtualMachine,
+//     },
+// };
+// use std::collections::HashSet;
+// use std::{any::Any, collections::HashMap, sync::Arc};
+//
+// use crate::{
+//     constants::{build_block_context, build_transaction_context},
+//     CheatnetState,
+// };
+// use blockifier::execution::call_info::{CallExecution, CallInfo, OrderedEvent, Retdata};
+// use blockifier::execution::entry_point::{handle_empty_constructor, ConstructorContext};
+// use blockifier::{
+//     abi::constants,
+//     execution::{
+//         execution_utils::ReadOnlySegment,
+//         syscalls::{
+//             hint_processor::{create_retdata_segment, write_segment, OUT_OF_GAS_ERROR},
+//             CallContractRequest, WriteResponseResult,
+//         },
+//     },
+//     transaction::transaction_utils::update_remaining_gas,
+// };
+// use blockifier::{
+//     execution::{
+//         cairo1_execution::{
+//             finalize_execution, initialize_execution_context, prepare_call_arguments,
+//             VmExecutionContext,
+//         },
+//         common_hints::HintExecutionResult,
+//         contract_class::{ContractClass, ContractClassV1, EntryPointV1},
+//         deprecated_syscalls::DeprecatedSyscallSelector,
+//         entry_point::{
+//             CallEntryPoint, CallType, EntryPointExecutionContext, EntryPointExecutionResult,
+//             ExecutionResources, FAULTY_CLASS_HASH,
+//         },
+//         errors::{EntryPointExecutionError, PreExecutionError, VirtualMachineExecutionError},
+//         execution_utils::{felt_to_stark_felt, stark_felt_to_felt, Args},
+//         syscalls::{
+//             hint_processor::{SyscallExecutionError, SyscallHintProcessor},
+//             EmptyRequest, GetExecutionInfoResponse,
+//         },
+//     },
+//     state::state_api::State,
+// };
+// use cairo_felt::Felt252;
+// use cairo_lang_casm::{
+//     hints::{Hint, StarknetHint},
+//     operand::{BinOpOperand, DerefOrImmediate, Operation, Register, ResOperand},
+// };
+// use cairo_vm::vm::runners::cairo_runner::ExecutionResources as VmExecutionResources;
+// use starknet_api::{
+//     core::{ClassHash, ContractAddress, EntryPointSelector},
+//     deprecated_contract_class::EntryPointType,
+//     hash::{StarkFelt, StarkHash},
+//     transaction::{Calldata, TransactionVersion},
+// };
+//
+// use crate::cheatcodes::spy_events::Event;
+// use blockifier::execution::syscalls::{
+//     DeployRequest, DeployResponse, LibraryCallRequest, SyscallRequest, SyscallRequestWrapper,
+//     SyscallResponse, SyscallResponseWrapper, SyscallResult,
+// };
+// use blockifier::state::errors::StateError;
+// use cairo_vm::hint_processor::hint_processor_definition::HintProcessorLogic;
+// use cairo_vm::vm::runners::cairo_runner::ResourceTracker;
+// use starknet_api::core::calculate_contract_address;
+// =======
 use std::sync::Arc;
+// >>>>>>> master
 
 use crate::panic_data::try_extract_panic_data;
 use crate::{
     constants::{build_block_context, build_transaction_context},
-<<<<<<< HEAD
-    CheatnetState,
-};
-use blockifier::execution::call_info::{CallExecution, CallInfo, OrderedEvent, Retdata};
-use blockifier::execution::entry_point::{handle_empty_constructor, ConstructorContext};
-use blockifier::{
-    abi::constants,
-=======
->>>>>>> de8e35c3
     execution::{
         entry_point::execute_call_entry_point, events::collect_emitted_events_from_spied_contracts,
     },
     CheatnetState,
 };
-<<<<<<< HEAD
-use blockifier::{
-    execution::{
-        cairo1_execution::{
-            finalize_execution, initialize_execution_context, prepare_call_arguments,
-            VmExecutionContext,
-        },
-        common_hints::HintExecutionResult,
-        contract_class::{ContractClass, ContractClassV1, EntryPointV1},
-        deprecated_syscalls::DeprecatedSyscallSelector,
-        entry_point::{
-            CallEntryPoint, CallType, EntryPointExecutionContext, EntryPointExecutionResult,
-            ExecutionResources, FAULTY_CLASS_HASH,
-        },
-        errors::{EntryPointExecutionError, PreExecutionError, VirtualMachineExecutionError},
-        execution_utils::{felt_to_stark_felt, stark_felt_to_felt, Args},
-        syscalls::{
-            hint_processor::{SyscallExecutionError, SyscallHintProcessor},
-            EmptyRequest, GetExecutionInfoResponse,
-        },
-    },
-    state::state_api::State,
-=======
 use blockifier::execution::{
     entry_point::{CallEntryPoint, CallType, EntryPointExecutionContext, ExecutionResources},
     errors::{EntryPointExecutionError, PreExecutionError},
->>>>>>> de8e35c3
 };
 use cairo_felt::Felt252;
 use starknet_api::{
