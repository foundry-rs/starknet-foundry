use anyhow::Result;
use cairo_vm::{
    hint_processor::hint_processor_definition::{HintProcessor, HintReference},
    serde::deserialize_program::ApTracking,
    types::{
        exec_scope::ExecutionScopes,
        relocatable::{MaybeRelocatable, Relocatable},
    },
    vm::{
        errors::{hint_errors::HintError, vm_errors::VirtualMachineError},
        runners::cairo_runner::{CairoArg, CairoRunner, RunResources},
        vm_core::VirtualMachine,
    },
};
use std::collections::HashSet;
use std::{any::Any, collections::HashMap, sync::Arc};

use crate::{
    constants::{build_block_context, build_transaction_context, TEST_ACCOUNT_CONTRACT_ADDRESS},
    CheatnetState,
};
use blockifier::execution::entry_point::Retdata;
use blockifier::execution::entry_point::{CallExecution, OrderedEvent};
use blockifier::{
    abi::constants,
    execution::{
        execution_utils::ReadOnlySegment,
        syscalls::{
            hint_processor::{create_retdata_segment, write_segment, OUT_OF_GAS_ERROR},
            CallContractRequest, WriteResponseResult,
        },
    },
    transaction::transaction_utils::update_remaining_gas,
};
use blockifier::{
    execution::{
        cairo1_execution::{
            finalize_execution, initialize_execution_context, prepare_call_arguments,
            VmExecutionContext,
        },
        common_hints::HintExecutionResult,
        contract_class::{ContractClass, ContractClassV1, EntryPointV1},
        deprecated_syscalls::DeprecatedSyscallSelector,
        entry_point::{
            CallEntryPoint, CallInfo, CallType, EntryPointExecutionContext,
            EntryPointExecutionResult, ExecutionResources, FAULTY_CLASS_HASH,
        },
        errors::{EntryPointExecutionError, PreExecutionError, VirtualMachineExecutionError},
        execution_utils::{felt_to_stark_felt, stark_felt_to_felt, Args},
        syscalls::{
            hint_processor::{SyscallExecutionError, SyscallHintProcessor},
            EmptyRequest, GetExecutionInfoResponse,
        },
    },
    state::state_api::State,
};
use cairo_felt::Felt252;
use cairo_lang_casm::{
    hints::{Hint, StarknetHint},
    operand::{BinOpOperand, DerefOrImmediate, Operation, Register, ResOperand},
};
use cairo_vm::vm::runners::cairo_runner::ExecutionResources as VmExecutionResources;
use starknet_api::{
    core::{ClassHash, ContractAddress, EntryPointSelector, PatriciaKey},
    deprecated_contract_class::EntryPointType,
    hash::{StarkFelt, StarkHash},
    patricia_key,
    transaction::{Calldata, TransactionVersion},
};

use crate::cheatcodes::spy_events::Event;
use blockifier::execution::syscalls::{
    LibraryCallRequest, SyscallRequest, SyscallRequestWrapper, SyscallResponse,
    SyscallResponseWrapper, SyscallResult,
};
use cairo_vm::hint_processor::hint_processor_definition::HintProcessorLogic;
use cairo_vm::vm::runners::cairo_runner::ResourceTracker;

use crate::panic_data::try_extract_panic_data;
use crate::state::CheatcodeState;

type SyscallSelector = DeprecatedSyscallSelector;

pub enum CallContractOutput {
    Success { ret_data: Vec<Felt252> },
    Panic { panic_data: Vec<Felt252> },
    Error { msg: String },
}

// This does contract call without the transaction layer. This way `call_contract` can return data and modify state.
// `call` and `invoke` on the transactional layer use such method under the hood.
pub fn call_contract(
    contract_address: &ContractAddress,
    entry_point_selector: &Felt252,
    calldata: &[Felt252],
    cheatnet_state: &mut CheatnetState,
) -> Result<CallContractOutput> {
    let blockifier_state = &mut cheatnet_state.blockifier_state;
    let cheatcode_state = &mut cheatnet_state.cheatcode_state;

    let entry_point_selector =
        EntryPointSelector(StarkHash::new(entry_point_selector.to_be_bytes())?);

    let account_address = ContractAddress(patricia_key!(TEST_ACCOUNT_CONTRACT_ADDRESS));
    let calldata = Calldata(Arc::new(
        calldata
            .iter()
            .map(|data| StarkFelt::new(data.to_be_bytes()))
            .collect::<Result<Vec<_>, _>>()?,
    ));
    let mut entry_point = CallEntryPoint {
        class_hash: None,
        code_address: Some(*contract_address),
        entry_point_type: EntryPointType::External,
        entry_point_selector,
        calldata,
        storage_address: *contract_address,
        caller_address: account_address,
        call_type: CallType::Call,
        initial_gas: u64::MAX,
    };

    let mut resources = ExecutionResources::default();
    let account_context = build_transaction_context();
    let block_context = build_block_context();

    let mut context = EntryPointExecutionContext::new(
        block_context.clone(),
        account_context,
        block_context.invoke_tx_max_n_steps.try_into().unwrap(),
    );

    let exec_result = execute_call_entry_point(
        &mut entry_point,
        blockifier_state,
        cheatcode_state,
        &mut resources,
        &mut context,
    );

<<<<<<< HEAD
    if let Ok(call_info) = exec_result {
        if !cheatcode_state.spies.is_empty() {
            let mut events =
                collect_emitted_events_from_spied_contracts(&call_info, cheatcode_state);
            cheatcode_state.detected_events.append(&mut events);
        }

        let raw_return_data = &call_info.execution.retdata.0;
=======
    match exec_result {
        Ok(call_info) => {
            let raw_return_data = &call_info.execution.retdata.0;
>>>>>>> 3703dbc8

            let return_data = raw_return_data
                .iter()
                .map(|data| Felt252::from_bytes_be(data.bytes()))
                .collect();

            Ok(CallContractOutput::Success {
                ret_data: return_data,
            })
        }
        Err(EntryPointExecutionError::ExecutionFailed { error_data }) => {
            let err_data = error_data
                .iter()
                .map(|data| Felt252::from_bytes_be(data.bytes()))
                .collect();

            Ok(CallContractOutput::Panic {
                panic_data: err_data,
            })
        }
        Err(EntryPointExecutionError::VirtualMachineExecutionErrorWithTrace { trace, .. }) => {
            if let Some(panic_data) = try_extract_panic_data(&trace) {
                Ok(CallContractOutput::Panic { panic_data })
            } else {
                Ok(CallContractOutput::Error { msg: trace })
            }
        }
        Err(EntryPointExecutionError::PreExecutionError(
            PreExecutionError::EntryPointNotFound(selector),
        )) => {
            let selector_hash = selector.0;
            let contract_addr = contract_address.0.key();
            let msg = format!(
                "Entry point selector {selector_hash} not found in contract {contract_addr}"
            );
            Ok(CallContractOutput::Error { msg })
        }
        Err(EntryPointExecutionError::PreExecutionError(
            PreExecutionError::UninitializedStorageAddress(contract_address),
        )) => {
            let address = contract_address.0.key().to_string();
            let msg = format!("Contract not deployed at address: {address}");
            Ok(CallContractOutput::Error { msg })
        }
        result => panic!("Unparseable result: {result:?}"),
    }
}

fn collect_emitted_events_from_spied_contracts(
    call_info: &CallInfo,
    cheatcode_state: &mut CheatcodeState,
) -> Vec<Event> {
    let mut all_events: Vec<(ContractAddress, &OrderedEvent)> = vec![];
    let mut stack: Vec<(Option<ContractAddress>, &CallInfo)> = vec![(None, call_info)];

    while let Some((parent_address, current_call)) = stack.pop() {
        let code_address = current_call
            .call
            .code_address
            .unwrap_or_else(|| parent_address.unwrap());

        for spy_on in &mut cheatcode_state.spies {
            if spy_on.does_spy(code_address) {
                let mut emitted_events: Vec<(ContractAddress, &OrderedEvent)> = current_call
                    .execution
                    .events
                    .iter()
                    .map(|event| (code_address, event))
                    .collect();
                emitted_events.sort_by(|(_, event1), (_, event2)| event1.order.cmp(&event2.order));
                all_events.extend(emitted_events);
                break;
            }
        }

        stack.extend(
            current_call
                .inner_calls
                .iter()
                .map(|inner_call| (Some(code_address), inner_call))
                .rev(),
        );
    }

    // creates cheatcodes::spy_events::Event from (ContractAddress, blockifier::src::execution::entry_point::OrderedEvent)
    // event name is removed from the keys (it is located under the first index)
    all_events
        .iter()
        .map(|(address, ordered_event)| Event {
            from: *address,
            name: stark_felt_to_felt(ordered_event.event.keys[0].0),
            keys: {
                let keys: Vec<Felt252> = ordered_event
                    .event
                    .keys
                    .iter()
                    .map(|key| stark_felt_to_felt(key.0))
                    .collect();
                Vec::from(&keys[1..])
            },
            data: ordered_event
                .event
                .data
                .0
                .iter()
                .map(|data| stark_felt_to_felt(*data))
                .collect(),
        })
        .collect::<Vec<Event>>()
}

// Copied over (with modifications) from blockifier/src/execution/entry_point.rs:144
fn execute_call_entry_point(
    entry_point: &mut CallEntryPoint,
    state: &mut dyn State,
    cheatcode_state: &CheatcodeState,
    resources: &mut ExecutionResources,
    context: &mut EntryPointExecutionContext,
) -> EntryPointExecutionResult<CallInfo> {
    // We skip recursion depth validation here.

    // Validate contract is deployed.
    let storage_address = entry_point.storage_address;
    let storage_class_hash = state.get_class_hash_at(entry_point.storage_address)?;
    if storage_class_hash == ClassHash::default() {
        return Err(
            PreExecutionError::UninitializedStorageAddress(entry_point.storage_address).into(),
        );
    }

    let class_hash = match entry_point.class_hash {
        Some(class_hash) => class_hash,
        None => storage_class_hash, // If not given, take the storage contract class hash.
    };
    // Hack to prevent version 0 attack on argent accounts.
    if context.account_tx_context.version == TransactionVersion(StarkFelt::from(0_u8))
        && class_hash
            == ClassHash(
                StarkFelt::try_from(FAULTY_CLASS_HASH).expect("A class hash must be a felt."),
            )
    {
        return Err(PreExecutionError::FraudAttempt.into());
    }
    // Add class hash to the call, that will appear in the output (call info).
    entry_point.class_hash = Some(class_hash);
    let contract_class = state.get_compiled_contract_class(&class_hash)?;

    let result = match contract_class {
        ContractClass::V0(_) => panic!("Cairo 0 classes are not supported"),
        ContractClass::V1(contract_class) => execute_entry_point_call_cairo1(
            entry_point.clone(),
            &contract_class,
            state,
            cheatcode_state,
            resources,
            context,
        ),
    };

    result.map_err(|error| {
        match error {
            // On VM error, pack the stack trace into the propagated error.
            EntryPointExecutionError::VirtualMachineExecutionError(error) => {
                context
                    .error_stack
                    .push((storage_address, error.try_to_vm_trace()));
                // TODO(Dori, 1/5/2023): Call error_trace only in the top call; as it is
                // right now,  each intermediate VM error is wrapped
                // in a VirtualMachineExecutionErrorWithTrace  error
                // with the stringified trace of all errors below
                // it.
                EntryPointExecutionError::VirtualMachineExecutionErrorWithTrace {
                    trace: context.error_trace(),
                    source: error,
                }
            }
            other_error => other_error,
        }
    })
}

pub struct CheatableSyscallHandler<'a> {
    pub syscall_handler: SyscallHintProcessor<'a>,
    pub cheatcode_state: &'a CheatcodeState,
}

impl ResourceTracker for CheatableSyscallHandler<'_> {
    fn consumed(&self) -> bool {
        self.syscall_handler.context.vm_run_resources.consumed()
    }

    fn consume_step(&mut self) {
        self.syscall_handler.context.vm_run_resources.consume_step();
    }

    fn get_n_steps(&self) -> Option<usize> {
        self.syscall_handler.context.vm_run_resources.get_n_steps()
    }

    fn run_resources(&self) -> &RunResources {
        self.syscall_handler
            .context
            .vm_run_resources
            .run_resources()
    }
}

impl HintProcessorLogic for CheatableSyscallHandler<'_> {
    fn execute_hint(
        &mut self,
        vm: &mut VirtualMachine,
        exec_scopes: &mut ExecutionScopes,
        hint_data: &Box<dyn Any>,
        constants: &HashMap<String, Felt252>,
    ) -> HintExecutionResult {
        let maybe_extended_hint = hint_data.downcast_ref::<Hint>();

        if let Some(Hint::Starknet(StarknetHint::SystemCall { .. })) = maybe_extended_hint {
            if let Some(Hint::Starknet(hint)) = maybe_extended_hint {
                return self.execute_next_syscall_cheated(vm, hint);
            }
        }
        self.syscall_handler
            .execute_hint(vm, exec_scopes, hint_data, constants)
    }

    /// Trait function to store hint in the hint processor by string.
    fn compile_hint(
        &self,
        hint_code: &str,
        ap_tracking_data: &ApTracking,
        reference_ids: &HashMap<String, usize>,
        references: &[HintReference],
    ) -> Result<Box<dyn Any>, VirtualMachineError> {
        self.syscall_handler
            .compile_hint(hint_code, ap_tracking_data, reference_ids, references)
    }
}

/// Retrieves a [Relocatable] from the VM given a [`ResOperand`].
/// A [`ResOperand`] represents a CASM result expression, and is deserialized with the hint.
fn get_ptr_from_res_operand_unchecked(vm: &mut VirtualMachine, res: &ResOperand) -> Relocatable {
    let (cell, base_offset) = match res {
        ResOperand::Deref(cell) => (cell, Felt252::from(0)),
        ResOperand::BinOp(BinOpOperand {
            op: Operation::Add,
            a,
            b: DerefOrImmediate::Immediate(b),
        }) => (a, Felt252::from(b.clone().value)),
        _ => panic!("Illegal argument for a buffer."),
    };
    let base = match cell.register {
        Register::AP => vm.get_ap(),
        Register::FP => vm.get_fp(),
    };
    let cell_reloc = (base + i32::from(cell.offset)).unwrap();
    (vm.get_relocatable(cell_reloc).unwrap() + &base_offset).unwrap()
}

fn stark_felt_from_ptr_immutable(
    vm: &VirtualMachine,
    ptr: &Relocatable,
) -> Result<StarkFelt, VirtualMachineError> {
    Ok(felt_to_stark_felt(&felt_from_ptr_immutable(vm, ptr)?))
}

fn felt_from_ptr_immutable(
    vm: &VirtualMachine,
    ptr: &Relocatable,
) -> Result<Felt252, VirtualMachineError> {
    let felt = vm.get_integer(*ptr)?.into_owned();
    Ok(felt)
}

impl CheatableSyscallHandler<'_> {
    fn get_cheated_block_info_ptr(
        &self,
        vm: &mut VirtualMachine,
        original_block_info: &[MaybeRelocatable],
        contract_address: &ContractAddress,
    ) -> Relocatable {
        // create a new segment with replaced block info
        let ptr_cheated_block_info = vm.add_memory_segment();

        let mut new_block_info = original_block_info.to_owned();

        if let Some(rolled_number) = self.cheatcode_state.rolled_contracts.get(contract_address) {
            new_block_info[0] = MaybeRelocatable::Int(rolled_number.clone());
        };

        if let Some(warped_timestamp) = self.cheatcode_state.warped_contracts.get(contract_address)
        {
            new_block_info[1] = MaybeRelocatable::Int(warped_timestamp.clone());
        };

        vm.load_data(ptr_cheated_block_info, &new_block_info)
            .unwrap();
        ptr_cheated_block_info
    }

    fn address_is_pranked(
        &mut self,
        _vm: &mut VirtualMachine,
        contract_address: &ContractAddress,
    ) -> bool {
        self.cheatcode_state
            .pranked_contracts
            .contains_key(contract_address)
    }

    fn address_is_warped(
        &mut self,
        _vm: &mut VirtualMachine,
        contract_address: &ContractAddress,
    ) -> bool {
        self.cheatcode_state
            .warped_contracts
            .contains_key(contract_address)
    }

    fn address_is_rolled(
        &mut self,
        _vm: &mut VirtualMachine,
        contract_address: &ContractAddress,
    ) -> bool {
        self.cheatcode_state
            .rolled_contracts
            .contains_key(contract_address)
    }

    fn address_is_cheated(
        &mut self,
        vm: &mut VirtualMachine,
        selector: SyscallSelector,
        contract_address: &ContractAddress,
    ) -> bool {
        match selector {
            SyscallSelector::GetExecutionInfo => {
                self.address_is_rolled(vm, contract_address)
                    || self.address_is_pranked(vm, contract_address)
                    || self.address_is_warped(vm, contract_address)
            }
            _ => false,
        }
    }

    fn execute_next_syscall_cheated(
        &mut self,
        vm: &mut VirtualMachine,
        hint: &StarknetHint,
    ) -> HintExecutionResult {
        // We peak into the selector without incrementing the pointer as it is done later
        let syscall_selector_pointer = self.syscall_handler.syscall_ptr;
        let selector = SyscallSelector::try_from(stark_felt_from_ptr_immutable(
            vm,
            &syscall_selector_pointer,
        )?)?;
        let contract_address = self.syscall_handler.storage_address();

        if self.address_is_cheated(vm, selector, &contract_address) {
            let StarknetHint::SystemCall { system: syscall } = hint else {
                return Err(HintError::CustomHint(
                    "Test functions are unsupported on starknet.".into(),
                ));
            };
            let initial_syscall_ptr = get_ptr_from_res_operand_unchecked(vm, syscall);
            self.verify_syscall_ptr(initial_syscall_ptr)?;

            // Increment, since the selector was peeked into before
            self.syscall_handler.syscall_ptr += 1;

            if selector != SyscallSelector::Keccak {
                self.syscall_handler
                    .increment_syscall_count_by(&selector, 1);
            }

            let SyscallRequestWrapper {
                gas_counter,
                request: _,
            } = SyscallRequestWrapper::<EmptyRequest>::read(
                vm,
                &mut self.syscall_handler.syscall_ptr,
            )?;

            // ExecutionInfo from corelib/src/starknet/info.cairo
            // block_info, tx_info, caller_address, contract_address, entry_point_selector

            let execution_info_ptr = self
                .syscall_handler
                .get_or_allocate_execution_info_segment(vm)?;

            let ptr_cheated_exec_info = vm.add_memory_segment();

            // Initialize as old exec_info
            let mut new_exec_info = vm.get_continuous_range(execution_info_ptr, 5).unwrap();

            if self.address_is_rolled(vm, &contract_address)
                || self.address_is_warped(vm, &contract_address)
            {
                let data = vm.get_range(execution_info_ptr, 1)[0].clone();
                if let MaybeRelocatable::RelocatableValue(block_info_ptr) =
                    data.unwrap().into_owned()
                {
                    let original_block_info = vm.get_continuous_range(block_info_ptr, 3).unwrap();

                    let ptr_cheated_block_info = self.get_cheated_block_info_ptr(
                        vm,
                        &original_block_info,
                        &contract_address,
                    );

                    new_exec_info[0] = MaybeRelocatable::RelocatableValue(ptr_cheated_block_info);
                }
            }

            if self.address_is_pranked(vm, &contract_address) {
                new_exec_info[2] = MaybeRelocatable::Int(stark_felt_to_felt(
                    *self
                        .cheatcode_state
                        .pranked_contracts
                        .get(&contract_address)
                        .expect("No caller address value found for the pranked contract address")
                        .0
                        .key(),
                ));
            }

            vm.load_data(ptr_cheated_exec_info, &new_exec_info).unwrap();

            let remaining_gas = gas_counter - constants::GET_EXECUTION_INFO_GAS_COST;
            let response = GetExecutionInfoResponse {
                execution_info_ptr: ptr_cheated_exec_info,
            };
            let response_wrapper = SyscallResponseWrapper::Success {
                gas_counter: remaining_gas,
                response,
            };
            response_wrapper.write(vm, &mut self.syscall_handler.syscall_ptr)?;
            return Ok(());
        } else if SyscallSelector::CallContract == selector {
            // Increment, since the selector was peeked into before
            self.syscall_handler.syscall_ptr += 1;
            return self.execute_syscall(
                vm,
                call_contract_syscall,
                constants::CALL_CONTRACT_GAS_COST,
            );
        } else if SyscallSelector::LibraryCall == selector {
            // Increment, since the selector was peeked into before
            self.syscall_handler.syscall_ptr += 1;
            return self.execute_syscall(
                vm,
                library_call_syscall,
                constants::CALL_CONTRACT_GAS_COST,
            );
        }

        self.syscall_handler.execute_next_syscall(vm, hint)
    }

    // Exactly the same implementation as SyscallHintProcessor::execute_syscall
    // It is copied because it is private in SyscallHintProcessor
    // and we need to call it here to override syscalls logic.
    fn execute_syscall<Request, Response, ExecuteCallback>(
        &mut self,
        vm: &mut VirtualMachine,
        execute_callback: ExecuteCallback,
        base_gas_cost: u64,
    ) -> HintExecutionResult
    where
        Request: SyscallRequest + std::fmt::Debug,
        Response: SyscallResponse + std::fmt::Debug,
        ExecuteCallback: FnOnce(
            Request,
            &mut VirtualMachine,
            &mut CheatableSyscallHandler<'_>,
            &mut u64, // Remaining gas.
        ) -> SyscallResult<Response>,
    {
        let SyscallRequestWrapper {
            gas_counter,
            request,
        } = SyscallRequestWrapper::<Request>::read(vm, &mut self.syscall_handler.syscall_ptr)?;

        if gas_counter < base_gas_cost {
            //  Out of gas failure.
            let out_of_gas_error =
                StarkFelt::try_from(OUT_OF_GAS_ERROR).map_err(SyscallExecutionError::from)?;
            let response: SyscallResponseWrapper<Response> = SyscallResponseWrapper::Failure {
                gas_counter,
                error_data: vec![out_of_gas_error],
            };
            response.write(vm, &mut self.syscall_handler.syscall_ptr)?;

            return Ok(());
        }

        // Execute.
        let mut remaining_gas = gas_counter - base_gas_cost;
        let original_response = execute_callback(request, vm, self, &mut remaining_gas);
        let response = match original_response {
            Ok(response) => SyscallResponseWrapper::Success {
                gas_counter: remaining_gas,
                response,
            },
            Err(SyscallExecutionError::SyscallError { error_data: data }) => {
                SyscallResponseWrapper::Failure {
                    gas_counter: remaining_gas,
                    error_data: data,
                }
            }
            Err(error) => return Err(error.into()),
        };

        response.write(vm, &mut self.syscall_handler.syscall_ptr)?;

        Ok(())
    }

    fn verify_syscall_ptr(&self, actual_ptr: Relocatable) -> SyscallResult<()> {
        if actual_ptr != self.syscall_handler.syscall_ptr {
            return Err(SyscallExecutionError::BadSyscallPointer {
                expected_ptr: self.syscall_handler.syscall_ptr,
                actual_ptr,
            });
        }

        Ok(())
    }
}

#[derive(Debug)]
// Inspired by blockifier::execution::syscalls::SingleSegmentResponse
// It is created here because fields in the original structure are private
// so we cannot create it in call_contract_syscall
pub struct SingleSegmentResponse {
    segment: ReadOnlySegment,
}

impl SyscallResponse for SingleSegmentResponse {
    fn write(self, vm: &mut VirtualMachine, ptr: &mut Relocatable) -> WriteResponseResult {
        write_segment(vm, ptr, self.segment)
    }
}

// Inspired by blockifier::execution::syscalls::call_contract
// Calls a contract using our implementation with modified logic
pub fn call_contract_syscall(
    request: CallContractRequest,
    vm: &mut VirtualMachine,
    syscall_handler: &mut CheatableSyscallHandler<'_>,
    remaining_gas: &mut u64,
) -> SyscallResult<SingleSegmentResponse> {
    let storage_address = request.contract_address;
    let mut entry_point = CallEntryPoint {
        class_hash: None,
        code_address: Some(storage_address),
        entry_point_type: EntryPointType::External,
        entry_point_selector: request.function_selector,
        calldata: request.calldata,
        storage_address,
        caller_address: syscall_handler.syscall_handler.storage_address(),
        call_type: CallType::Call,
        initial_gas: *remaining_gas,
    };
    let retdata_segment = execute_inner_call(&mut entry_point, vm, syscall_handler, remaining_gas)?;

    Ok(SingleSegmentResponse {
        segment: retdata_segment,
    })
}

// Inspired by blockifier::execution::syscalls::library_call
// Calls a library using our implementation with modified logic
pub fn library_call_syscall(
    request: LibraryCallRequest,
    vm: &mut VirtualMachine,
    syscall_handler: &mut CheatableSyscallHandler<'_>,
    remaining_gas: &mut u64,
) -> SyscallResult<SingleSegmentResponse> {
    let mut entry_point = CallEntryPoint {
        class_hash: Some(request.class_hash),
        code_address: None,
        entry_point_type: EntryPointType::External,
        entry_point_selector: request.function_selector,
        calldata: request.calldata,
        // The call context remains the same in a library call.
        storage_address: syscall_handler.syscall_handler.storage_address(),
        caller_address: syscall_handler.syscall_handler.caller_address(),
        call_type: CallType::Delegate,
        initial_gas: *remaining_gas,
    };

    let retdata_segment = execute_inner_call(&mut entry_point, vm, syscall_handler, remaining_gas)?;

    Ok(SingleSegmentResponse {
        segment: retdata_segment,
    })
}

// Inspired by blockifier::hint_processor::execute_inner_call
pub fn execute_inner_call(
    call: &mut CallEntryPoint,
    vm: &mut VirtualMachine,
    syscall_handler: &mut CheatableSyscallHandler<'_>,
    remaining_gas: &mut u64,
) -> SyscallResult<ReadOnlySegment> {
    // Modified code
    let call_info = execute_call_entry_point(
        call,
        syscall_handler.syscall_handler.state,
        syscall_handler.cheatcode_state,
        syscall_handler.syscall_handler.resources,
        syscall_handler.syscall_handler.context,
    )?;
    // Modified end

    let raw_retdata = &call_info.execution.retdata.0;

    if call_info.execution.failed {
        // TODO(spapini): Append an error word according to starknet spec if needed.
        // Something like "EXECUTION_ERROR".
        return Err(SyscallExecutionError::SyscallError {
            error_data: raw_retdata.clone(),
        });
    }

    let retdata_segment =
        create_retdata_segment(vm, &mut syscall_handler.syscall_handler, raw_retdata)?;
    update_remaining_gas(remaining_gas, &call_info);

    syscall_handler.syscall_handler.inner_calls.push(call_info);

    Ok(retdata_segment)
}

fn get_ret_data_by_call_entry_point<'a>(
    call: &CallEntryPoint,
    cheatcode_state: &'a CheatcodeState,
) -> Option<&'a Vec<StarkFelt>> {
    if let Some(contract_address) = call.code_address {
        if let Some(contract_functions) = cheatcode_state.mocked_functions.get(&contract_address) {
            let entrypoint_selector = call.entry_point_selector;

            let ret_data = contract_functions.get(&entrypoint_selector);
            return ret_data;
        }
    }
    None
}

/// Executes a specific call to a contract entry point and returns its output.
fn execute_entry_point_call_cairo1(
    call: CallEntryPoint,
    contract_class: &ContractClassV1,
    state: &mut dyn State,
    cheatcode_state: &CheatcodeState,
    resources: &mut ExecutionResources,
    context: &mut EntryPointExecutionContext,
) -> EntryPointExecutionResult<CallInfo> {
    if let Some(ret_data) = get_ret_data_by_call_entry_point(&call, cheatcode_state) {
        return Ok(CallInfo {
            call,
            execution: CallExecution {
                retdata: Retdata(ret_data.clone()),
                events: vec![],
                l2_to_l1_messages: vec![],
                failed: false,
                gas_consumed: 0,
            },
            vm_resources: VmExecutionResources::default(),
            inner_calls: vec![],
            storage_read_values: vec![],
            accessed_storage_keys: HashSet::new(),
        });
    }

    let VmExecutionContext {
        mut runner,
        mut vm,
        mut syscall_handler,
        initial_syscall_ptr,
        entry_point,
        program_extra_data_length,
    } = initialize_execution_context(call, contract_class, state, resources, context)?;

    let args = prepare_call_arguments(
        &syscall_handler.call,
        &mut vm,
        initial_syscall_ptr,
        &mut syscall_handler.read_only_segments,
        &entry_point,
    )?;
    let n_total_args = args.len();

    // Snapshot the VM resources, in order to calculate the usage of this run at the end.
    let previous_vm_resources = syscall_handler.resources.vm_resources.clone();

    let mut cheatable_syscall_handler = CheatableSyscallHandler {
        syscall_handler,
        cheatcode_state,
    };

    // Execute.
    cheatable_run_entry_point(
        &mut vm,
        &mut runner,
        &mut cheatable_syscall_handler,
        &entry_point,
        &args,
        program_extra_data_length,
    )?;

    let call_info = finalize_execution(
        vm,
        runner,
        cheatable_syscall_handler.syscall_handler,
        previous_vm_resources,
        n_total_args,
        program_extra_data_length,
    )?;
    if call_info.execution.failed {
        return Err(EntryPointExecutionError::ExecutionFailed {
            error_data: call_info.execution.retdata.0,
        });
    }

    Ok(call_info)
}

/// Runs the runner from the given PC.
fn cheatable_run_entry_point(
    vm: &mut VirtualMachine,
    runner: &mut CairoRunner,
    hint_processor: &mut dyn HintProcessor,
    entry_point: &EntryPointV1,
    args: &Args,
    program_segment_size: usize,
) -> Result<(), VirtualMachineExecutionError> {
    let verify_secure = false;
    let args: Vec<&CairoArg> = args.iter().collect();

    runner.run_from_entrypoint(
        entry_point.pc(),
        &args,
        verify_secure,
        Some(program_segment_size),
        vm,
        hint_processor,
    )?;

    Ok(())
}<|MERGE_RESOLUTION|>--- conflicted
+++ resolved
@@ -138,20 +138,15 @@
         &mut context,
     );
 
-<<<<<<< HEAD
-    if let Ok(call_info) = exec_result {
-        if !cheatcode_state.spies.is_empty() {
-            let mut events =
-                collect_emitted_events_from_spied_contracts(&call_info, cheatcode_state);
-            cheatcode_state.detected_events.append(&mut events);
-        }
-
-        let raw_return_data = &call_info.execution.retdata.0;
-=======
     match exec_result {
         Ok(call_info) => {
+            if !cheatcode_state.spies.is_empty() {
+                let mut events =
+                    collect_emitted_events_from_spied_contracts(&call_info, cheatcode_state);
+                cheatcode_state.detected_events.append(&mut events);
+            }
+
             let raw_return_data = &call_info.execution.retdata.0;
->>>>>>> 3703dbc8
 
             let return_data = raw_return_data
                 .iter()
