--- conflicted
+++ resolved
@@ -246,80 +246,8 @@
     let resource_report = ResourceReport::new(gas, &resources);
     let result = CallContractResult::from_execution_result(&exec_result, contract_address);
 
-<<<<<<< HEAD
     Ok(CallContractOutput {
         result,
         resource_report,
     })
-=======
-    match exec_result {
-        Ok(call_info) => {
-            let raw_return_data = &call_info.execution.retdata.0;
-
-            let return_data = raw_return_data
-                .iter()
-                .map(|data| Felt252::from_bytes_be(data.bytes()))
-                .collect();
-
-            Ok(CallContractOutput::Success {
-                ret_data: return_data,
-                resource_report,
-            })
-        }
-        Err(EntryPointExecutionError::ExecutionFailed { error_data }) => {
-            let err_data = error_data
-                .iter()
-                .map(|data| Felt252::from_bytes_be(data.bytes()))
-                .collect();
-
-            Ok(CallContractOutput::Panic {
-                panic_data: err_data,
-                resource_report,
-            })
-        }
-        Err(EntryPointExecutionError::VirtualMachineExecutionErrorWithTrace { trace, .. }) => {
-            if let Some(panic_data) = try_extract_panic_data(&trace) {
-                Ok(CallContractOutput::Panic {
-                    panic_data,
-                    resource_report,
-                })
-            } else {
-                Ok(CallContractOutput::Error {
-                    msg: trace,
-                    resource_report,
-                })
-            }
-        }
-        Err(EntryPointExecutionError::PreExecutionError(
-            PreExecutionError::EntryPointNotFound(selector),
-        )) => {
-            let selector_hash = selector.0;
-            let contract_addr = contract_address.0.key();
-            let msg = format!(
-                "Entry point selector {selector_hash} not found in contract {contract_addr}"
-            );
-            Ok(CallContractOutput::Error {
-                msg,
-                resource_report,
-            })
-        }
-        Err(EntryPointExecutionError::PreExecutionError(
-            PreExecutionError::UninitializedStorageAddress(contract_address),
-        )) => {
-            let address = contract_address.0.key().to_string();
-            let msg = format!("Contract not deployed at address: {address}");
-            Ok(CallContractOutput::Error {
-                msg,
-                resource_report,
-            })
-        }
-        Err(EntryPointExecutionError::StateError(StateError::StateReadError(msg))) => {
-            Ok(CallContractOutput::Error {
-                msg,
-                resource_report,
-            })
-        }
-        result => panic!("Unparseable result: {result:?}"),
-    }
->>>>>>> e91f4a0a
 }