use crate::cheatcodes;
use crate::cheatcodes::spy_events::{Event, SpyTarget};
use crate::constants::TEST_SEQUENCER_ADDRESS;
use crate::forking::state::ForkStateReader;
use blockifier::state::state_api::State;
use blockifier::{
    execution::contract_class::ContractClass,
    state::{
        cached_state::ContractStorageKey,
        errors::StateError,
        state_api::{StateReader, StateResult},
    },
};
use cairo_felt::Felt252;
use cheatcodes::spoof::TxInfoMock;
use serde::{Deserialize, Serialize};
use starknet_api::block::{BlockNumber, BlockTimestamp};
use starknet_api::core::EntryPointSelector;
use starknet_api::core::PatriciaKey;
use starknet_api::hash::StarkHash;
use starknet_api::transaction::ContractAddressSalt;
use starknet_api::{
    core::{ClassHash, CompiledClassHash, ContractAddress, Nonce},
    hash::StarkFelt,
    patricia_key,
    state::StorageKey,
};
use std::collections::HashMap;
use std::hash::BuildHasher;
<<<<<<< HEAD

// Specifies which contracts to target
// with a cheatcode function
pub enum CheatTarget {
    All,
    One(ContractAddress),
    Multiple(Vec<ContractAddress>),
}
=======
>>>>>>> 6af94c35

// Specifies which contracts to target
// with a cheatcode function
pub enum CheatTarget {
    All,
    One(ContractAddress),
    Multiple(Vec<ContractAddress>),
}

#[derive(Debug)]
pub struct ExtendedStateReader {
    pub dict_state_reader: DictStateReader,
    pub fork_state_reader: Option<ForkStateReader>,
}

pub trait BlockInfoReader {
    fn get_block_info(&mut self) -> StateResult<CheatnetBlockInfo>;
}

impl BlockInfoReader for ExtendedStateReader {
    fn get_block_info(&mut self) -> StateResult<CheatnetBlockInfo> {
        if let Some(ref mut fork_state_reader) = self.fork_state_reader {
            return fork_state_reader.get_block_info();
        }

        Ok(CheatnetBlockInfo::default())
    }
}

#[allow(clippy::module_name_repetitions)]
pub struct BlockifierState<'a> {
    pub blockifier_state: &'a mut dyn State,
}

#[derive(Copy, Clone, Serialize, Deserialize, Debug)]
pub struct CheatnetBlockInfo {
    pub block_number: BlockNumber,
    pub timestamp: BlockTimestamp,
    pub sequencer_address: ContractAddress,
}

impl Default for CheatnetBlockInfo {
    fn default() -> Self {
        Self {
            block_number: BlockNumber(2000),
            timestamp: BlockTimestamp::default(),
            sequencer_address: ContractAddress(patricia_key!(TEST_SEQUENCER_ADDRESS)),
        }
    }
}

impl<'a> BlockifierState<'a> {
    pub fn from(state: &'a mut dyn State) -> Self {
        BlockifierState {
            blockifier_state: state,
        }
    }
}

impl StateReader for ExtendedStateReader {
    fn get_storage_at(
        &mut self,
        contract_address: ContractAddress,
        key: StorageKey,
    ) -> StateResult<StarkFelt> {
        self.dict_state_reader
            .get_storage_at(contract_address, key)
            .or_else(|_| {
                self.fork_state_reader
                    .as_mut()
                    .map_or(Ok(StarkFelt::default()), |reader| {
                        match_node_response(reader.get_storage_at(contract_address, key))
                    })
            })
    }

    fn get_nonce_at(&mut self, contract_address: ContractAddress) -> StateResult<Nonce> {
        self.dict_state_reader
            .get_nonce_at(contract_address)
            .or_else(|_| {
                self.fork_state_reader
                    .as_mut()
                    .map_or(Ok(Nonce::default()), |reader| {
                        match_node_response(reader.get_nonce_at(contract_address))
                    })
            })
    }

    fn get_class_hash_at(&mut self, contract_address: ContractAddress) -> StateResult<ClassHash> {
        self.dict_state_reader
            .get_class_hash_at(contract_address)
            .or_else(|_| {
                self.fork_state_reader
                    .as_mut()
                    .map_or(Ok(ClassHash::default()), |reader| {
                        match_node_response(reader.get_class_hash_at(contract_address))
                    })
            })
    }

    fn get_compiled_contract_class(
        &mut self,
        class_hash: &ClassHash,
    ) -> StateResult<ContractClass> {
        self.dict_state_reader
            .get_compiled_contract_class(class_hash)
            .or_else(|_| {
                self.fork_state_reader.as_mut().map_or(
                    Err(StateError::UndeclaredClassHash(*class_hash)),
                    |reader| reader.get_compiled_contract_class(class_hash),
                )
            })
    }

    fn get_compiled_class_hash(&mut self, class_hash: ClassHash) -> StateResult<CompiledClassHash> {
        Ok(self
            .dict_state_reader
            .get_compiled_class_hash(class_hash)
            .unwrap_or_default())
    }
}

/// A simple implementation of `StateReader` using `HashMap`s as storage.
#[derive(Debug, Default)]
pub struct DictStateReader {
    pub storage_view: HashMap<ContractStorageKey, StarkFelt>,
    pub address_to_nonce: HashMap<ContractAddress, Nonce>,
    pub address_to_class_hash: HashMap<ContractAddress, ClassHash>,
    pub class_hash_to_class: HashMap<ClassHash, ContractClass>,
    pub class_hash_to_compiled_class_hash: HashMap<ClassHash, CompiledClassHash>,
}

impl StateReader for DictStateReader {
    fn get_storage_at(
        &mut self,
        contract_address: ContractAddress,
        key: StorageKey,
    ) -> StateResult<StarkFelt> {
        let contract_storage_key = (contract_address, key);
        self.storage_view
            .get(&contract_storage_key)
            .copied()
            .ok_or(StateError::StateReadError(format!(
                "Unable to get storage at address: {contract_address:?} and key: {key:?} form DictStateReader"
            )))
    }

    fn get_nonce_at(&mut self, contract_address: ContractAddress) -> StateResult<Nonce> {
        self.address_to_nonce
            .get(&contract_address)
            .copied()
            .ok_or(StateError::StateReadError(format!(
                "Unable to get nonce at {contract_address:?} from DictStateReader"
            )))
    }

    fn get_class_hash_at(&mut self, contract_address: ContractAddress) -> StateResult<ClassHash> {
        self.address_to_class_hash
            .get(&contract_address)
            .copied()
            .ok_or(StateError::UnavailableContractAddress(contract_address))
    }

    fn get_compiled_contract_class(
        &mut self,
        class_hash: &ClassHash,
    ) -> StateResult<ContractClass> {
        let contract_class = self.class_hash_to_class.get(class_hash).cloned();
        match contract_class {
            Some(contract_class) => Ok(contract_class),
            _ => Err(StateError::UndeclaredClassHash(*class_hash)),
        }
    }

    fn get_compiled_class_hash(&mut self, class_hash: ClassHash) -> StateResult<CompiledClassHash> {
        let compiled_class_hash = self
            .class_hash_to_compiled_class_hash
            .get(&class_hash)
            .copied()
            .unwrap_or_default();
        Ok(compiled_class_hash)
    }
}

pub enum CheatStatus<T> {
    Cheated(T),
    Uncheated,
}

#[allow(clippy::module_name_repetitions)]
#[derive(Default)]
pub struct CheatnetState {
<<<<<<< HEAD
    pub rolled_contracts: HashMap<ContractAddress, CheatStatus<Felt252>>,
    pub global_roll: Option<Felt252>,
    pub pranked_contracts: HashMap<ContractAddress, ContractAddress>,
=======
    pub rolled_contracts: HashMap<ContractAddress, Felt252>,
    pub pranked_contracts: HashMap<ContractAddress, CheatStatus<ContractAddress>>,
    pub global_prank: Option<ContractAddress>,
>>>>>>> 6af94c35
    pub warped_contracts: HashMap<ContractAddress, CheatStatus<Felt252>>,
    pub global_warp: Option<Felt252>,
    pub mocked_functions: HashMap<ContractAddress, HashMap<EntryPointSelector, Vec<StarkFelt>>>,
    pub spoofed_contracts: HashMap<ContractAddress, TxInfoMock>,
    pub spies: Vec<SpyTarget>,
    pub detected_events: Vec<Event>,
    pub deploy_salt_base: u32,
    pub block_info: CheatnetBlockInfo,
}

impl CheatnetState {
    pub fn increment_deploy_salt_base(&mut self) {
        self.deploy_salt_base += 1;
    }

    #[must_use]
    pub fn get_salt(&self) -> ContractAddressSalt {
        ContractAddressSalt(StarkFelt::from(self.deploy_salt_base))
    }

    #[must_use]
    pub fn address_is_pranked(&self, contract_address: &ContractAddress) -> bool {
        self.global_prank.is_some()
            || matches! {self.pranked_contracts.get(contract_address), Some(CheatStatus::Cheated(_))}
    }

    #[must_use]
    pub fn address_is_warped(&self, contract_address: &ContractAddress) -> bool {
        self.global_warp.is_some()
            || matches!(
                self.warped_contracts.get(contract_address),
                Some(CheatStatus::Cheated(_))
            )
    }

    #[must_use]
    pub fn get_cheated_block_timestamp(&self, address: &ContractAddress) -> Option<Felt252> {
        get_cheat_for_contract(&self.global_warp, &self.warped_contracts, address)
    }

    #[must_use]
    pub fn get_cheated_caller_address(&self, address: &ContractAddress) -> Option<ContractAddress> {
        get_cheat_for_contract(&self.global_prank, &self.pranked_contracts, address)
    }

    #[must_use]
    pub fn address_is_rolled(&self, contract_address: &ContractAddress) -> bool {
        self.global_roll.is_some()
            || matches!(
                self.rolled_contracts.get(contract_address),
                Some(CheatStatus::Cheated(_))
            )
    }

    #[must_use]
    pub fn get_cheated_block_number(&self, address: &ContractAddress) -> Option<Felt252> {
        get_cheat_for_contract(&self.global_roll, &self.rolled_contracts, address)
    }

    #[must_use]
    pub fn address_is_spoofed(&self, contract_address: &ContractAddress) -> bool {
        self.spoofed_contracts.contains_key(contract_address)
    }

    #[must_use]
    pub fn address_is_cheated(&self, contract_address: &ContractAddress) -> bool {
        self.address_is_rolled(contract_address)
            || self.address_is_pranked(contract_address)
            || self.address_is_warped(contract_address)
            || self.address_is_spoofed(contract_address)
    }
}

fn match_node_response<T: Default>(result: StateResult<T>) -> StateResult<T> {
    match result {
        Ok(class_hash) => Ok(class_hash),
        Err(StateError::StateReadError(msg)) if msg.contains("node") => {
            Err(StateError::StateReadError(msg))
        }
        _ => Ok(Default::default()),
    }
}

fn get_cheat_for_contract<T: Clone>(
    global_cheat: &Option<T>,
    contract_cheats: &HashMap<ContractAddress, CheatStatus<T>>,
    contract: &ContractAddress,
) -> Option<T> {
    if let Some(cheated_contract) = contract_cheats.get(contract) {
        match cheated_contract {
            CheatStatus::Cheated(contract_cheat) => Some(contract_cheat.clone()),
            CheatStatus::Uncheated => None,
        }
    } else {
        global_cheat.clone()
    }
}

pub fn start_cheat<T: Clone, S: BuildHasher>(
    global_cheat: &mut Option<T>,
    contract_cheats: &mut HashMap<ContractAddress, CheatStatus<T>, S>,
    target: CheatTarget,
<<<<<<< HEAD
    cheat_variable: T,
) {
    match target {
        CheatTarget::All => {
            *global_cheat = Some(cheat_variable);
=======
    cheat_value: T,
) {
    match target {
        CheatTarget::All => {
            *global_cheat = Some(cheat_value);
>>>>>>> 6af94c35
            // Clear individual cheats so that `All`
            // contracts are affected by this cheat
            contract_cheats.clear();
        }
        CheatTarget::One(contract_address) => {
<<<<<<< HEAD
            (*contract_cheats).insert(contract_address, CheatStatus::Cheated(cheat_variable));
        }
        CheatTarget::Multiple(contract_addresses) => {
            for contract_address in contract_addresses {
                (*contract_cheats).insert(
                    contract_address,
                    CheatStatus::Cheated(cheat_variable.clone()),
                );
=======
            (*contract_cheats).insert(contract_address, CheatStatus::Cheated(cheat_value));
        }
        CheatTarget::Multiple(contract_addresses) => {
            for contract_address in contract_addresses {
                (*contract_cheats)
                    .insert(contract_address, CheatStatus::Cheated(cheat_value.clone()));
>>>>>>> 6af94c35
            }
        }
    }
}

pub fn stop_cheat<T, S: BuildHasher>(
    global_cheat: &mut Option<T>,
    contract_cheats: &mut HashMap<ContractAddress, CheatStatus<T>, S>,
    target: CheatTarget,
) {
    match target {
        CheatTarget::All => {
            *global_cheat = None;
            contract_cheats.clear();
        }
        CheatTarget::One(contract_address) => {
            (*contract_cheats).insert(contract_address, CheatStatus::Uncheated);
        }
        CheatTarget::Multiple(contract_addresses) => {
            for contract_address in contract_addresses {
                (*contract_cheats).insert(contract_address, CheatStatus::Uncheated);
            }
        }
    };
}<|MERGE_RESOLUTION|>--- conflicted
+++ resolved
@@ -27,17 +27,6 @@
 };
 use std::collections::HashMap;
 use std::hash::BuildHasher;
-<<<<<<< HEAD
-
-// Specifies which contracts to target
-// with a cheatcode function
-pub enum CheatTarget {
-    All,
-    One(ContractAddress),
-    Multiple(Vec<ContractAddress>),
-}
-=======
->>>>>>> 6af94c35
 
 // Specifies which contracts to target
 // with a cheatcode function
@@ -230,15 +219,10 @@
 #[allow(clippy::module_name_repetitions)]
 #[derive(Default)]
 pub struct CheatnetState {
-<<<<<<< HEAD
     pub rolled_contracts: HashMap<ContractAddress, CheatStatus<Felt252>>,
     pub global_roll: Option<Felt252>,
-    pub pranked_contracts: HashMap<ContractAddress, ContractAddress>,
-=======
-    pub rolled_contracts: HashMap<ContractAddress, Felt252>,
     pub pranked_contracts: HashMap<ContractAddress, CheatStatus<ContractAddress>>,
     pub global_prank: Option<ContractAddress>,
->>>>>>> 6af94c35
     pub warped_contracts: HashMap<ContractAddress, CheatStatus<Felt252>>,
     pub global_warp: Option<Felt252>,
     pub mocked_functions: HashMap<ContractAddress, HashMap<EntryPointSelector, Vec<StarkFelt>>>,
@@ -341,41 +325,22 @@
     global_cheat: &mut Option<T>,
     contract_cheats: &mut HashMap<ContractAddress, CheatStatus<T>, S>,
     target: CheatTarget,
-<<<<<<< HEAD
-    cheat_variable: T,
-) {
-    match target {
-        CheatTarget::All => {
-            *global_cheat = Some(cheat_variable);
-=======
     cheat_value: T,
 ) {
     match target {
         CheatTarget::All => {
             *global_cheat = Some(cheat_value);
->>>>>>> 6af94c35
             // Clear individual cheats so that `All`
             // contracts are affected by this cheat
             contract_cheats.clear();
         }
         CheatTarget::One(contract_address) => {
-<<<<<<< HEAD
-            (*contract_cheats).insert(contract_address, CheatStatus::Cheated(cheat_variable));
-        }
-        CheatTarget::Multiple(contract_addresses) => {
-            for contract_address in contract_addresses {
-                (*contract_cheats).insert(
-                    contract_address,
-                    CheatStatus::Cheated(cheat_variable.clone()),
-                );
-=======
             (*contract_cheats).insert(contract_address, CheatStatus::Cheated(cheat_value));
         }
         CheatTarget::Multiple(contract_addresses) => {
             for contract_address in contract_addresses {
                 (*contract_cheats)
                     .insert(contract_address, CheatStatus::Cheated(cheat_value.clone()));
->>>>>>> 6af94c35
             }
         }
     }
