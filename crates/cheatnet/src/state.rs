use crate::forking::state::ForkStateReader;
use crate::runtime_extensions::call_to_blockifier_runtime_extension::rpc::UsedResources;
use crate::runtime_extensions::forge_runtime_extension::cheatcodes::spoof::TxInfoMock;
use crate::runtime_extensions::forge_runtime_extension::cheatcodes::spy_events::{
    Event, SpyTarget,
};
use blockifier::state::state_api::State;
use blockifier::{
    execution::contract_class::ContractClass,
    state::{
        errors::StateError,
        state_api::{StateReader, StateResult},
    },
};
use cairo_felt::Felt252;
use runtime::starknet::context::BlockInfo;
use runtime::starknet::state::DictStateReader;

use starknet_api::core::EntryPointSelector;

use crate::constants::build_test_entry_point;
use serde::{Deserialize, Serialize};
use starknet_api::transaction::ContractAddressSalt;
use starknet_api::{
    core::{ClassHash, CompiledClassHash, ContractAddress, Nonce},
    hash::StarkFelt,
    state::StorageKey,
};
use std::cell::{Ref, RefCell};
use std::collections::HashMap;
use std::hash::BuildHasher;
use std::rc::Rc;

// Specifies which contracts to target
// with a cheatcode function
pub enum CheatTarget {
    All,
    One(ContractAddress),
    Multiple(Vec<ContractAddress>),
}

#[derive(Debug)]
pub struct ExtendedStateReader {
    pub dict_state_reader: DictStateReader,
    pub fork_state_reader: Option<ForkStateReader>,
}

pub trait BlockInfoReader {
    fn get_block_info(&mut self) -> StateResult<BlockInfo>;
}

impl BlockInfoReader for ExtendedStateReader {
    fn get_block_info(&mut self) -> StateResult<BlockInfo> {
        if let Some(ref mut fork_state_reader) = self.fork_state_reader {
            return fork_state_reader.get_block_info();
        }

        Ok(BlockInfo::default())
    }
}

pub struct BlockifierState<'a> {
    pub blockifier_state: &'a mut dyn State,
}

impl<'a> BlockifierState<'a> {
    pub fn from(state: &'a mut dyn State) -> Self {
        BlockifierState {
            blockifier_state: state,
        }
    }
}

impl StateReader for ExtendedStateReader {
    fn get_storage_at(
        &mut self,
        contract_address: ContractAddress,
        key: StorageKey,
    ) -> StateResult<StarkFelt> {
        self.dict_state_reader
            .get_storage_at(contract_address, key)
            .or_else(|_| {
                self.fork_state_reader
                    .as_mut()
                    .map_or(Ok(StarkFelt::default()), |reader| {
                        match_node_response(reader.get_storage_at(contract_address, key))
                    })
            })
    }

    fn get_nonce_at(&mut self, contract_address: ContractAddress) -> StateResult<Nonce> {
        self.dict_state_reader
            .get_nonce_at(contract_address)
            .or_else(|_| {
                self.fork_state_reader
                    .as_mut()
                    .map_or(Ok(Nonce::default()), |reader| {
                        match_node_response(reader.get_nonce_at(contract_address))
                    })
            })
    }

    fn get_class_hash_at(&mut self, contract_address: ContractAddress) -> StateResult<ClassHash> {
        self.dict_state_reader
            .get_class_hash_at(contract_address)
            .or_else(|_| {
                self.fork_state_reader
                    .as_mut()
                    .map_or(Ok(ClassHash::default()), |reader| {
                        match_node_response(reader.get_class_hash_at(contract_address))
                    })
            })
    }

    fn get_compiled_contract_class(
        &mut self,
        class_hash: &ClassHash,
    ) -> StateResult<ContractClass> {
        self.dict_state_reader
            .get_compiled_contract_class(class_hash)
            .or_else(|_| {
                self.fork_state_reader.as_mut().map_or(
                    Err(StateError::UndeclaredClassHash(*class_hash)),
                    |reader| reader.get_compiled_contract_class(class_hash),
                )
            })
    }

    fn get_compiled_class_hash(&mut self, class_hash: ClassHash) -> StateResult<CompiledClassHash> {
        Ok(self
            .dict_state_reader
            .get_compiled_class_hash(class_hash)
            .unwrap_or_default())
    }
}

pub enum CheatStatus<T> {
    Cheated(T),
    Uncheated,
}

/// Tree structure representing trace of a call.
#[derive(Serialize, Deserialize)]
pub struct CallTrace {
    pub entry_point: crate::blockifier_structs::CallEntryPoint,
    pub nested_calls: Vec<Rc<RefCell<CallTrace>>>,
}

pub struct NotEmptyCallStack(Vec<Rc<RefCell<CallTrace>>>);

impl NotEmptyCallStack {
    pub fn from(elem: Rc<RefCell<CallTrace>>) -> Self {
        NotEmptyCallStack(vec![elem])
    }

    pub fn push(&mut self, elem: Rc<RefCell<CallTrace>>) {
        self.0.push(elem);
    }

    pub fn pop(&mut self) -> Rc<RefCell<CallTrace>> {
        assert!(self.0.len() > 1, "You cannot make NotEmptyCallStack empty");
        self.0.pop().unwrap()
    }

    #[must_use]
    pub fn borrow_full_trace(&self) -> Ref<'_, CallTrace> {
        self.0.first().unwrap().borrow()
    }
}

pub struct TraceData {
    pub current_call_stack: NotEmptyCallStack,
}

pub struct CheatnetState {
    pub rolled_contracts: HashMap<ContractAddress, CheatStatus<Felt252>>,
    pub global_roll: Option<Felt252>,
    pub pranked_contracts: HashMap<ContractAddress, CheatStatus<ContractAddress>>,
    pub global_prank: Option<ContractAddress>,
    pub warped_contracts: HashMap<ContractAddress, CheatStatus<Felt252>>,
    pub global_warp: Option<Felt252>,
    pub elected_contracts: HashMap<ContractAddress, CheatStatus<ContractAddress>>,
    pub global_elect: Option<ContractAddress>,
    pub mocked_functions: HashMap<ContractAddress, HashMap<EntryPointSelector, Vec<StarkFelt>>>,
    pub spoofed_contracts: HashMap<ContractAddress, CheatStatus<TxInfoMock>>,
    pub global_spoof: Option<TxInfoMock>,
    pub spies: Vec<SpyTarget>,
    pub detected_events: Vec<Event>,
    pub deploy_salt_base: u32,
    pub block_info: BlockInfo,
    // execution resources used by all contract calls
    pub used_resources: UsedResources,

    pub trace_data: TraceData,
}

impl Default for CheatnetState {
    fn default() -> Self {
<<<<<<< HEAD
        let call_trace = Rc::new(RefCell::new(CallTrace {
            entry_point: build_test_entry_point().into(),
=======
        let test_call = Rc::new(RefCell::new(CallTrace {
            entry_point: build_test_entry_point(),
>>>>>>> 9255ab35
            nested_calls: vec![],
        }));
        Self {
            rolled_contracts: Default::default(),
            global_roll: None,
            pranked_contracts: Default::default(),
            global_prank: None,
            warped_contracts: Default::default(),
            global_warp: None,
            elected_contracts: Default::default(),
            global_elect: None,
            mocked_functions: Default::default(),
            spoofed_contracts: Default::default(),
            global_spoof: None,
            spies: vec![],
            detected_events: vec![],
            deploy_salt_base: 0,
            block_info: Default::default(),
            used_resources: Default::default(),
            trace_data: TraceData {
                current_call_stack: NotEmptyCallStack::from(test_call),
            },
        }
    }
}

impl CheatnetState {
    pub fn increment_deploy_salt_base(&mut self) {
        self.deploy_salt_base += 1;
    }

    #[must_use]
    pub fn get_salt(&self) -> ContractAddressSalt {
        ContractAddressSalt(StarkFelt::from(self.deploy_salt_base))
    }

    #[must_use]
    pub fn address_is_rolled(&self, contract_address: &ContractAddress) -> bool {
        self.get_cheated_block_number(contract_address).is_some()
    }

    #[must_use]
    pub fn address_is_warped(&self, contract_address: &ContractAddress) -> bool {
        self.get_cheated_block_timestamp(contract_address).is_some()
    }

    #[must_use]
    pub fn address_is_pranked(&self, contract_address: &ContractAddress) -> bool {
        self.get_cheated_caller_address(contract_address).is_some()
    }

    #[must_use]
    pub fn address_is_elected(&self, contract_address: &ContractAddress) -> bool {
        self.get_cheated_sequencer_address(contract_address)
            .is_some()
    }

    #[must_use]
    pub fn address_is_spoofed(&self, contract_address: &ContractAddress) -> bool {
        self.get_cheated_tx_info(contract_address).is_some()
    }

    #[must_use]
    pub fn get_cheated_block_number(&self, address: &ContractAddress) -> Option<Felt252> {
        get_cheat_for_contract(&self.global_roll, &self.rolled_contracts, address)
    }

    #[must_use]
    pub fn get_cheated_block_timestamp(&self, address: &ContractAddress) -> Option<Felt252> {
        get_cheat_for_contract(&self.global_warp, &self.warped_contracts, address)
    }

    #[must_use]
    pub fn get_cheated_sequencer_address(
        &self,
        address: &ContractAddress,
    ) -> Option<ContractAddress> {
        get_cheat_for_contract(&self.global_elect, &self.elected_contracts, address)
    }

    #[must_use]
    pub fn get_cheated_tx_info(&self, address: &ContractAddress) -> Option<TxInfoMock> {
        get_cheat_for_contract(&self.global_spoof, &self.spoofed_contracts, address)
    }

    #[must_use]
    pub fn get_cheated_caller_address(&self, address: &ContractAddress) -> Option<ContractAddress> {
        get_cheat_for_contract(&self.global_prank, &self.pranked_contracts, address)
    }
}

<<<<<<< HEAD
    pub fn add_new_call_and_update_current_call(
        &mut self,
        entry_point: crate::blockifier_structs::CallEntryPoint,
    ) {
=======
impl TraceData {
    pub fn enter_nested_call(&mut self, entry_point: CallEntryPoint) {
>>>>>>> 9255ab35
        let new_call = Rc::new(RefCell::new(CallTrace {
            entry_point,
            nested_calls: vec![],
        }));
        let current_call = self.current_call_stack.pop();

        current_call
            .borrow_mut()
            .nested_calls
            .push(new_call.clone());

        self.current_call_stack.push(current_call);
        self.current_call_stack.push(new_call);
    }

    pub fn exit_nested_call(&mut self) {
        self.current_call_stack.pop();
    }
}

fn match_node_response<T: Default>(result: StateResult<T>) -> StateResult<T> {
    match result {
        Ok(class_hash) => Ok(class_hash),
        Err(StateError::StateReadError(msg)) if msg.contains("node") => {
            Err(StateError::StateReadError(msg))
        }
        _ => Ok(Default::default()),
    }
}

fn get_cheat_for_contract<T: Clone>(
    global_cheat: &Option<T>,
    contract_cheats: &HashMap<ContractAddress, CheatStatus<T>>,
    contract: &ContractAddress,
) -> Option<T> {
    if let Some(cheated_contract) = contract_cheats.get(contract) {
        match cheated_contract {
            CheatStatus::Cheated(contract_cheat) => Some(contract_cheat.clone()),
            CheatStatus::Uncheated => None,
        }
    } else {
        global_cheat.clone()
    }
}

pub fn start_cheat<T: Clone, S: BuildHasher>(
    global_cheat: &mut Option<T>,
    contract_cheats: &mut HashMap<ContractAddress, CheatStatus<T>, S>,
    target: CheatTarget,
    cheat_value: T,
) {
    match target {
        CheatTarget::All => {
            *global_cheat = Some(cheat_value);
            // Clear individual cheats so that `All`
            // contracts are affected by this cheat
            contract_cheats.clear();
        }
        CheatTarget::One(contract_address) => {
            (*contract_cheats).insert(contract_address, CheatStatus::Cheated(cheat_value));
        }
        CheatTarget::Multiple(contract_addresses) => {
            for contract_address in contract_addresses {
                (*contract_cheats)
                    .insert(contract_address, CheatStatus::Cheated(cheat_value.clone()));
            }
        }
    }
}

pub fn stop_cheat<T, S: BuildHasher>(
    global_cheat: &mut Option<T>,
    contract_cheats: &mut HashMap<ContractAddress, CheatStatus<T>, S>,
    target: CheatTarget,
) {
    match target {
        CheatTarget::All => {
            *global_cheat = None;
            contract_cheats.clear();
        }
        CheatTarget::One(contract_address) => {
            (*contract_cheats).insert(contract_address, CheatStatus::Uncheated);
        }
        CheatTarget::Multiple(contract_addresses) => {
            for contract_address in contract_addresses {
                (*contract_cheats).insert(contract_address, CheatStatus::Uncheated);
            }
        }
    };
}<|MERGE_RESOLUTION|>--- conflicted
+++ resolved
@@ -196,13 +196,8 @@
 
 impl Default for CheatnetState {
     fn default() -> Self {
-<<<<<<< HEAD
-        let call_trace = Rc::new(RefCell::new(CallTrace {
-            entry_point: build_test_entry_point().into(),
-=======
         let test_call = Rc::new(RefCell::new(CallTrace {
             entry_point: build_test_entry_point(),
->>>>>>> 9255ab35
             nested_calls: vec![],
         }));
         Self {
@@ -294,15 +289,8 @@
     }
 }
 
-<<<<<<< HEAD
-    pub fn add_new_call_and_update_current_call(
-        &mut self,
-        entry_point: crate::blockifier_structs::CallEntryPoint,
-    ) {
-=======
 impl TraceData {
     pub fn enter_nested_call(&mut self, entry_point: CallEntryPoint) {
->>>>>>> 9255ab35
         let new_call = Rc::new(RefCell::new(CallTrace {
             entry_point,
             nested_calls: vec![],
