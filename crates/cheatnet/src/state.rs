use crate::cheatcodes;
use crate::cheatcodes::spy_events::{Event, SpyTarget};
use crate::constants::TEST_SEQUENCER_ADDRESS;
use crate::forking::state::ForkStateReader;
use blockifier::state::state_api::State;
use blockifier::{
    execution::contract_class::ContractClass,
    state::{
        cached_state::ContractStorageKey,
        errors::StateError,
        state_api::{StateReader, StateResult},
    },
};
use cairo_felt::Felt252;
use cheatcodes::spoof::TxInfoMock;
use serde::{Deserialize, Serialize};
use starknet_api::block::{BlockNumber, BlockTimestamp};
use starknet_api::core::EntryPointSelector;
use starknet_api::core::PatriciaKey;
use starknet_api::hash::StarkHash;
use starknet_api::transaction::ContractAddressSalt;
use starknet_api::{
    core::{ClassHash, CompiledClassHash, ContractAddress, Nonce},
    hash::StarkFelt,
    patricia_key,
    state::StorageKey,
};
use std::collections::HashMap;
use std::hash::BuildHasher;

// Specifies which contracts to target
// with a cheatcode function
pub enum CheatTarget {
    All,
    One(ContractAddress),
    Multiple(Vec<ContractAddress>),
}

#[derive(Debug)]
pub struct ExtendedStateReader {
    pub dict_state_reader: DictStateReader,
    pub fork_state_reader: Option<ForkStateReader>,
}

pub trait BlockInfoReader {
    fn get_block_info(&mut self) -> StateResult<CheatnetBlockInfo>;
}

impl BlockInfoReader for ExtendedStateReader {
    fn get_block_info(&mut self) -> StateResult<CheatnetBlockInfo> {
        if let Some(ref mut fork_state_reader) = self.fork_state_reader {
            return fork_state_reader.get_block_info();
        }

        Ok(CheatnetBlockInfo::default())
    }
}

pub struct BlockifierState<'a> {
    pub blockifier_state: &'a mut dyn State,
}

#[derive(Copy, Clone, Serialize, Deserialize, Debug)]
pub struct CheatnetBlockInfo {
    pub block_number: BlockNumber,
    pub timestamp: BlockTimestamp,
    pub sequencer_address: ContractAddress,
}

impl Default for CheatnetBlockInfo {
    fn default() -> Self {
        Self {
            block_number: BlockNumber(2000),
            timestamp: BlockTimestamp::default(),
            sequencer_address: ContractAddress(patricia_key!(TEST_SEQUENCER_ADDRESS)),
        }
    }
}

impl<'a> BlockifierState<'a> {
    pub fn from(state: &'a mut dyn State) -> Self {
        BlockifierState {
            blockifier_state: state,
        }
    }
}

impl StateReader for ExtendedStateReader {
    fn get_storage_at(
        &mut self,
        contract_address: ContractAddress,
        key: StorageKey,
    ) -> StateResult<StarkFelt> {
        self.dict_state_reader
            .get_storage_at(contract_address, key)
            .or_else(|_| {
                self.fork_state_reader
                    .as_mut()
                    .map_or(Ok(StarkFelt::default()), |reader| {
                        match_node_response(reader.get_storage_at(contract_address, key))
                    })
            })
    }

    fn get_nonce_at(&mut self, contract_address: ContractAddress) -> StateResult<Nonce> {
        self.dict_state_reader
            .get_nonce_at(contract_address)
            .or_else(|_| {
                self.fork_state_reader
                    .as_mut()
                    .map_or(Ok(Nonce::default()), |reader| {
                        match_node_response(reader.get_nonce_at(contract_address))
                    })
            })
    }

    fn get_class_hash_at(&mut self, contract_address: ContractAddress) -> StateResult<ClassHash> {
        self.dict_state_reader
            .get_class_hash_at(contract_address)
            .or_else(|_| {
                self.fork_state_reader
                    .as_mut()
                    .map_or(Ok(ClassHash::default()), |reader| {
                        match_node_response(reader.get_class_hash_at(contract_address))
                    })
            })
    }

    fn get_compiled_contract_class(
        &mut self,
        class_hash: &ClassHash,
    ) -> StateResult<ContractClass> {
        self.dict_state_reader
            .get_compiled_contract_class(class_hash)
            .or_else(|_| {
                self.fork_state_reader.as_mut().map_or(
                    Err(StateError::UndeclaredClassHash(*class_hash)),
                    |reader| reader.get_compiled_contract_class(class_hash),
                )
            })
    }

    fn get_compiled_class_hash(&mut self, class_hash: ClassHash) -> StateResult<CompiledClassHash> {
        Ok(self
            .dict_state_reader
            .get_compiled_class_hash(class_hash)
            .unwrap_or_default())
    }
}

/// A simple implementation of `StateReader` using `HashMap`s as storage.
#[derive(Debug, Default)]
pub struct DictStateReader {
    pub storage_view: HashMap<ContractStorageKey, StarkFelt>,
    pub address_to_nonce: HashMap<ContractAddress, Nonce>,
    pub address_to_class_hash: HashMap<ContractAddress, ClassHash>,
    pub class_hash_to_class: HashMap<ClassHash, ContractClass>,
    pub class_hash_to_compiled_class_hash: HashMap<ClassHash, CompiledClassHash>,
}

impl StateReader for DictStateReader {
    fn get_storage_at(
        &mut self,
        contract_address: ContractAddress,
        key: StorageKey,
    ) -> StateResult<StarkFelt> {
        let contract_storage_key = (contract_address, key);
        self.storage_view
            .get(&contract_storage_key)
            .copied()
            .ok_or(StateError::StateReadError(format!(
                "Unable to get storage at address: {contract_address:?} and key: {key:?} form DictStateReader"
            )))
    }

    fn get_nonce_at(&mut self, contract_address: ContractAddress) -> StateResult<Nonce> {
        self.address_to_nonce
            .get(&contract_address)
            .copied()
            .ok_or(StateError::StateReadError(format!(
                "Unable to get nonce at {contract_address:?} from DictStateReader"
            )))
    }

    fn get_class_hash_at(&mut self, contract_address: ContractAddress) -> StateResult<ClassHash> {
        self.address_to_class_hash
            .get(&contract_address)
            .copied()
            .ok_or(StateError::UnavailableContractAddress(contract_address))
    }

    fn get_compiled_contract_class(
        &mut self,
        class_hash: &ClassHash,
    ) -> StateResult<ContractClass> {
        let contract_class = self.class_hash_to_class.get(class_hash).cloned();
        match contract_class {
            Some(contract_class) => Ok(contract_class),
            _ => Err(StateError::UndeclaredClassHash(*class_hash)),
        }
    }

    fn get_compiled_class_hash(&mut self, class_hash: ClassHash) -> StateResult<CompiledClassHash> {
        let compiled_class_hash = self
            .class_hash_to_compiled_class_hash
            .get(&class_hash)
            .copied()
            .unwrap_or_default();
        Ok(compiled_class_hash)
    }
}

pub enum CheatStatus<T> {
    Cheated(T),
    Uncheated,
}

#[derive(Default)]
pub struct CheatnetState {
    pub rolled_contracts: HashMap<ContractAddress, CheatStatus<Felt252>>,
    pub global_roll: Option<Felt252>,
    pub pranked_contracts: HashMap<ContractAddress, CheatStatus<ContractAddress>>,
    pub global_prank: Option<ContractAddress>,
    pub warped_contracts: HashMap<ContractAddress, CheatStatus<Felt252>>,
    pub global_warp: Option<Felt252>,
    pub elected_contracts: HashMap<ContractAddress, ContractAddress>,
    pub mocked_functions: HashMap<ContractAddress, HashMap<EntryPointSelector, Vec<StarkFelt>>>,
    pub spoofed_contracts: HashMap<ContractAddress, CheatStatus<TxInfoMock>>,
    pub global_spoof: Option<TxInfoMock>,
    pub spies: Vec<SpyTarget>,
    pub detected_events: Vec<Event>,
    pub deploy_salt_base: u32,
    pub block_info: CheatnetBlockInfo,
}

impl CheatnetState {
    pub fn increment_deploy_salt_base(&mut self) {
        self.deploy_salt_base += 1;
    }

    #[must_use]
    pub fn get_salt(&self) -> ContractAddressSalt {
        ContractAddressSalt(StarkFelt::from(self.deploy_salt_base))
    }

    #[must_use]
    pub fn address_is_rolled(&self, contract_address: &ContractAddress) -> bool {
        self.get_cheated_block_number(contract_address).is_some()
    }

    #[must_use]
    pub fn address_is_warped(&self, contract_address: &ContractAddress) -> bool {
        self.get_cheated_block_timestamp(contract_address).is_some()
    }

    #[must_use]
    pub fn address_is_pranked(&self, contract_address: &ContractAddress) -> bool {
        self.get_cheated_caller_address(contract_address).is_some()
    }

    #[must_use]
    pub fn address_is_spoofed(&self, contract_address: &ContractAddress) -> bool {
        self.get_cheated_tx_info(contract_address).is_some()
    }

    #[must_use]
<<<<<<< HEAD
    pub fn address_is_elected(&self, contract_address: &ContractAddress) -> bool {
        self.elected_contracts.contains_key(contract_address)
    }

    #[must_use]
    pub fn address_is_spoofed(&self, contract_address: &ContractAddress) -> bool {
        self.spoofed_contracts.contains_key(contract_address)
    }

    #[must_use]
    pub fn address_is_cheated(&self, contract_address: &ContractAddress) -> bool {
        self.address_is_rolled(contract_address)
            || self.address_is_pranked(contract_address)
            || self.address_is_warped(contract_address)
            || self.address_is_elected(contract_address)
            || self.address_is_spoofed(contract_address)
=======
    pub fn get_cheated_block_number(&self, address: &ContractAddress) -> Option<Felt252> {
        get_cheat_for_contract(&self.global_roll, &self.rolled_contracts, address)
    }

    #[must_use]
    pub fn get_cheated_block_timestamp(&self, address: &ContractAddress) -> Option<Felt252> {
        get_cheat_for_contract(&self.global_warp, &self.warped_contracts, address)
    }

    #[must_use]
    pub fn get_cheated_tx_info(&self, address: &ContractAddress) -> Option<TxInfoMock> {
        get_cheat_for_contract(&self.global_spoof, &self.spoofed_contracts, address)
    }

    #[must_use]
    pub fn get_cheated_caller_address(&self, address: &ContractAddress) -> Option<ContractAddress> {
        get_cheat_for_contract(&self.global_prank, &self.pranked_contracts, address)
>>>>>>> 9ea0c43e
    }
}

fn match_node_response<T: Default>(result: StateResult<T>) -> StateResult<T> {
    match result {
        Ok(class_hash) => Ok(class_hash),
        Err(StateError::StateReadError(msg)) if msg.contains("node") => {
            Err(StateError::StateReadError(msg))
        }
        _ => Ok(Default::default()),
    }
}

fn get_cheat_for_contract<T: Clone>(
    global_cheat: &Option<T>,
    contract_cheats: &HashMap<ContractAddress, CheatStatus<T>>,
    contract: &ContractAddress,
) -> Option<T> {
    if let Some(cheated_contract) = contract_cheats.get(contract) {
        match cheated_contract {
            CheatStatus::Cheated(contract_cheat) => Some(contract_cheat.clone()),
            CheatStatus::Uncheated => None,
        }
    } else {
        global_cheat.clone()
    }
}

pub fn start_cheat<T: Clone, S: BuildHasher>(
    global_cheat: &mut Option<T>,
    contract_cheats: &mut HashMap<ContractAddress, CheatStatus<T>, S>,
    target: CheatTarget,
    cheat_value: T,
) {
    match target {
        CheatTarget::All => {
            *global_cheat = Some(cheat_value);
            // Clear individual cheats so that `All`
            // contracts are affected by this cheat
            contract_cheats.clear();
        }
        CheatTarget::One(contract_address) => {
            (*contract_cheats).insert(contract_address, CheatStatus::Cheated(cheat_value));
        }
        CheatTarget::Multiple(contract_addresses) => {
            for contract_address in contract_addresses {
                (*contract_cheats)
                    .insert(contract_address, CheatStatus::Cheated(cheat_value.clone()));
            }
        }
    }
}

pub fn stop_cheat<T, S: BuildHasher>(
    global_cheat: &mut Option<T>,
    contract_cheats: &mut HashMap<ContractAddress, CheatStatus<T>, S>,
    target: CheatTarget,
) {
    match target {
        CheatTarget::All => {
            *global_cheat = None;
            contract_cheats.clear();
        }
        CheatTarget::One(contract_address) => {
            (*contract_cheats).insert(contract_address, CheatStatus::Uncheated);
        }
        CheatTarget::Multiple(contract_addresses) => {
            for contract_address in contract_addresses {
                (*contract_cheats).insert(contract_address, CheatStatus::Uncheated);
            }
        }
    };
}<|MERGE_RESOLUTION|>--- conflicted
+++ resolved
@@ -259,29 +259,16 @@
     }
 
     #[must_use]
+    pub fn address_is_elected(&self, contract_address: &ContractAddress) -> bool {
+        self.elected_contracts.contains_key(contract_address)
+    }
+
+    #[must_use]
     pub fn address_is_spoofed(&self, contract_address: &ContractAddress) -> bool {
         self.get_cheated_tx_info(contract_address).is_some()
     }
 
     #[must_use]
-<<<<<<< HEAD
-    pub fn address_is_elected(&self, contract_address: &ContractAddress) -> bool {
-        self.elected_contracts.contains_key(contract_address)
-    }
-
-    #[must_use]
-    pub fn address_is_spoofed(&self, contract_address: &ContractAddress) -> bool {
-        self.spoofed_contracts.contains_key(contract_address)
-    }
-
-    #[must_use]
-    pub fn address_is_cheated(&self, contract_address: &ContractAddress) -> bool {
-        self.address_is_rolled(contract_address)
-            || self.address_is_pranked(contract_address)
-            || self.address_is_warped(contract_address)
-            || self.address_is_elected(contract_address)
-            || self.address_is_spoofed(contract_address)
-=======
     pub fn get_cheated_block_number(&self, address: &ContractAddress) -> Option<Felt252> {
         get_cheat_for_contract(&self.global_roll, &self.rolled_contracts, address)
     }
@@ -299,7 +286,6 @@
     #[must_use]
     pub fn get_cheated_caller_address(&self, address: &ContractAddress) -> Option<ContractAddress> {
         get_cheat_for_contract(&self.global_prank, &self.pranked_contracts, address)
->>>>>>> 9ea0c43e
     }
 }
 
