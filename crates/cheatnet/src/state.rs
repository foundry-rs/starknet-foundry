use crate::cheatcodes;
use crate::cheatcodes::spy_events::{Event, SpyTarget};
use crate::constants::TEST_SEQUENCER_ADDRESS;
use crate::forking::state::ForkStateReader;
use blockifier::state::state_api::State;
use blockifier::{
    execution::contract_class::ContractClass,
    state::{
        cached_state::ContractStorageKey,
        errors::StateError,
        state_api::{StateReader, StateResult},
    },
};
use cairo_felt::Felt252;
use cheatcodes::spoof::TxInfoMock;
use serde::{Deserialize, Serialize};
use starknet_api::block::{BlockNumber, BlockTimestamp};
use starknet_api::core::EntryPointSelector;
use starknet_api::core::PatriciaKey;
use starknet_api::hash::StarkHash;
use starknet_api::transaction::ContractAddressSalt;
use starknet_api::{
    core::{ClassHash, CompiledClassHash, ContractAddress, Nonce},
    hash::StarkFelt,
    patricia_key,
    state::StorageKey,
};
use std::collections::HashMap;
use std::hash::BuildHasher;

// Specifies which contracts to target
// with a cheatcode function
pub enum CheatTarget {
    All,
    One(ContractAddress),
    Multiple(Vec<ContractAddress>),
}

// Specifies which contracts to target
// with a cheatcode function
pub enum CheatTarget {
    All,
    One(ContractAddress),
    Multiple(Vec<ContractAddress>),
}

#[derive(Debug)]
pub struct ExtendedStateReader {
    pub dict_state_reader: DictStateReader,
    pub fork_state_reader: Option<ForkStateReader>,
}

pub trait BlockInfoReader {
    fn get_block_info(&mut self) -> StateResult<CheatnetBlockInfo>;
}

impl BlockInfoReader for ExtendedStateReader {
    fn get_block_info(&mut self) -> StateResult<CheatnetBlockInfo> {
        if let Some(ref mut fork_state_reader) = self.fork_state_reader {
            return fork_state_reader.get_block_info();
        }

        Ok(CheatnetBlockInfo::default())
    }
}

#[allow(clippy::module_name_repetitions)]
pub struct BlockifierState<'a> {
    pub blockifier_state: &'a mut dyn State,
}

#[derive(Copy, Clone, Serialize, Deserialize, Debug)]
pub struct CheatnetBlockInfo {
    pub block_number: BlockNumber,
    pub timestamp: BlockTimestamp,
    pub sequencer_address: ContractAddress,
}

impl Default for CheatnetBlockInfo {
    fn default() -> Self {
        Self {
            block_number: BlockNumber(2000),
            timestamp: BlockTimestamp::default(),
            sequencer_address: ContractAddress(patricia_key!(TEST_SEQUENCER_ADDRESS)),
        }
    }
}

impl<'a> BlockifierState<'a> {
    pub fn from(state: &'a mut dyn State) -> Self {
        BlockifierState {
            blockifier_state: state,
        }
    }
}

impl StateReader for ExtendedStateReader {
    fn get_storage_at(
        &mut self,
        contract_address: ContractAddress,
        key: StorageKey,
    ) -> StateResult<StarkFelt> {
        self.dict_state_reader
            .get_storage_at(contract_address, key)
            .or_else(|_| {
                self.fork_state_reader
                    .as_mut()
                    .map_or(Ok(StarkFelt::default()), |reader| {
                        match_node_response(reader.get_storage_at(contract_address, key))
                    })
            })
    }

    fn get_nonce_at(&mut self, contract_address: ContractAddress) -> StateResult<Nonce> {
        self.dict_state_reader
            .get_nonce_at(contract_address)
            .or_else(|_| {
                self.fork_state_reader
                    .as_mut()
                    .map_or(Ok(Nonce::default()), |reader| {
                        match_node_response(reader.get_nonce_at(contract_address))
                    })
            })
    }

    fn get_class_hash_at(&mut self, contract_address: ContractAddress) -> StateResult<ClassHash> {
        self.dict_state_reader
            .get_class_hash_at(contract_address)
            .or_else(|_| {
                self.fork_state_reader
                    .as_mut()
                    .map_or(Ok(ClassHash::default()), |reader| {
                        match_node_response(reader.get_class_hash_at(contract_address))
                    })
            })
    }

    fn get_compiled_contract_class(
        &mut self,
        class_hash: &ClassHash,
    ) -> StateResult<ContractClass> {
        self.dict_state_reader
            .get_compiled_contract_class(class_hash)
            .or_else(|_| {
                self.fork_state_reader.as_mut().map_or(
                    Err(StateError::UndeclaredClassHash(*class_hash)),
                    |reader| reader.get_compiled_contract_class(class_hash),
                )
            })
    }

    fn get_compiled_class_hash(&mut self, class_hash: ClassHash) -> StateResult<CompiledClassHash> {
        Ok(self
            .dict_state_reader
            .get_compiled_class_hash(class_hash)
            .unwrap_or_default())
    }
}

/// A simple implementation of `StateReader` using `HashMap`s as storage.
#[derive(Debug, Default)]
pub struct DictStateReader {
    pub storage_view: HashMap<ContractStorageKey, StarkFelt>,
    pub address_to_nonce: HashMap<ContractAddress, Nonce>,
    pub address_to_class_hash: HashMap<ContractAddress, ClassHash>,
    pub class_hash_to_class: HashMap<ClassHash, ContractClass>,
    pub class_hash_to_compiled_class_hash: HashMap<ClassHash, CompiledClassHash>,
}

impl StateReader for DictStateReader {
    fn get_storage_at(
        &mut self,
        contract_address: ContractAddress,
        key: StorageKey,
    ) -> StateResult<StarkFelt> {
        let contract_storage_key = (contract_address, key);
        self.storage_view
            .get(&contract_storage_key)
            .copied()
            .ok_or(StateError::StateReadError(format!(
                "Unable to get storage at address: {contract_address:?} and key: {key:?} form DictStateReader"
            )))
    }

    fn get_nonce_at(&mut self, contract_address: ContractAddress) -> StateResult<Nonce> {
        self.address_to_nonce
            .get(&contract_address)
            .copied()
            .ok_or(StateError::StateReadError(format!(
                "Unable to get nonce at {contract_address:?} from DictStateReader"
            )))
    }

    fn get_class_hash_at(&mut self, contract_address: ContractAddress) -> StateResult<ClassHash> {
        self.address_to_class_hash
            .get(&contract_address)
            .copied()
            .ok_or(StateError::UnavailableContractAddress(contract_address))
    }

    fn get_compiled_contract_class(
        &mut self,
        class_hash: &ClassHash,
    ) -> StateResult<ContractClass> {
        let contract_class = self.class_hash_to_class.get(class_hash).cloned();
        match contract_class {
            Some(contract_class) => Ok(contract_class),
            _ => Err(StateError::UndeclaredClassHash(*class_hash)),
        }
    }

    fn get_compiled_class_hash(&mut self, class_hash: ClassHash) -> StateResult<CompiledClassHash> {
        let compiled_class_hash = self
            .class_hash_to_compiled_class_hash
            .get(&class_hash)
            .copied()
            .unwrap_or_default();
        Ok(compiled_class_hash)
    }
}

pub enum CheatStatus<T> {
    Cheated(T),
    Uncheated,
}

#[allow(clippy::module_name_repetitions)]
#[derive(Default)]
pub struct CheatnetState {
    pub rolled_contracts: HashMap<ContractAddress, Felt252>,
<<<<<<< HEAD
    pub pranked_contracts: HashMap<ContractAddress, CheatStatus<ContractAddress>>,
    pub global_prank: Option<ContractAddress>,
=======
    pub pranked_contracts: HashMap<ContractAddress, ContractAddress>,
>>>>>>> 46ef0adf
    pub warped_contracts: HashMap<ContractAddress, CheatStatus<Felt252>>,
    pub global_warp: Option<Felt252>,
    pub mocked_functions: HashMap<ContractAddress, HashMap<EntryPointSelector, Vec<StarkFelt>>>,
    pub spoofed_contracts: HashMap<ContractAddress, TxInfoMock>,
    pub spies: Vec<SpyTarget>,
    pub detected_events: Vec<Event>,
    pub deploy_salt_base: u32,
    pub block_info: CheatnetBlockInfo,
}

impl CheatnetState {
    pub fn increment_deploy_salt_base(&mut self) {
        self.deploy_salt_base += 1;
    }

    #[must_use]
    pub fn get_salt(&self) -> ContractAddressSalt {
        ContractAddressSalt(StarkFelt::from(self.deploy_salt_base))
    }

    #[must_use]
    pub fn address_is_pranked(&self, contract_address: &ContractAddress) -> bool {
        self.global_prank.is_some()
            || matches! {self.pranked_contracts.get(contract_address), Some(CheatStatus::Cheated(_))}
    }

    #[must_use]
    pub fn address_is_warped(&self, contract_address: &ContractAddress) -> bool {
        self.global_warp.is_some()
            || matches!(
                self.warped_contracts.get(contract_address),
                Some(CheatStatus::Cheated(_))
            )
    }

    #[must_use]
    pub fn get_cheated_block_timestamp(&self, address: &ContractAddress) -> Option<Felt252> {
<<<<<<< HEAD
        get_cheat_for_contract(&self.global_warp, &self.warped_contracts, address)
    }

    #[must_use]
    pub fn get_cheated_caller_address(&self, address: &ContractAddress) -> Option<ContractAddress> {
        get_cheat_for_contract(&self.global_prank, &self.pranked_contracts, address)
=======
        // Warps from the warped_contracts mapping take priority over self.global_warp
        if let Some(warped_contract) = self.warped_contracts.get(address) {
            match warped_contract {
                CheatStatus::Cheated(contract_timestamp) => Some(contract_timestamp.clone()),
                CheatStatus::Uncheated => None,
            }
        } else {
            self.global_warp.clone()
        }
>>>>>>> 46ef0adf
    }

    #[must_use]
    pub fn address_is_rolled(&self, contract_address: &ContractAddress) -> bool {
        self.rolled_contracts.contains_key(contract_address)
    }

    #[must_use]
    pub fn address_is_spoofed(&self, contract_address: &ContractAddress) -> bool {
        self.spoofed_contracts.contains_key(contract_address)
    }

    #[must_use]
    pub fn address_is_cheated(&self, contract_address: &ContractAddress) -> bool {
        self.address_is_rolled(contract_address)
            || self.address_is_pranked(contract_address)
            || self.address_is_warped(contract_address)
            || self.address_is_spoofed(contract_address)
    }
}

fn match_node_response<T: Default>(result: StateResult<T>) -> StateResult<T> {
    match result {
        Ok(class_hash) => Ok(class_hash),
        Err(StateError::StateReadError(msg)) if msg.contains("node") => {
            Err(StateError::StateReadError(msg))
        }
        _ => Ok(Default::default()),
    }
}

fn get_cheat_for_contract<T: Clone>(
    global_cheat: &Option<T>,
    contract_cheats: &HashMap<ContractAddress, CheatStatus<T>>,
    contract: &ContractAddress,
) -> Option<T> {
    if let Some(cheated_contract) = contract_cheats.get(contract) {
        match cheated_contract {
            CheatStatus::Cheated(contract_cheat) => Some(contract_cheat.clone()),
            CheatStatus::Uncheated => None,
        }
    } else {
        global_cheat.clone()
    }
}

pub fn start_cheat<T: Clone, S: BuildHasher>(
    global_cheat: &mut Option<T>,
    contract_cheats: &mut HashMap<ContractAddress, CheatStatus<T>, S>,
    target: CheatTarget,
    cheat_value: T,
) {
    match target {
        CheatTarget::All => {
            *global_cheat = Some(cheat_value);
            // Clear individual cheats so that `All`
            // contracts are affected by this cheat
            contract_cheats.clear();
        }
        CheatTarget::One(contract_address) => {
            (*contract_cheats).insert(contract_address, CheatStatus::Cheated(cheat_value));
        }
        CheatTarget::Multiple(contract_addresses) => {
            for contract_address in contract_addresses {
                (*contract_cheats)
                    .insert(contract_address, CheatStatus::Cheated(cheat_value.clone()));
            }
        }
    }
}

pub fn stop_cheat<T, S: BuildHasher>(
    global_cheat: &mut Option<T>,
    contract_cheats: &mut HashMap<ContractAddress, CheatStatus<T>, S>,
    target: CheatTarget,
) {
    match target {
        CheatTarget::All => {
            *global_cheat = None;
            contract_cheats.clear();
        }
        CheatTarget::One(contract_address) => {
            (*contract_cheats).insert(contract_address, CheatStatus::Uncheated);
        }
        CheatTarget::Multiple(contract_addresses) => {
            for contract_address in contract_addresses {
                (*contract_cheats).insert(contract_address, CheatStatus::Uncheated);
            }
        }
    };
}<|MERGE_RESOLUTION|>--- conflicted
+++ resolved
@@ -228,12 +228,8 @@
 #[derive(Default)]
 pub struct CheatnetState {
     pub rolled_contracts: HashMap<ContractAddress, Felt252>,
-<<<<<<< HEAD
     pub pranked_contracts: HashMap<ContractAddress, CheatStatus<ContractAddress>>,
     pub global_prank: Option<ContractAddress>,
-=======
-    pub pranked_contracts: HashMap<ContractAddress, ContractAddress>,
->>>>>>> 46ef0adf
     pub warped_contracts: HashMap<ContractAddress, CheatStatus<Felt252>>,
     pub global_warp: Option<Felt252>,
     pub mocked_functions: HashMap<ContractAddress, HashMap<EntryPointSelector, Vec<StarkFelt>>>,
@@ -271,24 +267,12 @@
 
     #[must_use]
     pub fn get_cheated_block_timestamp(&self, address: &ContractAddress) -> Option<Felt252> {
-<<<<<<< HEAD
         get_cheat_for_contract(&self.global_warp, &self.warped_contracts, address)
     }
 
     #[must_use]
     pub fn get_cheated_caller_address(&self, address: &ContractAddress) -> Option<ContractAddress> {
         get_cheat_for_contract(&self.global_prank, &self.pranked_contracts, address)
-=======
-        // Warps from the warped_contracts mapping take priority over self.global_warp
-        if let Some(warped_contract) = self.warped_contracts.get(address) {
-            match warped_contract {
-                CheatStatus::Cheated(contract_timestamp) => Some(contract_timestamp.clone()),
-                CheatStatus::Uncheated => None,
-            }
-        } else {
-            self.global_warp.clone()
-        }
->>>>>>> 46ef0adf
     }
 
     #[must_use]
