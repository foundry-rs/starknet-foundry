--- conflicted
+++ resolved
@@ -299,19 +299,6 @@
     pub fn get_cheated_block_number(&self, address: &ContractAddress) -> Option<Felt252> {
         get_cheat_for_contract(&self.global_roll, &self.rolled_contracts, address)
     }
-
-    #[must_use]
-<<<<<<< HEAD
-    pub fn address_is_spoofed(&self, contract_address: &ContractAddress) -> bool {
-        self.spoofed_contracts.contains_key(contract_address)
-=======
-    pub fn address_is_cheated(&self, contract_address: &ContractAddress) -> bool {
-        self.address_is_rolled(contract_address)
-            || self.address_is_pranked(contract_address)
-            || self.address_is_warped(contract_address)
-            || self.address_is_spoofed(contract_address)
->>>>>>> e4a14529
-    }
 }
 
 fn match_node_response<T: Default>(result: StateResult<T>) -> StateResult<T> {
