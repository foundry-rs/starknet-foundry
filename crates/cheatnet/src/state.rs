--- conflicted
+++ resolved
@@ -322,16 +322,7 @@
     pub is_vm_trace_needed: bool,
 }
 
-<<<<<<< HEAD
-#[derive(Clone)]
-pub struct EncounteredError {
-    pub pc: usize,
-    pub class_hash: ClassHash,
-}
-
 type MockedFunctionKey = (EntryPointSelector, Felt);
-=======
->>>>>>> bb6eed82
 pub struct CheatnetState {
     pub cheated_execution_info_contracts: HashMap<ContractAddress, ExecutionInfoMock>,
     pub global_cheated_execution_info: ExecutionInfoMock,
