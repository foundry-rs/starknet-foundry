--- conflicted
+++ resolved
@@ -140,11 +140,6 @@
     Uncheated,
 }
 
-<<<<<<< HEAD
-#[derive(Clone, Default, Debug, Serialize, Deserialize)]
-pub struct OnchainData {
-    pub l2_l1_message_sizes: Vec<usize>,
-=======
 impl<T> CheatStatus<T> {
     pub fn decrement_cheat_span(&mut self) {
         if let CheatStatus::Cheated(_, CheatSpan::Number(n)) = self {
@@ -154,7 +149,11 @@
             }
         }
     }
->>>>>>> 0fbc76a4
+}
+
+#[derive(Clone, Default, Debug, Serialize, Deserialize)]
+pub struct OnchainData {
+    pub l2_l1_message_sizes: Vec<usize>,
 }
 
 /// Tree structure representing trace of a call.
