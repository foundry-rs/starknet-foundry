use crate::forking::state::ForkStateReader;
use crate::runtime_extensions::call_to_blockifier_runtime_extension::rpc::UsedResources;
use crate::runtime_extensions::forge_runtime_extension::cheatcodes::spoof::TxInfoMock;
use crate::runtime_extensions::forge_runtime_extension::cheatcodes::spy_events::{
    Event, SpyTarget,
};
use blockifier::state::state_api::State;
use blockifier::{
    execution::contract_class::ContractClass,
    state::{
        errors::StateError,
        state_api::{StateReader, StateResult},
    },
};
use cairo_felt::Felt252;
use runtime::starknet::context::BlockInfo;
use runtime::starknet::state::DictStateReader;

use starknet_api::core::EntryPointSelector;

use crate::constants::build_test_entry_point;
<<<<<<< HEAD
use serde::{Deserialize, Serialize};
=======
>>>>>>> 59c73c78
use starknet_api::transaction::ContractAddressSalt;
use starknet_api::{
    core::{ClassHash, CompiledClassHash, ContractAddress, Nonce},
    hash::StarkFelt,
    state::StorageKey,
};
use std::cell::{Ref, RefCell};
use std::collections::HashMap;
use std::hash::BuildHasher;
use std::rc::Rc;

// Specifies which contracts to target
// with a cheatcode function
pub enum CheatTarget {
    All,
    One(ContractAddress),
    Multiple(Vec<ContractAddress>),
}

#[derive(Debug)]
pub struct ExtendedStateReader {
    pub dict_state_reader: DictStateReader,
    pub fork_state_reader: Option<ForkStateReader>,
}

pub trait BlockInfoReader {
    fn get_block_info(&mut self) -> StateResult<BlockInfo>;
}

impl BlockInfoReader for ExtendedStateReader {
    fn get_block_info(&mut self) -> StateResult<BlockInfo> {
        if let Some(ref mut fork_state_reader) = self.fork_state_reader {
            return fork_state_reader.get_block_info();
        }

        Ok(BlockInfo::default())
    }
}

pub struct BlockifierState<'a> {
    pub blockifier_state: &'a mut dyn State,
}

impl<'a> BlockifierState<'a> {
    pub fn from(state: &'a mut dyn State) -> Self {
        BlockifierState {
            blockifier_state: state,
        }
    }
}

impl StateReader for ExtendedStateReader {
    fn get_storage_at(
        &mut self,
        contract_address: ContractAddress,
        key: StorageKey,
    ) -> StateResult<StarkFelt> {
        self.dict_state_reader
            .get_storage_at(contract_address, key)
            .or_else(|_| {
                self.fork_state_reader
                    .as_mut()
                    .map_or(Ok(StarkFelt::default()), |reader| {
                        match_node_response(reader.get_storage_at(contract_address, key))
                    })
            })
    }

    fn get_nonce_at(&mut self, contract_address: ContractAddress) -> StateResult<Nonce> {
        self.dict_state_reader
            .get_nonce_at(contract_address)
            .or_else(|_| {
                self.fork_state_reader
                    .as_mut()
                    .map_or(Ok(Nonce::default()), |reader| {
                        match_node_response(reader.get_nonce_at(contract_address))
                    })
            })
    }

    fn get_class_hash_at(&mut self, contract_address: ContractAddress) -> StateResult<ClassHash> {
        self.dict_state_reader
            .get_class_hash_at(contract_address)
            .or_else(|_| {
                self.fork_state_reader
                    .as_mut()
                    .map_or(Ok(ClassHash::default()), |reader| {
                        match_node_response(reader.get_class_hash_at(contract_address))
                    })
            })
    }

    fn get_compiled_contract_class(
        &mut self,
        class_hash: &ClassHash,
    ) -> StateResult<ContractClass> {
        self.dict_state_reader
            .get_compiled_contract_class(class_hash)
            .or_else(|_| {
                self.fork_state_reader.as_mut().map_or(
                    Err(StateError::UndeclaredClassHash(*class_hash)),
                    |reader| reader.get_compiled_contract_class(class_hash),
                )
            })
    }

    fn get_compiled_class_hash(&mut self, class_hash: ClassHash) -> StateResult<CompiledClassHash> {
        Ok(self
            .dict_state_reader
            .get_compiled_class_hash(class_hash)
            .unwrap_or_default())
    }
}

pub enum CheatStatus<T> {
    Cheated(T),
    Uncheated,
}

/// Tree structure representing trace of a call.
<<<<<<< HEAD
#[derive(Serialize, Deserialize)]
pub struct CallTrace {
    pub entry_point: crate::blockifier_structs::CallEntryPoint,
=======
pub struct CallTrace {
    pub entry_point: CallEntryPoint,
>>>>>>> 59c73c78
    pub nested_calls: Vec<Rc<RefCell<CallTrace>>>,
}

pub struct NotEmptyCallStack(Vec<Rc<RefCell<CallTrace>>>);

impl NotEmptyCallStack {
    pub fn from(elem: Rc<RefCell<CallTrace>>) -> Self {
        NotEmptyCallStack(vec![elem])
    }

    pub fn push(&mut self, elem: Rc<RefCell<CallTrace>>) {
        self.0.push(elem);
    }

    pub fn top(&mut self) -> Rc<RefCell<CallTrace>> {
        let top_val = self.0.pop().unwrap();
        let borrowed_ref = top_val.clone();
        self.0.push(top_val);
        borrowed_ref
    }

    pub fn pop(&mut self) -> Rc<RefCell<CallTrace>> {
        assert!(self.0.len() > 1, "You cannot make NotEmptyCallStack empty");
        self.0.pop().unwrap()
    }

    #[must_use]
    pub fn borrow_full_trace(&self) -> Ref<'_, CallTrace> {
        self.0.first().unwrap().borrow()
    }
}

pub struct TraceData {
    pub current_call_stack: NotEmptyCallStack,
}

pub struct CheatnetState {
    pub rolled_contracts: HashMap<ContractAddress, CheatStatus<Felt252>>,
    pub global_roll: Option<Felt252>,
    pub pranked_contracts: HashMap<ContractAddress, CheatStatus<ContractAddress>>,
    pub global_prank: Option<ContractAddress>,
    pub warped_contracts: HashMap<ContractAddress, CheatStatus<Felt252>>,
    pub global_warp: Option<Felt252>,
    pub elected_contracts: HashMap<ContractAddress, CheatStatus<ContractAddress>>,
    pub global_elect: Option<ContractAddress>,
    pub mocked_functions: HashMap<ContractAddress, HashMap<EntryPointSelector, Vec<StarkFelt>>>,
    pub spoofed_contracts: HashMap<ContractAddress, CheatStatus<TxInfoMock>>,
    pub global_spoof: Option<TxInfoMock>,
    pub spies: Vec<SpyTarget>,
    pub detected_events: Vec<Event>,
    pub deploy_salt_base: u32,
    pub block_info: BlockInfo,
    // execution resources used by all contract calls
    pub used_resources: UsedResources,

    pub trace_data: TraceData,
}

impl Default for CheatnetState {
    fn default() -> Self {
        let test_call = Rc::new(RefCell::new(CallTrace {
            entry_point: build_test_entry_point(),
            nested_calls: vec![],
        }));
        Self {
            rolled_contracts: Default::default(),
            global_roll: None,
            pranked_contracts: Default::default(),
            global_prank: None,
            warped_contracts: Default::default(),
            global_warp: None,
            elected_contracts: Default::default(),
            global_elect: None,
            mocked_functions: Default::default(),
            spoofed_contracts: Default::default(),
            global_spoof: None,
            spies: vec![],
            detected_events: vec![],
            deploy_salt_base: 0,
            block_info: Default::default(),
            used_resources: Default::default(),
            trace_data: TraceData {
                current_call_stack: NotEmptyCallStack::from(test_call),
            },
        }
    }
}

impl CheatnetState {
    pub fn increment_deploy_salt_base(&mut self) {
        self.deploy_salt_base += 1;
    }

    #[must_use]
    pub fn get_salt(&self) -> ContractAddressSalt {
        ContractAddressSalt(StarkFelt::from(self.deploy_salt_base))
    }

    #[must_use]
    pub fn address_is_rolled(&self, contract_address: &ContractAddress) -> bool {
        self.get_cheated_block_number(contract_address).is_some()
    }

    #[must_use]
    pub fn address_is_warped(&self, contract_address: &ContractAddress) -> bool {
        self.get_cheated_block_timestamp(contract_address).is_some()
    }

    #[must_use]
    pub fn address_is_pranked(&self, contract_address: &ContractAddress) -> bool {
        self.get_cheated_caller_address(contract_address).is_some()
    }

    #[must_use]
    pub fn address_is_elected(&self, contract_address: &ContractAddress) -> bool {
        self.get_cheated_sequencer_address(contract_address)
            .is_some()
    }

    #[must_use]
    pub fn address_is_spoofed(&self, contract_address: &ContractAddress) -> bool {
        self.get_cheated_tx_info(contract_address).is_some()
    }

    #[must_use]
    pub fn get_cheated_block_number(&self, address: &ContractAddress) -> Option<Felt252> {
        get_cheat_for_contract(&self.global_roll, &self.rolled_contracts, address)
    }

    #[must_use]
    pub fn get_cheated_block_timestamp(&self, address: &ContractAddress) -> Option<Felt252> {
        get_cheat_for_contract(&self.global_warp, &self.warped_contracts, address)
    }

    #[must_use]
    pub fn get_cheated_sequencer_address(
        &self,
        address: &ContractAddress,
    ) -> Option<ContractAddress> {
        get_cheat_for_contract(&self.global_elect, &self.elected_contracts, address)
    }

    #[must_use]
    pub fn get_cheated_tx_info(&self, address: &ContractAddress) -> Option<TxInfoMock> {
        get_cheat_for_contract(&self.global_spoof, &self.spoofed_contracts, address)
    }

    #[must_use]
    pub fn get_cheated_caller_address(&self, address: &ContractAddress) -> Option<ContractAddress> {
        get_cheat_for_contract(&self.global_prank, &self.pranked_contracts, address)
    }
}

impl TraceData {
    pub fn enter_nested_call(&mut self, entry_point: CallEntryPoint) {
        let new_call = Rc::new(RefCell::new(CallTrace {
            entry_point,
            nested_calls: vec![],
        }));
        let current_call = self.current_call_stack.top();

        current_call
            .borrow_mut()
            .nested_calls
            .push(new_call.clone());

        self.current_call_stack.push(new_call);
    }

    pub fn exit_nested_call(&mut self) {
        self.current_call_stack.pop();
    }
}

fn match_node_response<T: Default>(result: StateResult<T>) -> StateResult<T> {
    match result {
        Ok(class_hash) => Ok(class_hash),
        Err(StateError::StateReadError(msg)) if msg.contains("node") => {
            Err(StateError::StateReadError(msg))
        }
        _ => Ok(Default::default()),
    }
}

fn get_cheat_for_contract<T: Clone>(
    global_cheat: &Option<T>,
    contract_cheats: &HashMap<ContractAddress, CheatStatus<T>>,
    contract: &ContractAddress,
) -> Option<T> {
    if let Some(cheated_contract) = contract_cheats.get(contract) {
        match cheated_contract {
            CheatStatus::Cheated(contract_cheat) => Some(contract_cheat.clone()),
            CheatStatus::Uncheated => None,
        }
    } else {
        global_cheat.clone()
    }
}

pub fn start_cheat<T: Clone, S: BuildHasher>(
    global_cheat: &mut Option<T>,
    contract_cheats: &mut HashMap<ContractAddress, CheatStatus<T>, S>,
    target: CheatTarget,
    cheat_value: T,
) {
    match target {
        CheatTarget::All => {
            *global_cheat = Some(cheat_value);
            // Clear individual cheats so that `All`
            // contracts are affected by this cheat
            contract_cheats.clear();
        }
        CheatTarget::One(contract_address) => {
            (*contract_cheats).insert(contract_address, CheatStatus::Cheated(cheat_value));
        }
        CheatTarget::Multiple(contract_addresses) => {
            for contract_address in contract_addresses {
                (*contract_cheats)
                    .insert(contract_address, CheatStatus::Cheated(cheat_value.clone()));
            }
        }
    }
}

pub fn stop_cheat<T, S: BuildHasher>(
    global_cheat: &mut Option<T>,
    contract_cheats: &mut HashMap<ContractAddress, CheatStatus<T>, S>,
    target: CheatTarget,
) {
    match target {
        CheatTarget::All => {
            *global_cheat = None;
            contract_cheats.clear();
        }
        CheatTarget::One(contract_address) => {
            (*contract_cheats).insert(contract_address, CheatStatus::Uncheated);
        }
        CheatTarget::Multiple(contract_addresses) => {
            for contract_address in contract_addresses {
                (*contract_cheats).insert(contract_address, CheatStatus::Uncheated);
            }
        }
    };
}<|MERGE_RESOLUTION|>--- conflicted
+++ resolved
@@ -19,10 +19,7 @@
 use starknet_api::core::EntryPointSelector;
 
 use crate::constants::build_test_entry_point;
-<<<<<<< HEAD
 use serde::{Deserialize, Serialize};
-=======
->>>>>>> 59c73c78
 use starknet_api::transaction::ContractAddressSalt;
 use starknet_api::{
     core::{ClassHash, CompiledClassHash, ContractAddress, Nonce},
@@ -143,14 +140,8 @@
 }
 
 /// Tree structure representing trace of a call.
-<<<<<<< HEAD
-#[derive(Serialize, Deserialize)]
 pub struct CallTrace {
     pub entry_point: crate::blockifier_structs::CallEntryPoint,
-=======
-pub struct CallTrace {
-    pub entry_point: CallEntryPoint,
->>>>>>> 59c73c78
     pub nested_calls: Vec<Rc<RefCell<CallTrace>>>,
 }
 
