use std::io;

use blockifier::state::errors::StateError;
use cairo_felt::Felt252;
use cairo_vm::vm::errors::hint_errors::HintError;
use cairo_vm::vm::errors::memory_errors::MemoryError;
use cairo_vm::vm::errors::vm_errors::VirtualMachineError;
use starknet_api::StarknetApiError;
use thiserror::Error;

pub mod declare;
pub mod deploy;
<<<<<<< HEAD
pub mod mock_call;
=======
pub mod get_class_hash;
>>>>>>> a798efbe
pub mod prank;
pub mod roll;
pub mod warp;

// All errors that can be thrown from the hint executor have to be added here,
// to prevent the whole runner from panicking
#[derive(Error, Debug)]
pub enum EnhancedHintError {
    #[error(transparent)]
    Hint(#[from] HintError),
    #[error(transparent)]
    Io(#[from] io::Error),
    #[error(transparent)]
    Anyhow(#[from] anyhow::Error),
    #[error(transparent)]
    VirtualMachine(#[from] VirtualMachineError),
    #[error(transparent)]
    Memory(#[from] MemoryError),
    #[error(transparent)]
    State(#[from] StateError),
    #[error(transparent)]
    SerdeJson(#[from] serde_json::Error),
    #[error(transparent)]
    StarknetApi(#[from] StarknetApiError),
}

impl From<EnhancedHintError> for HintError {
    fn from(error: EnhancedHintError) -> Self {
        match error {
            EnhancedHintError::Hint(error) => error,
            error => HintError::CustomHint(error.to_string().into_boxed_str()),
        }
    }
}
pub enum CheatcodeError {
    Recoverable(Vec<Felt252>),        // Return error result in cairo
    Unrecoverable(EnhancedHintError), // Fail whole test
}

impl From<EnhancedHintError> for CheatcodeError {
    fn from(error: EnhancedHintError) -> Self {
        CheatcodeError::Unrecoverable(error)
    }
}

#[derive(Debug, PartialEq, Clone)]
pub struct ContractArtifacts {
    pub sierra: String,
    pub casm: String,
}<|MERGE_RESOLUTION|>--- conflicted
+++ resolved
@@ -10,11 +10,8 @@
 
 pub mod declare;
 pub mod deploy;
-<<<<<<< HEAD
+pub mod get_class_hash;
 pub mod mock_call;
-=======
-pub mod get_class_hash;
->>>>>>> a798efbe
 pub mod prank;
 pub mod roll;
 pub mod warp;
