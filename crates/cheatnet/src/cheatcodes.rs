--- conflicted
+++ resolved
@@ -16,11 +16,8 @@
 pub mod prank;
 pub mod precalculate_address;
 pub mod roll;
-<<<<<<< HEAD
 pub mod spoof;
-=======
 pub mod spy_events;
->>>>>>> ceaf6c50
 pub mod warp;
 
 // All errors that can be thrown from the hint executor have to be added here,
