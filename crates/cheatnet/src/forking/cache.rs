use blockifier::block::BlockInfo;
use camino::Utf8PathBuf;
use conversions::string::{IntoDecStr, TryFromDecStr};
use fs2::FileExt;
use regex::Regex;
use runtime::starknet::context::SerializableBlockInfo;
use serde::{Deserialize, Serialize};
use starknet::core::types::ContractClass;
use starknet_api::block::BlockNumber;
use starknet_api::core::{ClassHash, ContractAddress, Nonce};
use starknet_api::hash::StarkFelt;
use starknet_api::state::StorageKey;
use std::collections::HashMap;
use std::fs;
use std::fs::OpenOptions;
use std::io::{Read, Write};
use url::Url;

#[derive(Serialize, Deserialize, Debug)]
struct ForkCacheContent {
    cache_version: String,
    storage_at: HashMap<String, HashMap<String, String>>,
    nonce_at: HashMap<String, String>,
    class_hash_at: HashMap<String, String>,
    compiled_contract_class: HashMap<String, String>,
    compiled_class_hash: HashMap<String, String>,
    block_info: Option<SerializableBlockInfo>,
}

impl ForkCacheContent {
    fn new() -> Self {
        Self {
            cache_version: "2.0".to_string(),
            storage_at: HashMap::new(),
            nonce_at: HashMap::new(),
            class_hash_at: HashMap::new(),
            compiled_contract_class: HashMap::new(),
            compiled_class_hash: HashMap::new(),
            block_info: None,
        }
    }
    fn from_str(serialized: &str) -> Self {
        serde_json::from_str(serialized).expect("Could not deserialize cache from json")
    }

    fn extend(&mut self, other: &Self) {
        // storage_at
        for (other_contract_address, other_storage) in &other.storage_at {
            if let Some(self_contract_storage) = self.storage_at.get(other_contract_address) {
                let mut new_storage = self_contract_storage.clone();
                new_storage.extend(other_storage.clone());
                self.storage_at
                    .insert(other_contract_address.clone(), new_storage);
            } else {
                self.storage_at
                    .insert(other_contract_address.clone(), other_storage.clone());
            }
        }

        self.nonce_at.extend(other.nonce_at.clone());
        self.class_hash_at.extend(other.class_hash_at.clone());
        self.compiled_contract_class
            .extend(other.compiled_contract_class.clone());
        self.compiled_class_hash
            .extend(other.compiled_class_hash.clone());
        if other.block_info.is_some() {
            self.block_info = other.block_info.clone();
        }
    }
}

impl ToString for ForkCacheContent {
    fn to_string(&self) -> String {
        serde_json::to_string(self).expect("Could not serialize json cache")
    }
}

#[derive(Debug)]
pub struct ForkCache {
    fork_cache_content: ForkCacheContent,
    cache_file: Option<String>,
}

impl Drop for ForkCache {
    fn drop(&mut self) {
        self.save();
    }
}

impl ForkCache {
    #[must_use]
    pub(crate) fn load_or_new(url: &Url, block_number: BlockNumber, cache_dir: &str) -> Self {
        let (fork_cache_content, cache_file) = {
            let cache_file_path = cache_file_path_from_fork_config(url, block_number, cache_dir);
            let mut file = OpenOptions::new()
                .write(true)
                .read(true)
                .create(true)
                .truncate(false)
                .open(&cache_file_path)
                .unwrap();

            let mut cache_file_content = String::new();
            file.read_to_string(&mut cache_file_content)
                .expect("Could not read cache file: {path}");

            // File was just created
            let fork_cache_content = if cache_file_content.is_empty() {
                ForkCacheContent::new()
            } else {
                ForkCacheContent::from_str(cache_file_content.as_str())
            };

            (fork_cache_content, Some(cache_file_path.to_string()))
        };

        ForkCache {
            fork_cache_content,
            cache_file,
        }
    }

    fn save(&self) {
        let cache_file = self
            .cache_file
            .as_ref()
            .unwrap_or_else(|| panic!("No cache_file to save to"));
        let mut file = OpenOptions::new()
            .write(true)
            .create(true)
<<<<<<< HEAD
            .truncate(true)
=======
            .truncate(false)
>>>>>>> a2d0de42
            .open(cache_file)
            .unwrap();

        file.lock_exclusive().expect("Could not lock on cache file");

        let cache_file_content =
            fs::read_to_string(cache_file).expect("Should have been able to read the cache");

        let output = if cache_file_content.is_empty() {
            self.fork_cache_content.to_string()
        } else {
            let mut fs_fork_cache_content = ForkCacheContent::from_str(cache_file_content.as_str());
            fs_fork_cache_content.extend(&self.fork_cache_content);
            fs_fork_cache_content.to_string()
        };

        file.write_all(output.as_bytes())
            .expect("Could not write cache to file");

        file.unlock().unwrap();
    }

    pub(crate) fn get_storage_at(
        &self,
        contract_address: ContractAddress,
        key: StorageKey,
    ) -> Option<StarkFelt> {
        let contract_address_str = contract_address.into_dec_string();
        let storage_key_str = (*key.0.key()).into_dec_string();

        let cache_hit = self
            .fork_cache_content
            .storage_at
            .get(&contract_address_str)?
            .get(&storage_key_str)?;

        Some(
            StarkFelt::try_from_dec_str(cache_hit.as_str())
                .expect("Parsing class_hash_at entry failed"),
        )
    }

    pub(crate) fn cache_get_storage_at(
        &mut self,
        contract_address: ContractAddress,
        key: StorageKey,
        value: StarkFelt,
    ) {
        let contract_address_str = contract_address.into_dec_string();
        let storage_key_str = (*key.0.key()).into_dec_string();
        let value_str = value.into_dec_string();

        self.fork_cache_content
            .storage_at
            .entry(contract_address_str.clone())
            .or_default();

        self.fork_cache_content
            .storage_at
            .get_mut(&contract_address_str)
            .unwrap()
            .insert(storage_key_str, value_str);
    }

    pub(crate) fn get_nonce_at(&self, address: ContractAddress) -> Option<Nonce> {
        self.fork_cache_content
            .nonce_at
            .get(&address.into_dec_string())
            .map(|el| Nonce::try_from_dec_str(el.as_str()).unwrap())
    }

    pub(crate) fn cache_get_nonce_at(&mut self, contract_address: ContractAddress, nonce: Nonce) {
        let contract_address_str = contract_address.into_dec_string();
        let nonce_str = nonce.into_dec_string();

        self.fork_cache_content
            .nonce_at
            .insert(contract_address_str, nonce_str);
    }

    pub(crate) fn get_class_hash_at(&self, contract_address: ContractAddress) -> Option<ClassHash> {
        self.fork_cache_content
            .class_hash_at
            .get(&contract_address.into_dec_string())
            .map(|dec_string| {
                ClassHash::try_from_dec_str(dec_string.as_str())
                    .expect("Parsing class_hash_at entry failed")
            }) // Entry encoded as a decimal string
    }

    pub(crate) fn cache_get_class_hash_at(
        &mut self,
        contract_address: ContractAddress,
        class_hash: ClassHash,
    ) {
        let contract_address_str = contract_address.into_dec_string();
        let class_hash_str = class_hash.into_dec_string();

        self.fork_cache_content
            .class_hash_at
            .insert(contract_address_str, class_hash_str);
    }

    pub(crate) fn get_compiled_contract_class(
        &self,
        class_hash: &ClassHash,
    ) -> Option<ContractClass> {
        let class_hash_str = (*class_hash).into_dec_string();
        self.fork_cache_content
            .compiled_contract_class
            .get(&class_hash_str)
            .map(|cache_hit| {
                serde_json::from_str(cache_hit).expect("Could not parse the ContractClass")
            })
    }

    pub(crate) fn cache_get_compiled_contract_class(
        &mut self,
        class_hash: &ClassHash,
        contract_class: &ContractClass,
    ) {
        let class_hash_str = (*class_hash).into_dec_string();
        let contract_class_str = serde_json::to_string(&contract_class)
            .expect("Could not serialize ContractClassV1 into string");
        self.fork_cache_content
            .compiled_contract_class
            .insert(class_hash_str, contract_class_str);
    }

    pub(crate) fn get_block_info(&self) -> Option<BlockInfo> {
        Some(self.fork_cache_content.block_info.clone()?.into())
    }

    pub(crate) fn cache_get_block_info(&mut self, block_info: BlockInfo) {
        self.fork_cache_content.block_info = Some(block_info.into());
    }
}

fn cache_file_path_from_fork_config(
    url: &Url,
    block_number: BlockNumber,
    cache_dir: &str,
) -> Utf8PathBuf {
    let re = Regex::new(r"[^a-zA-Z0-9]").unwrap();

    // Use the replace_all method to replace non-alphanumeric characters with underscores
    let sanitized_path = re.replace_all(url.as_str(), "_").to_string();

    let cache_file_path = Utf8PathBuf::from(cache_dir)
        .join(sanitized_path + "_" + block_number.0.to_string().as_str() + "_v2.json");

    fs::create_dir_all(cache_file_path.parent().unwrap())
        .expect("Fork cache directory could not be created");

    cache_file_path
}<|MERGE_RESOLUTION|>--- conflicted
+++ resolved
@@ -128,11 +128,6 @@
         let mut file = OpenOptions::new()
             .write(true)
             .create(true)
-<<<<<<< HEAD
-            .truncate(true)
-=======
-            .truncate(false)
->>>>>>> a2d0de42
             .open(cache_file)
             .unwrap();
 
