--- conflicted
+++ resolved
@@ -328,11 +328,7 @@
     contract_address: ContractAddress,
 ) -> DeprecatedSyscallResult<GetSequencerAddressResponse> {
     cheatable_syscall_handler
-<<<<<<< HEAD
-        .syscall_handler
-=======
         .child
->>>>>>> 7b8b24ae
         .verify_not_in_validate_mode("get_sequencer_address")?;
 
     Ok(GetSequencerAddressResponse {
