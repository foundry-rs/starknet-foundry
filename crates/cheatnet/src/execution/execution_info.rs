use blockifier::execution::execution_utils::stark_felt_to_felt;
use cairo_felt::Felt252;
use cairo_vm::{
    types::relocatable::{MaybeRelocatable, Relocatable},
    vm::vm_core::VirtualMachine,
};
use conversions::FromConv;
use starknet_api::core::ContractAddress;

use crate::{cheatcodes::spoof::TxInfoMock, state::CheatnetState};

fn get_cheated_block_info_ptr(
    cheatnet_state: &CheatnetState,
    vm: &mut VirtualMachine,
    original_block_info: &[MaybeRelocatable],
    contract_address: &ContractAddress,
) -> Relocatable {
    // create a new segment with replaced block info
    let ptr_cheated_block_info = vm.add_memory_segment();

    let mut new_block_info = original_block_info.to_owned();

    if let Some(rolled_number) = cheatnet_state.get_cheated_block_number(contract_address) {
        new_block_info[0] = MaybeRelocatable::Int(rolled_number);
    };

    if let Some(warped_timestamp) = cheatnet_state.get_cheated_block_timestamp(contract_address) {
        new_block_info[1] = MaybeRelocatable::Int(warped_timestamp);
    }

<<<<<<< HEAD
    if let Some(elected_address) = cheatnet_state.elected_contracts.get(contract_address) {
        new_block_info[2] = MaybeRelocatable::Int(Felt252::from_(*elected_address));
=======
    if let Some(elected_address) = cheatnet_state.get_cheated_sequencer_address(contract_address) {
        new_block_info[2] = MaybeRelocatable::Int(elected_address.to_felt252());
>>>>>>> 5465c415
    };

    vm.load_data(ptr_cheated_block_info, &new_block_info)
        .unwrap();
    ptr_cheated_block_info
}

fn get_cheated_tx_info_ptr(
    cheatnet_state: &CheatnetState,
    vm: &mut VirtualMachine,
    original_tx_info: &[MaybeRelocatable],
    contract_address: &ContractAddress,
) -> Relocatable {
    // create a new segment with replaced tx info
    let ptr_cheated_tx_info = vm.add_memory_segment();

    let mut new_tx_info = original_tx_info.to_owned();

    let tx_info_mock = cheatnet_state
        .get_cheated_tx_info(contract_address)
        .unwrap();

    let TxInfoMock {
        version,
        account_contract_address,
        max_fee,
        signature,
        transaction_hash,
        chain_id,
        nonce,
    } = tx_info_mock;

    if let Some(version) = version {
        new_tx_info[0] = MaybeRelocatable::Int(version);
    };
    if let Some(account_contract_address) = account_contract_address {
        new_tx_info[1] = MaybeRelocatable::Int(account_contract_address);
    };
    if let Some(max_fee) = max_fee {
        new_tx_info[2] = MaybeRelocatable::Int(max_fee);
    };

    if let Some(signature) = signature {
        let signature_len = signature.len();
        let signature_start_ptr = vm.add_memory_segment();
        let signature_end_ptr = (signature_start_ptr + signature_len).unwrap();
        let signature: Vec<MaybeRelocatable> =
            signature.iter().map(MaybeRelocatable::from).collect();
        vm.load_data(signature_start_ptr, &signature).unwrap();

        new_tx_info[3] = signature_start_ptr.into();
        new_tx_info[4] = signature_end_ptr.into();
    }

    if let Some(transaction_hash) = transaction_hash {
        new_tx_info[5] = MaybeRelocatable::Int(transaction_hash);
    };
    if let Some(chain_id) = chain_id {
        new_tx_info[6] = MaybeRelocatable::Int(chain_id);
    };
    if let Some(nonce) = nonce {
        new_tx_info[7] = MaybeRelocatable::Int(nonce);
    };

    vm.load_data(ptr_cheated_tx_info, &new_tx_info).unwrap();
    ptr_cheated_tx_info
}

pub fn get_cheated_exec_info_ptr(
    cheatnet_state: &CheatnetState,
    vm: &mut VirtualMachine,
    execution_info_ptr: Relocatable,
    contract_address: &ContractAddress,
) -> Relocatable {
    // ExecutionInfo from corelib/src/starknet/info.cairo
    // block_info, tx_info, caller_address, contract_address, entry_point_selector

    let ptr_cheated_exec_info = vm.add_memory_segment();

    // Initialize as old exec_info
    let mut new_exec_info = vm.get_continuous_range(execution_info_ptr, 5).unwrap();
    if cheatnet_state.address_is_rolled(contract_address)
        || cheatnet_state.address_is_warped(contract_address)
        || cheatnet_state.address_is_elected(contract_address)
    {
        let data = vm.get_range(execution_info_ptr, 1)[0].clone();
        if let MaybeRelocatable::RelocatableValue(block_info_ptr) = data.unwrap().into_owned() {
            let original_block_info = vm.get_continuous_range(block_info_ptr, 3).unwrap();

            let ptr_cheated_block_info = get_cheated_block_info_ptr(
                cheatnet_state,
                vm,
                &original_block_info,
                contract_address,
            );

            new_exec_info[0] = MaybeRelocatable::RelocatableValue(ptr_cheated_block_info);
        }
    }

    if cheatnet_state.address_is_spoofed(contract_address) {
        let data = vm.get_range(execution_info_ptr, 2)[1].clone();
        if let MaybeRelocatable::RelocatableValue(tx_info_ptr) = data.unwrap().into_owned() {
            let original_tx_info = vm.get_continuous_range(tx_info_ptr, 8).unwrap();

            let ptr_cheated_tx_info =
                get_cheated_tx_info_ptr(cheatnet_state, vm, &original_tx_info, contract_address);

            new_exec_info[1] = MaybeRelocatable::RelocatableValue(ptr_cheated_tx_info);
        }
    }

    if cheatnet_state.address_is_pranked(contract_address) {
        new_exec_info[2] = MaybeRelocatable::Int(stark_felt_to_felt(
            *cheatnet_state
                .get_cheated_caller_address(contract_address)
                .expect("No caller address value found for the pranked contract address")
                .0
                .key(),
        ));
    }

    vm.load_data(ptr_cheated_exec_info, &new_exec_info).unwrap();

    ptr_cheated_exec_info
}<|MERGE_RESOLUTION|>--- conflicted
+++ resolved
@@ -28,13 +28,8 @@
         new_block_info[1] = MaybeRelocatable::Int(warped_timestamp);
     }
 
-<<<<<<< HEAD
-    if let Some(elected_address) = cheatnet_state.elected_contracts.get(contract_address) {
+    if let Some(elected_address) = cheatnet_state.get_cheated_sequencer_address(contract_address) {
         new_block_info[2] = MaybeRelocatable::Int(Felt252::from_(*elected_address));
-=======
-    if let Some(elected_address) = cheatnet_state.get_cheated_sequencer_address(contract_address) {
-        new_block_info[2] = MaybeRelocatable::Int(elected_address.to_felt252());
->>>>>>> 5465c415
     };
 
     vm.load_data(ptr_cheated_block_info, &new_block_info)
