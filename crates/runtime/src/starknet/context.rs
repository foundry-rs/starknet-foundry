use std::collections::BTreeMap;
use std::num::NonZeroU128;
use std::sync::Arc;

use blockifier::block::{BlockInfo, GasPrices};
use blockifier::context::{BlockContext, ChainInfo, FeeTokenAddresses, TransactionContext};
use blockifier::execution::common_hints::ExecutionMode;
use blockifier::execution::entry_point::EntryPointExecutionContext;
use blockifier::transaction::objects::{
    CommonAccountFields, CurrentTransactionInfo, TransactionInfo,
};
use blockifier::versioned_constants::VersionedConstants;

use cairo_vm::vm::runners::cairo_runner::RunResources;
use serde::{Deserialize, Serialize};
use starknet_api::data_availability::DataAvailabilityMode;

use once_cell::sync::Lazy;
use starknet_api::block::{BlockNumber, BlockTimestamp};
use starknet_api::transaction::{Resource, ResourceBounds, ResourceBoundsMapping};
use starknet_api::{
    contract_address,
    core::{ChainId, ContractAddress, Nonce, PatriciaKey},
    hash::{StarkFelt, StarkHash},
    patricia_key,
    transaction::{TransactionHash, TransactionSignature, TransactionVersion},
};

pub const DEFAULT_BLOCK_NUMBER: u64 = 2000;
pub const SEQUENCER_ADDRESS: &str = "0x1000";
pub const ERC20_CONTRACT_ADDRESS: &str = "0x1001";
pub const STEP_RESOURCE_COST: f64 = 0.005_f64;
pub const DEFAULT_MAX_N_STEPS: u32 = 3_000_000;

const CONSTANTS_13_0_JSON: &str = include_str!("./resources/versioned_constants_13_0.json");
static DEFAULT_CONSTANTS: Lazy<VersionedConstants> = Lazy::new(|| {
    serde_json::from_str(CONSTANTS_13_0_JSON).expect("Versioned constants JSON file is malformed")
});

#[must_use]
<<<<<<< HEAD
pub fn build_block_context(block_info: &BlockInfo) -> BlockContext {
    BlockContext::new_unchecked(
        block_info,
        &ChainInfo {
            chain_id: ChainId("SN_GOERLI".to_string()),
            fee_token_addresses: FeeTokenAddresses {
                strk_fee_token_address: contract_address!(ERC20_CONTRACT_ADDRESS),
                eth_fee_token_address: contract_address!(ERC20_CONTRACT_ADDRESS),
            },
=======
fn build_block_context(block_info: BlockInfo) -> BlockContext {
    // blockifier::test_utils::create_for_account_testing
    let vm_resource_fee_cost = Arc::new(HashMap::from([
        (constants::N_STEPS_RESOURCE.to_string(), STEP_RESOURCE_COST),
        (HASH_BUILTIN_NAME.to_string(), 32_f64 * STEP_RESOURCE_COST),
        (
            RANGE_CHECK_BUILTIN_NAME.to_string(),
            16_f64 * STEP_RESOURCE_COST,
        ),
        (
            SIGNATURE_BUILTIN_NAME.to_string(),
            2048_f64 * STEP_RESOURCE_COST,
        ), // ECDSA
        (
            BITWISE_BUILTIN_NAME.to_string(),
            64_f64 * STEP_RESOURCE_COST,
        ),
        (
            POSEIDON_BUILTIN_NAME.to_string(),
            32_f64 * STEP_RESOURCE_COST,
        ),
        (OUTPUT_BUILTIN_NAME.to_string(), 0_f64 * STEP_RESOURCE_COST),
        (
            EC_OP_BUILTIN_NAME.to_string(),
            1024_f64 * STEP_RESOURCE_COST,
        ),
        (
            KECCAK_BUILTIN_NAME.to_string(),
            2048_f64 * STEP_RESOURCE_COST, // 2**11
        ),
        (
            SEGMENT_ARENA_BUILTIN_NAME.to_string(),
            0_f64 * STEP_RESOURCE_COST,
        ),
    ]));

    BlockContext {
        chain_id: ChainId("SN_SEPOLIA".to_string()),
        block_number: block_info.block_number,
        block_timestamp: block_info.timestamp,
        sequencer_address: block_info.sequencer_address,
        vm_resource_fee_cost,
        invoke_tx_max_n_steps: DEFAULT_MAX_N_STEPS,
        validate_max_n_steps: 1_000_000,
        max_recursion_depth: 50,
        fee_token_addresses: FeeTokenAddresses {
            strk_fee_token_address: contract_address!(ERC20_CONTRACT_ADDRESS),
            eth_fee_token_address: contract_address!(ERC20_CONTRACT_ADDRESS),
        },
        gas_prices: GasPrices {
            eth_l1_gas_price: 100 * u128::pow(10, 9),
            strk_l1_gas_price: 100 * u128::pow(10, 9),
>>>>>>> ddbf7f69
        },
        &DEFAULT_CONSTANTS.clone(),
    )
}

fn build_tx_info() -> TransactionInfo {
    TransactionInfo::Current(CurrentTransactionInfo {
        common_fields: CommonAccountFields {
            transaction_hash: TransactionHash::default(),
            version: TransactionVersion::THREE,
            signature: TransactionSignature::default(),
            nonce: Nonce(StarkFelt::from(0_u8)),
            sender_address: ContractAddress::default(),
            only_query: false,
        },
        resource_bounds: ResourceBoundsMapping(BTreeMap::from([
            (
                Resource::L1Gas,
                ResourceBounds {
                    max_amount: 0,
                    max_price_per_unit: 1,
                },
            ),
            (
                Resource::L2Gas,
                ResourceBounds {
                    max_amount: 0,
                    max_price_per_unit: 0,
                },
            ),
        ])),
        tip: Default::default(),
        nonce_data_availability_mode: DataAvailabilityMode::L1,
        fee_data_availability_mode: DataAvailabilityMode::L1,
        paymaster_data: Default::default(),
        account_deployment_data: Default::default(),
    })
}

#[must_use]
pub fn build_transaction_context(block_info: &BlockInfo) -> TransactionContext {
    TransactionContext {
        block_context: build_block_context(block_info),
        tx_info: build_tx_info(),
    }
}

#[must_use]
pub fn build_context(block_info: &BlockInfo) -> EntryPointExecutionContext {
    let transaction_context = Arc::new(build_transaction_context(block_info));

    EntryPointExecutionContext::new(transaction_context, ExecutionMode::Execute, false).unwrap()
}

pub fn set_max_steps(entry_point_ctx: &mut EntryPointExecutionContext, max_n_steps: u32) {
    // override it to omit [`EntryPointExecutionContext::max_steps`] restrictions
    entry_point_ctx.vm_run_resources = RunResources::new(max_n_steps as usize);
}

// We need to be copying those 1:1 for serialization (caching purposes)
#[derive(Clone, Serialize, Deserialize, Debug)]
pub struct SerializableBlockInfo {
    pub block_number: BlockNumber,
    pub block_timestamp: BlockTimestamp,
    pub sequencer_address: ContractAddress,
    pub gas_prices: SerializableGasPrices,
    // A field which indicates if EIP-4844 blobs are used for publishing state diffs to l1
    // This has influence on the cost of publishing the data on l1
    pub use_kzg_da: bool,
}
#[derive(Clone, Debug, Serialize, Deserialize)]
pub struct SerializableGasPrices {
    eth_l1_gas_price: NonZeroU128,
    strk_l1_gas_price: NonZeroU128,
    eth_l1_data_gas_price: NonZeroU128,
    strk_l1_data_gas_price: NonZeroU128,
}
impl Default for SerializableGasPrices {
    fn default() -> Self {
        Self {
            eth_l1_gas_price: NonZeroU128::try_from(100 * u128::pow(10, 9)).unwrap(),
            strk_l1_gas_price: NonZeroU128::try_from(100 * u128::pow(10, 9)).unwrap(),
            eth_l1_data_gas_price: NonZeroU128::try_from(u128::pow(10, 6)).unwrap(),
            strk_l1_data_gas_price: NonZeroU128::try_from(u128::pow(10, 9)).unwrap(),
        }
    }
}

impl Default for SerializableBlockInfo {
    fn default() -> Self {
        Self {
            block_number: BlockNumber(DEFAULT_BLOCK_NUMBER),
            block_timestamp: BlockTimestamp::default(),
            sequencer_address: contract_address!(SEQUENCER_ADDRESS),
            gas_prices: SerializableGasPrices::default(),
            use_kzg_da: false,
        }
    }
}

impl From<SerializableBlockInfo> for BlockInfo {
    fn from(forge_block_info: SerializableBlockInfo) -> Self {
        Self {
            block_number: forge_block_info.block_number,
            block_timestamp: forge_block_info.block_timestamp,
            sequencer_address: forge_block_info.sequencer_address,
            gas_prices: forge_block_info.gas_prices.into(),
            use_kzg_da: forge_block_info.use_kzg_da,
        }
    }
}

impl From<BlockInfo> for SerializableBlockInfo {
    fn from(block_info: BlockInfo) -> Self {
        Self {
            block_number: block_info.block_number,
            block_timestamp: block_info.block_timestamp,
            sequencer_address: block_info.sequencer_address,
            gas_prices: block_info.gas_prices.into(),
            use_kzg_da: block_info.use_kzg_da,
        }
    }
}
impl From<SerializableGasPrices> for GasPrices {
    fn from(forge_gas_prices: SerializableGasPrices) -> Self {
        Self {
            eth_l1_gas_price: forge_gas_prices.eth_l1_gas_price,
            strk_l1_gas_price: forge_gas_prices.strk_l1_gas_price,
            eth_l1_data_gas_price: forge_gas_prices.eth_l1_data_gas_price,
            strk_l1_data_gas_price: forge_gas_prices.strk_l1_data_gas_price,
        }
    }
}

impl From<GasPrices> for SerializableGasPrices {
    fn from(gas_prices: GasPrices) -> Self {
        Self {
            eth_l1_gas_price: gas_prices.eth_l1_gas_price,
            strk_l1_gas_price: gas_prices.strk_l1_gas_price,
            eth_l1_data_gas_price: gas_prices.eth_l1_data_gas_price,
            strk_l1_data_gas_price: gas_prices.strk_l1_data_gas_price,
        }
    }
}<|MERGE_RESOLUTION|>--- conflicted
+++ resolved
@@ -38,70 +38,15 @@
 });
 
 #[must_use]
-<<<<<<< HEAD
 pub fn build_block_context(block_info: &BlockInfo) -> BlockContext {
     BlockContext::new_unchecked(
         block_info,
         &ChainInfo {
-            chain_id: ChainId("SN_GOERLI".to_string()),
+            chain_id: ChainId("SN_SEPOLIA".to_string()),
             fee_token_addresses: FeeTokenAddresses {
                 strk_fee_token_address: contract_address!(ERC20_CONTRACT_ADDRESS),
                 eth_fee_token_address: contract_address!(ERC20_CONTRACT_ADDRESS),
             },
-=======
-fn build_block_context(block_info: BlockInfo) -> BlockContext {
-    // blockifier::test_utils::create_for_account_testing
-    let vm_resource_fee_cost = Arc::new(HashMap::from([
-        (constants::N_STEPS_RESOURCE.to_string(), STEP_RESOURCE_COST),
-        (HASH_BUILTIN_NAME.to_string(), 32_f64 * STEP_RESOURCE_COST),
-        (
-            RANGE_CHECK_BUILTIN_NAME.to_string(),
-            16_f64 * STEP_RESOURCE_COST,
-        ),
-        (
-            SIGNATURE_BUILTIN_NAME.to_string(),
-            2048_f64 * STEP_RESOURCE_COST,
-        ), // ECDSA
-        (
-            BITWISE_BUILTIN_NAME.to_string(),
-            64_f64 * STEP_RESOURCE_COST,
-        ),
-        (
-            POSEIDON_BUILTIN_NAME.to_string(),
-            32_f64 * STEP_RESOURCE_COST,
-        ),
-        (OUTPUT_BUILTIN_NAME.to_string(), 0_f64 * STEP_RESOURCE_COST),
-        (
-            EC_OP_BUILTIN_NAME.to_string(),
-            1024_f64 * STEP_RESOURCE_COST,
-        ),
-        (
-            KECCAK_BUILTIN_NAME.to_string(),
-            2048_f64 * STEP_RESOURCE_COST, // 2**11
-        ),
-        (
-            SEGMENT_ARENA_BUILTIN_NAME.to_string(),
-            0_f64 * STEP_RESOURCE_COST,
-        ),
-    ]));
-
-    BlockContext {
-        chain_id: ChainId("SN_SEPOLIA".to_string()),
-        block_number: block_info.block_number,
-        block_timestamp: block_info.timestamp,
-        sequencer_address: block_info.sequencer_address,
-        vm_resource_fee_cost,
-        invoke_tx_max_n_steps: DEFAULT_MAX_N_STEPS,
-        validate_max_n_steps: 1_000_000,
-        max_recursion_depth: 50,
-        fee_token_addresses: FeeTokenAddresses {
-            strk_fee_token_address: contract_address!(ERC20_CONTRACT_ADDRESS),
-            eth_fee_token_address: contract_address!(ERC20_CONTRACT_ADDRESS),
-        },
-        gas_prices: GasPrices {
-            eth_l1_gas_price: 100 * u128::pow(10, 9),
-            strk_l1_gas_price: 100 * u128::pow(10, 9),
->>>>>>> ddbf7f69
         },
         &DEFAULT_CONSTANTS.clone(),
     )
