use std::collections::BTreeMap;
use std::num::NonZeroU128;
use std::sync::Arc;

use blockifier::block::{BlockInfo, GasPrices};
use blockifier::context::{BlockContext, ChainInfo, FeeTokenAddresses, TransactionContext};
use blockifier::execution::common_hints::ExecutionMode;
use blockifier::execution::entry_point::EntryPointExecutionContext;
use blockifier::transaction::objects::{
    CommonAccountFields, CurrentTransactionInfo, TransactionInfo,
};
use blockifier::versioned_constants::VersionedConstants;

use cairo_vm::vm::runners::cairo_runner::RunResources;
use serde::{Deserialize, Serialize};
<<<<<<< HEAD
use starknet_api::data_availability::DataAvailabilityMode;
=======
>>>>>>> 03fafefe

use once_cell::sync::Lazy;
use starknet_api::block::{BlockNumber, BlockTimestamp};
use starknet_api::core::{ChainId, ContractAddress, Nonce, PatriciaKey};
use starknet_api::data_availability::DataAvailabilityMode;
use starknet_api::hash::{StarkFelt, StarkHash};
use starknet_api::transaction::{
    Resource, ResourceBounds, ResourceBoundsMapping, TransactionHash, TransactionSignature,
    TransactionVersion,
};
use starknet_api::{contract_address, patricia_key};

pub const DEFAULT_BLOCK_NUMBER: u64 = 2000;
pub const SEQUENCER_ADDRESS: &str = "0x1000";
pub const ERC20_CONTRACT_ADDRESS: &str = "0x1001";
pub const STEP_RESOURCE_COST: f64 = 0.005_f64;
pub const DEFAULT_MAX_N_STEPS: u32 = 3_000_000;

const CONSTANTS_13_0_JSON: &str = include_str!("./resources/versioned_constants_13_0.json");
static DEFAULT_CONSTANTS: Lazy<VersionedConstants> = Lazy::new(|| {
    serde_json::from_str(CONSTANTS_13_0_JSON).expect("Versioned constants JSON file is malformed")
});

#[must_use]
pub fn build_block_context(block_info: &BlockInfo) -> BlockContext {
    BlockContext::new_unchecked(
        block_info,
        &ChainInfo {
            chain_id: ChainId("SN_GOERLI".to_string()),
            fee_token_addresses: FeeTokenAddresses {
                strk_fee_token_address: ContractAddress(patricia_key!(ERC20_CONTRACT_ADDRESS)),
                eth_fee_token_address: ContractAddress(patricia_key!(ERC20_CONTRACT_ADDRESS)),
            },
        },
        &DEFAULT_CONSTANTS.clone(),
    )
}

fn build_tx_info() -> TransactionInfo {
    TransactionInfo::Current(CurrentTransactionInfo {
        common_fields: CommonAccountFields {
            transaction_hash: TransactionHash::default(),
            version: TransactionVersion::THREE,
            signature: TransactionSignature::default(),
            nonce: Nonce(StarkFelt::from(0_u8)),
            sender_address: ContractAddress::default(),
            only_query: false,
        },
        resource_bounds: ResourceBoundsMapping(BTreeMap::from([
            (
                Resource::L1Gas,
                ResourceBounds {
                    max_amount: 0,
                    max_price_per_unit: 1,
                },
            ),
            (
                Resource::L2Gas,
                ResourceBounds {
                    max_amount: 0,
                    max_price_per_unit: 0,
                },
            ),
        ])),
        tip: Default::default(),
        nonce_data_availability_mode: DataAvailabilityMode::L1,
        fee_data_availability_mode: DataAvailabilityMode::L1,
        paymaster_data: Default::default(),
        account_deployment_data: Default::default(),
    })
}

#[must_use]
pub fn build_transaction_context(block_info: &BlockInfo) -> TransactionContext {
    TransactionContext {
        block_context: build_block_context(block_info),
        tx_info: build_tx_info(),
    }
}

#[must_use]
pub fn build_context(block_info: &BlockInfo) -> EntryPointExecutionContext {
    let transaction_context = Arc::new(build_transaction_context(block_info));

    EntryPointExecutionContext::new(transaction_context, ExecutionMode::Execute, false).unwrap()
}

pub fn set_max_steps(entry_point_ctx: &mut EntryPointExecutionContext, max_n_steps: u32) {
    // override it to omit [`EntryPointExecutionContext::max_steps`] restrictions
    entry_point_ctx.vm_run_resources = RunResources::new(max_n_steps as usize);
}

#[derive(Clone, Serialize, Deserialize, Debug)]
pub struct ForgeBlockInfo {
    pub block_number: BlockNumber,
    pub block_timestamp: BlockTimestamp,
    pub sequencer_address: ContractAddress,
    pub gas_prices: ForgeGasPrices,
    pub use_kzg_da: bool,
}
#[derive(Clone, Debug, Serialize, Deserialize)]
pub struct ForgeGasPrices {
    eth_l1_gas_price: NonZeroU128,
    strk_l1_gas_price: NonZeroU128,
    eth_l1_data_gas_price: NonZeroU128,
    strk_l1_data_gas_price: NonZeroU128,
}
impl Default for ForgeGasPrices {
    fn default() -> Self {
        Self {
            eth_l1_gas_price: NonZeroU128::try_from(100 * u128::pow(10, 9)).unwrap(),
            strk_l1_gas_price: NonZeroU128::try_from(100 * u128::pow(10, 9)).unwrap(),
            eth_l1_data_gas_price: NonZeroU128::try_from(u128::pow(10, 6)).unwrap(),
            strk_l1_data_gas_price: NonZeroU128::try_from(u128::pow(10, 9)).unwrap(),
        }
    }
}

impl Default for ForgeBlockInfo {
    fn default() -> Self {
        Self {
<<<<<<< HEAD
            block_number: BlockNumber(2000),
            block_timestamp: BlockTimestamp::default(),
            sequencer_address: ContractAddress(patricia_key!(SEQUENCER_ADDRESS)),
            gas_prices: ForgeGasPrices {
                eth_l1_gas_price: NonZeroU128::try_from(100 * u128::pow(10, 9)).unwrap(),
                strk_l1_gas_price: NonZeroU128::try_from(100 * u128::pow(10, 9)).unwrap(),
                eth_l1_data_gas_price: NonZeroU128::try_from(u128::pow(10, 6)).unwrap(),
                strk_l1_data_gas_price: NonZeroU128::try_from(u128::pow(10, 9)).unwrap(),
            },
            use_kzg_da: false,
        }
    }
}

impl From<ForgeBlockInfo> for BlockInfo {
    fn from(forge_block_info: ForgeBlockInfo) -> Self {
        Self {
            block_number: forge_block_info.block_number,
            block_timestamp: forge_block_info.block_timestamp,
            sequencer_address: forge_block_info.sequencer_address,
            gas_prices: forge_block_info.gas_prices.into(),
            use_kzg_da: forge_block_info.use_kzg_da,
        }
    }
}

impl From<BlockInfo> for ForgeBlockInfo {
    fn from(block_info: BlockInfo) -> Self {
        Self {
            block_number: block_info.block_number,
            block_timestamp: block_info.block_timestamp,
            sequencer_address: block_info.sequencer_address,
            gas_prices: block_info.gas_prices.into(),
            use_kzg_da: block_info.use_kzg_da,
        }
    }
}
impl From<ForgeGasPrices> for GasPrices {
    fn from(forge_gas_prices: ForgeGasPrices) -> Self {
        Self {
            eth_l1_gas_price: forge_gas_prices.eth_l1_gas_price,
            strk_l1_gas_price: forge_gas_prices.strk_l1_gas_price,
            eth_l1_data_gas_price: forge_gas_prices.eth_l1_data_gas_price,
            strk_l1_data_gas_price: forge_gas_prices.strk_l1_data_gas_price,
        }
    }
}

impl From<GasPrices> for ForgeGasPrices {
    fn from(gas_prices: GasPrices) -> Self {
        Self {
            eth_l1_gas_price: gas_prices.eth_l1_gas_price,
            strk_l1_gas_price: gas_prices.strk_l1_gas_price,
            eth_l1_data_gas_price: gas_prices.eth_l1_data_gas_price,
            strk_l1_data_gas_price: gas_prices.strk_l1_data_gas_price,
=======
            block_number: BlockNumber(DEFAULT_BLOCK_NUMBER),
            timestamp: BlockTimestamp::default(),
            sequencer_address: contract_address!(SEQUENCER_ADDRESS),
>>>>>>> 03fafefe
        }
    }
}<|MERGE_RESOLUTION|>--- conflicted
+++ resolved
@@ -13,21 +13,17 @@
 
 use cairo_vm::vm::runners::cairo_runner::RunResources;
 use serde::{Deserialize, Serialize};
-<<<<<<< HEAD
 use starknet_api::data_availability::DataAvailabilityMode;
-=======
->>>>>>> 03fafefe
 
 use once_cell::sync::Lazy;
 use starknet_api::block::{BlockNumber, BlockTimestamp};
-use starknet_api::core::{ChainId, ContractAddress, Nonce, PatriciaKey};
-use starknet_api::data_availability::DataAvailabilityMode;
-use starknet_api::hash::{StarkFelt, StarkHash};
-use starknet_api::transaction::{
-    Resource, ResourceBounds, ResourceBoundsMapping, TransactionHash, TransactionSignature,
-    TransactionVersion,
+use starknet_api::transaction::{Resource, ResourceBounds, ResourceBoundsMapping};
+use starknet_api::{
+    core::{ChainId, ContractAddress, Nonce, PatriciaKey},
+    hash::{StarkFelt, StarkHash},
+    patricia_key,
+    transaction::{TransactionHash, TransactionSignature, TransactionVersion},
 };
-use starknet_api::{contract_address, patricia_key};
 
 pub const DEFAULT_BLOCK_NUMBER: u64 = 2000;
 pub const SEQUENCER_ADDRESS: &str = "0x1000";
@@ -138,8 +134,7 @@
 impl Default for ForgeBlockInfo {
     fn default() -> Self {
         Self {
-<<<<<<< HEAD
-            block_number: BlockNumber(2000),
+            block_number: BlockNumber(DEFAULT_BLOCK_NUMBER),
             block_timestamp: BlockTimestamp::default(),
             sequencer_address: ContractAddress(patricia_key!(SEQUENCER_ADDRESS)),
             gas_prices: ForgeGasPrices {
@@ -194,11 +189,6 @@
             strk_l1_gas_price: gas_prices.strk_l1_gas_price,
             eth_l1_data_gas_price: gas_prices.eth_l1_data_gas_price,
             strk_l1_data_gas_price: gas_prices.strk_l1_data_gas_price,
-=======
-            block_number: BlockNumber(DEFAULT_BLOCK_NUMBER),
-            timestamp: BlockTimestamp::default(),
-            sequencer_address: contract_address!(SEQUENCER_ADDRESS),
->>>>>>> 03fafefe
         }
     }
 }