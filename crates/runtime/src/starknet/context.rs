use std::collections::BTreeMap;
use std::num::NonZeroU128;
use std::sync::Arc;

use blockifier::block::{BlockInfo, GasPrices};
use blockifier::context::{BlockContext, ChainInfo, FeeTokenAddresses, TransactionContext};
use blockifier::execution::common_hints::ExecutionMode;
use blockifier::execution::entry_point::EntryPointExecutionContext;
use blockifier::transaction::objects::{
    CommonAccountFields, CurrentTransactionInfo, TransactionInfo,
};
use blockifier::versioned_constants::VersionedConstants;

<<<<<<< HEAD
=======
use cairo_vm::vm::runners::builtin_runner::{
    BITWISE_BUILTIN_NAME, EC_OP_BUILTIN_NAME, HASH_BUILTIN_NAME, KECCAK_BUILTIN_NAME,
    OUTPUT_BUILTIN_NAME, POSEIDON_BUILTIN_NAME, RANGE_CHECK_BUILTIN_NAME,
    SEGMENT_ARENA_BUILTIN_NAME, SIGNATURE_BUILTIN_NAME,
};
use cairo_vm::vm::runners::cairo_runner::RunResources;
>>>>>>> 073e382c
use serde::{Deserialize, Serialize};
use starknet_api::contract_address;
use starknet_api::data_availability::DataAvailabilityMode;

use once_cell::sync::Lazy;
use starknet_api::block::{BlockNumber, BlockTimestamp};
use starknet_api::transaction::{Resource, ResourceBounds, ResourceBoundsMapping};
use starknet_api::{
    core::{ChainId, ContractAddress, Nonce, PatriciaKey},
    hash::{StarkFelt, StarkHash},
    patricia_key,
    transaction::{TransactionHash, TransactionSignature, TransactionVersion},
};

pub const SEQUENCER_ADDRESS: &str = "0x1000";
pub const ERC20_CONTRACT_ADDRESS: &str = "0x1001";
pub const STEP_RESOURCE_COST: f64 = 0.005_f64;
pub const DEFAULT_MAX_N_STEPS: u32 = 3_000_000;

const CONSTANTS_13_0_JSON: &str = include_str!("./resources/versioned_constants_13_0.json");
static DEFAULT_CONSTANTS: Lazy<VersionedConstants> = Lazy::new(|| {
    serde_json::from_str(CONSTANTS_13_0_JSON).expect("Versioned constants JSON file is malformed")
});

#[must_use]
<<<<<<< HEAD
pub fn build_block_context(block_info: &BlockInfo) -> BlockContext {
    BlockContext::new_unchecked(
        block_info,
        &ChainInfo {
            chain_id: ChainId("SN_GOERLI".to_string()),
            fee_token_addresses: FeeTokenAddresses {
                strk_fee_token_address: ContractAddress(patricia_key!(ERC20_CONTRACT_ADDRESS)),
                eth_fee_token_address: ContractAddress(patricia_key!(ERC20_CONTRACT_ADDRESS)),
            },
=======
fn build_block_context(block_info: BlockInfo) -> BlockContext {
    // blockifier::test_utils::create_for_account_testing
    let vm_resource_fee_cost = Arc::new(HashMap::from([
        (constants::N_STEPS_RESOURCE.to_string(), STEP_RESOURCE_COST),
        (HASH_BUILTIN_NAME.to_string(), 32_f64 * STEP_RESOURCE_COST),
        (
            RANGE_CHECK_BUILTIN_NAME.to_string(),
            16_f64 * STEP_RESOURCE_COST,
        ),
        (
            SIGNATURE_BUILTIN_NAME.to_string(),
            2048_f64 * STEP_RESOURCE_COST,
        ), // ECDSA
        (
            BITWISE_BUILTIN_NAME.to_string(),
            64_f64 * STEP_RESOURCE_COST,
        ),
        (
            POSEIDON_BUILTIN_NAME.to_string(),
            32_f64 * STEP_RESOURCE_COST,
        ),
        (OUTPUT_BUILTIN_NAME.to_string(), 0_f64 * STEP_RESOURCE_COST),
        (
            EC_OP_BUILTIN_NAME.to_string(),
            1024_f64 * STEP_RESOURCE_COST,
        ),
        (
            KECCAK_BUILTIN_NAME.to_string(),
            2048_f64 * STEP_RESOURCE_COST, // 2**11
        ),
        (
            SEGMENT_ARENA_BUILTIN_NAME.to_string(),
            0_f64 * STEP_RESOURCE_COST,
        ),
    ]));

    BlockContext {
        chain_id: ChainId("SN_GOERLI".to_string()),
        block_number: block_info.block_number,
        block_timestamp: block_info.timestamp,
        sequencer_address: block_info.sequencer_address,
        vm_resource_fee_cost,
        invoke_tx_max_n_steps: DEFAULT_MAX_N_STEPS,
        validate_max_n_steps: 1_000_000,
        max_recursion_depth: 50,
        fee_token_addresses: FeeTokenAddresses {
            strk_fee_token_address: contract_address!(ERC20_CONTRACT_ADDRESS),
            eth_fee_token_address: contract_address!(ERC20_CONTRACT_ADDRESS),
>>>>>>> 073e382c
        },
        &DEFAULT_CONSTANTS.clone(),
    )
}

fn build_tx_info() -> TransactionInfo {
    TransactionInfo::Current(CurrentTransactionInfo {
        common_fields: CommonAccountFields {
            transaction_hash: TransactionHash::default(),
            version: TransactionVersion::THREE,
            signature: TransactionSignature::default(),
            nonce: Nonce(StarkFelt::from(0_u8)),
            sender_address: ContractAddress::default(),
            only_query: false,
        },
        resource_bounds: ResourceBoundsMapping(BTreeMap::from([
            (
                Resource::L1Gas,
                ResourceBounds {
                    max_amount: 0,
                    max_price_per_unit: 1,
                },
            ),
            (
                Resource::L2Gas,
                ResourceBounds {
                    max_amount: 0,
                    max_price_per_unit: 0,
                },
            ),
        ])),
        tip: Default::default(),
        nonce_data_availability_mode: DataAvailabilityMode::L1,
        fee_data_availability_mode: DataAvailabilityMode::L1,
        paymaster_data: Default::default(),
        account_deployment_data: Default::default(),
    })
}

#[must_use]
pub fn build_transaction_context(block_info: &BlockInfo) -> TransactionContext {
    TransactionContext {
        block_context: build_block_context(block_info),
        tx_info: build_tx_info(),
    }
}

#[must_use]
pub fn build_context(block_info: &BlockInfo) -> EntryPointExecutionContext {
    let transaction_context = Arc::new(build_transaction_context(block_info));

    EntryPointExecutionContext::new(transaction_context, ExecutionMode::Execute, false).unwrap()
}

<<<<<<< HEAD
// Structs copied for serialization
#[derive(Clone, Serialize, Deserialize, Debug)]
pub struct ForgeBlockInfo {
=======
pub fn set_max_steps(entry_point_ctx: &mut EntryPointExecutionContext, max_n_steps: u32) {
    entry_point_ctx.block_context.invoke_tx_max_n_steps = max_n_steps;

    // override it to omit [`EntryPointExecutionContext::max_steps`] restrictions
    entry_point_ctx.vm_run_resources = RunResources::new(max_n_steps as usize);
}

#[derive(Copy, Clone, Serialize, Deserialize, Debug)]
pub struct BlockInfo {
>>>>>>> 073e382c
    pub block_number: BlockNumber,
    pub block_timestamp: BlockTimestamp,
    pub sequencer_address: ContractAddress,
    pub gas_prices: ForgeGasPrices,
    pub use_kzg_da: bool,
}

#[derive(Clone, Debug, Serialize, Deserialize)]
pub struct ForgeGasPrices {
    eth_l1_gas_price: NonZeroU128,
    strk_l1_gas_price: NonZeroU128,
    eth_l1_data_gas_price: NonZeroU128,
    strk_l1_data_gas_price: NonZeroU128,
}
impl Default for ForgeGasPrices {
    fn default() -> Self {
        Self {
            eth_l1_gas_price: NonZeroU128::try_from(100 * u128::pow(10, 9)).unwrap(),
            strk_l1_gas_price: NonZeroU128::try_from(100 * u128::pow(10, 9)).unwrap(),
            eth_l1_data_gas_price: NonZeroU128::try_from(u128::pow(10, 6)).unwrap(),
            strk_l1_data_gas_price: NonZeroU128::try_from(u128::pow(10, 9)).unwrap(),
        }
    }
}

impl Default for ForgeBlockInfo {
    fn default() -> Self {
        Self {
            block_number: BlockNumber(2000),
            block_timestamp: BlockTimestamp::default(),
            sequencer_address: ContractAddress(patricia_key!(SEQUENCER_ADDRESS)),
            gas_prices: ForgeGasPrices {
                eth_l1_gas_price: NonZeroU128::try_from(100 * u128::pow(10, 9)).unwrap(),
                strk_l1_gas_price: NonZeroU128::try_from(100 * u128::pow(10, 9)).unwrap(),
                eth_l1_data_gas_price: NonZeroU128::try_from(u128::pow(10, 6)).unwrap(),
                strk_l1_data_gas_price: NonZeroU128::try_from(u128::pow(10, 9)).unwrap(),
            },
            use_kzg_da: false,
        }
    }
}

impl From<ForgeBlockInfo> for BlockInfo {
    fn from(forge_block_info: ForgeBlockInfo) -> Self {
        Self {
            block_number: forge_block_info.block_number,
            block_timestamp: forge_block_info.block_timestamp,
            sequencer_address: forge_block_info.sequencer_address,
            gas_prices: forge_block_info.gas_prices.into(),
            use_kzg_da: forge_block_info.use_kzg_da,
        }
    }
}

impl From<BlockInfo> for ForgeBlockInfo {
    fn from(block_info: BlockInfo) -> Self {
        Self {
            block_number: block_info.block_number,
            block_timestamp: block_info.block_timestamp,
            sequencer_address: block_info.sequencer_address,
            gas_prices: block_info.gas_prices.into(),
            use_kzg_da: block_info.use_kzg_da,
        }
    }
}
impl From<ForgeGasPrices> for GasPrices {
    fn from(forge_gas_prices: ForgeGasPrices) -> Self {
        Self {
            eth_l1_gas_price: forge_gas_prices.eth_l1_gas_price,
            strk_l1_gas_price: forge_gas_prices.strk_l1_gas_price,
            eth_l1_data_gas_price: forge_gas_prices.eth_l1_data_gas_price,
            strk_l1_data_gas_price: forge_gas_prices.strk_l1_data_gas_price,
        }
    }
}

impl From<GasPrices> for ForgeGasPrices {
    fn from(gas_prices: GasPrices) -> Self {
        Self {
            eth_l1_gas_price: gas_prices.eth_l1_gas_price,
            strk_l1_gas_price: gas_prices.strk_l1_gas_price,
            eth_l1_data_gas_price: gas_prices.eth_l1_data_gas_price,
            strk_l1_data_gas_price: gas_prices.strk_l1_data_gas_price,
        }
    }
}<|MERGE_RESOLUTION|>--- conflicted
+++ resolved
@@ -11,15 +11,12 @@
 };
 use blockifier::versioned_constants::VersionedConstants;
 
-<<<<<<< HEAD
-=======
 use cairo_vm::vm::runners::builtin_runner::{
     BITWISE_BUILTIN_NAME, EC_OP_BUILTIN_NAME, HASH_BUILTIN_NAME, KECCAK_BUILTIN_NAME,
     OUTPUT_BUILTIN_NAME, POSEIDON_BUILTIN_NAME, RANGE_CHECK_BUILTIN_NAME,
     SEGMENT_ARENA_BUILTIN_NAME, SIGNATURE_BUILTIN_NAME,
 };
 use cairo_vm::vm::runners::cairo_runner::RunResources;
->>>>>>> 073e382c
 use serde::{Deserialize, Serialize};
 use starknet_api::contract_address;
 use starknet_api::data_availability::DataAvailabilityMode;
@@ -45,7 +42,6 @@
 });
 
 #[must_use]
-<<<<<<< HEAD
 pub fn build_block_context(block_info: &BlockInfo) -> BlockContext {
     BlockContext::new_unchecked(
         block_info,
@@ -55,56 +51,6 @@
                 strk_fee_token_address: ContractAddress(patricia_key!(ERC20_CONTRACT_ADDRESS)),
                 eth_fee_token_address: ContractAddress(patricia_key!(ERC20_CONTRACT_ADDRESS)),
             },
-=======
-fn build_block_context(block_info: BlockInfo) -> BlockContext {
-    // blockifier::test_utils::create_for_account_testing
-    let vm_resource_fee_cost = Arc::new(HashMap::from([
-        (constants::N_STEPS_RESOURCE.to_string(), STEP_RESOURCE_COST),
-        (HASH_BUILTIN_NAME.to_string(), 32_f64 * STEP_RESOURCE_COST),
-        (
-            RANGE_CHECK_BUILTIN_NAME.to_string(),
-            16_f64 * STEP_RESOURCE_COST,
-        ),
-        (
-            SIGNATURE_BUILTIN_NAME.to_string(),
-            2048_f64 * STEP_RESOURCE_COST,
-        ), // ECDSA
-        (
-            BITWISE_BUILTIN_NAME.to_string(),
-            64_f64 * STEP_RESOURCE_COST,
-        ),
-        (
-            POSEIDON_BUILTIN_NAME.to_string(),
-            32_f64 * STEP_RESOURCE_COST,
-        ),
-        (OUTPUT_BUILTIN_NAME.to_string(), 0_f64 * STEP_RESOURCE_COST),
-        (
-            EC_OP_BUILTIN_NAME.to_string(),
-            1024_f64 * STEP_RESOURCE_COST,
-        ),
-        (
-            KECCAK_BUILTIN_NAME.to_string(),
-            2048_f64 * STEP_RESOURCE_COST, // 2**11
-        ),
-        (
-            SEGMENT_ARENA_BUILTIN_NAME.to_string(),
-            0_f64 * STEP_RESOURCE_COST,
-        ),
-    ]));
-
-    BlockContext {
-        chain_id: ChainId("SN_GOERLI".to_string()),
-        block_number: block_info.block_number,
-        block_timestamp: block_info.timestamp,
-        sequencer_address: block_info.sequencer_address,
-        vm_resource_fee_cost,
-        invoke_tx_max_n_steps: DEFAULT_MAX_N_STEPS,
-        validate_max_n_steps: 1_000_000,
-        max_recursion_depth: 50,
-        fee_token_addresses: FeeTokenAddresses {
-            strk_fee_token_address: contract_address!(ERC20_CONTRACT_ADDRESS),
-            eth_fee_token_address: contract_address!(ERC20_CONTRACT_ADDRESS),
->>>>>>> 073e382c
         },
         &DEFAULT_CONSTANTS.clone(),
     )
@@ -159,11 +105,6 @@
     EntryPointExecutionContext::new(transaction_context, ExecutionMode::Execute, false).unwrap()
 }
 
-<<<<<<< HEAD
-// Structs copied for serialization
-#[derive(Clone, Serialize, Deserialize, Debug)]
-pub struct ForgeBlockInfo {
-=======
 pub fn set_max_steps(entry_point_ctx: &mut EntryPointExecutionContext, max_n_steps: u32) {
     entry_point_ctx.block_context.invoke_tx_max_n_steps = max_n_steps;
 
@@ -172,8 +113,7 @@
 }
 
 #[derive(Copy, Clone, Serialize, Deserialize, Debug)]
-pub struct BlockInfo {
->>>>>>> 073e382c
+pub struct ForgeBlockInfo {
     pub block_number: BlockNumber,
     pub block_timestamp: BlockTimestamp,
     pub sequencer_address: ContractAddress,
