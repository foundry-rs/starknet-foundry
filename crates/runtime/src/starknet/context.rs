use std::collections::BTreeMap;
use std::num::NonZeroU128;
use std::sync::Arc;

use blockifier::block::{BlockInfo, GasPrices};
use blockifier::context::{BlockContext, ChainInfo, FeeTokenAddresses, TransactionContext};
use blockifier::execution::common_hints::ExecutionMode;
use blockifier::execution::entry_point::EntryPointExecutionContext;
use blockifier::transaction::objects::{
    CommonAccountFields, CurrentTransactionInfo, TransactionInfo,
};
use blockifier::versioned_constants::VersionedConstants;

use cairo_vm::vm::runners::cairo_runner::RunResources;
use serde::{Deserialize, Serialize};
use starknet_api::data_availability::DataAvailabilityMode;

use once_cell::sync::Lazy;
use starknet_api::block::{BlockNumber, BlockTimestamp};
use starknet_api::transaction::{Resource, ResourceBounds, ResourceBoundsMapping};
use starknet_api::{
<<<<<<< HEAD
=======
    contract_address,
>>>>>>> c935d7f9
    core::{ChainId, ContractAddress, Nonce, PatriciaKey},
    hash::{StarkFelt, StarkHash},
    patricia_key,
    transaction::{TransactionHash, TransactionSignature, TransactionVersion},
};

pub const DEFAULT_BLOCK_NUMBER: u64 = 2000;
pub const SEQUENCER_ADDRESS: &str = "0x1000";
pub const ERC20_CONTRACT_ADDRESS: &str = "0x1001";

<<<<<<< HEAD
const CONSTANTS_13_0_JSON: &str = include_str!("./resources/versioned_constants_13_0.json");
static DEFAULT_CONSTANTS: Lazy<VersionedConstants> = Lazy::new(|| {
    serde_json::from_str(CONSTANTS_13_0_JSON).expect("Versioned constants JSON file is malformed")
});

=======
>>>>>>> c935d7f9
#[must_use]
pub fn build_block_context(block_info: &BlockInfo) -> BlockContext {
    BlockContext::new_unchecked(
        block_info,
        &ChainInfo {
<<<<<<< HEAD
            chain_id: ChainId("SN_GOERLI".to_string()),
            fee_token_addresses: FeeTokenAddresses {
                strk_fee_token_address: ContractAddress(patricia_key!(ERC20_CONTRACT_ADDRESS)),
                eth_fee_token_address: ContractAddress(patricia_key!(ERC20_CONTRACT_ADDRESS)),
            },
        },
        &DEFAULT_CONSTANTS.clone(),
=======
            chain_id: ChainId("SN_SEPOLIA".to_string()),
            fee_token_addresses: FeeTokenAddresses {
                strk_fee_token_address: contract_address!(ERC20_CONTRACT_ADDRESS),
                eth_fee_token_address: contract_address!(ERC20_CONTRACT_ADDRESS),
            },
        },
        VersionedConstants::latest_constants(), // 0.13.1
>>>>>>> c935d7f9
    )
}

fn build_tx_info() -> TransactionInfo {
    TransactionInfo::Current(CurrentTransactionInfo {
        common_fields: CommonAccountFields {
            transaction_hash: TransactionHash::default(),
            version: TransactionVersion::THREE,
            signature: TransactionSignature::default(),
            nonce: Nonce(StarkFelt::from(0_u8)),
            sender_address: ContractAddress::default(),
            only_query: false,
        },
        resource_bounds: ResourceBoundsMapping(BTreeMap::from([
            (
                Resource::L1Gas,
                ResourceBounds {
                    max_amount: 0,
                    max_price_per_unit: 1,
                },
            ),
            (
                Resource::L2Gas,
                ResourceBounds {
                    max_amount: 0,
                    max_price_per_unit: 0,
                },
            ),
        ])),
        tip: Default::default(),
        nonce_data_availability_mode: DataAvailabilityMode::L1,
        fee_data_availability_mode: DataAvailabilityMode::L1,
        paymaster_data: Default::default(),
        account_deployment_data: Default::default(),
    })
}

#[must_use]
pub fn build_transaction_context(block_info: &BlockInfo) -> TransactionContext {
    TransactionContext {
        block_context: build_block_context(block_info),
        tx_info: build_tx_info(),
    }
<<<<<<< HEAD
}

#[must_use]
pub fn build_context(block_info: &BlockInfo) -> EntryPointExecutionContext {
    let transaction_context = Arc::new(build_transaction_context(block_info));

    EntryPointExecutionContext::new(transaction_context, ExecutionMode::Execute, false).unwrap()
}

=======
}

#[must_use]
pub fn build_context(block_info: &BlockInfo) -> EntryPointExecutionContext {
    let transaction_context = Arc::new(build_transaction_context(block_info));

    EntryPointExecutionContext::new(transaction_context, ExecutionMode::Execute, false).unwrap()
}

>>>>>>> c935d7f9
pub fn set_max_steps(entry_point_ctx: &mut EntryPointExecutionContext, max_n_steps: u32) {
    // override it to omit [`EntryPointExecutionContext::max_steps`] restrictions
    entry_point_ctx.vm_run_resources = RunResources::new(max_n_steps as usize);
}

// We need to be copying those 1:1 for serialization (caching purposes)
#[derive(Clone, Serialize, Deserialize, Debug)]
pub struct SerializableBlockInfo {
    pub block_number: BlockNumber,
    pub block_timestamp: BlockTimestamp,
    pub sequencer_address: ContractAddress,
    pub gas_prices: SerializableGasPrices,
    // A field which indicates if EIP-4844 blobs are used for publishing state diffs to l1
    // This has influence on the cost of publishing the data on l1
    pub use_kzg_da: bool,
}
#[derive(Clone, Debug, Serialize, Deserialize)]
pub struct SerializableGasPrices {
    eth_l1_gas_price: NonZeroU128,
    strk_l1_gas_price: NonZeroU128,
    eth_l1_data_gas_price: NonZeroU128,
    strk_l1_data_gas_price: NonZeroU128,
}
impl Default for SerializableGasPrices {
    fn default() -> Self {
        Self {
            eth_l1_gas_price: NonZeroU128::try_from(100 * u128::pow(10, 9)).unwrap(),
            strk_l1_gas_price: NonZeroU128::try_from(100 * u128::pow(10, 9)).unwrap(),
            eth_l1_data_gas_price: NonZeroU128::try_from(u128::pow(10, 6)).unwrap(),
            strk_l1_data_gas_price: NonZeroU128::try_from(u128::pow(10, 9)).unwrap(),
        }
    }
}

impl Default for SerializableBlockInfo {
    fn default() -> Self {
        Self {
            block_number: BlockNumber(DEFAULT_BLOCK_NUMBER),
            block_timestamp: BlockTimestamp::default(),
<<<<<<< HEAD
            sequencer_address: ContractAddress(patricia_key!(SEQUENCER_ADDRESS)),
            gas_prices: SerializableGasPrices {
                eth_l1_gas_price: NonZeroU128::try_from(100 * u128::pow(10, 9)).unwrap(),
                strk_l1_gas_price: NonZeroU128::try_from(100 * u128::pow(10, 9)).unwrap(),
                eth_l1_data_gas_price: NonZeroU128::try_from(u128::pow(10, 6)).unwrap(),
                strk_l1_data_gas_price: NonZeroU128::try_from(u128::pow(10, 9)).unwrap(),
            },
=======
            sequencer_address: contract_address!(SEQUENCER_ADDRESS),
            gas_prices: SerializableGasPrices::default(),
>>>>>>> c935d7f9
            use_kzg_da: false,
        }
    }
}

impl From<SerializableBlockInfo> for BlockInfo {
    fn from(forge_block_info: SerializableBlockInfo) -> Self {
        Self {
            block_number: forge_block_info.block_number,
            block_timestamp: forge_block_info.block_timestamp,
            sequencer_address: forge_block_info.sequencer_address,
            gas_prices: forge_block_info.gas_prices.into(),
            use_kzg_da: forge_block_info.use_kzg_da,
        }
    }
}

impl From<BlockInfo> for SerializableBlockInfo {
    fn from(block_info: BlockInfo) -> Self {
        Self {
            block_number: block_info.block_number,
            block_timestamp: block_info.block_timestamp,
            sequencer_address: block_info.sequencer_address,
            gas_prices: block_info.gas_prices.into(),
            use_kzg_da: block_info.use_kzg_da,
        }
    }
}
impl From<SerializableGasPrices> for GasPrices {
    fn from(forge_gas_prices: SerializableGasPrices) -> Self {
        Self {
            eth_l1_gas_price: forge_gas_prices.eth_l1_gas_price,
            strk_l1_gas_price: forge_gas_prices.strk_l1_gas_price,
            eth_l1_data_gas_price: forge_gas_prices.eth_l1_data_gas_price,
            strk_l1_data_gas_price: forge_gas_prices.strk_l1_data_gas_price,
        }
    }
}

impl From<GasPrices> for SerializableGasPrices {
    fn from(gas_prices: GasPrices) -> Self {
        Self {
            eth_l1_gas_price: gas_prices.eth_l1_gas_price,
            strk_l1_gas_price: gas_prices.strk_l1_gas_price,
            eth_l1_data_gas_price: gas_prices.eth_l1_data_gas_price,
            strk_l1_data_gas_price: gas_prices.strk_l1_data_gas_price,
        }
    }
}<|MERGE_RESOLUTION|>--- conflicted
+++ resolved
@@ -15,14 +15,10 @@
 use serde::{Deserialize, Serialize};
 use starknet_api::data_availability::DataAvailabilityMode;
 
-use once_cell::sync::Lazy;
 use starknet_api::block::{BlockNumber, BlockTimestamp};
 use starknet_api::transaction::{Resource, ResourceBounds, ResourceBoundsMapping};
 use starknet_api::{
-<<<<<<< HEAD
-=======
     contract_address,
->>>>>>> c935d7f9
     core::{ChainId, ContractAddress, Nonce, PatriciaKey},
     hash::{StarkFelt, StarkHash},
     patricia_key,
@@ -33,28 +29,11 @@
 pub const SEQUENCER_ADDRESS: &str = "0x1000";
 pub const ERC20_CONTRACT_ADDRESS: &str = "0x1001";
 
-<<<<<<< HEAD
-const CONSTANTS_13_0_JSON: &str = include_str!("./resources/versioned_constants_13_0.json");
-static DEFAULT_CONSTANTS: Lazy<VersionedConstants> = Lazy::new(|| {
-    serde_json::from_str(CONSTANTS_13_0_JSON).expect("Versioned constants JSON file is malformed")
-});
-
-=======
->>>>>>> c935d7f9
 #[must_use]
 pub fn build_block_context(block_info: &BlockInfo) -> BlockContext {
     BlockContext::new_unchecked(
         block_info,
         &ChainInfo {
-<<<<<<< HEAD
-            chain_id: ChainId("SN_GOERLI".to_string()),
-            fee_token_addresses: FeeTokenAddresses {
-                strk_fee_token_address: ContractAddress(patricia_key!(ERC20_CONTRACT_ADDRESS)),
-                eth_fee_token_address: ContractAddress(patricia_key!(ERC20_CONTRACT_ADDRESS)),
-            },
-        },
-        &DEFAULT_CONSTANTS.clone(),
-=======
             chain_id: ChainId("SN_SEPOLIA".to_string()),
             fee_token_addresses: FeeTokenAddresses {
                 strk_fee_token_address: contract_address!(ERC20_CONTRACT_ADDRESS),
@@ -62,7 +41,6 @@
             },
         },
         VersionedConstants::latest_constants(), // 0.13.1
->>>>>>> c935d7f9
     )
 }
 
@@ -106,7 +84,6 @@
         block_context: build_block_context(block_info),
         tx_info: build_tx_info(),
     }
-<<<<<<< HEAD
 }
 
 #[must_use]
@@ -116,17 +93,6 @@
     EntryPointExecutionContext::new(transaction_context, ExecutionMode::Execute, false).unwrap()
 }
 
-=======
-}
-
-#[must_use]
-pub fn build_context(block_info: &BlockInfo) -> EntryPointExecutionContext {
-    let transaction_context = Arc::new(build_transaction_context(block_info));
-
-    EntryPointExecutionContext::new(transaction_context, ExecutionMode::Execute, false).unwrap()
-}
-
->>>>>>> c935d7f9
 pub fn set_max_steps(entry_point_ctx: &mut EntryPointExecutionContext, max_n_steps: u32) {
     // override it to omit [`EntryPointExecutionContext::max_steps`] restrictions
     entry_point_ctx.vm_run_resources = RunResources::new(max_n_steps as usize);
@@ -166,18 +132,8 @@
         Self {
             block_number: BlockNumber(DEFAULT_BLOCK_NUMBER),
             block_timestamp: BlockTimestamp::default(),
-<<<<<<< HEAD
-            sequencer_address: ContractAddress(patricia_key!(SEQUENCER_ADDRESS)),
-            gas_prices: SerializableGasPrices {
-                eth_l1_gas_price: NonZeroU128::try_from(100 * u128::pow(10, 9)).unwrap(),
-                strk_l1_gas_price: NonZeroU128::try_from(100 * u128::pow(10, 9)).unwrap(),
-                eth_l1_data_gas_price: NonZeroU128::try_from(u128::pow(10, 6)).unwrap(),
-                strk_l1_data_gas_price: NonZeroU128::try_from(u128::pow(10, 9)).unwrap(),
-            },
-=======
             sequencer_address: contract_address!(SEQUENCER_ADDRESS),
             gas_prices: SerializableGasPrices::default(),
->>>>>>> c935d7f9
             use_kzg_da: false,
         }
     }
