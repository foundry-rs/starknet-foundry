use blockifier::blockifier::block::{BlockInfo, GasPrices};
use blockifier::context::{BlockContext, ChainInfo, FeeTokenAddresses, TransactionContext};
use blockifier::execution::common_hints::ExecutionMode;
use blockifier::execution::entry_point::EntryPointExecutionContext;
use blockifier::transaction::objects::{
    CommonAccountFields, CurrentTransactionInfo, TransactionInfo,
};
use blockifier::versioned_constants::VersionedConstants;
use starknet_types_core::felt::Felt;
use std::collections::BTreeMap;
use std::num::NonZeroU128;
use std::sync::Arc;

use cairo_vm::vm::runners::cairo_runner::RunResources;
use conversions::string::TryFromHexStr;
use serde::{Deserialize, Serialize};
use starknet_api::block::{BlockNumber, BlockTimestamp};
use starknet_api::data_availability::DataAvailabilityMode;
use starknet_api::transaction::{Resource, ResourceBounds, ResourceBoundsMapping};
use starknet_api::{
    core::{ChainId, ContractAddress, Nonce},
    transaction::{TransactionHash, TransactionSignature, TransactionVersion},
};

pub const DEFAULT_CHAIN_ID: &str = "SN_SEPOLIA";
pub const DEFAULT_BLOCK_NUMBER: u64 = 2000;
pub const SEQUENCER_ADDRESS: &str = "0x1000";
pub const ERC20_CONTRACT_ADDRESS: &str = "0x1001";

fn default_chain_id() -> ChainId {
    ChainId(String::from(DEFAULT_CHAIN_ID))
}

#[must_use]
<<<<<<< HEAD
pub fn build_block_context(block_info: &BlockInfo) -> BlockContext {
    let erc20_contract_address = TryFromHexStr::try_from_hex_str(ERC20_CONTRACT_ADDRESS).unwrap();

    BlockContext::new_unchecked(
        block_info,
        &ChainInfo {
            chain_id: ChainId::Sepolia,
=======
pub fn build_block_context(block_info: &BlockInfo, chain_id: Option<ChainId>) -> BlockContext {
    BlockContext::new_unchecked(
        block_info,
        &ChainInfo {
            chain_id: chain_id.unwrap_or_else(default_chain_id),
>>>>>>> 34ff905c
            fee_token_addresses: FeeTokenAddresses {
                strk_fee_token_address: erc20_contract_address,
                eth_fee_token_address: erc20_contract_address,
            },
        },
        VersionedConstants::latest_constants(), // 0.13.1
    )
}

fn build_tx_info() -> TransactionInfo {
    TransactionInfo::Current(CurrentTransactionInfo {
        common_fields: CommonAccountFields {
            transaction_hash: TransactionHash::default(),
            version: TransactionVersion::THREE,
            signature: TransactionSignature::default(),
            nonce: Nonce(Felt::from(0_u8)),
            sender_address: ContractAddress::default(),
            only_query: false,
        },
        resource_bounds: ResourceBoundsMapping(BTreeMap::from([
            (
                Resource::L1Gas,
                ResourceBounds {
                    max_amount: 0,
                    max_price_per_unit: 1,
                },
            ),
            (
                Resource::L2Gas,
                ResourceBounds {
                    max_amount: 0,
                    max_price_per_unit: 0,
                },
            ),
        ])),
        tip: Default::default(),
        nonce_data_availability_mode: DataAvailabilityMode::L1,
        fee_data_availability_mode: DataAvailabilityMode::L1,
        paymaster_data: Default::default(),
        account_deployment_data: Default::default(),
    })
}

#[must_use]
pub fn build_transaction_context(
    block_info: &BlockInfo,
    chain_id: Option<ChainId>,
) -> TransactionContext {
    TransactionContext {
        block_context: build_block_context(block_info, chain_id),
        tx_info: build_tx_info(),
    }
}

#[must_use]
pub fn build_context(
    block_info: &BlockInfo,
    chain_id: Option<ChainId>,
) -> EntryPointExecutionContext {
    let transaction_context = Arc::new(build_transaction_context(block_info, chain_id));

    EntryPointExecutionContext::new(transaction_context, ExecutionMode::Execute, false).unwrap()
}

pub fn set_max_steps(entry_point_ctx: &mut EntryPointExecutionContext, max_n_steps: u32) {
    // override it to omit [`EntryPointExecutionContext::max_steps`] restrictions
    entry_point_ctx.vm_run_resources = RunResources::new(max_n_steps as usize);
}

// We need to be copying those 1:1 for serialization (caching purposes)
#[derive(Clone, Serialize, Deserialize, Debug)]
pub struct SerializableBlockInfo {
    pub block_number: BlockNumber,
    pub block_timestamp: BlockTimestamp,
    pub sequencer_address: ContractAddress,
    pub gas_prices: SerializableGasPrices,
    // A field which indicates if EIP-4844 blobs are used for publishing state diffs to l1
    // This has influence on the cost of publishing the data on l1
    pub use_kzg_da: bool,
}
#[derive(Clone, Debug, Serialize, Deserialize)]
pub struct SerializableGasPrices {
    eth_l1_gas_price: NonZeroU128,
    strk_l1_gas_price: NonZeroU128,
    eth_l1_data_gas_price: NonZeroU128,
    strk_l1_data_gas_price: NonZeroU128,
}
impl Default for SerializableGasPrices {
    fn default() -> Self {
        Self {
            eth_l1_gas_price: NonZeroU128::try_from(100 * u128::pow(10, 9)).unwrap(),
            strk_l1_gas_price: NonZeroU128::try_from(100 * u128::pow(10, 9)).unwrap(),
            eth_l1_data_gas_price: NonZeroU128::try_from(u128::pow(10, 6)).unwrap(),
            strk_l1_data_gas_price: NonZeroU128::try_from(u128::pow(10, 9)).unwrap(),
        }
    }
}

impl Default for SerializableBlockInfo {
    fn default() -> Self {
        Self {
            block_number: BlockNumber(DEFAULT_BLOCK_NUMBER),
            block_timestamp: BlockTimestamp::default(),
            sequencer_address: TryFromHexStr::try_from_hex_str(SEQUENCER_ADDRESS).unwrap(),
            gas_prices: SerializableGasPrices::default(),
            use_kzg_da: true,
        }
    }
}

impl From<SerializableBlockInfo> for BlockInfo {
    fn from(forge_block_info: SerializableBlockInfo) -> Self {
        Self {
            block_number: forge_block_info.block_number,
            block_timestamp: forge_block_info.block_timestamp,
            sequencer_address: forge_block_info.sequencer_address,
            gas_prices: forge_block_info.gas_prices.into(),
            use_kzg_da: forge_block_info.use_kzg_da,
        }
    }
}

impl From<BlockInfo> for SerializableBlockInfo {
    fn from(block_info: BlockInfo) -> Self {
        Self {
            block_number: block_info.block_number,
            block_timestamp: block_info.block_timestamp,
            sequencer_address: block_info.sequencer_address,
            gas_prices: block_info.gas_prices.into(),
            use_kzg_da: block_info.use_kzg_da,
        }
    }
}
impl From<SerializableGasPrices> for GasPrices {
    fn from(forge_gas_prices: SerializableGasPrices) -> Self {
        Self {
            eth_l1_gas_price: forge_gas_prices.eth_l1_gas_price,
            strk_l1_gas_price: forge_gas_prices.strk_l1_gas_price,
            eth_l1_data_gas_price: forge_gas_prices.eth_l1_data_gas_price,
            strk_l1_data_gas_price: forge_gas_prices.strk_l1_data_gas_price,
        }
    }
}

impl From<GasPrices> for SerializableGasPrices {
    fn from(gas_prices: GasPrices) -> Self {
        Self {
            eth_l1_gas_price: gas_prices.eth_l1_gas_price,
            strk_l1_gas_price: gas_prices.strk_l1_gas_price,
            eth_l1_data_gas_price: gas_prices.eth_l1_data_gas_price,
            strk_l1_data_gas_price: gas_prices.strk_l1_data_gas_price,
        }
    }
}<|MERGE_RESOLUTION|>--- conflicted
+++ resolved
@@ -1,3 +1,7 @@
+use std::collections::BTreeMap;
+use std::num::NonZeroU128;
+use std::sync::Arc;
+
 use blockifier::blockifier::block::{BlockInfo, GasPrices};
 use blockifier::context::{BlockContext, ChainInfo, FeeTokenAddresses, TransactionContext};
 use blockifier::execution::common_hints::ExecutionMode;
@@ -6,19 +10,18 @@
     CommonAccountFields, CurrentTransactionInfo, TransactionInfo,
 };
 use blockifier::versioned_constants::VersionedConstants;
-use starknet_types_core::felt::Felt;
-use std::collections::BTreeMap;
-use std::num::NonZeroU128;
-use std::sync::Arc;
 
 use cairo_vm::vm::runners::cairo_runner::RunResources;
-use conversions::string::TryFromHexStr;
 use serde::{Deserialize, Serialize};
+use starknet_api::data_availability::DataAvailabilityMode;
+
 use starknet_api::block::{BlockNumber, BlockTimestamp};
-use starknet_api::data_availability::DataAvailabilityMode;
 use starknet_api::transaction::{Resource, ResourceBounds, ResourceBoundsMapping};
 use starknet_api::{
-    core::{ChainId, ContractAddress, Nonce},
+    contract_address,
+    core::{ChainId, ContractAddress, Nonce, PatriciaKey},
+    hash::{StarkFelt, StarkHash},
+    patricia_key,
     transaction::{TransactionHash, TransactionSignature, TransactionVersion},
 };
 
@@ -32,24 +35,14 @@
 }
 
 #[must_use]
-<<<<<<< HEAD
-pub fn build_block_context(block_info: &BlockInfo) -> BlockContext {
-    let erc20_contract_address = TryFromHexStr::try_from_hex_str(ERC20_CONTRACT_ADDRESS).unwrap();
-
-    BlockContext::new_unchecked(
-        block_info,
-        &ChainInfo {
-            chain_id: ChainId::Sepolia,
-=======
 pub fn build_block_context(block_info: &BlockInfo, chain_id: Option<ChainId>) -> BlockContext {
     BlockContext::new_unchecked(
         block_info,
         &ChainInfo {
             chain_id: chain_id.unwrap_or_else(default_chain_id),
->>>>>>> 34ff905c
             fee_token_addresses: FeeTokenAddresses {
-                strk_fee_token_address: erc20_contract_address,
-                eth_fee_token_address: erc20_contract_address,
+                strk_fee_token_address: contract_address!(ERC20_CONTRACT_ADDRESS),
+                eth_fee_token_address: contract_address!(ERC20_CONTRACT_ADDRESS),
             },
         },
         VersionedConstants::latest_constants(), // 0.13.1
@@ -62,7 +55,7 @@
             transaction_hash: TransactionHash::default(),
             version: TransactionVersion::THREE,
             signature: TransactionSignature::default(),
-            nonce: Nonce(Felt::from(0_u8)),
+            nonce: Nonce(StarkFelt::from(0_u8)),
             sender_address: ContractAddress::default(),
             only_query: false,
         },
@@ -150,7 +143,7 @@
         Self {
             block_number: BlockNumber(DEFAULT_BLOCK_NUMBER),
             block_timestamp: BlockTimestamp::default(),
-            sequencer_address: TryFromHexStr::try_from_hex_str(SEQUENCER_ADDRESS).unwrap(),
+            sequencer_address: contract_address!(SEQUENCER_ADDRESS),
             gas_prices: SerializableGasPrices::default(),
             use_kzg_da: true,
         }
