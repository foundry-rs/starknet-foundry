--- conflicted
+++ resolved
@@ -41,13 +41,8 @@
 console.workspace = true
 serde.workspace = true
 flatten-serde-json.workspace = true
+indoc.workspace = true
 cheatnet = { path = "../cheatnet" }
 runtime = { path = "../runtime" }
 conversions = { path = "../conversions" }
-<<<<<<< HEAD
-scarb-artifacts = { path = "../scarb-artifacts" }
-test-collector = { path = "../test-collector" }
-indoc.workspace = true
-=======
-scarb-api = { path = "../scarb-api" }
->>>>>>> 4b69bce3
+scarb-api = { path = "../scarb-api" }