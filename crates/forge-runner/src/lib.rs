--- conflicted
+++ resolved
@@ -32,13 +32,9 @@
 mod gas;
 mod printing;
 mod running;
-<<<<<<< HEAD
+mod runtime;
 mod sierra_casm_runner;
 mod sierra_casm_runner_gas;
-mod test_execution_syscall_handler;
-=======
-mod runtime;
->>>>>>> 27e9a9ed
 
 pub const CACHE_DIR: &str = ".snfoundry_cache";
 
