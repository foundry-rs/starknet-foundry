--- conflicted
+++ resolved
@@ -128,7 +128,7 @@
 ) -> Result<TestCrateRunResult> {
     let runner = Arc::new(
         SierraCasmRunner::new(
-            tests.sierra_program().clone(),
+            tests.sierra_program.clone(),
             Some(MetadataComputationConfig::default()),
             OrderedHashMap::default(),
         )
@@ -136,10 +136,6 @@
     );
 
     let mut tasks = FuturesUnordered::new();
-<<<<<<< HEAD
-    let test_cases = tests.test_cases();
-=======
->>>>>>> 8916cf85
     // Initiate two channels to manage the `--exit-first` flag.
     // Owing to `cheatnet` fork's utilization of its own Tokio runtime for RPC requests,
     // test execution must occur within a `tokio::spawn_blocking`.
