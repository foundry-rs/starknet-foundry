--- conflicted
+++ resolved
@@ -448,32 +448,6 @@
             if runs != fuzzer_runs {
                 return Ok(TestCaseSummary::Skipped {});
             };
-<<<<<<< HEAD
-
-            let gas_usages_vec: Vec<&u128> = results
-                .iter()
-                .filter(|item| matches!(item, TestCaseSummary::Passed { .. }))
-                .map(|a| match a {
-                    TestCaseSummary::Passed { gas_used, .. } => gas_used,
-                    _ => unreachable!(),
-                })
-                .collect();
-
-            let max = gas_usages_vec
-                .clone()
-                .into_iter()
-                .copied()
-                .reduce(u128::max)
-                .unwrap();
-            let min = gas_usages_vec
-                .into_iter()
-                .copied()
-                .reduce(u128::min)
-                .unwrap();
-
-            gas_usages = Some(FuzzingGasUsage { min, max });
-=======
->>>>>>> 21feeaf5
         };
 
         Ok(fuzzing_run_summary)
