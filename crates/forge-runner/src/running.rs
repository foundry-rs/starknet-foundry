--- conflicted
+++ resolved
@@ -342,14 +342,7 @@
 
     let transaction_context = get_context(&forge_runtime).tx_context.clone();
 
-    let fork_data = cached_state
-        .state
-        .fork_state_reader
-        .map(|fork_state_reader| ForkData::new(&fork_state_reader.compiled_contract_class_map()))
-        .unwrap_or_default();
-
     Ok(match result {
-<<<<<<< HEAD
         Ok(call_info) => {
             let used_resources = get_all_used_resources(
                 forge_runtime,
@@ -363,6 +356,14 @@
                 used_resources.clone(),
             )?;
 
+            // let fork_data = cached_state
+            //     .state
+            //     .fork_state_reader
+            //     .map(|fork_state_reader| {
+            //         ForkData::new(&fork_state_reader.compiled_contract_class_map())
+            //     })
+            //     .unwrap_or_default();
+
             RunResult::Completed(Box::new(RunCompleted {
                 status: if call_info.execution.failed {
                     RunStatus::Panic(call_info.execution.retdata.0)
@@ -374,29 +375,15 @@
                 used_resources,
                 encountered_errors,
                 fuzzer_args,
+                fork_data: create_fork_data(cached_state),
             }))
         }
-=======
-        Ok(result) => RunResult::Completed(Box::new(RunCompleted {
-            status: if result.execution.failed {
-                RunStatus::Panic(result.execution.retdata.0)
-            } else {
-                RunStatus::Success(result.execution.retdata.0)
-            },
-            call_trace: call_trace_ref,
-            gas_used,
-            used_resources,
-            encountered_errors,
-            fuzzer_args,
-            fork_data,
-        })),
->>>>>>> 7bd9349e
         Err(error) => RunResult::Error(RunError {
             error: Box::new(error),
             call_trace: call_trace_ref,
             encountered_errors,
             fuzzer_args,
-            fork_data,
+            fork_data: create_fork_data(cached_state),
         }),
     })
 }
@@ -493,4 +480,12 @@
         .trace_data
         .current_call_stack
         .top()
+}
+
+fn create_fork_data(state: CachedState<ExtendedStateReader>) -> ForkData {
+    state
+        .state
+        .fork_state_reader
+        .map(|fork_state_reader| ForkData::new(&fork_state_reader.compiled_contract_class_map()))
+        .unwrap_or_default()
 }