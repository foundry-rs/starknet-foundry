--- conflicted
+++ resolved
@@ -230,7 +230,6 @@
     let mut context = build_context(block_info);
     let mut execution_resources = ExecutionResources::default();
     let mut blockifier_state = CachedState::from(state_reader);
-
     let syscall_handler = build_syscall_handler(
         &mut blockifier_state,
         &string_to_hint,
@@ -282,13 +281,13 @@
         builtins,
     );
 
-    let all_execution_resources = get_all_execution_resources(&forge_runtime);
+    let execution_resources = get_all_execution_resources(&forge_runtime);
     let block_context = &get_context(&forge_runtime).block_context.clone();
 
     let gas = calculate_used_gas(
         block_context,
         &mut blockifier_state,
-        &all_execution_resources,
+        &execution_resources,
     );
 
     Ok(RunResultWithInfo {
@@ -370,13 +369,8 @@
     }
 }
 
-<<<<<<< HEAD
 fn get_all_execution_resources(runtime: &ForgeRuntime) -> UsedResources {
-    let test_used_resources = runtime.0.extended_runtime.child.child.resources.clone();
-=======
-fn get_all_execution_resources(runtime: &ForgeRuntime) -> ExecutionResources {
-    let test_used_resources = &runtime.extended_runtime.extended_runtime.child.resources;
->>>>>>> 1a25283d
+    let test_used_resources = &runtime.extended_runtime.extended_runtime.child.resources.clone();
     let cheatnet_used_resources = &runtime
         .extended_runtime
         .extended_runtime
