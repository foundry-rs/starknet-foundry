--- conflicted
+++ resolved
@@ -208,14 +208,10 @@
             case.config.fork_config.as_ref(),
         )?,
     };
-<<<<<<< HEAD
 
     if !case.config.disable_predeployed_contracts {
         state_reader.predeploy_contracts();
     }
-=======
-    state_reader.predeploy_contracts();
->>>>>>> a126ad58
 
     let block_info = state_reader.get_block_info()?;
     let chain_id = state_reader.get_chain_id()?;
