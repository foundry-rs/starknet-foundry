use crate::backtrace::add_backtrace_footer;
use crate::forge_config::{RuntimeConfig, TestRunnerConfig};
use crate::gas::calculate_used_gas;
use crate::package_tests::with_config_resolved::{ResolvedForkConfig, TestCaseWithResolvedConfig};
use crate::test_case_summary::{Single, TestCaseSummary};
use anyhow::{Result, ensure};
use blockifier::execution::contract_class::TrackedResource;
use blockifier::execution::entry_point::EntryPointExecutionContext;
use blockifier::state::cached_state::CachedState;
use cairo_lang_runner::{Arg, RunResult, SierraCasmRunner};
use cairo_lang_sierra::extensions::NamedType;
use cairo_lang_sierra::extensions::bitwise::BitwiseType;
use cairo_lang_sierra::extensions::circuit::{AddModType, MulModType};
use cairo_lang_sierra::extensions::ec::EcOpType;
use cairo_lang_sierra::extensions::gas::GasBuiltinType;
use cairo_lang_sierra::extensions::pedersen::PedersenType;
use cairo_lang_sierra::extensions::poseidon::PoseidonType;
use cairo_lang_sierra::extensions::range_check::{RangeCheck96Type, RangeCheckType};
use cairo_lang_sierra::extensions::segment_arena::SegmentArenaType;
use cairo_lang_sierra::extensions::starknet::syscalls::SystemType;
use cairo_lang_sierra::ids::GenericTypeId;
use cairo_lang_utils::unordered_hash_set::UnorderedHashSet;
use cairo_vm::Felt252;
use cairo_vm::vm::errors::cairo_run_errors::CairoRunError;
use cairo_vm::vm::errors::vm_errors::VirtualMachineError;
use camino::{Utf8Path, Utf8PathBuf};
use casm::{get_assembled_program, run_assembled_program};
use cheatnet::constants as cheatnet_constants;
use cheatnet::forking::state::ForkStateReader;
use cheatnet::runtime_extensions::call_to_blockifier_runtime_extension::CallToBlockifierExtension;
use cheatnet::runtime_extensions::call_to_blockifier_runtime_extension::rpc::UsedResources;
use cheatnet::runtime_extensions::cheatable_starknet_runtime_extension::CheatableStarknetRuntimeExtension;

use cheatnet::runtime_extensions::forge_runtime_extension::contracts_data::ContractsData;
use cheatnet::runtime_extensions::forge_runtime_extension::{
    ForgeExtension, ForgeRuntime, add_resources_to_top_call, get_all_used_resources,
    update_top_call_l1_resources, update_top_call_resources, update_top_call_vm_trace,
};
use cheatnet::state::{
    BlockInfoReader, CallTrace, CheatnetState, EncounteredErrors, ExtendedStateReader,
};
use entry_code::create_entry_code;
use hints::{hints_by_representation, hints_to_params};
use rand::prelude::StdRng;
use runtime::starknet::context::{build_context, set_max_steps};
use runtime::{ExtendedRuntime, StarknetRuntime};
use starknet_api::execution_resources::GasVector;
use starknet_types_core::felt::Felt;
use std::cell::RefCell;
use std::default::Default;
use std::marker::PhantomData;
use std::rc::Rc;
use std::sync::{Arc, Mutex};
use tokio::sync::mpsc::Sender;
use tokio::task::JoinHandle;
use universal_sierra_compiler_api::AssembledProgramWithDebugInfo;

mod casm;
pub mod config_run;
mod entry_code;
mod hints;
mod syscall_handler;
pub mod with_config;

use crate::running::syscall_handler::build_syscall_handler;
pub use syscall_handler::has_segment_arena;
pub use syscall_handler::syscall_handler_offset;

#[must_use]
pub fn run_test(
    case: Arc<TestCaseWithResolvedConfig>,
    casm_program: Arc<AssembledProgramWithDebugInfo>,
    test_runner_config: Arc<TestRunnerConfig>,
    versioned_program_path: Arc<Utf8PathBuf>,
    send: Sender<()>,
) -> JoinHandle<TestCaseSummary<Single>> {
    tokio::task::spawn_blocking(move || {
        // Due to the inability of spawn_blocking to be abruptly cancelled,
        // a channel is used to receive information indicating
        // that the execution of the task is no longer necessary.
        if send.is_closed() {
            return TestCaseSummary::Skipped {};
        }
        let run_result = run_test_case(
            &case,
            &casm_program,
            &RuntimeConfig::from(&test_runner_config),
            None,
        );

        // TODO: code below is added to fix snforge tests
        // remove it after improve exit-first tests
        // issue #1043
        if send.is_closed() {
            return TestCaseSummary::Skipped {};
        }

        extract_test_case_summary(
            run_result,
            &case,
            vec![],
            &test_runner_config.contracts_data,
            &versioned_program_path,
        )
    })
}

pub(crate) fn run_fuzz_test(
    case: Arc<TestCaseWithResolvedConfig>,
    casm_program: Arc<AssembledProgramWithDebugInfo>,
    test_runner_config: Arc<TestRunnerConfig>,
    versioned_program_path: Arc<Utf8PathBuf>,
    send: Sender<()>,
    fuzzing_send: Sender<()>,
    rng: Arc<Mutex<StdRng>>,
) -> JoinHandle<TestCaseSummary<Single>> {
    tokio::task::spawn_blocking(move || {
        // Due to the inability of spawn_blocking to be abruptly cancelled,
        // a channel is used to receive information indicating
        // that the execution of the task is no longer necessary.
        if send.is_closed() | fuzzing_send.is_closed() {
            return TestCaseSummary::Skipped {};
        }

        let run_result = run_test_case(
            &case,
            &casm_program,
            &Arc::new(RuntimeConfig::from(&test_runner_config)),
            Some(rng),
        );

        // TODO: code below is added to fix snforge tests
        // remove it after improve exit-first tests
        // issue #1043
        if send.is_closed() {
            return TestCaseSummary::Skipped {};
        }

        extract_test_case_summary(
            run_result,
            &case,
            vec![],
            &test_runner_config.contracts_data,
            &versioned_program_path,
        )
    })
}

pub struct RunResultWithInfo {
    pub(crate) run_result: Result<RunResult, Box<CairoRunError>>,
    pub(crate) call_trace: Rc<RefCell<CallTrace>>,
    pub(crate) gas_used: GasVector,
    pub(crate) used_resources: UsedResources,
    pub(crate) encountered_errors: EncounteredErrors,
    pub(crate) fuzzer_args: Vec<String>,
}

#[expect(clippy::too_many_lines)]
pub fn run_test_case(
    case: &TestCaseWithResolvedConfig,
    casm_program: &AssembledProgramWithDebugInfo,
    runtime_config: &RuntimeConfig,
    fuzzer_rng: Option<Arc<Mutex<StdRng>>>,
) -> Result<RunResultWithInfo> {
    ensure!(
        case.config
            .available_gas
            .as_ref()
            .is_none_or(|gas| !gas.is_zero()),
        "\n\t`available_gas` attribute was incorrectly configured. Make sure you use scarb >= 2.4.4\n"
    );

    let (entry_code, builtins) = create_entry_code(&case.test_details, casm_program);

    let assembled_program = get_assembled_program(casm_program, entry_code);

    let string_to_hint = hints_by_representation(&assembled_program);
    let hints_dict = hints_to_params(&assembled_program);

    let mut state_reader = ExtendedStateReader {
        dict_state_reader: cheatnet_constants::build_testing_state(),
        fork_state_reader: get_fork_state_reader(
            runtime_config.cache_dir,
            case.config.fork_config.as_ref(),
        )?,
    };
    let block_info = state_reader.get_block_info()?;
    let chain_id = state_reader.get_chain_id()?;
    let tracked_resource = TrackedResource::from(runtime_config.tracked_resource);

    let mut context = build_context(&block_info, chain_id, &tracked_resource);

    if let Some(max_n_steps) = runtime_config.max_n_steps {
        set_max_steps(&mut context, max_n_steps);
    }

    state_reader.predeploy_contracts();

    let mut cached_state = CachedState::new(state_reader);

<<<<<<< HEAD
    if !case.config.disable_predeployed_contracts && !is_strk_deployed {
        deploy_strk_token(&mut cached_state);
    }

=======
>>>>>>> fb5adf8c
    let syscall_handler = build_syscall_handler(
        &mut cached_state,
        &string_to_hint,
        &mut context,
        &case.test_details.parameter_types,
        builtins.len(),
    );

    let mut cheatnet_state = CheatnetState {
        block_info,
        ..Default::default()
    };
    cheatnet_state.trace_data.is_vm_trace_needed = runtime_config.is_vm_trace_needed;

    let cheatable_runtime = ExtendedRuntime {
        extension: CheatableStarknetRuntimeExtension {
            cheatnet_state: &mut cheatnet_state,
        },
        extended_runtime: StarknetRuntime {
            hint_handler: syscall_handler,
            // Max gas is no longer set by `create_entry_code_from_params`
            // Instead, call to `ExternalHint::WriteRunParam` is added by it, and we need to
            // store the gas value to be read by logic handling the hint
            // TODO(#2966) we should subtract initial cost of the function from this value to be more exact.
            //  But as a workaround it should be good enough.
            user_args: vec![vec![Arg::Value(Felt::from(i64::MAX as u64))]],
            panic_traceback: None,
        },
    };

    let call_to_blockifier_runtime = ExtendedRuntime {
        extension: CallToBlockifierExtension {
            lifetime: &PhantomData,
        },
        extended_runtime: cheatable_runtime,
    };
    let forge_extension = ForgeExtension {
        environment_variables: runtime_config.environment_variables,
        contracts_data: runtime_config.contracts_data,
        fuzzer_rng,
    };

    let mut forge_runtime = ExtendedRuntime {
        extension: forge_extension,
        extended_runtime: call_to_blockifier_runtime,
    };

    let run_result =
        match run_assembled_program(&assembled_program, builtins, hints_dict, &mut forge_runtime) {
            Ok(mut runner) => {
                let vm_resources_without_inner_calls = runner
                    .get_execution_resources()
                    .expect("Execution resources missing")
                    .filter_unused_builtins();
                add_resources_to_top_call(
                    &mut forge_runtime,
                    &vm_resources_without_inner_calls,
                    &tracked_resource,
                );

                let ap = runner.relocated_trace.as_ref().unwrap().last().unwrap().ap;

                let (results_data, gas_counter) = get_results_data(
                    &case.test_details.return_types,
                    &runner.relocated_memory,
                    ap,
                );
                assert_eq!(results_data.len(), 1);

                let (_, values) = results_data[0].clone();
                let value = SierraCasmRunner::handle_main_return_value(
                    // Here we assume that all test either panic or do not return any value
                    // This is true for all test right now, but in case it changes
                    // this logic will need to be updated
                    Some(0),
                    values,
                    &runner.relocated_memory,
                );

                update_top_call_vm_trace(&mut forge_runtime, &mut runner);

                Ok((gas_counter, runner.relocated_memory, value))
            }
            Err(err) => Err(err),
        };

    let encountered_errors = forge_runtime
        .extended_runtime
        .extended_runtime
        .extension
        .cheatnet_state
        .encountered_errors
        .clone();

    let call_trace_ref = get_call_trace_ref(&mut forge_runtime);

    update_top_call_resources(&mut forge_runtime, &tracked_resource);
    update_top_call_l1_resources(&mut forge_runtime);

    let fuzzer_args = forge_runtime
        .extended_runtime
        .extended_runtime
        .extension
        .cheatnet_state
        .fuzzer_args
        .clone();

    let transaction_context = get_context(&forge_runtime).tx_context.clone();
    let used_resources =
        get_all_used_resources(forge_runtime, &transaction_context, tracked_resource);
    let gas = calculate_used_gas(
        &transaction_context,
        &mut cached_state,
        used_resources.clone(),
    )?;

    Ok(RunResultWithInfo {
        run_result: run_result.map(|(gas_counter, memory, value)| RunResult {
            used_resources: used_resources.execution_resources.clone(),
            gas_counter,
            memory,
            value,
            profiling_info: None,
        }),
        gas_used: gas,
        used_resources,
        call_trace: call_trace_ref,
        encountered_errors,
        fuzzer_args,
    })
}

// TODO(#2958) Remove copied code
// Copied and modified from https://github.com/starkware-libs/cairo/blob/a8da296d7d03f19af3bdb0e7ae17637e66192e4b/crates/cairo-lang-runner/src/lib.rs#L543
#[allow(clippy::cast_sign_loss)]
#[must_use]
pub fn get_results_data(
    return_types: &[(GenericTypeId, i16)],
    cells: &[Option<Felt252>],
    mut ap: usize,
) -> (Vec<(GenericTypeId, Vec<Felt252>)>, Option<Felt252>) {
    let mut results_data = vec![];
    for (ty, ty_size) in return_types.iter().rev() {
        let size = *ty_size as usize;
        let values: Vec<Felt252> = ((ap - size)..ap)
            .map(|index| cells[index].unwrap())
            .collect();
        ap -= size;
        results_data.push((ty.clone(), values));
    }

    // Handling implicits.
    let mut gas_counter = None;
    results_data.retain_mut(|(ty, values)| {
        let generic_ty = ty;
        if *generic_ty == GasBuiltinType::ID {
            gas_counter = Some(values.remove(0));
            assert!(values.is_empty());
            false
        } else {
            // region: Modified code
            let non_user_types: UnorderedHashSet<GenericTypeId> = UnorderedHashSet::from_iter([
                AddModType::ID,
                BitwiseType::ID,
                GasBuiltinType::ID,
                EcOpType::ID,
                MulModType::ID,
                PedersenType::ID,
                PoseidonType::ID,
                RangeCheck96Type::ID,
                RangeCheckType::ID,
                SegmentArenaType::ID,
                SystemType::ID,
            ]);
            !non_user_types.contains(generic_ty)
            // endregion
        }
    });

    (results_data, gas_counter)
}

fn extract_test_case_summary(
    run_result: Result<RunResultWithInfo>,
    case: &TestCaseWithResolvedConfig,
    args: Vec<Felt>,
    contracts_data: &ContractsData,
    versioned_program_path: &Utf8Path,
) -> TestCaseSummary<Single> {
    match run_result {
        Ok(result_with_info) => {
            match result_with_info.run_result {
                Ok(run_result) => TestCaseSummary::from_run_result_and_info(
                    run_result,
                    case,
                    args,
                    result_with_info.fuzzer_args,
                    result_with_info.gas_used,
                    result_with_info.used_resources,
                    &result_with_info.call_trace,
                    &result_with_info.encountered_errors,
                    contracts_data,
                    versioned_program_path,
                ),
                // CairoRunError comes from VirtualMachineError which may come from HintException that originates in TestExecutionSyscallHandler
                Err(error) => {
                    let mut message = format!(
                        "\n    {}\n",
                        error.to_string().replace(" Custom Hint Error: ", "\n    ")
                    );
                    if let CairoRunError::VirtualMachine(VirtualMachineError::UnfinishedExecution) =
                        *error
                    {
                        message.push_str(
                                "\n    Suggestion: Consider using the flag `--max-n-steps` to increase allowed limit of steps",
                            );
                    }
                    TestCaseSummary::Failed {
                        name: case.name.clone(),
                        msg: Some(message).map(|msg| {
                            add_backtrace_footer(
                                msg,
                                contracts_data,
                                &result_with_info.encountered_errors,
                            )
                        }),
                        arguments: args,
                        fuzzer_args: result_with_info.fuzzer_args,
                        test_statistics: (),
                        debugging_trace: cfg!(feature = "debugging").then(|| {
                            debugging::Trace::new(
                                &result_with_info.call_trace.borrow(),
                                contracts_data,
                                case.name.clone(),
                            )
                        }),
                    }
                }
            }
        }
        // `ForkStateReader.get_block_info`, `get_fork_state_reader, `calculate_used_gas` may return an error
        // `available_gas` may be specified with Scarb ~2.4
        Err(error) => TestCaseSummary::Failed {
            name: case.name.clone(),
            msg: Some(error.to_string()),
            arguments: args,
            fuzzer_args: Vec::default(),
            test_statistics: (),
            debugging_trace: None,
        },
    }
}

fn get_fork_state_reader(
    cache_dir: &Utf8Path,
    fork_config: Option<&ResolvedForkConfig>,
) -> Result<Option<ForkStateReader>> {
    fork_config
        .as_ref()
        .map(|ResolvedForkConfig { url, block_number }| {
            ForkStateReader::new(url.clone(), *block_number, cache_dir)
        })
        .transpose()
}

fn get_context<'a>(runtime: &'a ForgeRuntime) -> &'a EntryPointExecutionContext {
    runtime
        .extended_runtime
        .extended_runtime
        .extended_runtime
        .hint_handler
        .base
        .context
}

fn get_call_trace_ref(runtime: &mut ForgeRuntime) -> Rc<RefCell<CallTrace>> {
    runtime
        .extended_runtime
        .extended_runtime
        .extension
        .cheatnet_state
        .trace_data
        .current_call_stack
        .top()
}<|MERGE_RESOLUTION|>--- conflicted
+++ resolved
@@ -194,17 +194,12 @@
         set_max_steps(&mut context, max_n_steps);
     }
 
-    state_reader.predeploy_contracts();
+    if !case.config.disable_predeployed_contracts {
+        state_reader.predeploy_contracts();
+    }
 
     let mut cached_state = CachedState::new(state_reader);
 
-<<<<<<< HEAD
-    if !case.config.disable_predeployed_contracts && !is_strk_deployed {
-        deploy_strk_token(&mut cached_state);
-    }
-
-=======
->>>>>>> fb5adf8c
     let syscall_handler = build_syscall_handler(
         &mut cached_state,
         &string_to_hint,
