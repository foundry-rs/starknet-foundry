use std::collections::HashMap;
use std::sync::Arc;

use anyhow::{anyhow, bail, ensure, Result};
use blockifier::execution::common_hints::ExecutionMode;
use blockifier::execution::entry_point::{
    CallEntryPoint, CallType, EntryPointExecutionContext, ExecutionResources,
};
use blockifier::execution::execution_utils::ReadOnlySegments;
use blockifier::execution::syscalls::hint_processor::SyscallHintProcessor;
use blockifier::state::cached_state::CachedState;
use blockifier::state::state_api::State;
use cairo_felt::Felt252;
use cairo_vm::serde::deserialize_program::HintParams;
use cairo_vm::types::relocatable::Relocatable;
use cheatnet::execution::cheatable_syscall_handler::CheatableSyscallHandler;
use itertools::chain;

<<<<<<< HEAD
use crate::gas::gas_from_execution_resources;
use crate::sierra_casm_runner::SierraCasmRunner;
=======
use crate::forge_runtime_extension::TestExecutionState;
use crate::runtime::{ExtendedRuntime, RuntimeExtension};
>>>>>>> 27e9a9ed
use crate::test_case_summary::TestCaseSummary;
use crate::{RunnerConfig, RunnerParams, TestCaseRunnable, ValidatedForkConfig, CACHE_DIR};
use cairo_lang_casm::hints::Hint;
use cairo_lang_casm::instructions::Instruction;
use cairo_lang_runner::casm_run::hint_to_hint_params;
use cairo_lang_runner::{Arg, RunResult, RunnerError};
use cairo_vm::vm::vm_core::VirtualMachine;
use camino::Utf8Path;
use cheatnet::constants as cheatnet_constants;
use cheatnet::execution::contract_execution_syscall_handler::ContractExecutionSyscallHandler;
use cheatnet::forking::state::ForkStateReader;
use cheatnet::state::{BlockInfoReader, CheatnetBlockInfo, CheatnetState, ExtendedStateReader};
use starknet::core::types::BlockTag::Latest;
use starknet::core::types::{BlockId, MaybePendingBlockWithTxHashes};
use starknet::core::utils::get_selector_from_name;
use starknet::providers::jsonrpc::HttpTransport;
use starknet::providers::{JsonRpcClient, Provider};
use starknet_api::block::BlockNumber;
use starknet_api::core::PatriciaKey;
use starknet_api::core::{ContractAddress, EntryPointSelector};
use starknet_api::deprecated_contract_class::EntryPointType;
use starknet_api::hash::StarkHash;
use starknet_api::patricia_key;
use starknet_api::transaction::Calldata;
use tokio::runtime::Runtime;
use tokio::sync::mpsc::Sender;
use tokio::task::JoinHandle;
use url::Url;

/// Builds `hints_dict` required in `cairo_vm::types::program::Program` from instructions.
fn build_hints_dict<'b>(
    instructions: impl Iterator<Item = &'b Instruction>,
) -> (HashMap<usize, Vec<HintParams>>, HashMap<String, Hint>) {
    let mut hints_dict: HashMap<usize, Vec<HintParams>> = HashMap::new();
    let mut string_to_hint: HashMap<String, Hint> = HashMap::new();

    let mut hint_offset = 0;

    for instruction in instructions {
        if !instruction.hints.is_empty() {
            // Register hint with string for the hint processor.
            for hint in &instruction.hints {
                string_to_hint.insert(format!("{hint:?}"), hint.clone());
            }
            // Add hint, associated with the instruction offset.
            hints_dict.insert(
                hint_offset,
                instruction.hints.iter().map(hint_to_hint_params).collect(),
            );
        }
        hint_offset += instruction.body.op_size();
    }
    (hints_dict, string_to_hint)
}

pub fn run_test(
    case: Arc<TestCaseRunnable>,
    runner: Arc<SierraCasmRunner>,
    runner_config: Arc<RunnerConfig>,
    runner_params: Arc<RunnerParams>,
    send: Sender<()>,
) -> JoinHandle<Result<TestCaseSummary>> {
    tokio::task::spawn_blocking(move || {
        // Due to the inability of spawn_blocking to be abruptly cancelled,
        // a channel is used to receive information indicating
        // that the execution of the task is no longer necessary.
        if send.is_closed() {
            return Ok(TestCaseSummary::Skipped {});
        }
        let run_result = run_test_case(vec![], &case, &runner, &runner_config, &runner_params);

        // TODO: code below is added to fix snforge tests
        // remove it after improve exit-first tests
        // issue #1043
        if send.is_closed() {
            return Ok(TestCaseSummary::Skipped {});
        }

        extract_test_case_summary(run_result, &case, vec![])
    })
}

pub(crate) fn run_fuzz_test(
    args: Vec<Felt252>,
    case: Arc<TestCaseRunnable>,
    runner: Arc<SierraCasmRunner>,
    runner_config: Arc<RunnerConfig>,
    runner_params: Arc<RunnerParams>,
    send: Sender<()>,
    fuzzing_send: Sender<()>,
) -> JoinHandle<Result<TestCaseSummary>> {
    tokio::task::spawn_blocking(move || {
        // Due to the inability of spawn_blocking to be abruptly cancelled,
        // a channel is used to receive information indicating
        // that the execution of the task is no longer necessary.
        if send.is_closed() | fuzzing_send.is_closed() {
            return Ok(TestCaseSummary::Skipped {});
        }

        let run_result =
            run_test_case(args.clone(), &case, &runner, &runner_config, &runner_params);

        // TODO: code below is added to fix snforge tests
        // remove it after improve exit-first tests
        // issue #1043
        if send.is_closed() {
            return Ok(TestCaseSummary::Skipped {});
        }

        extract_test_case_summary(run_result, &case, args)
    })
}

fn build_context(block_info: CheatnetBlockInfo) -> EntryPointExecutionContext {
    let block_context = cheatnet_constants::build_block_context(block_info);
    let account_context = cheatnet_constants::build_transaction_context();
    EntryPointExecutionContext::new(&block_context, &account_context, ExecutionMode::Execute)
}

fn build_syscall_handler<'a>(
    blockifier_state: &'a mut dyn State,
    string_to_hint: &'a HashMap<String, Hint>,
    execution_resources: &'a mut ExecutionResources,
    context: &'a mut EntryPointExecutionContext,
) -> SyscallHintProcessor<'a> {
    let test_selector = get_selector_from_name("TEST_CONTRACT_SELECTOR").unwrap();
    let entry_point_selector =
        EntryPointSelector(StarkHash::new(test_selector.to_bytes_be()).unwrap());
    let entry_point = CallEntryPoint {
        class_hash: None,
        code_address: Some(ContractAddress(patricia_key!(
            cheatnet_constants::TEST_ADDRESS
        ))),
        entry_point_type: EntryPointType::External,
        entry_point_selector,
        calldata: Calldata(Arc::new(vec![])),
        storage_address: ContractAddress(patricia_key!(cheatnet_constants::TEST_ADDRESS)),
        caller_address: ContractAddress::default(),
        call_type: CallType::Call,
        initial_gas: u64::MAX,
    };

    SyscallHintProcessor::new(
        blockifier_state,
        execution_resources,
        context,
        // This segment is created by SierraCasmRunner
        Relocatable {
            segment_index: 10,
            offset: 0,
        },
        entry_point,
        string_to_hint,
        ReadOnlySegments::default(),
    )
}

pub(crate) struct ForkInfo {
    pub(crate) latest_block_number: Option<BlockNumber>,
}

pub struct RunResultWithInfo {
    pub(crate) run_result: Result<RunResult, RunnerError>,
    pub(crate) fork_info: ForkInfo,
    pub(crate) gas_used: f64,
}

#[allow(clippy::too_many_arguments)]
#[allow(clippy::too_many_lines)]
pub fn run_test_case(
    args: Vec<Felt252>,
    case: &TestCaseRunnable,
    runner: &SierraCasmRunner,
    runner_config: &Arc<RunnerConfig>,
    runner_params: &Arc<RunnerParams>,
) -> Result<RunResultWithInfo> {
    ensure!(
        case.available_gas.is_none(),
        "\n    Attribute `available_gas` is not supported\n"
    );
    let available_gas = Some(usize::MAX);

    let func = runner.find_function(case.name.as_str()).unwrap();
    let initial_gas = runner
        .get_initial_available_gas(func, available_gas)
        .unwrap();
    let runner_args: Vec<Arg> = args.into_iter().map(Arg::Value).collect();

    let (entry_code, builtins) = runner
        .create_entry_code(func, &runner_args, initial_gas)
        .unwrap();
    let footer = SierraCasmRunner::create_code_footer();
    let instructions = chain!(
        entry_code.iter(),
        runner.get_casm_program().instructions.iter(),
        footer.iter()
    );
    let (hints_dict, string_to_hint) = build_hints_dict(instructions.clone());

    let mut state_reader = ExtendedStateReader {
        dict_state_reader: cheatnet_constants::build_testing_state(),
        fork_state_reader: get_fork_state_reader(&runner_config.workspace_root, &case.fork_config)?,
    };
    let block_info = state_reader.get_block_info()?;

    let mut context = build_context(block_info);
    let mut execution_resources = ExecutionResources::default();
    let mut blockifier_state = CachedState::from(state_reader);
    let syscall_handler = build_syscall_handler(
        &mut blockifier_state,
        &string_to_hint,
        &mut execution_resources,
        &mut context,
    );

    let mut cheatnet_state = CheatnetState {
        block_info,
        ..Default::default()
    };
    let cheatable_syscall_handler =
        CheatableSyscallHandler::wrap(syscall_handler, &mut cheatnet_state);

    let contract_execution_syscall_handler =
        ContractExecutionSyscallHandler::wrap(cheatable_syscall_handler);

    let test_execution_state = TestExecutionState {
        environment_variables: &runner_params.environment_variables,
        contracts: &runner_params.contracts,
    };

    let mut forge_runtime = ExtendedRuntime(RuntimeExtension {
        extended_runtime: contract_execution_syscall_handler,
        extension_state: test_execution_state,
    });

    let latest_block_number = if let Some(ValidatedForkConfig {
        url: _,
        block_id: BlockId::Tag(Latest),
    }) = &case.fork_config
    {
        Some(block_info.block_number)
    } else {
        None
    };

<<<<<<< HEAD
    let mut vm = VirtualMachine::new(true);
    let run_result = runner.run_function_with_vm(
        func,
        &mut vm,
        &mut test_execution_syscall_handler,
        hints_dict,
        instructions,
        builtins,
    );
=======
    let run_result =
        runner.run_function(func, &mut forge_runtime, hints_dict, instructions, builtins);
>>>>>>> 27e9a9ed

    let execution_resources = get_all_execution_resources(&test_execution_syscall_handler);

    let gas = gas_from_execution_resources(
        &get_context(&test_execution_syscall_handler).block_context,
        &execution_resources,
    );

    Ok(RunResultWithInfo {
        run_result,
        fork_info: ForkInfo {
            latest_block_number,
        },
        gas_used: gas,
    })
}

fn extract_test_case_summary(
    run_result: Result<RunResultWithInfo>,
    case: &TestCaseRunnable,
    args: Vec<Felt252>,
) -> Result<TestCaseSummary> {
    match run_result {
        Ok(result_with_info) => {
            match result_with_info.run_result {
                Ok(run_result) => Ok(TestCaseSummary::from_run_result_and_info(
                    run_result,
                    case,
                    args,
                    &result_with_info.fork_info,
                    result_with_info.gas_used,
                )),
                // CairoRunError comes from VirtualMachineError which may come from HintException that originates in TestExecutionSyscallHandler
                Err(RunnerError::CairoRunError(error)) => Ok(TestCaseSummary::Failed {
                    name: case.name.clone(),
                    msg: Some(format!(
                        "\n    {}\n",
                        error.to_string().replace(" Custom Hint Error: ", "\n    ")
                    )),
                    arguments: args,
                    fuzzing_statistic: None,
                    latest_block_number: result_with_info.fork_info.latest_block_number,
                }),
                Err(err) => bail!(err),
            }
        }
        // `ForkStateReader.get_block_info`, `get_fork_state_reader` may return an error
        // unsupported `available_gas` attribute may be specified
        Err(error) => Ok(TestCaseSummary::Failed {
            name: case.name.clone(),
            msg: Some(error.to_string()),
            arguments: args,
            fuzzing_statistic: None,
            latest_block_number: None,
        }),
    }
}

fn get_fork_state_reader(
    workspace_root: &Utf8Path,
    fork_config: &Option<ValidatedForkConfig>,
) -> Result<Option<ForkStateReader>> {
    match fork_config {
        Some(ValidatedForkConfig { url, mut block_id }) => {
            if let BlockId::Tag(Latest) = block_id {
                block_id = get_latest_block_number(url)?;
            }
            Ok(Some(ForkStateReader::new(
                url.clone(),
                block_id,
                Some(workspace_root.join(CACHE_DIR).as_ref()),
            )))
        }
        None => Ok(None),
    }
}

fn get_latest_block_number(url: &Url) -> Result<BlockId> {
    let client = JsonRpcClient::new(HttpTransport::new(url.clone()));
    let runtime = Runtime::new().expect("Could not instantiate Runtime");

    match runtime.block_on(client.get_block_with_tx_hashes(BlockId::Tag(Latest))) {
        Ok(MaybePendingBlockWithTxHashes::Block(block)) => Ok(BlockId::Number(block.block_number)),
        _ => Err(anyhow!("Could not get the latest block number".to_string())),
    }
}

fn get_all_execution_resources(
    test_execution_syscall_handler: &TestExecutionSyscallHandler,
) -> ExecutionResources {
    let test_used_resources = &test_execution_syscall_handler.child.child.child.resources;
    let cheatnet_used_resources = &test_execution_syscall_handler
        .child
        .child
        .cheatnet_state
        .used_resources;

    let mut all_resources = ExecutionResources::default();
    all_resources.vm_resources += &test_used_resources.vm_resources;
    all_resources.vm_resources += &cheatnet_used_resources.vm_resources;

    all_resources
        .syscall_counter
        .extend(&test_used_resources.syscall_counter);
    all_resources
        .syscall_counter
        .extend(&cheatnet_used_resources.syscall_counter);

    all_resources
}

fn get_context<'a>(
    test_execution_syscall_handler: &'a TestExecutionSyscallHandler,
) -> &'a EntryPointExecutionContext {
    test_execution_syscall_handler.child.child.child.context
}<|MERGE_RESOLUTION|>--- conflicted
+++ resolved
@@ -16,13 +16,10 @@
 use cheatnet::execution::cheatable_syscall_handler::CheatableSyscallHandler;
 use itertools::chain;
 
-<<<<<<< HEAD
+use crate::forge_runtime_extension::TestExecutionState;
 use crate::gas::gas_from_execution_resources;
+use crate::runtime::{ExtendedRuntime, RuntimeExtension};
 use crate::sierra_casm_runner::SierraCasmRunner;
-=======
-use crate::forge_runtime_extension::TestExecutionState;
-use crate::runtime::{ExtendedRuntime, RuntimeExtension};
->>>>>>> 27e9a9ed
 use crate::test_case_summary::TestCaseSummary;
 use crate::{RunnerConfig, RunnerParams, TestCaseRunnable, ValidatedForkConfig, CACHE_DIR};
 use cairo_lang_casm::hints::Hint;
@@ -268,20 +265,15 @@
         None
     };
 
-<<<<<<< HEAD
     let mut vm = VirtualMachine::new(true);
     let run_result = runner.run_function_with_vm(
         func,
         &mut vm,
-        &mut test_execution_syscall_handler,
+        &mut forge_runtime,
         hints_dict,
         instructions,
         builtins,
     );
-=======
-    let run_result =
-        runner.run_function(func, &mut forge_runtime, hints_dict, instructions, builtins);
->>>>>>> 27e9a9ed
 
     let execution_resources = get_all_execution_resources(&test_execution_syscall_handler);
 
