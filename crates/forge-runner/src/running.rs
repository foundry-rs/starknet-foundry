use std::cell::RefCell;
use std::collections::HashMap;
use std::default::Default;
use std::marker::PhantomData;
use std::rc::Rc;
use std::sync::Arc;

use crate::compiled_runnable::ValidatedForkConfig;
use crate::gas::calculate_used_gas;
use crate::sierra_casm_runner::SierraCasmRunner;
use crate::test_case_summary::{Single, TestCaseSummary};
use crate::{RunnerConfig, RunnerParams, TestCaseRunnable, CACHE_DIR};
use anyhow::{bail, ensure, Result};
use blockifier::execution::common_hints::ExecutionMode;
use blockifier::execution::entry_point::{EntryPointExecutionContext, ExecutionResources};
use blockifier::execution::execution_utils::ReadOnlySegments;
use blockifier::execution::syscalls::hint_processor::SyscallHintProcessor;
use blockifier::state::cached_state::CachedState;
use blockifier::state::state_api::State;
use cairo_felt::Felt252;
use cairo_lang_casm::hints::Hint;
use cairo_lang_casm::instructions::Instruction;
use cairo_lang_runner::casm_run::hint_to_hint_params;
use cairo_lang_runner::{Arg, RunResult, RunnerError};
use cairo_vm::serde::deserialize_program::HintParams;
use cairo_vm::types::relocatable::Relocatable;
use cairo_vm::vm::vm_core::VirtualMachine;
use camino::Utf8Path;
use cheatnet::constants as cheatnet_constants;
use cheatnet::constants::build_test_entry_point;
use cheatnet::forking::state::ForkStateReader;
use cheatnet::runtime_extensions::call_to_blockifier_runtime_extension::rpc::UsedResources;
use cheatnet::runtime_extensions::call_to_blockifier_runtime_extension::CallToBlockifierExtension;
use cheatnet::runtime_extensions::cheatable_starknet_runtime_extension::CheatableStarknetRuntimeExtension;
use cheatnet::runtime_extensions::forge_runtime_extension::{
    get_all_execution_resources, ForgeExtension, ForgeRuntime,
};
use cheatnet::runtime_extensions::io_runtime_extension::IORuntimeExtension;
use cheatnet::state::{BlockInfoReader, CallTrace, CheatnetState, ExtendedStateReader};
use itertools::chain;
use runtime::starknet::context;
use runtime::starknet::context::BlockInfo;
use runtime::{ExtendedRuntime, StarknetRuntime};
use tokio::sync::mpsc::Sender;
use tokio::task::JoinHandle;

/// Builds `hints_dict` required in `cairo_vm::types::program::Program` from instructions.
fn build_hints_dict<'b>(
    instructions: impl Iterator<Item = &'b Instruction>,
) -> (HashMap<usize, Vec<HintParams>>, HashMap<String, Hint>) {
    let mut hints_dict: HashMap<usize, Vec<HintParams>> = HashMap::new();
    let mut string_to_hint: HashMap<String, Hint> = HashMap::new();

    let mut hint_offset = 0;

    for instruction in instructions {
        if !instruction.hints.is_empty() {
            // Register hint with string for the hint processor.
            for hint in &instruction.hints {
                string_to_hint.insert(format!("{hint:?}"), hint.clone());
            }
            // Add hint, associated with the instruction offset.
            hints_dict.insert(
                hint_offset,
                instruction.hints.iter().map(hint_to_hint_params).collect(),
            );
        }
        hint_offset += instruction.body.op_size();
    }
    (hints_dict, string_to_hint)
}

pub fn run_test(
    case: Arc<TestCaseRunnable>,
    runner: Arc<SierraCasmRunner>,
    runner_config: Arc<RunnerConfig>,
    runner_params: Arc<RunnerParams>,
    send: Sender<()>,
) -> JoinHandle<Result<TestCaseSummary<Single>>> {
    tokio::task::spawn_blocking(move || {
        // Due to the inability of spawn_blocking to be abruptly cancelled,
        // a channel is used to receive information indicating
        // that the execution of the task is no longer necessary.
        if send.is_closed() {
            return Ok(TestCaseSummary::Skipped {});
        }
        let run_result = run_test_case(vec![], &case, &runner, &runner_config, &runner_params);

        // TODO: code below is added to fix snforge tests
        // remove it after improve exit-first tests
        // issue #1043
        if send.is_closed() {
            return Ok(TestCaseSummary::Skipped {});
        }

        extract_test_case_summary(run_result, &case, vec![])
    })
}

pub(crate) fn run_fuzz_test(
    args: Vec<Felt252>,
    case: Arc<TestCaseRunnable>,
    runner: Arc<SierraCasmRunner>,
    runner_config: Arc<RunnerConfig>,
    runner_params: Arc<RunnerParams>,
    send: Sender<()>,
    fuzzing_send: Sender<()>,
) -> JoinHandle<Result<TestCaseSummary<Single>>> {
    tokio::task::spawn_blocking(move || {
        // Due to the inability of spawn_blocking to be abruptly cancelled,
        // a channel is used to receive information indicating
        // that the execution of the task is no longer necessary.
        if send.is_closed() | fuzzing_send.is_closed() {
            return Ok(TestCaseSummary::Skipped {});
        }

        let run_result =
            run_test_case(args.clone(), &case, &runner, &runner_config, &runner_params);

        // TODO: code below is added to fix snforge tests
        // remove it after improve exit-first tests
        // issue #1043
        if send.is_closed() {
            return Ok(TestCaseSummary::Skipped {});
        }

        extract_test_case_summary(run_result, &case, args)
    })
}

fn build_context(block_info: BlockInfo) -> EntryPointExecutionContext {
    let block_context = context::build_block_context(block_info);
    let account_context = context::build_transaction_context();

    EntryPointExecutionContext::new(
        &block_context,
        &account_context,
        ExecutionMode::Execute,
        false,
    )
    .unwrap()
}

fn build_syscall_handler<'a>(
    blockifier_state: &'a mut dyn State,
    string_to_hint: &'a HashMap<String, Hint>,
    execution_resources: &'a mut ExecutionResources,
    context: &'a mut EntryPointExecutionContext,
) -> SyscallHintProcessor<'a> {
    let entry_point = build_test_entry_point();

    SyscallHintProcessor::new(
        blockifier_state,
        execution_resources,
        context,
        // This segment is created by SierraCasmRunner
        Relocatable {
            segment_index: 10,
            offset: 0,
        },
        entry_point,
        string_to_hint,
        ReadOnlySegments::default(),
    )
}

pub struct RunResultWithInfo {
    pub(crate) run_result: Result<RunResult, RunnerError>,
    pub(crate) call_trace: Rc<RefCell<CallTrace>>,
    pub(crate) gas_used: u128,
    pub(crate) used_resources: UsedResources,
}

#[allow(clippy::too_many_arguments)]
#[allow(clippy::too_many_lines)]
pub fn run_test_case(
    args: Vec<Felt252>,
    case: &TestCaseRunnable,
    runner: &SierraCasmRunner,
    runner_config: &Arc<RunnerConfig>,
    runner_params: &Arc<RunnerParams>,
) -> Result<RunResultWithInfo> {
    ensure!(
        case.available_gas != Some(0),
        "\n\t`available_gas` attribute was incorrectly configured. Make sure you use scarb >= 2.4.4\n"
    );

    let func = runner.find_function(case.name.as_str()).unwrap();
    let runner_args: Vec<Arg> = args.into_iter().map(Arg::Value).collect();

    let (entry_code, builtins) = runner
        .create_entry_code(func, &runner_args, usize::MAX)
        .unwrap();
    let footer = SierraCasmRunner::create_code_footer();
    let instructions = chain!(
        entry_code.iter(),
        runner.get_casm_program().instructions.iter(),
    );
    let (hints_dict, string_to_hint) = build_hints_dict(instructions.clone());

    let mut state_reader = ExtendedStateReader {
        dict_state_reader: cheatnet_constants::build_testing_state(),
        fork_state_reader: get_fork_state_reader(&runner_config.workspace_root, &case.fork_config),
    };
    let block_info = state_reader.get_block_info()?;

    let mut context = build_context(block_info);
    let mut execution_resources = ExecutionResources::default();
    let mut blockifier_state = CachedState::from(state_reader);
    let syscall_handler = build_syscall_handler(
        &mut blockifier_state,
        &string_to_hint,
        &mut execution_resources,
        &mut context,
    );

    let mut cheatnet_state = CheatnetState {
        block_info,
        ..Default::default()
    };

    let cheatable_runtime = ExtendedRuntime {
        extension: CheatableStarknetRuntimeExtension {
            cheatnet_state: &mut cheatnet_state,
        },
        extended_runtime: StarknetRuntime {
            hint_handler: syscall_handler,
        },
    };

    let io_runtime = ExtendedRuntime {
        extension: IORuntimeExtension {
            lifetime: &PhantomData,
        },
        extended_runtime: cheatable_runtime,
    };

    let call_to_blockifier_runtime = ExtendedRuntime {
        extension: CallToBlockifierExtension {
            lifetime: &PhantomData,
        },
        extended_runtime: io_runtime,
    };

    let forge_extension = ForgeExtension {
        environment_variables: &runner_params.environment_variables,
        contracts: &runner_params.contracts,
    };

    let mut forge_runtime = ExtendedRuntime {
        extension: forge_extension,
        extended_runtime: call_to_blockifier_runtime,
    };

    let mut vm = VirtualMachine::new(true);
    let run_result = runner.run_function_with_vm(
        func,
        &mut vm,
        &mut forge_runtime,
        hints_dict,
        runner
            .get_casm_program()
            .assemble_ex(&entry_code, &footer)
            .bytecode
            .iter(),
        builtins,
    );

    let block_context = get_context(&forge_runtime).block_context.clone();
    let call_trace_ref = get_call_trace_ref(&mut forge_runtime);
    let execution_resources = get_all_execution_resources(forge_runtime);

    let gas = calculate_used_gas(&block_context, &mut blockifier_state, &execution_resources);

    Ok(RunResultWithInfo {
        run_result,
        gas_used: gas,
<<<<<<< HEAD
        used_resources: execution_resources,
=======
        call_trace: call_trace_ref,
>>>>>>> ad3ff13c
    })
}

fn extract_test_case_summary(
    run_result: Result<RunResultWithInfo>,
    case: &TestCaseRunnable,
    args: Vec<Felt252>,
) -> Result<TestCaseSummary<Single>> {
    match run_result {
        Ok(result_with_info) => {
            match result_with_info.run_result {
                Ok(run_result) => Ok(TestCaseSummary::from_run_result_and_info(
                    run_result,
                    case,
                    args,
                    result_with_info.gas_used,
<<<<<<< HEAD
                    result_with_info.used_resources,
=======
                    &result_with_info.call_trace,
>>>>>>> ad3ff13c
                )),
                // CairoRunError comes from VirtualMachineError which may come from HintException that originates in TestExecutionSyscallHandler
                Err(RunnerError::CairoRunError(error)) => Ok(TestCaseSummary::Failed {
                    name: case.name.clone(),
                    msg: Some(format!(
                        "\n    {}\n",
                        error.to_string().replace(" Custom Hint Error: ", "\n    ")
                    )),
                    arguments: args,
                    test_statistics: (),
                }),
                Err(err) => bail!(err),
            }
        }
        // `ForkStateReader.get_block_info`, `get_fork_state_reader` may return an error
        // `available_gas` may be specified with Scarb ~2.4
        Err(error) => Ok(TestCaseSummary::Failed {
            name: case.name.clone(),
            msg: Some(error.to_string()),
            arguments: args,
            test_statistics: (),
        }),
    }
}

fn get_fork_state_reader(
    workspace_root: &Utf8Path,
    fork_config: &Option<ValidatedForkConfig>,
) -> Option<ForkStateReader> {
    fork_config
        .as_ref()
        .map(|ValidatedForkConfig { url, block_number }| {
            ForkStateReader::new(
                url.clone(),
                *block_number,
                workspace_root.join(CACHE_DIR).as_ref(),
            )
        })
}

fn get_context<'a>(runtime: &'a ForgeRuntime) -> &'a EntryPointExecutionContext {
    runtime
        .extended_runtime
        .extended_runtime
        .extended_runtime
        .extended_runtime
        .hint_handler
        .context
}

fn get_call_trace_ref(runtime: &mut ForgeRuntime) -> Rc<RefCell<CallTrace>> {
    runtime
        .extended_runtime
        .extended_runtime
        .extended_runtime
        .extension
        .cheatnet_state
        .trace_data
        .current_call_stack
        .top()
}<|MERGE_RESOLUTION|>--- conflicted
+++ resolved
@@ -275,11 +275,8 @@
     Ok(RunResultWithInfo {
         run_result,
         gas_used: gas,
-<<<<<<< HEAD
         used_resources: execution_resources,
-=======
         call_trace: call_trace_ref,
->>>>>>> ad3ff13c
     })
 }
 
@@ -296,11 +293,8 @@
                     case,
                     args,
                     result_with_info.gas_used,
-<<<<<<< HEAD
                     result_with_info.used_resources,
-=======
                     &result_with_info.call_trace,
->>>>>>> ad3ff13c
                 )),
                 // CairoRunError comes from VirtualMachineError which may come from HintException that originates in TestExecutionSyscallHandler
                 Err(RunnerError::CairoRunError(error)) => Ok(TestCaseSummary::Failed {
