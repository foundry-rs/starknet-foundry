use crate::backtrace::add_backtrace_footer;
use crate::forge_config::{RuntimeConfig, TestRunnerConfig};
use crate::gas::calculate_used_gas;
use crate::package_tests::with_config_resolved::{ResolvedForkConfig, TestCaseWithResolvedConfig};
use crate::test_case_summary::{Single, TestCaseSummary};
use anyhow::{Result, bail};
use blockifier::execution::call_info::CallInfo;
use blockifier::execution::contract_class::TrackedResource;
use blockifier::execution::entry_point::EntryPointExecutionContext;
use blockifier::execution::entry_point_execution::prepare_call_arguments;
use blockifier::execution::errors::EntryPointExecutionError;
use blockifier::state::cached_state::CachedState;
use cairo_vm::Felt252;
use cairo_vm::vm::errors::cairo_run_errors::CairoRunError;
use cairo_vm::vm::errors::vm_errors::VirtualMachineError;
use camino::{Utf8Path, Utf8PathBuf};
use cheatnet::constants as cheatnet_constants;
use cheatnet::forking::state::ForkStateReader;
use cheatnet::runtime_extensions::call_to_blockifier_runtime_extension::CallToBlockifierExtension;
use cheatnet::runtime_extensions::call_to_blockifier_runtime_extension::rpc::UsedResources;
use cheatnet::runtime_extensions::cheatable_starknet_runtime_extension::CheatableStarknetRuntimeExtension;

use cheatnet::runtime_extensions::forge_runtime_extension::contracts_data::ContractsData;
use cheatnet::runtime_extensions::forge_runtime_extension::{
    ForgeExtension, ForgeRuntime, add_resources_to_top_call, get_all_used_resources,
    update_top_call_l1_resources, update_top_call_resources, update_top_call_vm_trace,
};
use cheatnet::state::{
    BlockInfoReader, CallTrace, CheatnetState, EncounteredErrors, ExtendedStateReader,
};
use execution::finalize_execution;
use hints::hints_by_representation;
use rand::prelude::StdRng;
use runtime::starknet::context::{build_context, set_max_steps};
use runtime::{ExtendedRuntime, StarknetRuntime};
use starknet_api::execution_resources::GasVector;
use std::cell::RefCell;
use std::default::Default;
use std::marker::PhantomData;
use std::rc::Rc;
use std::sync::{Arc, Mutex};
use tokio::sync::mpsc::Sender;
use tokio::task::JoinHandle;
use universal_sierra_compiler_api::AssembledProgramWithDebugInfo;

pub mod config_run;
mod copied_code;
mod execution;
mod hints;
mod setup;
mod syscall_handler;
pub mod with_config;

use crate::debugging::{TraceVerbosity, build_debugging_trace};
use crate::running::copied_code::run_entry_point;
pub use hints::hints_to_params;
use setup::VmExecutionContext;
pub use syscall_handler::has_segment_arena;
pub use syscall_handler::syscall_handler_offset;

#[must_use]
pub fn run_test(
    case: Arc<TestCaseWithResolvedConfig>,
    casm_program: Arc<AssembledProgramWithDebugInfo>,
    test_runner_config: Arc<TestRunnerConfig>,
    versioned_program_path: Arc<Utf8PathBuf>,
    send: Sender<()>,
    trace_verbosity: Option<TraceVerbosity>,
) -> JoinHandle<TestCaseSummary<Single>> {
    tokio::task::spawn_blocking(move || {
        // Due to the inability of spawn_blocking to be abruptly cancelled,
        // a channel is used to receive information indicating
        // that the execution of the task is no longer necessary.
        if send.is_closed() {
            return TestCaseSummary::Skipped {};
        }
        let run_result = run_test_case(
            &case,
            &casm_program,
            &RuntimeConfig::from(&test_runner_config),
            None,
        );

        // TODO: code below is added to fix snforge tests
        // remove it after improve exit-first tests
        // issue #1043
        if send.is_closed() {
            return TestCaseSummary::Skipped {};
        }

        extract_test_case_summary(
            run_result,
            &case,
            &test_runner_config.contracts_data,
            &versioned_program_path,
            trace_verbosity,
        )
    })
}

#[expect(clippy::too_many_arguments)]
pub(crate) fn run_fuzz_test(
    case: Arc<TestCaseWithResolvedConfig>,
    casm_program: Arc<AssembledProgramWithDebugInfo>,
    test_runner_config: Arc<TestRunnerConfig>,
    versioned_program_path: Arc<Utf8PathBuf>,
    send: Sender<()>,
    fuzzing_send: Sender<()>,
    rng: Arc<Mutex<StdRng>>,
    trace_verbosity: Option<TraceVerbosity>,
) -> JoinHandle<TestCaseSummary<Single>> {
    tokio::task::spawn_blocking(move || {
        // Due to the inability of spawn_blocking to be abruptly cancelled,
        // a channel is used to receive information indicating
        // that the execution of the task is no longer necessary.
        if send.is_closed() | fuzzing_send.is_closed() {
            return TestCaseSummary::Skipped {};
        }

        let run_result = run_test_case(
            &case,
            &casm_program,
            &Arc::new(RuntimeConfig::from(&test_runner_config)),
            Some(rng),
        );

        // TODO: code below is added to fix snforge tests
        // remove it after improve exit-first tests
        // issue #1043
        if send.is_closed() {
            return TestCaseSummary::Skipped {};
        }

        extract_test_case_summary(
            run_result,
            &case,
            &test_runner_config.contracts_data,
            &versioned_program_path,
            trace_verbosity,
        )
    })
}

pub enum RunStatus {
    Success(Vec<Felt252>),
    Panic(Vec<Felt252>),
}

pub struct RunCompleted {
    pub(crate) status: RunStatus,
    pub(crate) call_trace: Rc<RefCell<CallTrace>>,
    pub(crate) gas_used: GasVector,
    pub(crate) used_resources: UsedResources,
    pub(crate) encountered_errors: EncounteredErrors,
    pub(crate) fuzzer_args: Vec<String>,
}

#[allow(clippy::too_many_lines)]
pub struct RunError {
    pub(crate) error: Box<CairoRunError>,
    pub(crate) call_trace: Rc<RefCell<CallTrace>>,
    pub(crate) encountered_errors: EncounteredErrors,
    pub(crate) fuzzer_args: Vec<String>,
}

pub enum RunResult {
    Completed(Box<RunCompleted>),
    Error(RunError),
}

#[expect(clippy::too_many_lines)]
pub fn run_test_case(
    case: &TestCaseWithResolvedConfig,
    casm_program: &AssembledProgramWithDebugInfo,
    runtime_config: &RuntimeConfig,
    fuzzer_rng: Option<Arc<Mutex<StdRng>>>,
) -> Result<RunResult> {
    let program = case.try_into_program(casm_program)?;
    let (call, entry_point) =
        setup::build_test_call_and_entry_point(&case.test_details, casm_program, &program);

    let mut state_reader = ExtendedStateReader {
        dict_state_reader: cheatnet_constants::build_testing_state(),
        fork_state_reader: get_fork_state_reader(
            runtime_config.cache_dir,
            case.config.fork_config.as_ref(),
        )?,
    };

    if !case.config.disable_predeployed_contracts {
        state_reader.predeploy_contracts();
    }

    let block_info = state_reader.get_block_info()?;
    let chain_id = state_reader.get_chain_id()?;
    let tracked_resource = TrackedResource::from(runtime_config.tracked_resource);
    let mut context = build_context(&block_info, chain_id, &tracked_resource);

    if let Some(max_n_steps) = runtime_config.max_n_steps {
        set_max_steps(&mut context, max_n_steps);
    }

    let mut cached_state = CachedState::new(state_reader);

<<<<<<< HEAD
    let syscall_handler = build_syscall_handler(
=======
    let hints = hints_by_representation(&casm_program.assembled_cairo_program);
    let VmExecutionContext {
        mut runner,
        syscall_handler,
        initial_syscall_ptr,
        program_extra_data_length,
    } = setup::initialize_execution_context(
        call.clone(),
        &hints,
        &program,
>>>>>>> 437d128b
        &mut cached_state,
        &mut context,
    )?;

    let mut cheatnet_state = CheatnetState {
        block_info,
        ..Default::default()
    };
    cheatnet_state.trace_data.is_vm_trace_needed = runtime_config.is_vm_trace_needed;

    let cheatable_runtime = ExtendedRuntime {
        extension: CheatableStarknetRuntimeExtension {
            cheatnet_state: &mut cheatnet_state,
        },
        extended_runtime: StarknetRuntime {
            hint_handler: syscall_handler,
            panic_traceback: None,
        },
    };

    let call_to_blockifier_runtime = ExtendedRuntime {
        extension: CallToBlockifierExtension {
            lifetime: &PhantomData,
        },
        extended_runtime: cheatable_runtime,
    };
    let forge_extension = ForgeExtension {
        environment_variables: runtime_config.environment_variables,
        contracts_data: runtime_config.contracts_data,
        fuzzer_rng,
    };

    let mut forge_runtime = ExtendedRuntime {
        extension: forge_extension,
        extended_runtime: call_to_blockifier_runtime,
    };

    let entry_point_initial_budget = setup::entry_point_initial_budget(
        &forge_runtime
            .extended_runtime
            .extended_runtime
            .extended_runtime
            .hint_handler,
    );
    let args = prepare_call_arguments(
        &forge_runtime
            .extended_runtime
            .extended_runtime
            .extended_runtime
            .hint_handler
            .base
            .call
            .clone(),
        &mut runner,
        initial_syscall_ptr,
        &mut forge_runtime
            .extended_runtime
            .extended_runtime
            .extended_runtime
            .hint_handler
            .read_only_segments,
        &entry_point,
        entry_point_initial_budget,
    )?;

    let n_total_args = args.len();

    // Execute.
    let bytecode_length = program.data_len();
    let program_segment_size = bytecode_length + program_extra_data_length;
    let result: Result<CallInfo, CairoRunError> = match run_entry_point(
        &mut runner,
        &mut forge_runtime,
        entry_point,
        args,
        program_segment_size,
    ) {
        Ok(()) => {
            let call_info = finalize_execution(
                &mut runner,
                &mut forge_runtime
                    .extended_runtime
                    .extended_runtime
                    .extended_runtime
                    .hint_handler,
                n_total_args,
                program_extra_data_length,
                tracked_resource,
            )?;

            // TODO(#3292) this can be done better, we can take gas directly from call info
            let vm_resources_without_inner_calls = runner
                .get_execution_resources()
                .expect("Execution resources missing")
                .filter_unused_builtins();

            add_resources_to_top_call(
                &mut forge_runtime,
                &vm_resources_without_inner_calls,
                &tracked_resource,
            );

            update_top_call_vm_trace(&mut forge_runtime, &mut runner);

            Ok(call_info)
        }
        Err(error) => Err(match error {
            EntryPointExecutionError::CairoRunError(CairoRunError::VmException(err)) => {
                CairoRunError::VirtualMachine(err.inner_exc)
            }
            EntryPointExecutionError::CairoRunError(err) => err,
            err => bail!(err),
        }),
    };

    let encountered_errors = forge_runtime
        .extended_runtime
        .extended_runtime
        .extension
        .cheatnet_state
        .encountered_errors
        .clone();

    let call_trace_ref = get_call_trace_ref(&mut forge_runtime);

    update_top_call_resources(&mut forge_runtime);
    update_top_call_l1_resources(&mut forge_runtime);

    let fuzzer_args = forge_runtime
        .extended_runtime
        .extended_runtime
        .extension
        .cheatnet_state
        .fuzzer_args
        .clone();

    let transaction_context = get_context(&forge_runtime).tx_context.clone();
    let used_resources =
        get_all_used_resources(forge_runtime, &transaction_context, tracked_resource);
    let gas_used = calculate_used_gas(
        &transaction_context,
        &mut cached_state,
        used_resources.clone(),
    )?;

    Ok(match result {
        Ok(result) => RunResult::Completed(Box::new(RunCompleted {
            status: if result.execution.failed {
                RunStatus::Panic(result.execution.retdata.0)
            } else {
                RunStatus::Success(result.execution.retdata.0)
            },
            call_trace: call_trace_ref,
            gas_used,
            used_resources,
            encountered_errors,
            fuzzer_args,
        })),
        Err(error) => RunResult::Error(RunError {
            error: Box::new(error),
            call_trace: call_trace_ref,
            encountered_errors,
            fuzzer_args,
        }),
    })
}

fn extract_test_case_summary(
    run_result: Result<RunResult>,
    case: &TestCaseWithResolvedConfig,
    contracts_data: &ContractsData,
    versioned_program_path: &Utf8Path,
    trace_verbosity: Option<TraceVerbosity>,
) -> TestCaseSummary<Single> {
    match run_result {
        Ok(run_result) => match run_result {
            RunResult::Completed(run_completed) => TestCaseSummary::from_run_completed(
                *run_completed,
                case,
                contracts_data,
                versioned_program_path,
                trace_verbosity,
            ),
            RunResult::Error(run_error) => {
                let mut message = format!(
                    "\n    {}\n",
                    run_error
                        .error
                        .to_string()
                        .replace(" Custom Hint Error: ", "\n    ")
                );
                if let CairoRunError::VirtualMachine(VirtualMachineError::UnfinishedExecution) =
                    *run_error.error
                {
                    message.push_str(
                        "\n    Suggestion: Consider using the flag `--max-n-steps` to increase allowed limit of steps",
                    );
                }
                TestCaseSummary::Failed {
                    name: case.name.clone(),
                    msg: Some(message).map(|msg| {
                        add_backtrace_footer(msg, contracts_data, &run_error.encountered_errors)
                    }),
                    fuzzer_args: run_error.fuzzer_args,
                    test_statistics: (),
                    debugging_trace: build_debugging_trace(
                        &run_error.call_trace.borrow(),
                        contracts_data,
                        trace_verbosity,
                        case.name.clone(),
                    ),
                }
            }
        },
        // `ForkStateReader.get_block_info`, `get_fork_state_reader, `calculate_used_gas` may return an error
        // `available_gas` may be specified with Scarb ~2.4
        Err(error) => TestCaseSummary::Failed {
            name: case.name.clone(),
            msg: Some(error.to_string()),
            fuzzer_args: Vec::default(),
            test_statistics: (),
            debugging_trace: None,
        },
    }
}

fn get_fork_state_reader(
    cache_dir: &Utf8Path,
    fork_config: Option<&ResolvedForkConfig>,
) -> Result<Option<ForkStateReader>> {
    fork_config
        .as_ref()
        .map(|ResolvedForkConfig { url, block_number }| {
            ForkStateReader::new(url.clone(), *block_number, cache_dir)
        })
        .transpose()
}

fn get_context<'a>(runtime: &'a ForgeRuntime) -> &'a EntryPointExecutionContext {
    runtime
        .extended_runtime
        .extended_runtime
        .extended_runtime
        .hint_handler
        .base
        .context
}

fn get_call_trace_ref(runtime: &mut ForgeRuntime) -> Rc<RefCell<CallTrace>> {
    runtime
        .extended_runtime
        .extended_runtime
        .extension
        .cheatnet_state
        .trace_data
        .current_call_stack
        .top()
}<|MERGE_RESOLUTION|>--- conflicted
+++ resolved
@@ -202,9 +202,6 @@
 
     let mut cached_state = CachedState::new(state_reader);
 
-<<<<<<< HEAD
-    let syscall_handler = build_syscall_handler(
-=======
     let hints = hints_by_representation(&casm_program.assembled_cairo_program);
     let VmExecutionContext {
         mut runner,
@@ -215,7 +212,6 @@
         call.clone(),
         &hints,
         &program,
->>>>>>> 437d128b
         &mut cached_state,
         &mut context,
     )?;
