--- conflicted
+++ resolved
@@ -43,11 +43,7 @@
 };
 use cheatnet::state::{BlockInfoReader, CallTrace, CheatnetState, ExtendedStateReader};
 use itertools::chain;
-<<<<<<< HEAD
-use runtime::starknet::context::{build_context, ForgeBlockInfo};
-=======
-use runtime::starknet::context::{build_context, set_max_steps};
->>>>>>> 073e382c
+use runtime::starknet::context::{build_context, ForgeBlockInfo, set_max_steps};
 use runtime::{ExtendedRuntime, StarknetRuntime};
 use tokio::sync::mpsc::Sender;
 use tokio::task::JoinHandle;
@@ -194,16 +190,11 @@
     };
     let block_info = state_reader.get_block_info()?;
 
-<<<<<<< HEAD
     let mut context = build_context(&ForgeBlockInfo::default().into());
-=======
-    let mut context = build_context(block_info);
 
     if let Some(max_n_steps) = runner_config.max_n_steps {
         set_max_steps(&mut context, max_n_steps);
     }
-
->>>>>>> 073e382c
     let mut execution_resources = ExecutionResources::default();
     let mut cached_state = CachedState::new(
         state_reader,
