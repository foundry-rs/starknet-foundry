use std::collections::HashMap;
use std::marker::PhantomData;
use std::sync::Arc;

use anyhow::{anyhow, bail, ensure, Result};
use blockifier::execution::common_hints::ExecutionMode;
use blockifier::execution::entry_point::{
    CallEntryPoint, CallType, EntryPointExecutionContext, ExecutionResources,
};
use blockifier::execution::execution_utils::ReadOnlySegments;
use blockifier::execution::syscalls::hint_processor::SyscallHintProcessor;
use blockifier::state::cached_state::CachedState;
use blockifier::state::state_api::State;
use cairo_felt::Felt252;
use cairo_vm::serde::deserialize_program::HintParams;
<<<<<<< HEAD
use cairo_vm::types::relocatable::{MaybeRelocatable, Relocatable};
use cheatnet::execution::cheatable_syscall_handler::CheatableSyscallHandler;
use itertools::chain;

use crate::cairo_runner::casm_run;
use crate::cairo_runner::sierra_casm_runner::{initialize_vm, Panicable, SierraCasmRunner};
use crate::forge_runtime_extension::{ForgeRuntime, TestExecutionState};
use crate::gas::gas_from_execution_resources;
use crate::runtime::{ExtendedRuntime, RuntimeExtension};
=======
use cairo_vm::types::relocatable::Relocatable;
use cheatnet::runtime_extensions::cheatable_starknet_runtime_extension::CheatableStarknetRuntimeExtension;
use cheatnet::runtime_extensions::forge_runtime_extension::{ForgeExtension, ForgeRuntime};
use cheatnet::runtime_extensions::io_runtime_extension::IORuntimeExtension;
use itertools::chain;

use crate::gas::gas_from_execution_resources;
use crate::sierra_casm_runner::SierraCasmRunner;
>>>>>>> e4655894
use crate::test_case_summary::TestCaseSummary;
use crate::{RunnerConfig, RunnerParams, TestCaseRunnable, ValidatedForkConfig, CACHE_DIR};
use cairo_lang_casm::hints::Hint;
use cairo_lang_casm::instructions::Instruction;
use cairo_lang_runner::casm_run::hint_to_hint_params;
use cairo_lang_runner::{Arg, RunResult, RunnerError};
use cairo_lang_sierra::ids::GenericTypeId;
use cairo_lang_sierra_to_casm::compiler::CairoProgram;
use cairo_vm::vm::errors::vm_errors::VirtualMachineError;
use cairo_vm::vm::runners::cairo_runner::CairoRunner;
use cairo_vm::vm::vm_core::VirtualMachine;
use camino::Utf8Path;
use cheatnet::constants as cheatnet_constants;
use cheatnet::forking::state::ForkStateReader;
use cheatnet::state::{BlockInfoReader, CheatnetBlockInfo, CheatnetState, ExtendedStateReader};
use runtime::{ExtendedRuntime, StarknetRuntime};
use starknet::core::types::BlockTag::Latest;
use starknet::core::types::{BlockId, MaybePendingBlockWithTxHashes};
use starknet::core::utils::get_selector_from_name;
use starknet::providers::jsonrpc::HttpTransport;
use starknet::providers::{JsonRpcClient, Provider};
use starknet_api::block::BlockNumber;
use starknet_api::core::PatriciaKey;
use starknet_api::core::{ContractAddress, EntryPointSelector};
use starknet_api::deprecated_contract_class::EntryPointType;
use starknet_api::hash::StarkHash;
use starknet_api::patricia_key;
use starknet_api::transaction::Calldata;
use tokio::runtime::Runtime;
use tokio::sync::mpsc::Sender;
use tokio::task::JoinHandle;
use url::Url;

/// Builds `hints_dict` required in `cairo_vm::types::program::Program` from instructions.
pub fn build_hints_dict<'b>(
    instructions: impl Iterator<Item = &'b Instruction>,
) -> (HashMap<usize, Vec<HintParams>>, HashMap<String, Hint>) {
    let mut hints_dict: HashMap<usize, Vec<HintParams>> = HashMap::new();
    let mut string_to_hint: HashMap<String, Hint> = HashMap::new();

    let mut hint_offset = 0;

    for instruction in instructions {
        if !instruction.hints.is_empty() {
            // Register hint with string for the hint processor.
            for hint in &instruction.hints {
                string_to_hint.insert(format!("{hint:?}"), hint.clone());
            }
            // Add hint, associated with the instruction offset.
            hints_dict.insert(
                hint_offset,
                instruction.hints.iter().map(hint_to_hint_params).collect(),
            );
        }
        hint_offset += instruction.body.op_size();
    }
    (hints_dict, string_to_hint)
}

pub fn run_test(
    case: Arc<TestCaseRunnable>,
    casm_program: Arc<CairoProgram>,
    test_details: Arc<TestDetails>,
    runner_config: Arc<RunnerConfig>,
    runner_params: Arc<RunnerParams>,
    send: Sender<()>,
) -> JoinHandle<Result<TestCaseSummary>> {
    tokio::task::spawn_blocking(move || {
        // Due to the inability of spawn_blocking to be abruptly cancelled,
        // a channel is used to receive information indicating
        // that the execution of the task is no longer necessary.
        if send.is_closed() {
            return Ok(TestCaseSummary::Skipped {});
        }
        let run_result = run_test_case(
            vec![],
            &case,
            &casm_program,
            &test_details,
            &runner_config,
            &runner_params,
        );

        // TODO: code below is added to fix snforge tests
        // remove it after improve exit-first tests
        // issue #1043
        if send.is_closed() {
            return Ok(TestCaseSummary::Skipped {});
        }

        extract_test_case_summary(run_result, &case, vec![])
    })
}

#[allow(clippy::too_many_arguments)]
pub(crate) fn run_fuzz_test(
    args: Vec<Felt252>,
    case: Arc<TestCaseRunnable>,
    casm_program: Arc<CairoProgram>,
    test_details: Arc<TestDetails>,
    runner_config: Arc<RunnerConfig>,
    runner_params: Arc<RunnerParams>,
    send: Sender<()>,
    fuzzing_send: Sender<()>,
) -> JoinHandle<Result<TestCaseSummary>> {
    tokio::task::spawn_blocking(move || {
        // Due to the inability of spawn_blocking to be abruptly cancelled,
        // a channel is used to receive information indicating
        // that the execution of the task is no longer necessary.
        if send.is_closed() | fuzzing_send.is_closed() {
            return Ok(TestCaseSummary::Skipped {});
        }

        let run_result = run_test_case(
            args.clone(),
            &case,
            &casm_program,
            &test_details,
            &runner_config,
            &runner_params,
        );

        // TODO: code below is added to fix snforge tests
        // remove it after improve exit-first tests
        // issue #1043
        if send.is_closed() {
            return Ok(TestCaseSummary::Skipped {});
        }

        extract_test_case_summary(run_result, &case, args)
    })
}

pub fn build_context(block_info: CheatnetBlockInfo) -> EntryPointExecutionContext {
    let block_context = cheatnet_constants::build_block_context(block_info);
    let account_context = cheatnet_constants::build_transaction_context();
    EntryPointExecutionContext::new(&block_context, &account_context, ExecutionMode::Execute)
}

pub fn build_syscall_handler<'a>(
    blockifier_state: &'a mut dyn State,
    string_to_hint: &'a HashMap<String, Hint>,
    execution_resources: &'a mut ExecutionResources,
    context: &'a mut EntryPointExecutionContext,
) -> SyscallHintProcessor<'a> {
    let test_selector = get_selector_from_name("TEST_CONTRACT_SELECTOR").unwrap();
    let entry_point_selector =
        EntryPointSelector(StarkHash::new(test_selector.to_bytes_be()).unwrap());
    let entry_point = CallEntryPoint {
        class_hash: None,
        code_address: Some(ContractAddress(patricia_key!(
            cheatnet_constants::TEST_ADDRESS
        ))),
        entry_point_type: EntryPointType::External,
        entry_point_selector,
        calldata: Calldata(Arc::new(vec![])),
        storage_address: ContractAddress(patricia_key!(cheatnet_constants::TEST_ADDRESS)),
        caller_address: ContractAddress::default(),
        call_type: CallType::Call,
        initial_gas: u64::MAX,
    };

    SyscallHintProcessor::new(
        blockifier_state,
        execution_resources,
        context,
        // This segment is created by SierraCasmRunner
        Relocatable {
            segment_index: 10,
            offset: 0,
        },
        entry_point,
        string_to_hint,
        ReadOnlySegments::default(),
    )
}

pub(crate) struct ForkInfo {
    pub(crate) latest_block_number: Option<BlockNumber>,
}

pub struct RunResultWithInfo {
    pub(crate) run_result: Result<RunResult, RunnerError>,
    pub(crate) fork_info: ForkInfo,
    pub(crate) gas_used: f64,
}

// TODO merge this into test-collector's `TestCase`
pub struct TestDetails {
    pub entry_point_offset: usize,
    pub parameter_types: Vec<(GenericTypeId, i16)>,
    pub return_types: Vec<(GenericTypeId, i16)>,
}

#[allow(clippy::too_many_arguments)]
#[allow(clippy::too_many_lines)]
pub fn run_test_case(
    args: Vec<Felt252>,
    case: &TestCaseRunnable,
    casm_program: &CairoProgram,
    test_details: &TestDetails,
    runner_config: &Arc<RunnerConfig>,
    runner_params: &Arc<RunnerParams>,
) -> Result<RunResultWithInfo> {
    ensure!(
        case.available_gas.is_none(),
        "\n    Attribute `available_gas` is not supported\n"
    );

    let initial_gas = usize::MAX;
    let runner_args: Vec<Arg> = args.into_iter().map(Arg::Value).collect();

    let (entry_code, builtins) = SierraCasmRunner::create_entry_code_from_params(
        &test_details.parameter_types,
        &runner_args,
        initial_gas,
        casm_program.debug_info.sierra_statement_info[test_details.entry_point_offset].code_offset,
    )
    .unwrap();
    let footer = SierraCasmRunner::create_code_footer();
    let instructions = chain!(
        entry_code.iter(),
        casm_program.instructions.iter(),
        footer.iter()
    );
    let (hints_dict, string_to_hint) = build_hints_dict(instructions.clone());

    let mut state_reader = ExtendedStateReader {
        dict_state_reader: cheatnet_constants::build_testing_state(),
        fork_state_reader: get_fork_state_reader(&runner_config.workspace_root, &case.fork_config)?,
    };
    let block_info = state_reader.get_block_info()?;

    let mut context = build_context(block_info);
    let mut execution_resources = ExecutionResources::default();
    let mut blockifier_state = CachedState::from(state_reader);
    let syscall_handler = build_syscall_handler(
        &mut blockifier_state,
        &string_to_hint,
        &mut execution_resources,
        &mut context,
    );

    let mut cheatnet_state = CheatnetState {
        block_info,
        ..Default::default()
    };
<<<<<<< HEAD
    let cheatable_syscall_handler =
        CheatableSyscallHandler::wrap(syscall_handler, &mut cheatnet_state);
    let contract_execution_syscall_handler =
        ContractExecutionSyscallHandler::wrap(cheatable_syscall_handler);
=======

    let cheatable_runtime = ExtendedRuntime {
        extension: CheatableStarknetRuntimeExtension {
            cheatnet_state: &mut cheatnet_state,
        },
        extended_runtime: StarknetRuntime {
            hint_handler: syscall_handler,
        },
    };
>>>>>>> e4655894

    let io_runtime = ExtendedRuntime {
        extension: IORuntimeExtension {
            lifetime: &PhantomData,
        },
        extended_runtime: cheatable_runtime,
    };

    let forge_extension = ForgeExtension {
        environment_variables: &runner_params.environment_variables,
        contracts: &runner_params.contracts,
    };

    let mut forge_runtime = ExtendedRuntime {
        extension: forge_extension,
        extended_runtime: io_runtime,
    };

    let latest_block_number = if let Some(ValidatedForkConfig {
        url: _,
        block_id: BlockId::Tag(Latest),
    }) = &case.fork_config
    {
        Some(block_info.block_number)
    } else {
        None
    };

    // copied from casm_run
    let mut vm = VirtualMachine::new(true);
    let data: Vec<MaybeRelocatable> = instructions
        .flat_map(|inst| inst.assemble().encode())
        .map(Felt252::from)
        .map(MaybeRelocatable::from)
        .collect();
    let data_len = data.len();
    // end of copied code

    let mut runner = casm_run::build_runner(data, builtins, hints_dict)?;
    casm_run::run_function_with_runner(
        &mut vm,
        data_len,
        initialize_vm,
        &mut forge_runtime,
        &mut runner,
    )?;
    finalize(
        &mut vm,
        &runner,
        &mut forge_runtime.0.extended_runtime.child.child,
        0,
        2,
    );
    let cells = runner.relocated_memory;
    let ap = vm.get_relocated_trace().unwrap().last().unwrap().ap;

    let (results_data, gas_counter) =
        SierraCasmRunner::get_results_data(&test_details.return_types, &cells, ap);
    assert_eq!(results_data.len(), 1);
    let (_, values) = results_data[0].clone();
    let value = SierraCasmRunner::handle_main_return_value(
        // Here we assume that all test either panic or do not return any value
        // This is true for all test right now, but in case it changes
        // this logic will need to be updated
        &Panicable::Yes { inner_ty_size: 0 },
        values,
        &cells,
    );
    let run_result = Ok(RunResult {
        gas_counter,
        memory: cells,
        value,
    });

    let execution_resources = get_all_execution_resources(&forge_runtime);

    let gas = gas_from_execution_resources(
        &get_context(&forge_runtime).block_context,
        &execution_resources,
    );

    Ok(RunResultWithInfo {
        run_result,
        fork_info: ForkInfo {
            latest_block_number,
        },
        gas_used: gas,
    })
}

fn extract_test_case_summary(
    run_result: Result<RunResultWithInfo>,
    case: &TestCaseRunnable,
    args: Vec<Felt252>,
) -> Result<TestCaseSummary> {
    match run_result {
        Ok(result_with_info) => {
            match result_with_info.run_result {
                Ok(run_result) => Ok(TestCaseSummary::from_run_result_and_info(
                    run_result,
                    case,
                    args,
                    &result_with_info.fork_info,
                    result_with_info.gas_used,
                )),
                // CairoRunError comes from VirtualMachineError which may come from HintException that originates in TestExecutionSyscallHandler
                Err(RunnerError::CairoRunError(error)) => Ok(TestCaseSummary::Failed {
                    name: case.name.clone(),
                    msg: Some(format!(
                        "\n    {}\n",
                        error.to_string().replace(" Custom Hint Error: ", "\n    ")
                    )),
                    arguments: args,
                    fuzzing_statistic: None,
                    latest_block_number: result_with_info.fork_info.latest_block_number,
                }),
                Err(err) => bail!(err),
            }
        }
        // `ForkStateReader.get_block_info`, `get_fork_state_reader` may return an error
        // unsupported `available_gas` attribute may be specified
        Err(error) => Ok(TestCaseSummary::Failed {
            name: case.name.clone(),
            msg: Some(error.to_string()),
            arguments: args,
            fuzzing_statistic: None,
            latest_block_number: None,
        }),
    }
}

pub fn get_fork_state_reader(
    workspace_root: &Utf8Path,
    fork_config: &Option<ValidatedForkConfig>,
) -> Result<Option<ForkStateReader>> {
    match fork_config {
        Some(ValidatedForkConfig { url, mut block_id }) => {
            if let BlockId::Tag(Latest) = block_id {
                block_id = get_latest_block_number(url)?;
            }
            Ok(Some(ForkStateReader::new(
                url.clone(),
                block_id,
                Some(workspace_root.join(CACHE_DIR).as_ref()),
            )))
        }
        None => Ok(None),
    }
}

fn get_latest_block_number(url: &Url) -> Result<BlockId> {
    let client = JsonRpcClient::new(HttpTransport::new(url.clone()));
    let runtime = Runtime::new().expect("Could not instantiate Runtime");

    match runtime.block_on(client.get_block_with_tx_hashes(BlockId::Tag(Latest))) {
        Ok(MaybePendingBlockWithTxHashes::Block(block)) => Ok(BlockId::Number(block.block_number)),
        _ => Err(anyhow!("Could not get the latest block number".to_string())),
    }
}

fn get_all_execution_resources(runtime: &ForgeRuntime) -> ExecutionResources {
    let test_used_resources = &runtime
        .extended_runtime
        .extended_runtime
        .extended_runtime
        .hint_handler
        .resources;
    let cheatnet_used_resources = &runtime
        .extended_runtime
        .extended_runtime
        .extension
        .cheatnet_state
        .used_resources;

    let mut all_resources = ExecutionResources::default();
    all_resources.vm_resources += &test_used_resources.vm_resources;
    all_resources.vm_resources += &cheatnet_used_resources.vm_resources;

    all_resources
        .syscall_counter
        .extend(&test_used_resources.syscall_counter);
    all_resources
        .syscall_counter
        .extend(&cheatnet_used_resources.syscall_counter);

    all_resources
}

fn get_context<'a>(runtime: &'a ForgeRuntime) -> &'a EntryPointExecutionContext {
<<<<<<< HEAD
    runtime.0.extended_runtime.child.child.context
}

pub fn finalize(
    vm: &mut VirtualMachine,
    runner: &CairoRunner,
    syscall_handler: &mut SyscallHintProcessor<'_>,
    n_total_args: usize,
    program_extra_data_length: usize,
) {
    let program_start_ptr = runner
        .program_base
        .expect("The `program_base` field should be initialized after running the entry point.");
    let program_end_ptr = (program_start_ptr + runner.get_program().data_len()).unwrap();
    vm.mark_address_range_as_accessed(program_end_ptr, program_extra_data_length)
        .unwrap();

    let initial_fp = runner
        .get_initial_fp()
        .expect("The `initial_fp` field should be initialized after running the entry point.");
    // When execution starts the stack holds the EP arguments + [ret_fp, ret_pc].
    let args_ptr = (initial_fp - (n_total_args + 2)).unwrap();
    vm.mark_address_range_as_accessed(args_ptr, n_total_args)
        .unwrap();
    syscall_handler
        .read_only_segments
        .mark_as_accessed(vm)
        .unwrap();

    let vm_resources_without_inner_calls = runner
        .get_execution_resources(vm)
        .map_err(VirtualMachineError::TracerError)
        .unwrap()
        .filter_unused_builtins();
    syscall_handler.resources.vm_resources += &vm_resources_without_inner_calls;
=======
    runtime
        .extended_runtime
        .extended_runtime
        .extended_runtime
        .hint_handler
        .context
>>>>>>> e4655894
}<|MERGE_RESOLUTION|>--- conflicted
+++ resolved
@@ -13,26 +13,15 @@
 use blockifier::state::state_api::State;
 use cairo_felt::Felt252;
 use cairo_vm::serde::deserialize_program::HintParams;
-<<<<<<< HEAD
 use cairo_vm::types::relocatable::{MaybeRelocatable, Relocatable};
-use cheatnet::execution::cheatable_syscall_handler::CheatableSyscallHandler;
-use itertools::chain;
-
-use crate::cairo_runner::casm_run;
-use crate::cairo_runner::sierra_casm_runner::{initialize_vm, Panicable, SierraCasmRunner};
-use crate::forge_runtime_extension::{ForgeRuntime, TestExecutionState};
-use crate::gas::gas_from_execution_resources;
-use crate::runtime::{ExtendedRuntime, RuntimeExtension};
-=======
-use cairo_vm::types::relocatable::Relocatable;
 use cheatnet::runtime_extensions::cheatable_starknet_runtime_extension::CheatableStarknetRuntimeExtension;
 use cheatnet::runtime_extensions::forge_runtime_extension::{ForgeExtension, ForgeRuntime};
 use cheatnet::runtime_extensions::io_runtime_extension::IORuntimeExtension;
 use itertools::chain;
 
+use crate::cairo_runner::casm_run;
+use crate::cairo_runner::sierra_casm_runner::{initialize_vm, Panicable, SierraCasmRunner};
 use crate::gas::gas_from_execution_resources;
-use crate::sierra_casm_runner::SierraCasmRunner;
->>>>>>> e4655894
 use crate::test_case_summary::TestCaseSummary;
 use crate::{RunnerConfig, RunnerParams, TestCaseRunnable, ValidatedForkConfig, CACHE_DIR};
 use cairo_lang_casm::hints::Hint;
@@ -280,12 +269,6 @@
         block_info,
         ..Default::default()
     };
-<<<<<<< HEAD
-    let cheatable_syscall_handler =
-        CheatableSyscallHandler::wrap(syscall_handler, &mut cheatnet_state);
-    let contract_execution_syscall_handler =
-        ContractExecutionSyscallHandler::wrap(cheatable_syscall_handler);
-=======
 
     let cheatable_runtime = ExtendedRuntime {
         extension: CheatableStarknetRuntimeExtension {
@@ -295,7 +278,6 @@
             hint_handler: syscall_handler,
         },
     };
->>>>>>> e4655894
 
     let io_runtime = ExtendedRuntime {
         extension: IORuntimeExtension {
@@ -345,7 +327,11 @@
     finalize(
         &mut vm,
         &runner,
-        &mut forge_runtime.0.extended_runtime.child.child,
+        &mut forge_runtime
+            .extended_runtime
+            .extended_runtime
+            .extended_runtime
+            .hint_handler,
         0,
         2,
     );
@@ -485,8 +471,12 @@
 }
 
 fn get_context<'a>(runtime: &'a ForgeRuntime) -> &'a EntryPointExecutionContext {
-<<<<<<< HEAD
-    runtime.0.extended_runtime.child.child.context
+    runtime
+        .extended_runtime
+        .extended_runtime
+        .extended_runtime
+        .hint_handler
+        .context
 }
 
 pub fn finalize(
@@ -521,12 +511,4 @@
         .unwrap()
         .filter_unused_builtins();
     syscall_handler.resources.vm_resources += &vm_resources_without_inner_calls;
-=======
-    runtime
-        .extended_runtime
-        .extended_runtime
-        .extended_runtime
-        .hint_handler
-        .context
->>>>>>> e4655894
 }