--- conflicted
+++ resolved
@@ -299,11 +299,8 @@
     let call_trace_ref = get_call_trace_ref(&mut forge_runtime);
 
     update_top_call_execution_resources(&mut forge_runtime);
-<<<<<<< HEAD
+    update_top_call_l1_resources(&mut forge_runtime);
     let transaction_context = get_context(&forge_runtime).tx_context.clone();
-=======
-    update_top_call_l1_resources(&mut forge_runtime);
->>>>>>> d730e15b
     let used_resources = get_all_used_resources(forge_runtime);
     let gas = calculate_used_gas(&transaction_context, &mut cached_state, &used_resources)?;
 
