--- conflicted
+++ resolved
@@ -44,24 +44,15 @@
     ForgeExtension, ForgeRuntime,
 };
 use cheatnet::state::{BlockInfoReader, CallTrace, CheatnetState, ExtendedStateReader};
-<<<<<<< HEAD
-use runtime::starknet::context::build_context;
-=======
 use itertools::chain;
 use runtime::starknet::context::{build_context, set_max_steps};
->>>>>>> b02aa0c7
 use runtime::{ExtendedRuntime, StarknetRuntime};
 use tokio::sync::mpsc::Sender;
 use tokio::task::JoinHandle;
 
 pub fn run_test(
     case: Arc<TestCaseRunnable>,
-<<<<<<< HEAD
     casm_program: Arc<AssembledProgramWithDebugInfo>,
-    test_details: Arc<TestDetails>,
-=======
-    casm_program: Arc<CairoProgram>,
->>>>>>> b02aa0c7
     runner_config: Arc<RunnerConfig>,
     runner_params: Arc<RunnerParams>,
     send: Sender<()>,
@@ -91,12 +82,7 @@
 pub(crate) fn run_fuzz_test(
     args: Vec<Felt252>,
     case: Arc<TestCaseRunnable>,
-<<<<<<< HEAD
     casm_program: Arc<AssembledProgramWithDebugInfo>,
-    test_details: Arc<TestDetails>,
-=======
-    casm_program: Arc<CairoProgram>,
->>>>>>> b02aa0c7
     runner_config: Arc<RunnerConfig>,
     runner_params: Arc<RunnerParams>,
     send: Sender<()>,
@@ -176,12 +162,7 @@
 pub fn run_test_case(
     args: Vec<Felt252>,
     case: &TestCaseRunnable,
-<<<<<<< HEAD
     casm_program: &AssembledProgramWithDebugInfo,
-    test_details: &TestDetails,
-=======
-    casm_program: &CairoProgram,
->>>>>>> b02aa0c7
     runner_config: &Arc<RunnerConfig>,
     runner_params: &Arc<RunnerParams>,
 ) -> Result<RunResultWithInfo> {
@@ -196,12 +177,7 @@
         &case.test_details.parameter_types,
         &runner_args,
         initial_gas,
-<<<<<<< HEAD
-        casm_program.debug_info[test_details.entry_point_offset].0,
-=======
-        casm_program.debug_info.sierra_statement_info[case.test_details.entry_point_offset]
-            .code_offset,
->>>>>>> b02aa0c7
+        casm_program.debug_info[case.test_details.entry_point_offset].0,
     )
     .unwrap();
     let footer = SierraCasmRunner::create_code_footer();
