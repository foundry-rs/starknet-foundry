use std::collections::HashMap;

use crate::test_case_summary::{Single, TestCaseSummary};
use blockifier::fee::fee_utils::calculate_tx_l1_gas_usage;
use blockifier::fee::gas_usage::calculate_tx_gas_usage;
use blockifier::fee::os_resources::OS_RESOURCES;
use blockifier::fee::os_usage::get_additional_os_resources;
use blockifier::state::cached_state::{CachedState, StateChangesCount};
use blockifier::state::errors::StateError;
use blockifier::transaction::transaction_types::TransactionType;
use blockifier::{
    abi::constants, block_context::BlockContext, execution::entry_point::ExecutionResources,
    transaction::objects::ResourcesMapping,
};
use cairo_vm::vm::runners::cairo_runner::ExecutionResources as VmExecutionResources;
use cheatnet::runtime_extensions::call_to_blockifier_runtime_extension::rpc::UsedResources;
use cheatnet::state::ExtendedStateReader;

pub fn calculate_used_gas(
    block_context: &BlockContext,
    state: &mut CachedState<ExtendedStateReader>,
    resources: &UsedResources,
) -> Result<u128, StateError> {
    let total_vm_usage = get_total_vm_usage(&resources.execution_resources);
    let mut state_changes = state.get_actual_state_changes_for_fee_charge(
        block_context.fee_token_addresses.eth_fee_token_address,
        None,
    )?;
    // compiled_class_hash_updates is used only for keeping track of declares
    // which we don't want to include in gas cost
    state_changes.compiled_class_hash_updates.clear();

    let l1_gas_usage = calculate_tx_gas_usage(
        &resources.l2_to_l1_payloads_length,
        StateChangesCount::from(&state_changes),
        None,
    );

    let resource_mapping = used_resources_to_resource_mapping(&total_vm_usage, l1_gas_usage);
<<<<<<< HEAD
    Ok(calculate_tx_l1_gas_usage(&resource_mapping, block_context)
        .expect("Calculating gas failed, some resources were not included."))
=======

    calculate_tx_l1_gas_usage(&resource_mapping, block_context)
        .expect("Calculating gas failed, some resources were not included.")
>>>>>>> ad3ff13c
}

#[must_use]
fn used_resources_to_resource_mapping(
    execution_resources: &VmExecutionResources,
    l1_gas_usage: usize,
) -> ResourcesMapping {
    let mut map = HashMap::from([
        (
            constants::N_STEPS_RESOURCE.to_string(),
            execution_resources.n_steps,
        ),
        (constants::GAS_USAGE.to_string(), l1_gas_usage),
    ]);
    map.extend(execution_resources.builtin_instance_counter.clone());
    ResourcesMapping(map)
}

/// `total_vm_usage` consists of resources used by vm (`vm_resources`)
/// and additional resources computed from used syscalls (`get_additional_os_resources`).
/// Unfortunately `get_additional_os_resources` function adds resources used by os,
/// so we have to subtract them
fn get_total_vm_usage(resources: &ExecutionResources) -> VmExecutionResources {
    let unnecessary_added_resources =
        OS_RESOURCES.resources_for_tx_type(&TransactionType::InvokeFunction);

    let total_vm_usage = &resources.vm_resources
        + &(&get_additional_os_resources(
            &resources.syscall_counter,
            TransactionType::InvokeFunction,
        )
        .unwrap()
            - unnecessary_added_resources);
    total_vm_usage.filter_unused_builtins()
}

pub fn check_available_gas(
    available_gas: &Option<usize>,
    summary: TestCaseSummary<Single>,
) -> TestCaseSummary<Single> {
    match summary {
        TestCaseSummary::Passed {
            name,
            arguments,
            gas_info,
            ..
        } if available_gas.map_or(false, |available_gas| gas_info > available_gas as u128) => {
            TestCaseSummary::Failed {
                name,
                msg: Some(format!(
                    "\n\tTest cost exceeded the available gas. Consumed gas: ~{gas_info}"
                )),
                arguments,
                test_statistics: (),
            }
        }
        _ => summary,
    }
}<|MERGE_RESOLUTION|>--- conflicted
+++ resolved
@@ -37,14 +37,9 @@
     );
 
     let resource_mapping = used_resources_to_resource_mapping(&total_vm_usage, l1_gas_usage);
-<<<<<<< HEAD
+
     Ok(calculate_tx_l1_gas_usage(&resource_mapping, block_context)
         .expect("Calculating gas failed, some resources were not included."))
-=======
-
-    calculate_tx_l1_gas_usage(&resource_mapping, block_context)
-        .expect("Calculating gas failed, some resources were not included.")
->>>>>>> ad3ff13c
 }
 
 #[must_use]
