use camino::Utf8PathBuf;
use cheatnet::runtime_extensions::forge_runtime_extension::contracts_data::ContractsData;
use std::collections::HashMap;
use std::num::NonZeroU32;
use std::sync::Arc;

#[derive(Debug, PartialEq)]
pub struct ForgeConfig {
    pub test_runner_config: Arc<TestRunnerConfig>,
    pub output_config: Arc<OutputConfig>,
}

#[derive(Debug, PartialEq)]
pub struct TestRunnerConfig {
    pub exit_first: bool,
    pub fuzzer_runs: NonZeroU32,
    pub fuzzer_seed: u64,
    pub max_n_steps: Option<u32>,
    pub is_vm_trace_needed: bool,
    pub cache_dir: Utf8PathBuf,
    pub contracts_data: ContractsData,
    pub environment_variables: HashMap<String, String>,
}

#[derive(Debug, PartialEq)]
pub struct OutputConfig {
    pub detailed_resources: bool,
    pub execution_data_to_save: ExecutionDataToSave,
    pub versioned_programs_dir: Utf8PathBuf,
}

#[derive(Debug, PartialEq, Clone, Copy, Default)]
pub struct ExecutionDataToSave {
    pub trace: bool,
    pub profile: bool,
    pub coverage: bool,
}

impl ExecutionDataToSave {
    #[must_use]
    pub fn from_flags(save_trace_data: bool, build_profile: bool, coverage: bool) -> Self {
        Self {
            trace: save_trace_data,
            profile: build_profile,
            coverage,
        }
    }
<<<<<<< HEAD
}

#[must_use]
pub fn is_vm_trace_needed(execution_data_to_save: ExecutionDataToSave) -> bool {
    execution_data_to_save.trace
        || execution_data_to_save.profile
        || execution_data_to_save.coverage
=======
    #[must_use]
    pub fn is_vm_trace_needed(&self) -> bool {
        self.trace || self.profile
    }
>>>>>>> 49fc8669
}

/// This struct should be constructed on demand to pass only relevant information from
/// [`TestRunnerConfig`] to another function.
pub struct RuntimeConfig<'a> {
    pub max_n_steps: Option<u32>,
    pub is_vm_trace_needed: bool,
    pub cache_dir: &'a Utf8PathBuf,
    pub contracts_data: &'a ContractsData,
    pub environment_variables: &'a HashMap<String, String>,
}

impl<'a> RuntimeConfig<'a> {
    #[must_use]
    pub fn from(value: &'a TestRunnerConfig) -> RuntimeConfig<'a> {
        Self {
            max_n_steps: value.max_n_steps,
            is_vm_trace_needed: value.is_vm_trace_needed,
            cache_dir: &value.cache_dir,
            contracts_data: &value.contracts_data,
            environment_variables: &value.environment_variables,
        }
    }
}<|MERGE_RESOLUTION|>--- conflicted
+++ resolved
@@ -45,20 +45,10 @@
             coverage,
         }
     }
-<<<<<<< HEAD
-}
-
-#[must_use]
-pub fn is_vm_trace_needed(execution_data_to_save: ExecutionDataToSave) -> bool {
-    execution_data_to_save.trace
-        || execution_data_to_save.profile
-        || execution_data_to_save.coverage
-=======
     #[must_use]
     pub fn is_vm_trace_needed(&self) -> bool {
-        self.trace || self.profile
+        self.trace || self.profile || self.coverage
     }
->>>>>>> 49fc8669
 }
 
 /// This struct should be constructed on demand to pass only relevant information from
