use crate::running::hints_to_params;
use anyhow::Result;
use cairo_lang_sierra::extensions::NamedType;
use cairo_lang_sierra::extensions::bitwise::BitwiseType;
use cairo_lang_sierra::extensions::circuit::{AddModType, MulModType};
use cairo_lang_sierra::extensions::ec::EcOpType;
use cairo_lang_sierra::extensions::pedersen::PedersenType;
use cairo_lang_sierra::extensions::poseidon::PoseidonType;
use cairo_lang_sierra::extensions::range_check::{RangeCheck96Type, RangeCheckType};
use cairo_lang_sierra::extensions::segment_arena::SegmentArenaType;
use cairo_lang_sierra::ids::GenericTypeId;
use cairo_lang_sierra::program::ProgramArtifact;
use cairo_vm::serde::deserialize_program::ReferenceManager;
use cairo_vm::types::builtin_name::BuiltinName;
use cairo_vm::types::program::Program;
use cairo_vm::types::relocatable::MaybeRelocatable;
use camino::Utf8PathBuf;
<<<<<<< HEAD
=======
use serde::Serialize;
>>>>>>> 030369fa
use starknet_types_core::felt::Felt;
use std::collections::HashMap;
use std::sync::Arc;
use universal_sierra_compiler_api::AssembledProgramWithDebugInfo;

pub mod raw;
pub mod with_config;
pub mod with_config_resolved;

// If modifying this, make sure that the order of builtins matches that from
// `#[implicit_precedence(...)` in generated test code.
const BUILTIN_ORDER: [(BuiltinName, GenericTypeId); 9] = [
    (BuiltinName::pedersen, PedersenType::ID),
    (BuiltinName::range_check, RangeCheckType::ID),
    (BuiltinName::bitwise, BitwiseType::ID),
    (BuiltinName::ec_op, EcOpType::ID),
    (BuiltinName::poseidon, PoseidonType::ID),
    (BuiltinName::segment_arena, SegmentArenaType::ID),
    (BuiltinName::range_check96, RangeCheck96Type::ID),
    (BuiltinName::add_mod, AddModType::ID),
    (BuiltinName::mul_mod, MulModType::ID),
];

<<<<<<< HEAD
#[derive(Debug, PartialEq, Clone, Copy, Hash, Eq)]
=======
#[derive(Debug, PartialEq, Clone, Copy, Hash, Eq, Serialize)]
>>>>>>> 030369fa
pub enum TestTargetLocation {
    /// Main crate in a package
    Lib,
    /// Crate in the `tests/` directory
    Tests,
}

#[derive(Debug, PartialEq, Clone, Default)]
pub struct TestDetails {
    pub sierra_entry_point_statement_idx: usize,
    pub parameter_types: Vec<(GenericTypeId, i16)>,
    pub return_types: Vec<(GenericTypeId, i16)>,
}

impl TestDetails {
    #[must_use]
    pub fn builtins(&self) -> Vec<BuiltinName> {
        let mut builtins = vec![];
        for (builtin_name, builtin_ty) in BUILTIN_ORDER {
            if self.parameter_types.iter().any(|(ty, _)| ty == &builtin_ty) {
                builtins.push(builtin_name);
            }
        }
        builtins
    }

    pub fn try_into_program(
        &self,
        casm_program: &AssembledProgramWithDebugInfo,
    ) -> Result<Program> {
        let builtins = self.builtins();

        let assembled_program = &casm_program.assembled_cairo_program;
        let hints_dict = hints_to_params(assembled_program);
        let data: Vec<MaybeRelocatable> = assembled_program
            .bytecode
            .iter()
            .map(Felt::from)
            .map(MaybeRelocatable::from)
            .collect();

        Program::new(
            builtins.clone(),
            data,
            Some(0),
            hints_dict,
            ReferenceManager {
                references: Vec::new(),
            },
            HashMap::new(),
            vec![],
            None,
        )
        .map_err(std::convert::Into::into)
    }
}

#[derive(Debug, Clone)]
pub struct TestTarget<C> {
    pub tests_location: TestTargetLocation,
    pub sierra_program: ProgramArtifact,
    pub sierra_program_path: Arc<Utf8PathBuf>,
    pub casm_program: Arc<AssembledProgramWithDebugInfo>,
    pub test_cases: Vec<TestCase<C>>,
}

#[derive(Debug, Clone, PartialEq)]
pub struct TestCase<C> {
    pub test_details: TestDetails,
    pub name: String,
    pub config: C,
}<|MERGE_RESOLUTION|>--- conflicted
+++ resolved
@@ -15,10 +15,7 @@
 use cairo_vm::types::program::Program;
 use cairo_vm::types::relocatable::MaybeRelocatable;
 use camino::Utf8PathBuf;
-<<<<<<< HEAD
-=======
 use serde::Serialize;
->>>>>>> 030369fa
 use starknet_types_core::felt::Felt;
 use std::collections::HashMap;
 use std::sync::Arc;
@@ -42,11 +39,7 @@
     (BuiltinName::mul_mod, MulModType::ID),
 ];
 
-<<<<<<< HEAD
-#[derive(Debug, PartialEq, Clone, Copy, Hash, Eq)]
-=======
 #[derive(Debug, PartialEq, Clone, Copy, Hash, Eq, Serialize)]
->>>>>>> 030369fa
 pub enum TestTargetLocation {
     /// Main crate in a package
     Lib,
