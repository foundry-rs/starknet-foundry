use crate::compiled_runnable::TestCaseRunnable;
use crate::expected_result::{ExpectedPanicValue, ExpectedTestResult};
<<<<<<< HEAD
use crate::trace_data::CallTrace;
=======
use crate::gas::check_available_gas;
>>>>>>> d100392d
use cairo_felt::Felt252;
use cairo_lang_runner::short_string::as_cairo_short_string;
use cairo_lang_runner::{RunResult, RunResultValue};
use cheatnet::state::CallTrace as InternalCallTrace;
use num_traits::Pow;
use std::cell::RefCell;
use std::option::Option;
use std::rc::Rc;

#[derive(Debug, PartialEq, Clone, Default)]
pub struct GasStatistics {
    pub min: u128,
    pub max: u128,
    pub mean: f64,
    pub std_deviation: f64,
}

impl GasStatistics {
    #[must_use]
    pub fn new(gas_usages: &[u128]) -> Self {
        let mean = Self::mean(gas_usages);

        GasStatistics {
            min: gas_usages.iter().min().copied().unwrap(),
            max: gas_usages.iter().max().copied().unwrap(),
            mean,
            std_deviation: Self::std_deviation(mean, gas_usages),
        }
    }

    #[allow(clippy::cast_precision_loss)]
    fn mean(gas_usages: &[u128]) -> f64 {
        (gas_usages.iter().sum::<u128>() / gas_usages.len() as u128) as f64
    }

    #[allow(clippy::cast_precision_loss)]
    fn std_deviation(mean: f64, gas_usages: &[u128]) -> f64 {
        let sum_squared_diff = gas_usages
            .iter()
            .map(|&x| (x as f64 - mean).pow(2))
            .sum::<f64>();

        (sum_squared_diff / gas_usages.len() as f64).sqrt()
    }
}

#[derive(Debug, PartialEq, Clone)]
pub struct FuzzingStatistics {
    pub runs: usize,
}

pub trait TestType {
    type GasInfo: std::fmt::Debug + Clone;
    type TestStatistics: std::fmt::Debug + Clone;
    type TraceData: std::fmt::Debug + Clone;
}

#[derive(Debug, PartialEq, Clone)]
pub struct Fuzzing;
impl TestType for Fuzzing {
    type GasInfo = GasStatistics;
    type TestStatistics = FuzzingStatistics;
    type TraceData = ();
}

#[derive(Debug, PartialEq, Clone)]
pub struct Single;
impl TestType for Single {
    type GasInfo = u128;
    type TestStatistics = ();
    type TraceData = CallTrace;
}

/// Summary of running a single test case
#[derive(Debug, Clone)]
pub enum TestCaseSummary<T: TestType> {
    /// Test case passed
    Passed {
        /// Name of the test case
        name: String,
        /// Message to be printed after the test case run
        msg: Option<String>,
        /// Arguments used in the test case run
        arguments: Vec<Felt252>,
        /// Information on used gas
        gas_info: <T as TestType>::GasInfo,
        /// Statistics of the test run
        test_statistics: <T as TestType>::TestStatistics,
        /// Test trace data
        trace_data: <T as TestType>::TraceData,
    },
    /// Test case failed
    Failed {
        /// Name of the test case
        name: String,
        /// Message returned by the test case run
        msg: Option<String>,
        /// Arguments used in the test case run
        arguments: Vec<Felt252>,
        /// Statistics of the test run
        test_statistics: <T as TestType>::TestStatistics,
    },
    /// Test case ignored due to `#[ignored]` attribute or `--ignored` flag
    Ignored {
        /// Name of the test case
        name: String,
    },
    /// Test case skipped due to exit first or execution interrupted, test result is ignored.
    Skipped {},
}

#[derive(Debug)]
pub enum AnyTestCaseSummary {
    Fuzzing(TestCaseSummary<Fuzzing>),
    Single(TestCaseSummary<Single>),
}

impl<T: TestType> TestCaseSummary<T> {
    #[must_use]
    pub fn name(&self) -> Option<&String> {
        match self {
            TestCaseSummary::Failed { name, .. }
            | TestCaseSummary::Passed { name, .. }
            | TestCaseSummary::Ignored { name, .. } => Some(name),
            TestCaseSummary::Skipped { .. } => None,
        }
    }

    #[must_use]
    pub fn msg(&self) -> Option<&String> {
        match self {
            TestCaseSummary::Failed { msg: Some(msg), .. }
            | TestCaseSummary::Passed { msg: Some(msg), .. } => Some(msg),
            _ => None,
        }
    }
}

impl TestCaseSummary<Fuzzing> {
    #[must_use]
    pub fn from(results: Vec<TestCaseSummary<Single>>) -> Self {
        let last: TestCaseSummary<Single> = results
            .iter()
            .last()
            .cloned()
            .expect("Fuzz test should always run at least once");
        // Only the last result matters as fuzzing is cancelled after first fail
        match last {
            TestCaseSummary::Passed {
                name,
                msg,
                arguments,
                gas_info: _,
                test_statistics: (),
                trace_data: _,
            } => {
                let runs = results.len();
                let gas_usages: Vec<u128> = results
                    .into_iter()
                    .map(|a| match a {
                        TestCaseSummary::Passed { gas_info, .. } => gas_info,
                        _ => unreachable!(),
                    })
                    .collect();

                TestCaseSummary::Passed {
                    name,
                    msg,
                    gas_info: GasStatistics::new(&gas_usages),
                    arguments,
                    test_statistics: FuzzingStatistics { runs },
                    trace_data: (),
                }
            }
            TestCaseSummary::Failed {
                name,
                msg,
                arguments,
                test_statistics: (),
            } => TestCaseSummary::Failed {
                name,
                msg,
                arguments,
                test_statistics: FuzzingStatistics {
                    runs: results.len(),
                },
            },
            TestCaseSummary::Ignored { name } => TestCaseSummary::Ignored { name: name.clone() },
            TestCaseSummary::Skipped {} => TestCaseSummary::Skipped {},
        }
    }
}

impl TestCaseSummary<Single> {
    #[must_use]
    pub(crate) fn from_run_result_and_info(
        run_result: RunResult,
        test_case: &TestCaseRunnable,
        arguments: Vec<Felt252>,
        gas: u128,
        call_trace: &Rc<RefCell<InternalCallTrace>>,
    ) -> Self {
        let name = test_case.name.to_string();
        let msg = extract_result_data(&run_result, &test_case.expected_result);
        match run_result.value {
            RunResultValue::Success(_) => match &test_case.expected_result {
<<<<<<< HEAD
                ExpectedTestResult::Success => TestCaseSummary::Passed {
                    name,
                    msg,
                    arguments,
                    test_statistics: (),
                    gas_info: gas,
                    trace_data: CallTrace::from(call_trace.borrow().clone()),
                },
=======
                ExpectedTestResult::Success => {
                    let summary = TestCaseSummary::Passed {
                        name,
                        msg,
                        arguments,
                        test_statistics: (),
                        gas_info: gas,
                    };
                    check_available_gas(&test_case.available_gas, summary)
                }
>>>>>>> d100392d
                ExpectedTestResult::Panics(_) => TestCaseSummary::Failed {
                    name,
                    msg,
                    arguments,
                    test_statistics: (),
                },
            },
            RunResultValue::Panic(value) => match &test_case.expected_result {
                ExpectedTestResult::Success => TestCaseSummary::Failed {
                    name,
                    msg,
                    arguments,
                    test_statistics: (),
                },
                ExpectedTestResult::Panics(panic_expectation) => match panic_expectation {
                    ExpectedPanicValue::Exact(expected) if &value != expected => {
                        TestCaseSummary::Failed {
                            name,
                            msg,
                            arguments,
                            test_statistics: (),
                        }
                    }
                    _ => TestCaseSummary::Passed {
                        name,
                        msg,
                        arguments,
                        test_statistics: (),
                        gas_info: gas,
                        trace_data: CallTrace::from(call_trace.borrow().clone()),
                    },
                },
            },
        }
    }
}

/// Helper function to build `readable_text` from a run data.
fn build_readable_text(data: &Vec<Felt252>) -> Option<String> {
    let mut readable_text = String::new();

    for felt in data {
        readable_text.push_str(&format!("\n    original value: [{felt}]"));
        if let Some(short_string) = as_cairo_short_string(felt) {
            readable_text.push_str(&format!(", converted to a string: [{short_string}]"));
        }
    }

    if readable_text.is_empty() {
        None
    } else {
        readable_text.push('\n');
        Some(readable_text)
    }
}

fn join_short_strings(data: &[Felt252]) -> String {
    data.iter()
        .map(|felt| as_cairo_short_string(felt).unwrap_or_default())
        .collect::<Vec<String>>()
        .join(", ")
}

/// Returns a string with the data that was produced by the test case.
/// If the test was expected to fail with specific data e.g. `#[should_panic(expected: ('data',))]`
/// and failed to do so, it returns a string comparing the panic data and the expected data.
#[must_use]
fn extract_result_data(run_result: &RunResult, expectation: &ExpectedTestResult) -> Option<String> {
    match &run_result.value {
        RunResultValue::Success(data) => match expectation {
            ExpectedTestResult::Panics(panic_expectation) => match panic_expectation {
                ExpectedPanicValue::Exact(panic_data) => {
                    let panic_string = join_short_strings(panic_data);

                    Some(format!(
                        "\n    Expected to panic but didn't\n    Expected panic data:  {panic_data:?} ({panic_string})\n"
                    ))
                }
                ExpectedPanicValue::Any => Some("\n    Expected to panic but didn't\n".into()),
            },
            ExpectedTestResult::Success => build_readable_text(data),
        },
        RunResultValue::Panic(panic_data) => {
            let expected_data = match expectation {
                ExpectedTestResult::Panics(panic_expectation) => match panic_expectation {
                    ExpectedPanicValue::Exact(data) => Some(data),
                    ExpectedPanicValue::Any => None,
                },
                ExpectedTestResult::Success => None,
            };

            match expected_data {
                Some(expected) if expected == panic_data => None,
                Some(expected) => {
                    let panic_string = join_short_strings(panic_data);
                    let expected_string = join_short_strings(expected);

                    Some(format!(
                        "\n    Incorrect panic data\n    {}\n    {}\n",
                        format_args!("Actual:    {panic_data:?} ({panic_string})"),
                        format_args!("Expected:  {expected:?} ({expected_string})")
                    ))
                }
                None => build_readable_text(panic_data),
            }
        }
    }
}

impl AnyTestCaseSummary {
    #[must_use]
    pub fn name(&self) -> Option<&String> {
        match self {
            AnyTestCaseSummary::Fuzzing(case) => case.name(),
            AnyTestCaseSummary::Single(case) => case.name(),
        }
    }

    #[must_use]
    pub fn msg(&self) -> Option<&String> {
        match self {
            AnyTestCaseSummary::Fuzzing(case) => case.msg(),
            AnyTestCaseSummary::Single(case) => case.msg(),
        }
    }

    #[must_use]
    pub fn is_passed(&self) -> bool {
        matches!(
            self,
            AnyTestCaseSummary::Single(TestCaseSummary::Passed { .. })
                | AnyTestCaseSummary::Fuzzing(TestCaseSummary::Passed { .. })
        )
    }

    #[must_use]
    pub fn is_failed(&self) -> bool {
        matches!(
            self,
            AnyTestCaseSummary::Single(TestCaseSummary::Failed { .. })
                | AnyTestCaseSummary::Fuzzing(TestCaseSummary::Failed { .. })
        )
    }

    #[must_use]
    pub fn is_skipped(&self) -> bool {
        matches!(
            self,
            AnyTestCaseSummary::Single(TestCaseSummary::Skipped { .. })
                | AnyTestCaseSummary::Fuzzing(TestCaseSummary::Skipped { .. })
        )
    }

    #[must_use]
    pub fn is_ignored(&self) -> bool {
        matches!(
            self,
            AnyTestCaseSummary::Single(TestCaseSummary::Ignored { .. })
                | AnyTestCaseSummary::Fuzzing(TestCaseSummary::Ignored { .. })
        )
    }
}<|MERGE_RESOLUTION|>--- conflicted
+++ resolved
@@ -1,10 +1,7 @@
 use crate::compiled_runnable::TestCaseRunnable;
 use crate::expected_result::{ExpectedPanicValue, ExpectedTestResult};
-<<<<<<< HEAD
 use crate::trace_data::CallTrace;
-=======
 use crate::gas::check_available_gas;
->>>>>>> d100392d
 use cairo_felt::Felt252;
 use cairo_lang_runner::short_string::as_cairo_short_string;
 use cairo_lang_runner::{RunResult, RunResultValue};
@@ -211,16 +208,6 @@
         let msg = extract_result_data(&run_result, &test_case.expected_result);
         match run_result.value {
             RunResultValue::Success(_) => match &test_case.expected_result {
-<<<<<<< HEAD
-                ExpectedTestResult::Success => TestCaseSummary::Passed {
-                    name,
-                    msg,
-                    arguments,
-                    test_statistics: (),
-                    gas_info: gas,
-                    trace_data: CallTrace::from(call_trace.borrow().clone()),
-                },
-=======
                 ExpectedTestResult::Success => {
                     let summary = TestCaseSummary::Passed {
                         name,
@@ -228,10 +215,10 @@
                         arguments,
                         test_statistics: (),
                         gas_info: gas,
+                        trace_data: CallTrace::from(call_trace.borrow().clone()),
                     };
                     check_available_gas(&test_case.available_gas, summary)
                 }
->>>>>>> d100392d
                 ExpectedTestResult::Panics(_) => TestCaseSummary::Failed {
                     name,
                     msg,
