--- conflicted
+++ resolved
@@ -227,14 +227,10 @@
                         test_statistics: (),
                         gas_info: gas,
                         used_resources,
-<<<<<<< HEAD
                         trace_data: build_profiler_call_trace(
-                            call_trace.borrow().clone(),
+                            call_trace,
                             contracts_data,
                         ),
-=======
-                        trace_data: ProfilerCallTrace::from_call_trace(call_trace, contracts_data),
->>>>>>> b60107c4
                     };
                     check_available_gas(&test_case.available_gas, summary)
                 }
@@ -268,14 +264,10 @@
                         test_statistics: (),
                         gas_info: gas,
                         used_resources,
-<<<<<<< HEAD
                         trace_data: build_profiler_call_trace(
-                            call_trace.borrow().clone(),
+                            call_trace,
                             contracts_data,
                         ),
-=======
-                        trace_data: ProfilerCallTrace::from_call_trace(call_trace, contracts_data),
->>>>>>> b60107c4
                     },
                 },
             },
