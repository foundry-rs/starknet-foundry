use crate::backtrace::add_backtrace_footer;
use crate::build_trace_data::build_profiler_call_trace;
use crate::expected_result::{ExpectedPanicValue, ExpectedTestResult};
use crate::gas::check_available_gas;
use crate::package_tests::with_config_resolved::TestCaseWithResolvedConfig;
use cairo_annotations::trace_data::VersionedCallTrace as VersionedProfilerCallTrace;
use cairo_lang_runner::short_string::as_cairo_short_string;
use cairo_lang_runner::{RunResult, RunResultValue};
use camino::Utf8Path;
use cheatnet::runtime_extensions::call_to_blockifier_runtime_extension::rpc::UsedResources;
use cheatnet::runtime_extensions::forge_runtime_extension::contracts_data::ContractsData;
use cheatnet::state::{CallTrace as InternalCallTrace, EncounteredError};
use conversions::byte_array::ByteArray;
use num_traits::Pow;
use shared::utils::build_readable_text;
use starknet_api::execution_resources::GasVector;
use starknet_types_core::felt::Felt;
use std::cell::RefCell;
use std::fmt;
use std::option::Option;
use std::rc::Rc;

#[derive(Debug, PartialEq, Clone, Default)]
pub struct GasStatistics {
    pub l1_gas: GasStatisticsComponent,
    pub l1_data_gas: GasStatisticsComponent,
    pub l2_gas: GasStatisticsComponent,
}

impl fmt::Display for GasStatistics {
    fn fmt(&self, f: &mut fmt::Formatter) -> fmt::Result {
        write!(
            f,
            "(l1_gas: {}, l1_data_gas: {}, l2_gas: {})",
            self.l1_gas, self.l1_data_gas, self.l2_gas
        )
    }
}

#[derive(Debug, PartialEq, Clone, Default)]
pub struct GasStatisticsComponent {
    pub min: u64,
    pub max: u64,
    pub mean: f64,
    pub std_deviation: f64,
}

impl GasStatisticsComponent {
    #[must_use]
    pub fn new(gas_usages: &[u64]) -> Self {
        let mean = GasStatistics::mean(gas_usages);
        Self {
            min: *gas_usages.iter().min().unwrap(),
            max: *gas_usages.iter().max().unwrap(),
            mean,
            std_deviation: GasStatistics::std_deviation(mean, gas_usages),
        }
    }
}

impl fmt::Display for GasStatisticsComponent {
    fn fmt(&self, f: &mut fmt::Formatter) -> fmt::Result {
        write!(
            f,
            "{{max: ~{}, min: ~{}, mean: ~{:.2}, std deviation: ~{:.2}}}",
            self.max, self.min, self.mean, self.std_deviation
        )
    }
}

impl GasStatistics {
    #[must_use]
    pub fn new(gas_usages: &[GasVector]) -> Self {
        let l1_gas_values: Vec<u64> = gas_usages.iter().map(|gv| gv.l1_gas.0).collect();
        let l1_data_gas_values: Vec<u64> = gas_usages.iter().map(|gv| gv.l1_data_gas.0).collect();
        let l2_gas_values: Vec<u64> = gas_usages.iter().map(|gv| gv.l2_gas.0).collect();

        GasStatistics {
            l1_gas: { GasStatisticsComponent::new(l1_gas_values.as_ref()) },
            l1_data_gas: { GasStatisticsComponent::new(l1_data_gas_values.as_ref()) },
            l2_gas: { GasStatisticsComponent::new(l2_gas_values.as_ref()) },
        }
    }

    #[allow(clippy::cast_precision_loss)]
    fn mean(gas_usages: &[u64]) -> f64 {
        let sum: f64 = gas_usages.iter().map(|&x| x as f64).sum();
        sum / gas_usages.len() as f64
    }

    #[allow(clippy::cast_precision_loss)]
    fn std_deviation(mean: f64, gas_usages: &[u64]) -> f64 {
        let sum_squared_diff = gas_usages
            .iter()
            .map(|&x| (x as f64 - mean).pow(2))
            .sum::<f64>();

        (sum_squared_diff / gas_usages.len() as f64).sqrt()
    }
}

#[derive(Debug, PartialEq, Clone)]
pub struct FuzzingStatistics {
    pub runs: usize,
}

pub trait TestType {
    type GasInfo: std::fmt::Debug + Clone;
    type TestStatistics: std::fmt::Debug + Clone;
    type TraceData: std::fmt::Debug + Clone;
}

#[derive(Debug, PartialEq, Clone)]
pub struct Fuzzing;
impl TestType for Fuzzing {
    type GasInfo = GasStatistics;
    type TestStatistics = FuzzingStatistics;
    type TraceData = ();
}

#[derive(Debug, PartialEq, Clone)]
pub struct Single;
impl TestType for Single {
    type GasInfo = GasVector;
    type TestStatistics = ();
    type TraceData = VersionedProfilerCallTrace;
}

/// Summary of running a single test case
#[derive(Debug, Clone)]
pub enum TestCaseSummary<T: TestType> {
    /// Test case passed
    Passed {
        /// Name of the test case
        name: String,
        /// Message to be printed after the test case run
        msg: Option<String>,
        /// Arguments used in the test case run
        arguments: Vec<Felt>,
        /// Trace of the test case run
        debugging_trace: Option<debugging::Trace>,
        /// Information on used gas
        gas_info: <T as TestType>::GasInfo,
        /// Resources used during test
        used_resources: UsedResources,
        /// Statistics of the test run
        test_statistics: <T as TestType>::TestStatistics,
        /// Test trace data
        trace_data: <T as TestType>::TraceData,
    },
    /// Test case failed
    Failed {
        /// Name of the test case
        name: String,
        /// Message returned by the test case run
        msg: Option<String>,
        /// Trace of the test case run
        debugging_trace: Option<debugging::Trace>,
        /// Arguments used in the test case run
        arguments: Vec<Felt>,
        /// Random arguments used in the fuzz test case run
        fuzzer_args: Vec<String>,
        /// Statistics of the test run
        test_statistics: <T as TestType>::TestStatistics,
    },
    /// Test case ignored due to `#[ignored]` attribute or `--ignored` flag
    Ignored {
        /// Name of the test case
        name: String,
    },
    /// Test case excluded due to matching the `--exclude` filter pattern
    Excluded { name: String },
    /// Test case skipped due to exit first or execution interrupted, test result is ignored.
    Skipped {},
}

#[derive(Debug)]
#[expect(clippy::large_enum_variant)]
pub enum AnyTestCaseSummary {
    Fuzzing(TestCaseSummary<Fuzzing>),
    Single(TestCaseSummary<Single>),
}

impl<T: TestType> TestCaseSummary<T> {
    #[must_use]
    pub fn name(&self) -> Option<&str> {
        match self {
            TestCaseSummary::Failed { name, .. }
            | TestCaseSummary::Passed { name, .. }
            | TestCaseSummary::Ignored { name, .. }
            | TestCaseSummary::Excluded { name } => Some(name),
            TestCaseSummary::Skipped { .. } => None,
        }
    }

    #[must_use]
    pub fn msg(&self) -> Option<&str> {
        match self {
            TestCaseSummary::Failed { msg: Some(msg), .. }
            | TestCaseSummary::Passed { msg: Some(msg), .. } => Some(msg),
            _ => None,
        }
    }

    #[must_use]
    pub fn debugging_trace(&self) -> Option<&debugging::Trace> {
        match self {
            TestCaseSummary::Passed {
                debugging_trace, ..
            }
            | TestCaseSummary::Failed {
                debugging_trace, ..
            } => debugging_trace.as_ref(),
            _ => None,
        }
    }
}

impl TestCaseSummary<Fuzzing> {
    #[must_use]
    pub fn from(results: Vec<TestCaseSummary<Single>>) -> Self {
        let last: TestCaseSummary<Single> = results
            .iter()
            .last()
            .cloned()
            .expect("Fuzz test should always run at least once");
        // Only the last result matters as fuzzing is cancelled after first fail
        match last {
            TestCaseSummary::Passed {
                name,
                msg,
                arguments,
                gas_info: _,
                used_resources: _,
                test_statistics: (),
                trace_data: _,
                debugging_trace,
            } => {
                let runs = results.len();
                let gas_usages: Vec<GasVector> = results
                    .into_iter()
                    .map(|a| match a {
                        TestCaseSummary::Passed { gas_info, .. } => gas_info,
                        _ => unreachable!(),
                    })
                    .collect();

                TestCaseSummary::Passed {
                    name,
                    msg,
                    arguments,
                    gas_info: GasStatistics::new(gas_usages.as_ref()),
                    used_resources: UsedResources::default(),
                    test_statistics: FuzzingStatistics { runs },
                    trace_data: (),
                    debugging_trace,
                }
            }
            TestCaseSummary::Failed {
                name,
                msg,
                arguments,
                fuzzer_args,
                debugging_trace,
                test_statistics: (),
            } => TestCaseSummary::Failed {
                name,
                msg,
                arguments,
                fuzzer_args,
                test_statistics: FuzzingStatistics {
                    runs: results.len(),
                },
                debugging_trace,
            },
            TestCaseSummary::Ignored { name } => TestCaseSummary::Ignored { name: name.clone() },
            TestCaseSummary::Skipped {} => TestCaseSummary::Skipped {},
            TestCaseSummary::Excluded { name } => TestCaseSummary::Excluded { name: name.clone() },
        }
    }
}

impl TestCaseSummary<Single> {
    #[must_use]
    #[expect(clippy::too_many_arguments)]
    pub(crate) fn from_run_result_and_info(
        run_result: RunResult,
        test_case: &TestCaseWithResolvedConfig,
        arguments: Vec<Felt>,
        fuzzer_args: Vec<String>,
        gas: GasVector,
        used_resources: UsedResources,
        call_trace: &Rc<RefCell<InternalCallTrace>>,
        encountered_errors: &[EncounteredError],
        contracts_data: &ContractsData,
        versioned_program_path: &Utf8Path,
    ) -> Self {
        let name = test_case.name.clone();
        let msg = extract_result_data(&run_result, &test_case.config.expected_result)
            .map(|msg| add_backtrace_footer(msg, contracts_data, encountered_errors));

        let debugging_trace = cfg!(feature = "debugging")
            .then(|| debugging::Trace::from_call_trace(call_trace, contracts_data));

        match run_result.value {
            RunResultValue::Success(_) => match &test_case.config.expected_result {
                ExpectedTestResult::Success => {
                    let summary = TestCaseSummary::Passed {
                        name,
                        msg,
                        arguments,
                        test_statistics: (),
                        gas_info: gas,
                        used_resources,
                        trace_data: VersionedProfilerCallTrace::V1(build_profiler_call_trace(
                            call_trace,
                            contracts_data,
                            versioned_program_path,
                        )),
                        debugging_trace,
                    };
                    check_available_gas(test_case.config.available_gas, summary)
                }
                ExpectedTestResult::Panics(_) => TestCaseSummary::Failed {
                    name,
                    msg,
                    arguments,
                    fuzzer_args,
                    test_statistics: (),
                    debugging_trace,
                },
            },
            RunResultValue::Panic(value) => match &test_case.config.expected_result {
                ExpectedTestResult::Success => TestCaseSummary::Failed {
                    name,
                    msg,
                    arguments,
                    fuzzer_args,
                    test_statistics: (),
                    debugging_trace,
                },
                ExpectedTestResult::Panics(panic_expectation) => match panic_expectation {
                    ExpectedPanicValue::Exact(expected) if !is_matching(&value, expected) => {
                        TestCaseSummary::Failed {
                            name,
                            msg,
                            arguments,
                            fuzzer_args,
                            test_statistics: (),
                            debugging_trace,
                        }
                    }
                    _ => TestCaseSummary::Passed {
                        name,
                        msg,
                        arguments,
                        test_statistics: (),
                        gas_info: gas,
                        used_resources,
                        trace_data: VersionedProfilerCallTrace::V1(build_profiler_call_trace(
                            call_trace,
                            contracts_data,
                            versioned_program_path,
                        )),
                        debugging_trace,
                    },
                },
            },
        }
    }
}

fn join_short_strings(data: &[Felt]) -> String {
    data.iter()
        .map(|felt| as_cairo_short_string(felt).unwrap_or_default())
        .collect::<Vec<String>>()
        .join(", ")
}

fn is_matching(data: &[Felt], pattern: &[Felt]) -> bool {
    let data_str = convert_felts_to_byte_array_string(data);
    let pattern_str = convert_felts_to_byte_array_string(pattern);

    if let (Some(data), Some(pattern)) = (data_str, pattern_str) {
        data.contains(&pattern) // If both data and pattern are byte arrays, pattern should be a substring of data
    } else {
        data == pattern // Otherwise, data should be equal to pattern
    }
}
fn convert_felts_to_byte_array_string(data: &[Felt]) -> Option<String> {
    ByteArray::deserialize_with_magic(data)
        .map(|byte_array| byte_array.to_string())
        .ok()
}

/// Returns a string with the data that was produced by the test case.
/// If the test was expected to fail with specific data e.g. `#[should_panic(expected: ('data',))]`
/// and failed to do so, it returns a string comparing the panic data and the expected data.
#[must_use]
fn extract_result_data(run_result: &RunResult, expectation: &ExpectedTestResult) -> Option<String> {
    match &run_result.value {
        RunResultValue::Success(data) => match expectation {
            ExpectedTestResult::Panics(panic_expectation) => match panic_expectation {
                ExpectedPanicValue::Exact(panic_data) => {
                    let panic_string = join_short_strings(panic_data);

                    Some(format!(
                        "\n    Expected to panic but didn't\n    Expected panic data:  {panic_data:?} ({panic_string})\n"
                    ))
                }
                ExpectedPanicValue::Any => Some("\n    Expected to panic but didn't\n".into()),
            },
            ExpectedTestResult::Success => build_readable_text(data),
        },
        RunResultValue::Panic(panic_data) => {
            let expected_data = match expectation {
                ExpectedTestResult::Panics(panic_expectation) => match panic_expectation {
                    ExpectedPanicValue::Exact(data) => Some(data),
                    ExpectedPanicValue::Any => None,
                },
                ExpectedTestResult::Success => None,
            };

            match expected_data {
                Some(expected) if is_matching(panic_data, expected) => None,
                Some(expected) => {
                    let panic_string = convert_felts_to_byte_array_string(panic_data)
                        .unwrap_or_else(|| join_short_strings(panic_data));
                    let expected_string = convert_felts_to_byte_array_string(expected)
                        .unwrap_or_else(|| join_short_strings(expected));

                    Some(format!(
                        "\n    Incorrect panic data\n    {}\n    {}\n",
                        format_args!("Actual:    {panic_data:?} ({panic_string})"),
                        format_args!("Expected:  {expected:?} ({expected_string})")
                    ))
                }
                None => build_readable_text(panic_data),
            }
        }
    }
}

impl AnyTestCaseSummary {
    #[must_use]
    pub fn name(&self) -> Option<&str> {
        match self {
            AnyTestCaseSummary::Fuzzing(case) => case.name(),
            AnyTestCaseSummary::Single(case) => case.name(),
        }
    }

    #[must_use]
    pub fn msg(&self) -> Option<&str> {
        match self {
            AnyTestCaseSummary::Fuzzing(case) => case.msg(),
            AnyTestCaseSummary::Single(case) => case.msg(),
        }
    }

    #[must_use]
    pub fn debugging_trace(&self) -> Option<&debugging::Trace> {
        match self {
            AnyTestCaseSummary::Fuzzing(case) => case.debugging_trace(),
            AnyTestCaseSummary::Single(case) => case.debugging_trace(),
        }
    }

    #[must_use]
    pub fn is_passed(&self) -> bool {
        matches!(
            self,
            AnyTestCaseSummary::Single(TestCaseSummary::Passed { .. })
                | AnyTestCaseSummary::Fuzzing(TestCaseSummary::Passed { .. })
        )
    }

    #[must_use]
    pub fn is_failed(&self) -> bool {
        matches!(
            self,
            AnyTestCaseSummary::Single(TestCaseSummary::Failed { .. })
                | AnyTestCaseSummary::Fuzzing(TestCaseSummary::Failed { .. })
        )
    }

    #[must_use]
    pub fn is_skipped(&self) -> bool {
        matches!(
            self,
            AnyTestCaseSummary::Single(TestCaseSummary::Skipped { .. })
                | AnyTestCaseSummary::Fuzzing(TestCaseSummary::Skipped { .. })
        )
    }

    #[must_use]
    pub fn is_ignored(&self) -> bool {
        matches!(
            self,
            AnyTestCaseSummary::Single(TestCaseSummary::Ignored { .. })
                | AnyTestCaseSummary::Fuzzing(TestCaseSummary::Ignored { .. })
        )
    }
<<<<<<< HEAD

    #[must_use]
    pub fn is_excluded(&self) -> bool {
        matches!(
            self,
            AnyTestCaseSummary::Single(TestCaseSummary::Excluded { .. })
                | AnyTestCaseSummary::Fuzzing(TestCaseSummary::Excluded { .. })
        )
=======
}

#[cfg(test)]
mod tests {
    use super::*;
    use starknet_api::execution_resources::GasAmount;

    const FLOAT_ERROR: f64 = 0.01;

    #[test]
    fn test_mean_basic() {
        let data = [1, 2, 3, 4, 5];
        let result = GasStatistics::mean(&data);
        assert!((result - 3.0).abs() < FLOAT_ERROR);
    }

    #[test]
    fn test_mean_single_element() {
        let data = [42];
        let result = GasStatistics::mean(&data);
        assert!((result - 42.0).abs() < FLOAT_ERROR);
    }

    #[test]
    fn test_std_deviation_basic() {
        let data = [1, 2, 3, 4, 5];
        let mean_value = GasStatistics::mean(&data);
        let result = GasStatistics::std_deviation(mean_value, &data);
        assert!((result - 1.414).abs() < FLOAT_ERROR);
    }

    #[test]
    fn test_std_deviation_single_element() {
        let data = [10];
        let mean_value = GasStatistics::mean(&data);
        let result = GasStatistics::std_deviation(mean_value, &data);
        assert!(result.abs() < FLOAT_ERROR);
    }

    #[test]
    fn test_gas_statistics_new() {
        let gas_usages = vec![
            GasVector {
                l1_gas: GasAmount(10),
                l1_data_gas: GasAmount(20),
                l2_gas: GasAmount(30),
            },
            GasVector {
                l1_gas: GasAmount(20),
                l1_data_gas: GasAmount(40),
                l2_gas: GasAmount(60),
            },
            GasVector {
                l1_gas: GasAmount(30),
                l1_data_gas: GasAmount(60),
                l2_gas: GasAmount(90),
            },
        ];

        let stats = GasStatistics::new(&gas_usages);

        assert_eq!(stats.l1_gas.min, 10);
        assert_eq!(stats.l1_data_gas.min, 20);
        assert_eq!(stats.l2_gas.min, 30);

        assert_eq!(stats.l1_gas.max, 30);
        assert_eq!(stats.l1_data_gas.max, 60);
        assert_eq!(stats.l2_gas.max, 90);

        assert!((stats.l1_gas.mean - 20.0).abs() < FLOAT_ERROR);
        assert!((stats.l1_data_gas.mean - 40.0).abs() < FLOAT_ERROR);
        assert!((stats.l2_gas.mean - 60.0).abs() < FLOAT_ERROR);

        assert!((stats.l1_gas.std_deviation - 8.165).abs() < FLOAT_ERROR);
        assert!((stats.l1_data_gas.std_deviation - 16.33).abs() < FLOAT_ERROR);
        assert!((stats.l2_gas.std_deviation - 24.49).abs() < FLOAT_ERROR);
>>>>>>> b0b17ca1
    }
}<|MERGE_RESOLUTION|>--- conflicted
+++ resolved
@@ -501,7 +501,6 @@
                 | AnyTestCaseSummary::Fuzzing(TestCaseSummary::Ignored { .. })
         )
     }
-<<<<<<< HEAD
 
     #[must_use]
     pub fn is_excluded(&self) -> bool {
@@ -510,7 +509,7 @@
             AnyTestCaseSummary::Single(TestCaseSummary::Excluded { .. })
                 | AnyTestCaseSummary::Fuzzing(TestCaseSummary::Excluded { .. })
         )
-=======
+    }
 }
 
 #[cfg(test)]
@@ -587,6 +586,5 @@
         assert!((stats.l1_gas.std_deviation - 8.165).abs() < FLOAT_ERROR);
         assert!((stats.l1_data_gas.std_deviation - 16.33).abs() < FLOAT_ERROR);
         assert!((stats.l2_gas.std_deviation - 24.49).abs() < FLOAT_ERROR);
->>>>>>> b0b17ca1
     }
 }