use crate::expected_result::ExpectedPanicValue;
use crate::expected_result::ExpectedTestResult;
<<<<<<< HEAD
=======
use crate::running::ForkInfo;
>>>>>>> 8916cf85
use crate::TestCaseRunnable;
use cairo_felt::Felt252;
use cairo_lang_runner::short_string::as_cairo_short_string;
use cairo_lang_runner::{RunResult, RunResultValue};
use std::option::Option;

#[derive(Debug, PartialEq, Clone)]
pub struct FuzzingStatistics {
    runs: u32,
}

/// Summary of running a single test case
#[derive(Debug, PartialEq, Clone)]
pub enum TestCaseSummary {
    /// Test case passed
    Passed {
        /// Name of the test case
        name: String,
        /// Message to be printed after the test case run
        msg: Option<String>,
        /// Arguments used in the test case run
        arguments: Vec<Felt252>,
        /// Statistic for fuzzing test
        fuzzing_statistic: Option<FuzzingStatistics>,
<<<<<<< HEAD
=======
        /// Number of block used if BlockId::Tag(Latest) was specified
        latest_block_number: Option<BlockNumber>,
        /// Gas used by the test case
        gas_used: f64,
>>>>>>> 8916cf85
    },
    /// Test case failed
    Failed {
        /// Name of the test case
        name: String,
        /// Message returned by the test case run
        msg: Option<String>,
        /// Arguments used in the test case run
        arguments: Vec<Felt252>,
        /// Statistic for fuzzing test
        fuzzing_statistic: Option<FuzzingStatistics>,
    },
    /// Test case ignored due to `#[ignored]` attribute or `--ignored` flag
    Ignored {
        /// Name of the test case
        name: String,
    },
    /// Test case skipped due to exit first or execution interrupted, test result is ignored.
    Skipped {},
}

impl TestCaseSummary {
    #[must_use]
    pub fn arguments(&self) -> Vec<Felt252> {
        match self {
            TestCaseSummary::Failed { arguments, .. }
            | TestCaseSummary::Passed { arguments, .. } => arguments.clone(),
            TestCaseSummary::Ignored { .. } | TestCaseSummary::Skipped { .. } => vec![],
        }
    }
    #[must_use]
    pub fn runs(&self) -> Option<u32> {
        match self {
            TestCaseSummary::Failed {
                fuzzing_statistic, ..
            }
            | TestCaseSummary::Passed {
                fuzzing_statistic, ..
            } => fuzzing_statistic
                .as_ref()
                .map(|FuzzingStatistics { runs, .. }| *runs),
            TestCaseSummary::Ignored { .. } | TestCaseSummary::Skipped { .. } => None,
        }
    }

    #[must_use]
    pub fn with_runs(self, runs: u32) -> Self {
        match self {
            TestCaseSummary::Passed {
                name,
                msg,
                arguments,
<<<<<<< HEAD
=======
                latest_block_number,
                gas_used: gas,
>>>>>>> 8916cf85
                ..
            } => TestCaseSummary::Passed {
                name,
                msg,
                arguments,
                gas_used: gas,
                fuzzing_statistic: Some(FuzzingStatistics { runs }),
            },
            TestCaseSummary::Failed {
                name,
                msg,
                arguments,
                ..
            } => TestCaseSummary::Failed {
                name,
                msg,
                arguments,
                fuzzing_statistic: Some(FuzzingStatistics { runs }),
            },
            TestCaseSummary::Ignored { .. } | TestCaseSummary::Skipped {} => self,
        }
    }
}

impl TestCaseSummary {
    #[must_use]
    pub(crate) fn from_run_result_and_info(
        run_result: RunResult,
        test_case: &TestCaseRunnable,
        arguments: Vec<Felt252>,
<<<<<<< HEAD
=======
        fork_info: &ForkInfo,
        gas: f64,
>>>>>>> 8916cf85
    ) -> Self {
        let name = test_case.name.to_string();
        let msg = extract_result_data(&run_result, &test_case.expected_result);
        match run_result.value {
            RunResultValue::Success(_) => match &test_case.expected_result {
                ExpectedTestResult::Success => TestCaseSummary::Passed {
                    name,
                    msg,
                    arguments,
                    fuzzing_statistic: None,
<<<<<<< HEAD
=======
                    latest_block_number,
                    gas_used: gas,
>>>>>>> 8916cf85
                },
                ExpectedTestResult::Panics(_) => TestCaseSummary::Failed {
                    name,
                    msg,
                    arguments,
                    fuzzing_statistic: None,
                },
            },
            RunResultValue::Panic(value) => match &test_case.expected_result {
                ExpectedTestResult::Success => TestCaseSummary::Failed {
                    name,
                    msg,
                    arguments,
                    fuzzing_statistic: None,
                },
                ExpectedTestResult::Panics(panic_expectation) => match panic_expectation {
                    ExpectedPanicValue::Exact(expected) if &value != expected => {
                        TestCaseSummary::Failed {
                            name,
                            msg,
                            arguments,
                            fuzzing_statistic: None,
                        }
                    }
                    _ => TestCaseSummary::Passed {
                        name,
                        msg,
                        arguments,
                        fuzzing_statistic: None,
<<<<<<< HEAD
=======
                        latest_block_number,
                        gas_used: gas,
>>>>>>> 8916cf85
                    },
                },
            },
        }
    }
}

/// Helper function to build `readable_text` from a run data.
fn build_readable_text(data: &Vec<Felt252>) -> Option<String> {
    let mut readable_text = String::new();

    for felt in data {
        readable_text.push_str(&format!("\n    original value: [{felt}]"));
        if let Some(short_string) = as_cairo_short_string(felt) {
            readable_text.push_str(&format!(", converted to a string: [{short_string}]"));
        }
    }

    if readable_text.is_empty() {
        None
    } else {
        readable_text.push('\n');
        Some(readable_text)
    }
}

/// Returns a string with the data that was produced by the test case.
/// If the test was expected to fail with specific data e.g. `#[should_panic(expected: ('data',))]`
/// and failed to do so, it returns a string comparing the panic data and the expected data.
#[must_use]
fn extract_result_data(run_result: &RunResult, expectation: &ExpectedTestResult) -> Option<String> {
    match &run_result.value {
        RunResultValue::Success(data) => build_readable_text(data),
        RunResultValue::Panic(panic_data) => {
            let expected_data = match expectation {
                ExpectedTestResult::Panics(panic_expectation) => match panic_expectation {
                    ExpectedPanicValue::Exact(data) => Some(data),
                    ExpectedPanicValue::Any => None,
                },
                ExpectedTestResult::Success => None,
            };

            let panic_string: String = panic_data
                .iter()
                .map(|felt| as_cairo_short_string(felt).unwrap_or_default())
                .collect::<Vec<String>>()
                .join(", ");

            match expected_data {
                Some(expected) if expected == panic_data => None,
                Some(expected) => {
                    let expected_string = expected
                        .iter()
                        .map(|felt| as_cairo_short_string(felt).unwrap_or_default())
                        .collect::<Vec<String>>()
                        .join(", ");

                    Some(format!(
                        "\n    Incorrect panic data\n    {}\n    {}\n",
                        format_args!("Actual:    {panic_data:?} ({panic_string})"),
                        format_args!("Expected:  {expected:?} ({expected_string})")
                    ))
                }
                None => build_readable_text(panic_data),
            }
        }
    }
}<|MERGE_RESOLUTION|>--- conflicted
+++ resolved
@@ -1,9 +1,5 @@
 use crate::expected_result::ExpectedPanicValue;
 use crate::expected_result::ExpectedTestResult;
-<<<<<<< HEAD
-=======
-use crate::running::ForkInfo;
->>>>>>> 8916cf85
 use crate::TestCaseRunnable;
 use cairo_felt::Felt252;
 use cairo_lang_runner::short_string::as_cairo_short_string;
@@ -28,13 +24,8 @@
         arguments: Vec<Felt252>,
         /// Statistic for fuzzing test
         fuzzing_statistic: Option<FuzzingStatistics>,
-<<<<<<< HEAD
-=======
-        /// Number of block used if BlockId::Tag(Latest) was specified
-        latest_block_number: Option<BlockNumber>,
         /// Gas used by the test case
         gas_used: f64,
->>>>>>> 8916cf85
     },
     /// Test case failed
     Failed {
@@ -87,11 +78,7 @@
                 name,
                 msg,
                 arguments,
-<<<<<<< HEAD
-=======
-                latest_block_number,
                 gas_used: gas,
->>>>>>> 8916cf85
                 ..
             } => TestCaseSummary::Passed {
                 name,
@@ -122,11 +109,7 @@
         run_result: RunResult,
         test_case: &TestCaseRunnable,
         arguments: Vec<Felt252>,
-<<<<<<< HEAD
-=======
-        fork_info: &ForkInfo,
         gas: f64,
->>>>>>> 8916cf85
     ) -> Self {
         let name = test_case.name.to_string();
         let msg = extract_result_data(&run_result, &test_case.expected_result);
@@ -137,11 +120,7 @@
                     msg,
                     arguments,
                     fuzzing_statistic: None,
-<<<<<<< HEAD
-=======
-                    latest_block_number,
                     gas_used: gas,
->>>>>>> 8916cf85
                 },
                 ExpectedTestResult::Panics(_) => TestCaseSummary::Failed {
                     name,
@@ -171,11 +150,7 @@
                         msg,
                         arguments,
                         fuzzing_statistic: None,
-<<<<<<< HEAD
-=======
-                        latest_block_number,
                         gas_used: gas,
->>>>>>> 8916cf85
                     },
                 },
             },
