use anyhow::{Context, Result};
use blockifier::execution::deprecated_syscalls::DeprecatedSyscallSelector;
use blockifier::execution::entry_point::{CallEntryPoint, CallType};
<<<<<<< HEAD
use blockifier::execution::syscalls::vm_syscall_utils::SyscallSelector;
=======
use blockifier::execution::syscalls::hint_processor::{SyscallUsage, SyscallUsageMap};
>>>>>>> 1b6092a8
use cairo_annotations::trace_data::{
    CairoExecutionInfo, CallEntryPoint as ProfilerCallEntryPoint,
    CallTraceNode as ProfilerCallTraceNode, CallTraceV1 as ProfilerCallTrace,
    CallType as ProfilerCallType, CasmLevelInfo, ContractAddress,
    DeprecatedSyscallSelector as ProfilerDeprecatedSyscallSelector,
    EntryPointSelector as ProfilerEntryPointSelector, EntryPointType as ProfilerEntryPointType,
    ExecutionResources as ProfilerExecutionResources, SyscallUsage as ProfilerSyscallUsage,
    TraceEntry as ProfilerTraceEntry, VersionedCallTrace as VersionedProfilerCallTrace,
    VmExecutionResources,
};
use cairo_vm::vm::runners::cairo_runner::ExecutionResources;
use cairo_vm::vm::trace::trace_entry::RelocatedTraceEntry;
use camino::{Utf8Path, Utf8PathBuf};
use cheatnet::runtime_extensions::forge_runtime_extension::contracts_data::ContractsData;
use cheatnet::state::{CallTrace, CallTraceNode};
use conversions::IntoConv;
use conversions::string::TryFromHexStr;
use runtime::starknet::constants::{TEST_CONTRACT_CLASS_HASH, TEST_ENTRY_POINT_SELECTOR};
use starknet::core::utils::get_selector_from_name;
use starknet_api::contract_class::EntryPointType;
use starknet_api::core::{ClassHash, EntryPointSelector};
use std::cell::RefCell;
use std::fs;
use std::path::PathBuf;
use std::rc::Rc;

pub const TRACE_DIR: &str = "snfoundry_trace";

pub const TEST_CODE_CONTRACT_NAME: &str = "SNFORGE_TEST_CODE";
pub const TEST_CODE_FUNCTION_NAME: &str = "SNFORGE_TEST_CODE_FUNCTION";

pub fn build_profiler_call_trace(
    value: &Rc<RefCell<CallTrace>>,
    contracts_data: &ContractsData,
    versioned_program_path: &Utf8Path,
) -> ProfilerCallTrace {
    let value = value.borrow();

    let entry_point = build_profiler_call_entry_point(value.entry_point.clone(), contracts_data);
    let vm_trace = value
        .vm_trace
        .as_ref()
        .map(|trace_data| trace_data.iter().map(build_profiler_trace_entry).collect());
    let cairo_execution_info = build_cairo_execution_info(
        &value.entry_point,
        vm_trace,
        contracts_data,
        versioned_program_path,
    );

    ProfilerCallTrace {
        entry_point,
        cumulative_resources: build_profiler_execution_resources(
            value.used_execution_resources.clone(),
            value.gas_consumed,
        ),
        used_l1_resources: value.used_l1_resources.clone(),
        nested_calls: value
            .nested_calls
            .iter()
            .map(|c| build_profiler_call_trace_node(c, contracts_data, versioned_program_path))
            .collect(),
        cairo_execution_info,
    }
}

fn build_cairo_execution_info(
    entry_point: &CallEntryPoint,
    vm_trace: Option<Vec<ProfilerTraceEntry>>,
    contracts_data: &ContractsData,
    versioned_program_path: &Utf8Path,
) -> Option<CairoExecutionInfo> {
    let contract_name = get_contract_name(entry_point.class_hash, contracts_data);
    let source_sierra_path = contract_name
        .and_then(|name| get_source_sierra_path(&name, contracts_data, versioned_program_path));

    Some(CairoExecutionInfo {
        casm_level_info: CasmLevelInfo {
            run_with_call_header: false,
            vm_trace: vm_trace?,
        },
        source_sierra_path: source_sierra_path?,
    })
}

fn get_source_sierra_path(
    contract_name: &str,
    contracts_data: &ContractsData,
    versioned_program_path: &Utf8Path,
) -> Option<Utf8PathBuf> {
    if contract_name == TEST_CODE_CONTRACT_NAME {
        Some(versioned_program_path.into())
    } else {
        contracts_data
            .get_source_sierra_path(contract_name)
            .cloned()
    }
}

fn build_profiler_call_trace_node(
    value: &CallTraceNode,
    contracts_data: &ContractsData,
    versioned_program_path: &Utf8Path,
) -> ProfilerCallTraceNode {
    match value {
        CallTraceNode::EntryPointCall(trace) => ProfilerCallTraceNode::EntryPointCall(Box::new(
            build_profiler_call_trace(trace, contracts_data, versioned_program_path),
        )),
        CallTraceNode::DeployWithoutConstructor => ProfilerCallTraceNode::DeployWithoutConstructor,
    }
}

#[must_use]
pub fn build_profiler_execution_resources(
    execution_resources: ExecutionResources,
    gas_consumed: u64,
) -> ProfilerExecutionResources {
<<<<<<< HEAD
=======
    let profiler_syscall_counter = syscall_usage
        .into_iter()
        .map(|(key, val)| {
            (
                build_profiler_deprecated_syscall_selector(key),
                build_profiler_syscall_usage(val),
            )
        })
        .collect();

>>>>>>> 1b6092a8
    ProfilerExecutionResources {
        vm_resources: VmExecutionResources {
            n_steps: execution_resources.n_steps,
            n_memory_holes: execution_resources.n_memory_holes,
            builtin_instance_counter: execution_resources
                .builtin_instance_counter
                .into_iter()
                .map(|(key, value)| (key.to_str_with_suffix().to_owned(), value))
                .collect(),
        },
        gas_consumed: Some(gas_consumed),
        syscall_counter: Some(profiler_syscall_counter),
    }
}

#[must_use]
#[expect(clippy::needless_pass_by_value)]
pub fn build_profiler_call_entry_point(
    value: CallEntryPoint,
    contracts_data: &ContractsData,
) -> ProfilerCallEntryPoint {
    let CallEntryPoint {
        class_hash,
        entry_point_type,
        entry_point_selector,
        storage_address,
        call_type,
        ..
    } = value;

    let contract_name = get_contract_name(class_hash, contracts_data);
    let function_name = get_function_name(&entry_point_selector, contracts_data);

    ProfilerCallEntryPoint {
        class_hash: class_hash.map(|ch| cairo_annotations::trace_data::ClassHash(ch.0)),
        entry_point_type: build_profiler_entry_point_type(entry_point_type),
        entry_point_selector: ProfilerEntryPointSelector(entry_point_selector.0),
        contract_address: ContractAddress(*storage_address.0.key()),
        call_type: build_profiler_call_type(call_type),
        contract_name,
        function_name,
    }
}

fn get_contract_name(
    class_hash: Option<ClassHash>,
    contracts_data: &ContractsData,
) -> Option<String> {
    if class_hash == Some(TryFromHexStr::try_from_hex_str(TEST_CONTRACT_CLASS_HASH).unwrap()) {
        Some(String::from(TEST_CODE_CONTRACT_NAME))
    } else {
        class_hash
            .and_then(|c| contracts_data.get_contract_name(&c))
            .cloned()
    }
}

fn get_function_name(
    entry_point_selector: &EntryPointSelector,
    contracts_data: &ContractsData,
) -> Option<String> {
    if entry_point_selector.0
        == get_selector_from_name(TEST_ENTRY_POINT_SELECTOR)
            .unwrap()
            .into_()
    {
        Some(String::from(TEST_CODE_FUNCTION_NAME))
    } else {
        contracts_data
            .get_function_name(entry_point_selector)
            .cloned()
    }
}

fn build_profiler_entry_point_type(value: EntryPointType) -> ProfilerEntryPointType {
    match value {
        EntryPointType::Constructor => ProfilerEntryPointType::Constructor,
        EntryPointType::External => ProfilerEntryPointType::External,
        EntryPointType::L1Handler => ProfilerEntryPointType::L1Handler,
    }
}

#[expect(dead_code)]
fn build_profiler_deprecated_syscall_selector(
    value: SyscallSelector,
) -> ProfilerDeprecatedSyscallSelector {
    match value {
        DeprecatedSyscallSelector::CallContract => ProfilerDeprecatedSyscallSelector::CallContract,
        DeprecatedSyscallSelector::DelegateCall => ProfilerDeprecatedSyscallSelector::DelegateCall,
        DeprecatedSyscallSelector::DelegateL1Handler => {
            ProfilerDeprecatedSyscallSelector::DelegateL1Handler
        }
        DeprecatedSyscallSelector::Deploy => ProfilerDeprecatedSyscallSelector::Deploy,
        DeprecatedSyscallSelector::EmitEvent => ProfilerDeprecatedSyscallSelector::EmitEvent,
        DeprecatedSyscallSelector::GetBlockHash => ProfilerDeprecatedSyscallSelector::GetBlockHash,
        DeprecatedSyscallSelector::GetBlockNumber => {
            ProfilerDeprecatedSyscallSelector::GetBlockNumber
        }
        DeprecatedSyscallSelector::GetBlockTimestamp => {
            ProfilerDeprecatedSyscallSelector::GetBlockTimestamp
        }
        DeprecatedSyscallSelector::GetCallerAddress => {
            ProfilerDeprecatedSyscallSelector::GetCallerAddress
        }
        DeprecatedSyscallSelector::GetContractAddress => {
            ProfilerDeprecatedSyscallSelector::GetContractAddress
        }
        DeprecatedSyscallSelector::GetExecutionInfo => {
            ProfilerDeprecatedSyscallSelector::GetExecutionInfo
        }
        DeprecatedSyscallSelector::GetSequencerAddress => {
            ProfilerDeprecatedSyscallSelector::GetSequencerAddress
        }
        DeprecatedSyscallSelector::GetTxInfo => ProfilerDeprecatedSyscallSelector::GetTxInfo,
        DeprecatedSyscallSelector::GetTxSignature => {
            ProfilerDeprecatedSyscallSelector::GetTxSignature
        }
        DeprecatedSyscallSelector::Keccak => ProfilerDeprecatedSyscallSelector::Keccak,
        DeprecatedSyscallSelector::LibraryCall => ProfilerDeprecatedSyscallSelector::LibraryCall,
        DeprecatedSyscallSelector::LibraryCallL1Handler => {
            ProfilerDeprecatedSyscallSelector::LibraryCallL1Handler
        }
        DeprecatedSyscallSelector::ReplaceClass => ProfilerDeprecatedSyscallSelector::ReplaceClass,
        DeprecatedSyscallSelector::Secp256k1Add => ProfilerDeprecatedSyscallSelector::Secp256k1Add,
        DeprecatedSyscallSelector::Secp256k1GetPointFromX => {
            ProfilerDeprecatedSyscallSelector::Secp256k1GetPointFromX
        }
        DeprecatedSyscallSelector::Secp256k1GetXy => {
            ProfilerDeprecatedSyscallSelector::Secp256k1GetXy
        }
        DeprecatedSyscallSelector::Secp256k1Mul => ProfilerDeprecatedSyscallSelector::Secp256k1Mul,
        DeprecatedSyscallSelector::Secp256k1New => ProfilerDeprecatedSyscallSelector::Secp256k1New,
        DeprecatedSyscallSelector::Secp256r1Add => ProfilerDeprecatedSyscallSelector::Secp256r1Add,
        DeprecatedSyscallSelector::Secp256r1GetPointFromX => {
            ProfilerDeprecatedSyscallSelector::Secp256r1GetPointFromX
        }
        DeprecatedSyscallSelector::Secp256r1GetXy => {
            ProfilerDeprecatedSyscallSelector::Secp256r1GetXy
        }
        DeprecatedSyscallSelector::Secp256r1Mul => ProfilerDeprecatedSyscallSelector::Secp256r1Mul,
        DeprecatedSyscallSelector::Secp256r1New => ProfilerDeprecatedSyscallSelector::Secp256r1New,
        DeprecatedSyscallSelector::SendMessageToL1 => {
            ProfilerDeprecatedSyscallSelector::SendMessageToL1
        }
        DeprecatedSyscallSelector::StorageRead => ProfilerDeprecatedSyscallSelector::StorageRead,
        DeprecatedSyscallSelector::StorageWrite => ProfilerDeprecatedSyscallSelector::StorageWrite,
        DeprecatedSyscallSelector::Sha256ProcessBlock => {
            ProfilerDeprecatedSyscallSelector::Sha256ProcessBlock
        }
        DeprecatedSyscallSelector::GetClassHashAt => {
            ProfilerDeprecatedSyscallSelector::GetClassHashAt
        }
        DeprecatedSyscallSelector::KeccakRound => ProfilerDeprecatedSyscallSelector::KeccakRound,
        DeprecatedSyscallSelector::MetaTxV0 => ProfilerDeprecatedSyscallSelector::MetaTxV0,
    }
}

fn build_profiler_syscall_usage(
    SyscallUsage {
        call_count,
        linear_factor,
    }: SyscallUsage,
) -> ProfilerSyscallUsage {
    ProfilerSyscallUsage {
        call_count,
        linear_factor,
    }
}

fn build_profiler_call_type(value: CallType) -> ProfilerCallType {
    match value {
        CallType::Call => ProfilerCallType::Call,
        CallType::Delegate => ProfilerCallType::Delegate,
    }
}

fn build_profiler_trace_entry(value: &RelocatedTraceEntry) -> ProfilerTraceEntry {
    ProfilerTraceEntry {
        pc: value.pc,
        ap: value.ap,
        fp: value.fp,
    }
}

pub fn save_trace_data(
    test_name: &str,
    trace_data: &VersionedProfilerCallTrace,
) -> Result<PathBuf> {
    let serialized_trace =
        serde_json::to_string(trace_data).expect("Failed to serialize call trace");
    let dir_to_save_trace = PathBuf::from(TRACE_DIR);
    fs::create_dir_all(&dir_to_save_trace).context("Failed to create a .trace_data directory")?;

    let filename = format!("{test_name}.json");
    fs::write(dir_to_save_trace.join(&filename), serialized_trace)
        .context("Failed to write call trace to a file")?;
    Ok(dir_to_save_trace.join(&filename))
}<|MERGE_RESOLUTION|>--- conflicted
+++ resolved
@@ -1,11 +1,7 @@
 use anyhow::{Context, Result};
 use blockifier::execution::deprecated_syscalls::DeprecatedSyscallSelector;
 use blockifier::execution::entry_point::{CallEntryPoint, CallType};
-<<<<<<< HEAD
-use blockifier::execution::syscalls::vm_syscall_utils::SyscallSelector;
-=======
 use blockifier::execution::syscalls::hint_processor::{SyscallUsage, SyscallUsageMap};
->>>>>>> 1b6092a8
 use cairo_annotations::trace_data::{
     CairoExecutionInfo, CallEntryPoint as ProfilerCallEntryPoint,
     CallTraceNode as ProfilerCallTraceNode, CallTraceV1 as ProfilerCallTrace,
@@ -123,8 +119,6 @@
     execution_resources: ExecutionResources,
     gas_consumed: u64,
 ) -> ProfilerExecutionResources {
-<<<<<<< HEAD
-=======
     let profiler_syscall_counter = syscall_usage
         .into_iter()
         .map(|(key, val)| {
@@ -135,7 +129,6 @@
         })
         .collect();
 
->>>>>>> 1b6092a8
     ProfilerExecutionResources {
         vm_resources: VmExecutionResources {
             n_steps: execution_resources.n_steps,
