--- conflicted
+++ resolved
@@ -218,10 +218,7 @@
                 expected_result: ExpectedTestResult::Success,
                 fork_config: None,
                 fuzzer_config: None,
-<<<<<<< HEAD
-=======
                 test_details: TestDetails::default(),
->>>>>>> 4260e575
             },]
         );
 
@@ -243,10 +240,7 @@
                 expected_result: ExpectedTestResult::Success,
                 fork_config: None,
                 fuzzer_config: None,
-<<<<<<< HEAD
-=======
                 test_details: TestDetails::default(),
->>>>>>> 4260e575
             },]
         );
 
