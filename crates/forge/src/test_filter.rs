use crate::shared_cache::FailedTestsCache;
use anyhow::Result;
use forge_runner::package_tests::with_config_resolved::TestCaseWithResolvedConfig;
use forge_runner::TestCaseFilter;

#[derive(Debug, PartialEq)]
// Specifies what tests should be included
pub struct TestsFilter {
    // based on name
    pub(crate) name_filter: NameFilter,
    // based on `#[ignore]` attribute
    ignored_filter: IgnoredFilter,
    // based on rerun_failed flag
    last_failed_filter: bool,

    failed_tests_cache: FailedTestsCache,
}

#[derive(Debug, PartialEq)]
pub(crate) enum NameFilter {
    All,
    Match(String),
    ExactMatch(String),
}

#[derive(Debug, PartialEq)]
pub(crate) enum IgnoredFilter {
    NotIgnored,
    Ignored,
    All,
}

impl TestsFilter {
    #[must_use]
    #[allow(clippy::fn_params_excessive_bools)]
    pub fn from_flags(
        test_name_filter: Option<String>,
        exact_match: bool,
        only_ignored: bool,
        include_ignored: bool,
        rerun_failed: bool,
        failed_tests_cache: FailedTestsCache,
    ) -> Self {
        assert!(
            !(only_ignored && include_ignored),
            "Arguments only_ignored and include_ignored cannot be both true"
        );

        let ignored_filter = if include_ignored {
            IgnoredFilter::All
        } else if only_ignored {
            IgnoredFilter::Ignored
        } else {
            IgnoredFilter::NotIgnored
        };

        let name_filter = if exact_match {
            NameFilter::ExactMatch(
                test_name_filter
                    .expect("Argument test_name_filter cannot be None with exact_match"),
            )
        } else if let Some(name) = test_name_filter {
            NameFilter::Match(name)
        } else {
            NameFilter::All
        };

        Self {
            name_filter,
            ignored_filter,
            last_failed_filter: rerun_failed,
            failed_tests_cache,
        }
    }

    pub(crate) fn filter_tests(
        &self,
        test_cases: &mut Vec<TestCaseWithResolvedConfig>,
    ) -> Result<()> {
        match &self.name_filter {
            NameFilter::All => {}
            NameFilter::Match(filter) => {
                test_cases.retain(|tc| tc.name.contains(filter));
            }

            NameFilter::ExactMatch(name) => {
                test_cases.retain(|tc| tc.name == *name);
            }
        };

        if self.last_failed_filter {
            match self.failed_tests_cache.load()?.as_slice() {
                [] => {}
                result => {
                    test_cases.retain(|tc| result.iter().any(|name| name == &tc.name));
                }
            }
        }

        match self.ignored_filter {
            // if NotIgnored (default) we filter ignored tests later and display them as ignored
            IgnoredFilter::All | IgnoredFilter::NotIgnored => {}
            IgnoredFilter::Ignored => {
                test_cases.retain(|tc| tc.config.ignored);
            }
        };

        Ok(())
    }
}

impl TestCaseFilter for TestsFilter {
    fn should_be_run(&self, test_case: &TestCaseWithResolvedConfig) -> bool {
        let ignored = test_case.config.ignored;

        match self.ignored_filter {
            IgnoredFilter::All => true,
            IgnoredFilter::Ignored => ignored,
            IgnoredFilter::NotIgnored => !ignored,
        }
    }
}

#[cfg(test)]
mod tests {
    use crate::test_filter::TestsFilter;
    use cairo_lang_sierra::program::Program;
    use cairo_lang_sierra::program::ProgramArtifact;
    use forge_runner::expected_result::ExpectedTestResult;
    use forge_runner::package_tests::with_config_resolved::{
        TestCaseResolvedConfig, TestCaseWithResolvedConfig, TestTargetWithResolvedConfig,
    };
    use forge_runner::package_tests::{TestDetails, TestTargetLocation};
    use std::sync::Arc;
    use universal_sierra_compiler_api::{compile_sierra, SierraType};

    fn program_for_testing() -> ProgramArtifact {
        ProgramArtifact {
            program: Program {
                type_declarations: vec![],
                libfunc_declarations: vec![],
                statements: vec![],
                funcs: vec![],
            },
            debug_info: None,
        }
    }

    #[test]
    #[should_panic(expected = "Arguments only_ignored and include_ignored cannot be both true")]
    fn from_flags_only_ignored_and_include_ignored_both_true() {
        let _ = TestsFilter::from_flags(None, false, true, true, false, Default::default());
    }

    #[test]
    #[should_panic(expected = "Argument test_name_filter cannot be None with exact_match")]
    fn from_flags_exact_match_true_without_test_filter_name() {
        let _ = TestsFilter::from_flags(None, true, false, false, false, Default::default());
    }

    #[test]
    #[allow(clippy::too_many_lines)]
    fn filtering_tests() {
        let mocked_tests = TestTargetWithResolvedConfig {
            sierra_program: program_for_testing(),
<<<<<<< HEAD
            sierra_program_path: Default::default(),
            casm_program: Arc::new(compile_sierra_to_casm(&program_for_testing().program).unwrap()),
=======
            casm_program: Arc::new(
                compile_sierra(
                    &serde_json::to_value(&program_for_testing().program).unwrap(),
                    &SierraType::Raw,
                )
                .unwrap(),
            ),
>>>>>>> 74e3b744
            test_cases: vec![
                TestCaseWithResolvedConfig {
                    name: "crate1::do_thing".to_string(),
                    test_details: TestDetails::default(),

                    config: TestCaseResolvedConfig {
                        available_gas: None,
                        ignored: false,
                        expected_result: ExpectedTestResult::Success,
                        fork_config: None,
                        fuzzer_config: None,
                    },
                },
                TestCaseWithResolvedConfig {
                    name: "crate2::run_other_thing".to_string(),
                    test_details: TestDetails::default(),

                    config: TestCaseResolvedConfig {
                        available_gas: None,
                        ignored: true,
                        expected_result: ExpectedTestResult::Success,
                        fork_config: None,
                        fuzzer_config: None,
                    },
                },
                TestCaseWithResolvedConfig {
                    name: "outer::crate2::execute_next_thing".to_string(),
                    test_details: TestDetails::default(),

                    config: TestCaseResolvedConfig {
                        available_gas: None,
                        ignored: true,
                        expected_result: ExpectedTestResult::Success,
                        fork_config: None,
                        fuzzer_config: None,
                    },
                },
                TestCaseWithResolvedConfig {
                    name: "thing".to_string(),
                    test_details: TestDetails::default(),

                    config: TestCaseResolvedConfig {
                        available_gas: None,
                        ignored: false,
                        expected_result: ExpectedTestResult::Success,
                        fork_config: None,
                        fuzzer_config: None,
                    },
                },
            ],
            tests_location: TestTargetLocation::Lib,
        };

        let tests_filter = TestsFilter::from_flags(
            Some("do".to_string()),
            false,
            false,
            false,
            false,
            Default::default(),
        );

        let mut filtered = mocked_tests.clone();

        tests_filter.filter_tests(&mut filtered.test_cases).unwrap();

        assert_eq!(
            filtered.test_cases,
            vec![TestCaseWithResolvedConfig {
                name: "crate1::do_thing".to_string(),
                test_details: TestDetails::default(),

                config: TestCaseResolvedConfig {
                    available_gas: None,
                    ignored: false,
                    expected_result: ExpectedTestResult::Success,
                    fork_config: None,
                    fuzzer_config: None,
                },
            },]
        );

        let tests_filter = TestsFilter::from_flags(
            Some("te2::run".to_string()),
            false,
            false,
            false,
            false,
            Default::default(),
        );

        let mut filtered = mocked_tests.clone();
        tests_filter.filter_tests(&mut filtered.test_cases).unwrap();

        assert_eq!(
            filtered.test_cases,
            vec![TestCaseWithResolvedConfig {
                name: "crate2::run_other_thing".to_string(),
                test_details: TestDetails::default(),

                config: TestCaseResolvedConfig {
                    available_gas: None,
                    ignored: true,
                    expected_result: ExpectedTestResult::Success,
                    fork_config: None,
                    fuzzer_config: None,
                },
            },]
        );

        let tests_filter = TestsFilter::from_flags(
            Some("thing".to_string()),
            false,
            false,
            false,
            false,
            Default::default(),
        );

        let mut filtered = mocked_tests.clone();
        tests_filter.filter_tests(&mut filtered.test_cases).unwrap();

        assert_eq!(
            filtered.test_cases,
            vec![
                TestCaseWithResolvedConfig {
                    name: "crate1::do_thing".to_string(),
                    test_details: TestDetails::default(),

                    config: TestCaseResolvedConfig {
                        available_gas: None,
                        ignored: false,
                        expected_result: ExpectedTestResult::Success,
                        fork_config: None,
                        fuzzer_config: None,
                    },
                },
                TestCaseWithResolvedConfig {
                    name: "crate2::run_other_thing".to_string(),
                    test_details: TestDetails::default(),

                    config: TestCaseResolvedConfig {
                        available_gas: None,
                        ignored: true,
                        expected_result: ExpectedTestResult::Success,
                        fork_config: None,
                        fuzzer_config: None,
                    },
                },
                TestCaseWithResolvedConfig {
                    name: "outer::crate2::execute_next_thing".to_string(),
                    test_details: TestDetails::default(),

                    config: TestCaseResolvedConfig {
                        available_gas: None,
                        ignored: true,
                        expected_result: ExpectedTestResult::Success,
                        fork_config: None,
                        fuzzer_config: None,
                    },
                },
                TestCaseWithResolvedConfig {
                    name: "thing".to_string(),
                    test_details: TestDetails::default(),

                    config: TestCaseResolvedConfig {
                        available_gas: None,
                        ignored: false,
                        expected_result: ExpectedTestResult::Success,
                        fork_config: None,
                        fuzzer_config: None,
                    },
                },
            ]
        );

        let tests_filter = TestsFilter::from_flags(
            Some("nonexistent".to_string()),
            false,
            false,
            false,
            false,
            Default::default(),
        );

        let mut filtered = mocked_tests.clone();
        tests_filter.filter_tests(&mut filtered.test_cases).unwrap();

        assert_eq!(filtered.test_cases, vec![]);

        let tests_filter = TestsFilter::from_flags(
            Some(String::new()),
            false,
            false,
            false,
            false,
            Default::default(),
        );

        let mut filtered = mocked_tests.clone();
        tests_filter.filter_tests(&mut filtered.test_cases).unwrap();

        assert_eq!(
            filtered.test_cases,
            vec![
                TestCaseWithResolvedConfig {
                    name: "crate1::do_thing".to_string(),
                    test_details: TestDetails::default(),

                    config: TestCaseResolvedConfig {
                        available_gas: None,
                        ignored: false,
                        expected_result: ExpectedTestResult::Success,
                        fork_config: None,
                        fuzzer_config: None,
                    },
                },
                TestCaseWithResolvedConfig {
                    name: "crate2::run_other_thing".to_string(),
                    test_details: TestDetails::default(),

                    config: TestCaseResolvedConfig {
                        available_gas: None,
                        ignored: true,
                        expected_result: ExpectedTestResult::Success,
                        fork_config: None,
                        fuzzer_config: None,
                    },
                },
                TestCaseWithResolvedConfig {
                    name: "outer::crate2::execute_next_thing".to_string(),
                    test_details: TestDetails::default(),

                    config: TestCaseResolvedConfig {
                        available_gas: None,
                        ignored: true,
                        expected_result: ExpectedTestResult::Success,
                        fork_config: None,
                        fuzzer_config: None,
                    },
                },
                TestCaseWithResolvedConfig {
                    name: "thing".to_string(),
                    test_details: TestDetails::default(),

                    config: TestCaseResolvedConfig {
                        available_gas: None,
                        ignored: false,
                        expected_result: ExpectedTestResult::Success,
                        fork_config: None,
                        fuzzer_config: None,
                    },
                },
            ]
        );
    }

    #[test]
    fn filtering_with_no_tests() {
        let mocked_tests = TestTargetWithResolvedConfig {
            sierra_program: program_for_testing(),
<<<<<<< HEAD
            sierra_program_path: Default::default(),
            casm_program: Arc::new(compile_sierra_to_casm(&program_for_testing().program).unwrap()),
=======
            casm_program: Arc::new(
                compile_sierra(
                    &serde_json::to_value(&program_for_testing().program).unwrap(),
                    &SierraType::Raw,
                )
                .unwrap(),
            ),
>>>>>>> 74e3b744
            test_cases: vec![],
            tests_location: TestTargetLocation::Lib,
        };

        let tests_filter = TestsFilter::from_flags(
            Some(String::new()),
            false,
            false,
            false,
            false,
            Default::default(),
        );

        let mut filtered = mocked_tests.clone();
        tests_filter.filter_tests(&mut filtered.test_cases).unwrap();

        assert_eq!(filtered.test_cases, vec![]);

        let tests_filter = TestsFilter::from_flags(
            Some("thing".to_string()),
            false,
            false,
            false,
            false,
            Default::default(),
        );

        let mut filtered = mocked_tests.clone();
        tests_filter.filter_tests(&mut filtered.test_cases).unwrap();

        assert_eq!(filtered.test_cases, vec![]);
    }

    #[test]
    #[allow(clippy::too_many_lines)]
    fn filtering_with_exact_match() {
        let mocked_tests = TestTargetWithResolvedConfig {
            sierra_program: program_for_testing(),
<<<<<<< HEAD
            sierra_program_path: Default::default(),
            casm_program: Arc::new(compile_sierra_to_casm(&program_for_testing().program).unwrap()),
=======
            casm_program: Arc::new(
                compile_sierra(
                    &serde_json::to_value(&program_for_testing().program).unwrap(),
                    &SierraType::Raw,
                )
                .unwrap(),
            ),
>>>>>>> 74e3b744
            test_cases: vec![
                TestCaseWithResolvedConfig {
                    name: "crate1::do_thing".to_string(),
                    test_details: TestDetails::default(),

                    config: TestCaseResolvedConfig {
                        available_gas: None,
                        ignored: false,
                        expected_result: ExpectedTestResult::Success,
                        fork_config: None,
                        fuzzer_config: None,
                    },
                },
                TestCaseWithResolvedConfig {
                    name: "crate2::run_other_thing".to_string(),
                    test_details: TestDetails::default(),

                    config: TestCaseResolvedConfig {
                        available_gas: None,
                        ignored: true,
                        expected_result: ExpectedTestResult::Success,
                        fork_config: None,
                        fuzzer_config: None,
                    },
                },
                TestCaseWithResolvedConfig {
                    name: "outer::crate3::run_other_thing".to_string(),
                    test_details: TestDetails::default(),

                    config: TestCaseResolvedConfig {
                        available_gas: None,
                        ignored: true,
                        expected_result: ExpectedTestResult::Success,
                        fork_config: None,
                        fuzzer_config: None,
                    },
                },
                TestCaseWithResolvedConfig {
                    name: "do_thing".to_string(),
                    test_details: TestDetails::default(),

                    config: TestCaseResolvedConfig {
                        available_gas: None,
                        ignored: false,
                        expected_result: ExpectedTestResult::Success,
                        fork_config: None,
                        fuzzer_config: None,
                    },
                },
            ],
            tests_location: TestTargetLocation::Tests,
        };

        let tests_filter = TestsFilter::from_flags(
            Some(String::new()),
            true,
            false,
            false,
            false,
            Default::default(),
        );

        let mut filtered = mocked_tests.clone();
        tests_filter.filter_tests(&mut filtered.test_cases).unwrap();

        assert_eq!(filtered.test_cases, vec![]);

        let tests_filter = TestsFilter::from_flags(
            Some("thing".to_string()),
            true,
            false,
            false,
            false,
            Default::default(),
        );

        let mut filtered = mocked_tests.clone();
        tests_filter.filter_tests(&mut filtered.test_cases).unwrap();

        assert_eq!(filtered.test_cases, vec![]);

        let tests_filter = TestsFilter::from_flags(
            Some("do_thing".to_string()),
            true,
            false,
            false,
            false,
            Default::default(),
        );

        let mut filtered = mocked_tests.clone();
        tests_filter.filter_tests(&mut filtered.test_cases).unwrap();

        assert_eq!(
            filtered.test_cases,
            vec![TestCaseWithResolvedConfig {
                name: "do_thing".to_string(),
                test_details: TestDetails::default(),

                config: TestCaseResolvedConfig {
                    available_gas: None,
                    ignored: false,
                    expected_result: ExpectedTestResult::Success,
                    fork_config: None,
                    fuzzer_config: None,
                },
            },]
        );

        let tests_filter = TestsFilter::from_flags(
            Some("crate1::do_thing".to_string()),
            true,
            false,
            false,
            false,
            Default::default(),
        );

        let mut filtered = mocked_tests.clone();
        tests_filter.filter_tests(&mut filtered.test_cases).unwrap();

        assert_eq!(
            filtered.test_cases,
            vec![TestCaseWithResolvedConfig {
                name: "crate1::do_thing".to_string(),
                test_details: TestDetails::default(),

                config: TestCaseResolvedConfig {
                    available_gas: None,
                    ignored: false,
                    expected_result: ExpectedTestResult::Success,
                    fork_config: None,
                    fuzzer_config: None,
                },
            },]
        );

        let tests_filter = TestsFilter::from_flags(
            Some("crate3::run_other_thing".to_string()),
            true,
            false,
            false,
            false,
            Default::default(),
        );

        let mut filtered = mocked_tests.clone();
        tests_filter.filter_tests(&mut filtered.test_cases).unwrap();

        assert_eq!(filtered.test_cases, vec![]);

        let tests_filter = TestsFilter::from_flags(
            Some("outer::crate3::run_other_thing".to_string()),
            true,
            false,
            false,
            false,
            Default::default(),
        );

        let mut filtered = mocked_tests.clone();
        tests_filter.filter_tests(&mut filtered.test_cases).unwrap();

        assert_eq!(
            filtered.test_cases,
            vec![TestCaseWithResolvedConfig {
                name: "outer::crate3::run_other_thing".to_string(),
                test_details: TestDetails::default(),

                config: TestCaseResolvedConfig {
                    available_gas: None,
                    ignored: true,
                    expected_result: ExpectedTestResult::Success,
                    fork_config: None,
                    fuzzer_config: None,
                },
            },]
        );
    }

    #[test]
    fn filtering_with_only_ignored() {
        let mocked_tests = TestTargetWithResolvedConfig {
            sierra_program: program_for_testing(),
<<<<<<< HEAD
            sierra_program_path: Default::default(),
            casm_program: Arc::new(compile_sierra_to_casm(&program_for_testing().program).unwrap()),
=======
            casm_program: Arc::new(
                compile_sierra(
                    &serde_json::to_value(&program_for_testing().program).unwrap(),
                    &SierraType::Raw,
                )
                .unwrap(),
            ),
>>>>>>> 74e3b744
            test_cases: vec![
                TestCaseWithResolvedConfig {
                    name: "crate1::do_thing".to_string(),
                    test_details: TestDetails::default(),

                    config: TestCaseResolvedConfig {
                        available_gas: None,
                        ignored: false,
                        expected_result: ExpectedTestResult::Success,
                        fork_config: None,
                        fuzzer_config: None,
                    },
                },
                TestCaseWithResolvedConfig {
                    name: "crate2::run_other_thing".to_string(),
                    test_details: TestDetails::default(),

                    config: TestCaseResolvedConfig {
                        available_gas: None,
                        ignored: true,
                        expected_result: ExpectedTestResult::Success,
                        fork_config: None,
                        fuzzer_config: None,
                    },
                },
                TestCaseWithResolvedConfig {
                    name: "outer::crate3::run_other_thing".to_string(),
                    test_details: TestDetails::default(),

                    config: TestCaseResolvedConfig {
                        available_gas: None,
                        ignored: true,
                        expected_result: ExpectedTestResult::Success,
                        fork_config: None,
                        fuzzer_config: None,
                    },
                },
                TestCaseWithResolvedConfig {
                    name: "do_thing".to_string(),
                    test_details: TestDetails::default(),

                    config: TestCaseResolvedConfig {
                        available_gas: None,
                        ignored: false,
                        expected_result: ExpectedTestResult::Success,
                        fork_config: None,
                        fuzzer_config: None,
                    },
                },
            ],
            tests_location: TestTargetLocation::Tests,
        };

        let tests_filter =
            TestsFilter::from_flags(None, false, true, false, false, Default::default());
        let mut filtered = mocked_tests;
        tests_filter.filter_tests(&mut filtered.test_cases).unwrap();

        assert_eq!(
            filtered.test_cases,
            vec![
                TestCaseWithResolvedConfig {
                    name: "crate2::run_other_thing".to_string(),
                    test_details: TestDetails::default(),

                    config: TestCaseResolvedConfig {
                        available_gas: None,
                        ignored: true,
                        expected_result: ExpectedTestResult::Success,
                        fork_config: None,
                        fuzzer_config: None,
                    },
                },
                TestCaseWithResolvedConfig {
                    name: "outer::crate3::run_other_thing".to_string(),
                    test_details: TestDetails::default(),

                    config: TestCaseResolvedConfig {
                        available_gas: None,
                        ignored: true,
                        expected_result: ExpectedTestResult::Success,
                        fork_config: None,
                        fuzzer_config: None,
                    },
                },
            ]
        );
    }

    #[test]
    #[allow(clippy::too_many_lines)]
    fn filtering_with_include_ignored() {
        let mocked_tests = TestTargetWithResolvedConfig {
            sierra_program: program_for_testing(),
<<<<<<< HEAD
            sierra_program_path: Default::default(),
            casm_program: Arc::new(compile_sierra_to_casm(&program_for_testing().program).unwrap()),
=======
            casm_program: Arc::new(
                compile_sierra(
                    &serde_json::to_value(&program_for_testing().program).unwrap(),
                    &SierraType::Raw,
                )
                .unwrap(),
            ),
>>>>>>> 74e3b744
            test_cases: vec![
                TestCaseWithResolvedConfig {
                    name: "crate1::do_thing".to_string(),
                    test_details: TestDetails::default(),

                    config: TestCaseResolvedConfig {
                        available_gas: None,
                        ignored: false,
                        expected_result: ExpectedTestResult::Success,
                        fork_config: None,
                        fuzzer_config: None,
                    },
                },
                TestCaseWithResolvedConfig {
                    name: "crate2::run_other_thing".to_string(),
                    test_details: TestDetails::default(),

                    config: TestCaseResolvedConfig {
                        available_gas: None,
                        ignored: true,
                        expected_result: ExpectedTestResult::Success,
                        fork_config: None,
                        fuzzer_config: None,
                    },
                },
                TestCaseWithResolvedConfig {
                    name: "outer::crate3::run_other_thing".to_string(),
                    test_details: TestDetails::default(),

                    config: TestCaseResolvedConfig {
                        available_gas: None,
                        ignored: true,
                        expected_result: ExpectedTestResult::Success,
                        fork_config: None,
                        fuzzer_config: None,
                    },
                },
                TestCaseWithResolvedConfig {
                    name: "do_thing".to_string(),
                    test_details: TestDetails::default(),

                    config: TestCaseResolvedConfig {
                        available_gas: None,
                        ignored: false,
                        expected_result: ExpectedTestResult::Success,
                        fork_config: None,
                        fuzzer_config: None,
                    },
                },
            ],
            tests_location: TestTargetLocation::Tests,
        };

        let tests_filter =
            TestsFilter::from_flags(None, false, false, true, false, Default::default());
        let mut filtered = mocked_tests;
        tests_filter.filter_tests(&mut filtered.test_cases).unwrap();

        assert_eq!(
            filtered.test_cases,
            vec![
                TestCaseWithResolvedConfig {
                    name: "crate1::do_thing".to_string(),
                    test_details: TestDetails::default(),

                    config: TestCaseResolvedConfig {
                        available_gas: None,
                        ignored: false,
                        expected_result: ExpectedTestResult::Success,
                        fork_config: None,
                        fuzzer_config: None,
                    },
                },
                TestCaseWithResolvedConfig {
                    name: "crate2::run_other_thing".to_string(),
                    test_details: TestDetails::default(),

                    config: TestCaseResolvedConfig {
                        available_gas: None,
                        ignored: true,
                        expected_result: ExpectedTestResult::Success,
                        fork_config: None,
                        fuzzer_config: None,
                    },
                },
                TestCaseWithResolvedConfig {
                    name: "outer::crate3::run_other_thing".to_string(),
                    test_details: TestDetails::default(),

                    config: TestCaseResolvedConfig {
                        available_gas: None,
                        ignored: true,
                        expected_result: ExpectedTestResult::Success,
                        fork_config: None,
                        fuzzer_config: None,
                    },
                },
                TestCaseWithResolvedConfig {
                    name: "do_thing".to_string(),
                    test_details: TestDetails::default(),

                    config: TestCaseResolvedConfig {
                        available_gas: None,
                        ignored: false,
                        expected_result: ExpectedTestResult::Success,
                        fork_config: None,
                        fuzzer_config: None,
                    },
                },
            ]
        );
    }
}<|MERGE_RESOLUTION|>--- conflicted
+++ resolved
@@ -163,10 +163,7 @@
     fn filtering_tests() {
         let mocked_tests = TestTargetWithResolvedConfig {
             sierra_program: program_for_testing(),
-<<<<<<< HEAD
             sierra_program_path: Default::default(),
-            casm_program: Arc::new(compile_sierra_to_casm(&program_for_testing().program).unwrap()),
-=======
             casm_program: Arc::new(
                 compile_sierra(
                     &serde_json::to_value(&program_for_testing().program).unwrap(),
@@ -174,7 +171,6 @@
                 )
                 .unwrap(),
             ),
->>>>>>> 74e3b744
             test_cases: vec![
                 TestCaseWithResolvedConfig {
                     name: "crate1::do_thing".to_string(),
@@ -436,10 +432,7 @@
     fn filtering_with_no_tests() {
         let mocked_tests = TestTargetWithResolvedConfig {
             sierra_program: program_for_testing(),
-<<<<<<< HEAD
             sierra_program_path: Default::default(),
-            casm_program: Arc::new(compile_sierra_to_casm(&program_for_testing().program).unwrap()),
-=======
             casm_program: Arc::new(
                 compile_sierra(
                     &serde_json::to_value(&program_for_testing().program).unwrap(),
@@ -447,7 +440,6 @@
                 )
                 .unwrap(),
             ),
->>>>>>> 74e3b744
             test_cases: vec![],
             tests_location: TestTargetLocation::Lib,
         };
@@ -486,10 +478,7 @@
     fn filtering_with_exact_match() {
         let mocked_tests = TestTargetWithResolvedConfig {
             sierra_program: program_for_testing(),
-<<<<<<< HEAD
             sierra_program_path: Default::default(),
-            casm_program: Arc::new(compile_sierra_to_casm(&program_for_testing().program).unwrap()),
-=======
             casm_program: Arc::new(
                 compile_sierra(
                     &serde_json::to_value(&program_for_testing().program).unwrap(),
@@ -497,7 +486,6 @@
                 )
                 .unwrap(),
             ),
->>>>>>> 74e3b744
             test_cases: vec![
                 TestCaseWithResolvedConfig {
                     name: "crate1::do_thing".to_string(),
@@ -682,10 +670,7 @@
     fn filtering_with_only_ignored() {
         let mocked_tests = TestTargetWithResolvedConfig {
             sierra_program: program_for_testing(),
-<<<<<<< HEAD
             sierra_program_path: Default::default(),
-            casm_program: Arc::new(compile_sierra_to_casm(&program_for_testing().program).unwrap()),
-=======
             casm_program: Arc::new(
                 compile_sierra(
                     &serde_json::to_value(&program_for_testing().program).unwrap(),
@@ -693,7 +678,6 @@
                 )
                 .unwrap(),
             ),
->>>>>>> 74e3b744
             test_cases: vec![
                 TestCaseWithResolvedConfig {
                     name: "crate1::do_thing".to_string(),
@@ -788,10 +772,7 @@
     fn filtering_with_include_ignored() {
         let mocked_tests = TestTargetWithResolvedConfig {
             sierra_program: program_for_testing(),
-<<<<<<< HEAD
             sierra_program_path: Default::default(),
-            casm_program: Arc::new(compile_sierra_to_casm(&program_for_testing().program).unwrap()),
-=======
             casm_program: Arc::new(
                 compile_sierra(
                     &serde_json::to_value(&program_for_testing().program).unwrap(),
@@ -799,7 +780,6 @@
                 )
                 .unwrap(),
             ),
->>>>>>> 74e3b744
             test_cases: vec![
                 TestCaseWithResolvedConfig {
                     name: "crate1::do_thing".to_string(),
