--- conflicted
+++ resolved
@@ -1,13 +1,7 @@
-<<<<<<< HEAD
-use crate::{
-    collecting::{CompiledTestCrate, CompiledTestCrateRaw},
-    shared_cache::get_cached_failed_tests_names,
-};
+use crate::{collecting::CompiledTestCrateRaw, shared_cache::get_cached_failed_tests_names};
 use anyhow::Result;
 use camino::Utf8PathBuf;
-=======
-use crate::collecting::CompiledTestCrateRaw;
->>>>>>> 973097e7
+
 use forge_runner::{TestCaseFilter, TestCaseRunnable};
 
 #[derive(Debug, PartialEq)]
@@ -113,11 +107,7 @@
             IgnoredFilter::Ignored => cases.into_iter().filter(|tc| tc.ignored).collect(),
         };
 
-<<<<<<< HEAD
-        Ok(CompiledTestCrate {
-=======
-        CompiledTestCrateRaw {
->>>>>>> 973097e7
+        Ok(CompiledTestCrateRaw {
             test_cases: cases,
             ..test_crate
         })
