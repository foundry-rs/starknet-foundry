--- conflicted
+++ resolved
@@ -79,8 +79,7 @@
         }
     };
 
-<<<<<<< HEAD
-    println!("{result_header} {result_name}{fuzzer_runs}{block_message}{result_message}");
+    println!("{result_header} {result_name}{fuzzer_report}{block_message}{result_message}");
     Ok(())
 }
 
@@ -108,9 +107,6 @@
     };
 
     Ok(result)
-=======
-    println!("{result_header} {result_name}{fuzzer_report}{result_message}");
->>>>>>> 302627ec
 }
 
 pub fn print_failures(all_failed_tests: &[TestCaseSummary]) {
