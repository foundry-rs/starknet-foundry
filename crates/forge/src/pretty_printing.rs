--- conflicted
+++ resolved
@@ -61,17 +61,6 @@
     println!("{result_header} {result_name}{result_message}");
 }
 
-<<<<<<< HEAD
-pub fn print_fuzz_running(case_name: &str, runner_config: &RunnerConfig) {
-    println!(
-        "Running fuzzer for {case_name}, {} runs:",
-        runner_config.fuzzer_runs
-    );
-}
-
-pub fn print_fuzz_failed(args: &[Felt252], runs: usize) {
-    println!("Fuzz test failed on argument(s) {args:?} after {runs} run(s)");
-=======
 pub fn print_failures(all_failed_tests: &[TestCaseSummary]) {
     if all_failed_tests.is_empty() {
         return;
@@ -89,5 +78,15 @@
     for name in failed_tests_names {
         println!("    {name}");
     }
->>>>>>> 33d9546e
+}
+
+pub fn print_fuzz_running(case_name: &str, runner_config: &RunnerConfig) {
+    println!(
+        "Running fuzzer for {case_name}, {} runs:",
+        runner_config.fuzzer_runs
+    );
+}
+
+pub fn print_fuzz_failed(args: &[Felt252], runs: usize) {
+    println!("Fuzz test failed on argument(s) {args:?} after {runs} run(s)");
 }