use anyhow::{anyhow, bail, Context, Result};
use camino::Utf8PathBuf;
use clap::Parser;
use include_dir::{include_dir, Dir};
use scarb_metadata::MetadataCommand;
use std::path::PathBuf;
use tempfile::{tempdir, TempDir};

use forge::run;
use forge::{pretty_printing, RunnerConfig};

use forge::scarb::{
    corelib_for_package, dependencies_for_package, get_contracts_map, paths_for_package,
    target_name_for_package, try_get_starknet_artifacts_path,
};
use std::process::Command;

static PREDEPLOYED_CONTRACTS: Dir = include_dir!("crates/cheatable-starknet/predeployed-contracts");

#[derive(Parser, Debug)]
#[command(version)]
struct Args {
    /// Name used to filter tests
    test_name: Option<String>,
    /// Use exact matches for `test_filter`
    #[arg(short, long)]
    exact: bool,

    /// Stop test execution after first failed test
    #[arg(short = 'x', long)]
    exit_first: bool,
}

fn load_predeployed_contracts() -> Result<TempDir> {
    let tmp_dir = tempdir()?;
    PREDEPLOYED_CONTRACTS
        .extract(&tmp_dir)
        .context("Failed to copy corelib to temporary directory")?;
    Ok(tmp_dir)
}

fn main_execution() -> Result<()> {
    let args = Args::parse();

    let predeployed_contracts_dir = load_predeployed_contracts()?;
    let predeployed_contracts_path: PathBuf = predeployed_contracts_dir.path().into();
    let predeployed_contracts = Utf8PathBuf::try_from(predeployed_contracts_path.clone())
        .context("Failed to convert path to predeployed contracts to Utf8PathBuf")?;

    which::which("scarb")
        .context("Cannot find `scarb` binary in PATH. Make sure you have Scarb installed https://github.com/software-mansion/scarb")?;

    let scarb_metadata = MetadataCommand::new().inherit_stderr().exec()?;

    let build_output = Command::new("scarb")
        .current_dir(std::env::current_dir().context("Failed to get current directory")?)
        .arg("build")
        .output()
        .context("Failed to build contracts with Scarb")?;
    if !build_output.status.success() {
        bail!(
            "Scarb build didn't succeed:\n\n{}",
            String::from_utf8_lossy(&build_output.stdout)
        )
    }

    for package in &scarb_metadata.workspace.members {
        let forge_config = forge::scarb::config_from_scarb_for_package(&scarb_metadata, package)?;

<<<<<<< HEAD
        let (package_path, package_name, lib_path, corelib_path, dependencies, target_name) =
            forge::scarb::extract_metadata_from_package(&scarb_metadata, package)?;
=======
        let (package_path, lib_path) = paths_for_package(&scarb_metadata, package)?;
        let dependencies = dependencies_for_package(&scarb_metadata, package)?;
        let target_name = target_name_for_package(&scarb_metadata, package)?;
        let corelib_path = corelib_for_package(&scarb_metadata, package)?;
>>>>>>> c6937885
        let runner_config = RunnerConfig::new(
            args.test_name.clone(),
            args.exact,
            args.exit_first,
            &forge_config,
        );

        let contracts_path = try_get_starknet_artifacts_path(&package_path, &target_name)?;
        let contracts = contracts_path
            .map(|path| get_contracts_map(&path))
            .transpose()?
            .unwrap_or_default();

        run(
            &package_path,
            &package_name,
            &lib_path,
            &Some(dependencies.clone()),
            &runner_config,
            &corelib_path,
            &contracts,
            &predeployed_contracts,
        )?;
    }

    // Explicitly close the temporary directories so we can handle the errors
    predeployed_contracts_dir.close().with_context(|| {
        anyhow!(
            "Failed to close temporary directory = {} with predeployed contracts. Predeployed contract files might have not been released from filesystem",
            predeployed_contracts_path.display()
        )
    })?;

    Ok(())
}

fn main() {
    match main_execution() {
        Ok(()) => std::process::exit(0),
        Err(error) => {
            pretty_printing::print_error_message(&error);
            std::process::exit(1);
        }
    };
}<|MERGE_RESOLUTION|>--- conflicted
+++ resolved
@@ -10,8 +10,8 @@
 use forge::{pretty_printing, RunnerConfig};
 
 use forge::scarb::{
-    corelib_for_package, dependencies_for_package, get_contracts_map, paths_for_package,
-    target_name_for_package, try_get_starknet_artifacts_path,
+    corelib_for_package, dependencies_for_package, get_contracts_map, name_for_package,
+    paths_for_package, target_name_for_package, try_get_starknet_artifacts_path,
 };
 use std::process::Command;
 
@@ -67,15 +67,11 @@
     for package in &scarb_metadata.workspace.members {
         let forge_config = forge::scarb::config_from_scarb_for_package(&scarb_metadata, package)?;
 
-<<<<<<< HEAD
-        let (package_path, package_name, lib_path, corelib_path, dependencies, target_name) =
-            forge::scarb::extract_metadata_from_package(&scarb_metadata, package)?;
-=======
         let (package_path, lib_path) = paths_for_package(&scarb_metadata, package)?;
+        let package_name = name_for_package(&scarb_metadata, package)?;
         let dependencies = dependencies_for_package(&scarb_metadata, package)?;
         let target_name = target_name_for_package(&scarb_metadata, package)?;
         let corelib_path = corelib_for_package(&scarb_metadata, package)?;
->>>>>>> c6937885
         let runner_config = RunnerConfig::new(
             args.test_name.clone(),
             args.exact,
