use anyhow::{anyhow, bail, Context, Result};
use camino::Utf8Path;
use clap::{Parser, Subcommand, ValueEnum};
use forge::pretty_printing::print_warning;
use forge::scarb::config::ForgeConfig;
use forge::scarb::{
    build_contracts_with_scarb, build_test_artifacts_with_scarb, config_from_scarb_for_package,
};
use forge::shared_cache::{clean_cache, set_cached_failed_tests_names};
use forge::test_filter::TestsFilter;
use forge::{pretty_printing, run};
use forge_runner::test_case_summary::{AnyTestCaseSummary, TestCaseSummary};
use forge_runner::test_crate_summary::TestCrateSummary;
use forge_runner::{RunnerConfig, RunnerParams, CACHE_DIR};
use rand::{thread_rng, RngCore};
use scarb_api::{
    get_contracts_map, package_matches_version_requirement, target_dir_for_workspace, ScarbCommand,
};
use scarb_metadata::{Metadata, MetadataCommand, PackageMetadata};
use scarb_ui::args::PackagesFilter;

use forge::block_number_map::BlockNumberMap;
use semver::{Comparator, Op, Version, VersionReq};
use std::env;
use std::sync::Arc;
use std::thread::available_parallelism;
use tokio::runtime::Builder;

mod init;

const FUZZER_RUNS_DEFAULT: u32 = 256;

#[derive(Parser, Debug)]
#[command(version)]
#[clap(name = "snforge")]
struct Cli {
    #[command(subcommand)]
    subcommand: ForgeSubcommand,
}

#[derive(Subcommand, Debug)]
enum ForgeSubcommand {
    /// Run tests for a project in the current directory
    Test {
        #[command(flatten)]
        args: TestArgs,
    },
    /// Create a new directory with a Forge project
    Init {
        /// Name of a new project
        name: String,
    },
    /// Clean Forge cache directory
    CleanCache {},
}

#[derive(ValueEnum, Debug, Clone)]
enum ColorOption {
    Auto,
    Always,
    Never,
}

#[derive(Parser, Debug)]
#[allow(clippy::struct_excessive_bools)]
struct TestArgs {
    /// Name used to filter tests
    test_filter: Option<String>,
    /// Use exact matches for `test_filter`
    #[arg(short, long)]
    exact: bool,

    /// Stop executing tests after the first failed test
    #[arg(short = 'x', long)]
    exit_first: bool,

    #[command(flatten)]
    packages_filter: PackagesFilter,

    /// Number of fuzzer runs
    #[arg(short = 'r', long, value_parser = validate_fuzzer_runs_value)]
    fuzzer_runs: Option<u32>,
    /// Seed for the fuzzer
    #[arg(short = 's', long)]
    fuzzer_seed: Option<u64>,

    /// Run only tests marked with `#[ignore]` attribute
    #[arg(long = "ignored")]
    only_ignored: bool,
    /// Run all tests regardless of `#[ignore]` attribute
    #[arg(long, conflicts_with = "only_ignored")]
    include_ignored: bool,

    /// Display more detailed info about used resources
    #[arg(long)]
    detailed_resources: bool,

    /// Control when colored output is used
    #[arg(value_enum, long, default_value_t = ColorOption::Auto, value_name="WHEN")]
    color: ColorOption,

    /// Run tests that failed during the last run
    #[arg(long)]
    rerun_failed: bool,

    /// Save execution traces of all test which have passed and are not fuzz tests
    #[arg(long)]
    save_trace_data: bool,
}

fn validate_fuzzer_runs_value(val: &str) -> Result<u32> {
    let parsed_val: u32 = val
        .parse()
        .map_err(|_| anyhow!("Failed to parse {val} as u32"))?;
    if parsed_val < 3 {
        bail!("Number of fuzzer runs must be greater than or equal to 3")
    }
    Ok(parsed_val)
}

fn extract_failed_tests(tests_summaries: Vec<TestCrateSummary>) -> Vec<AnyTestCaseSummary> {
    tests_summaries
        .into_iter()
        .flat_map(|test_file_summary| test_file_summary.test_case_summaries)
        .filter(|test_case_summary| {
            matches!(
                test_case_summary,
                AnyTestCaseSummary::Fuzzing(TestCaseSummary::Failed { .. })
                    | AnyTestCaseSummary::Single(TestCaseSummary::Failed { .. })
            )
        })
        .collect()
}

fn combine_configs(
    workspace_root: &Utf8Path,
    exit_first: bool,
    fuzzer_runs: Option<u32>,
    fuzzer_seed: Option<u64>,
<<<<<<< HEAD
    detailed_resources: bool,
=======
    save_trace_data: bool,
>>>>>>> ad3ff13c
    forge_config: &ForgeConfig,
) -> RunnerConfig {
    RunnerConfig::new(
        workspace_root.to_path_buf(),
        exit_first || forge_config.exit_first,
        fuzzer_runs
            .or(forge_config.fuzzer_runs)
            .unwrap_or(FUZZER_RUNS_DEFAULT),
        fuzzer_seed
            .or(forge_config.fuzzer_seed)
            .unwrap_or_else(|| thread_rng().next_u64()),
<<<<<<< HEAD
        detailed_resources,
=======
        save_trace_data || forge_config.save_trace_data,
>>>>>>> ad3ff13c
    )
}

fn snforge_std_version_requirement() -> VersionReq {
    let version = Version::parse(env!("CARGO_PKG_VERSION")).unwrap();
    let comparator = Comparator {
        op: Op::Exact,
        major: version.major,
        minor: Some(version.minor),
        patch: Some(version.patch),
        pre: version.pre,
    };
    VersionReq {
        comparators: vec![comparator],
    }
}

fn warn_if_snforge_std_not_compatible(scarb_metadata: &Metadata) -> Result<()> {
    let snforge_std_version_requirement = snforge_std_version_requirement();
    if !package_matches_version_requirement(
        scarb_metadata,
        "snforge_std",
        &snforge_std_version_requirement,
    )? {
        print_warning(&anyhow!("Package snforge_std version does not meet the recommended version requirement {snforge_std_version_requirement}, it might result in unexpected behaviour"));
    }
    Ok(())
}

#[allow(clippy::too_many_lines)]
fn test_workspace(args: TestArgs) -> Result<bool> {
    match args.color {
        ColorOption::Always => env::set_var("CLICOLOR_FORCE", "1"),
        ColorOption::Never => env::set_var("CLICOLOR", "0"),
        ColorOption::Auto => (),
    }

    let scarb_metadata = MetadataCommand::new().inherit_stderr().exec()?;
    warn_if_snforge_std_not_compatible(&scarb_metadata)?;

    let workspace_root = scarb_metadata.workspace.root.clone();
    let snforge_target_dir_path = target_dir_for_workspace(&scarb_metadata)
        .join(&scarb_metadata.current_profile)
        .join("snforge");

    let packages: Vec<PackageMetadata> = args
        .packages_filter
        .match_many(&scarb_metadata)
        .context("Failed to find any packages matching the specified filter")?;

    let filter = PackagesFilter::generate_for::<Metadata>(packages.iter());

    build_test_artifacts_with_scarb(filter.clone())?;
    build_contracts_with_scarb(filter.clone())?;

    let cores = if let Ok(available_cores) = available_parallelism() {
        available_cores.get()
    } else {
        eprintln!("Failed to get the number of available cores, defaulting to 1");
        1
    };

    let rt = Builder::new_multi_thread()
        .max_blocking_threads(cores)
        .enable_all()
        .build()?;

    let all_failed_tests = rt.block_on({
        rt.spawn(async move {
            let mut block_number_map = BlockNumberMap::default();
            let mut all_failed_tests = vec![];
            for package in &packages {
                env::set_current_dir(&package.root)?;

                let forge_config = config_from_scarb_for_package(&scarb_metadata, &package.id)?;
                let contracts = get_contracts_map(&scarb_metadata, &package.id).unwrap_or_default();

                let runner_config = Arc::new(combine_configs(
                    &workspace_root,
                    args.exit_first,
                    args.fuzzer_runs,
                    args.fuzzer_seed,
<<<<<<< HEAD
                    args.detailed_resources,
=======
                    args.save_trace_data,
>>>>>>> ad3ff13c
                    &forge_config,
                ));
                let runner_params = Arc::new(RunnerParams::new(contracts, env::vars().collect()));

                let tests_file_summaries = run(
                    &package.name,
                    &snforge_target_dir_path,
                    &TestsFilter::from_flags(
                        args.test_filter.clone(),
                        args.exact,
                        args.only_ignored,
                        args.include_ignored,
                        args.rerun_failed,
                        workspace_root.join(CACHE_DIR),
                    ),
                    runner_config,
                    runner_params,
                    &forge_config.fork,
                    &mut block_number_map,
                )
                .await?;

                let mut failed_tests = extract_failed_tests(tests_file_summaries);
                all_failed_tests.append(&mut failed_tests);
            }
            set_cached_failed_tests_names(&all_failed_tests, &workspace_root.join(CACHE_DIR))?;
            pretty_printing::print_latest_blocks_numbers(
                block_number_map.get_url_to_latest_block_number(),
            );

            Ok::<_, anyhow::Error>(all_failed_tests)
        })
    })??;

    pretty_printing::print_failures(&all_failed_tests);

    Ok(all_failed_tests.is_empty())
}

#[allow(clippy::too_many_lines)]
fn main_execution() -> Result<bool> {
    let cli = Cli::parse();

    ScarbCommand::new().ensure_available()?;

    match cli.subcommand {
        ForgeSubcommand::Init { name } => {
            init::run(name.as_str())?;
            Ok(true)
        }
        ForgeSubcommand::CleanCache {} => {
            clean_cache()?;
            Ok(true)
        }
        ForgeSubcommand::Test { args } => test_workspace(args),
    }
}

fn main() {
    match main_execution() {
        Ok(true) => std::process::exit(0),
        Ok(false) => std::process::exit(1),
        Err(error) => {
            pretty_printing::print_error_message(&error);
            std::process::exit(2);
        }
    };
}

#[cfg(test)]
mod tests {
    use super::*;
    use camino::Utf8PathBuf;

    #[test]
    fn fuzzer_default_seed() {
        let workspace_root: Utf8PathBuf = Default::default();
        let config = combine_configs(
            &workspace_root,
            false,
            None,
            None,
            false,
            &Default::default(),
        );
        let config2 = combine_configs(
            &workspace_root,
            false,
            None,
            None,
            false,
            &Default::default(),
        );

        assert_ne!(config.fuzzer_seed, 0);
        assert_ne!(config2.fuzzer_seed, 0);
        assert_ne!(config.fuzzer_seed, config2.fuzzer_seed);
    }

    #[test]
    fn runner_config_default_arguments() {
        let workspace_root: Utf8PathBuf = Default::default();
        let config = combine_configs(
            &workspace_root,
            false,
            None,
            None,
            false,
            &Default::default(),
        );
        assert_eq!(
            config,
            RunnerConfig::new(
                workspace_root,
                false,
                FUZZER_RUNS_DEFAULT,
                config.fuzzer_seed,
                false,
            )
        );
    }

    #[test]
    fn runner_config_just_scarb_arguments() {
        let config_from_scarb = ForgeConfig {
            exit_first: true,
            fork: vec![],
            fuzzer_runs: Some(1234),
            fuzzer_seed: Some(500),
            save_trace_data: true,
        };
        let workspace_root: Utf8PathBuf = Default::default();

<<<<<<< HEAD
        let config = combine_configs(&workspace_root, false, None, None, true, &config_from_scarb);
=======
        let config = combine_configs(
            &workspace_root,
            false,
            None,
            None,
            false,
            &config_from_scarb,
        );
>>>>>>> ad3ff13c
        assert_eq!(
            config,
            RunnerConfig::new(workspace_root, true, 1234, 500, true)
        );
    }

    #[test]
    fn runner_config_argument_precedence() {
        let workspace_root: Utf8PathBuf = Default::default();

        let config_from_scarb = ForgeConfig {
            exit_first: false,
            fork: vec![],
            fuzzer_runs: Some(1234),
            fuzzer_seed: Some(1000),
            save_trace_data: false,
        };
        let config = combine_configs(
            &workspace_root,
            true,
            Some(100),
            Some(32),
            true,
            &config_from_scarb,
        );

        assert_eq!(
            config,
            RunnerConfig::new(workspace_root, true, 100, 32, true)
        );
    }
}<|MERGE_RESOLUTION|>--- conflicted
+++ resolved
@@ -137,11 +137,8 @@
     exit_first: bool,
     fuzzer_runs: Option<u32>,
     fuzzer_seed: Option<u64>,
-<<<<<<< HEAD
     detailed_resources: bool,
-=======
     save_trace_data: bool,
->>>>>>> ad3ff13c
     forge_config: &ForgeConfig,
 ) -> RunnerConfig {
     RunnerConfig::new(
@@ -153,11 +150,8 @@
         fuzzer_seed
             .or(forge_config.fuzzer_seed)
             .unwrap_or_else(|| thread_rng().next_u64()),
-<<<<<<< HEAD
         detailed_resources,
-=======
         save_trace_data || forge_config.save_trace_data,
->>>>>>> ad3ff13c
     )
 }
 
@@ -240,11 +234,8 @@
                     args.exit_first,
                     args.fuzzer_runs,
                     args.fuzzer_seed,
-<<<<<<< HEAD
                     args.detailed_resources,
-=======
                     args.save_trace_data,
->>>>>>> ad3ff13c
                     &forge_config,
                 ));
                 let runner_params = Arc::new(RunnerParams::new(contracts, env::vars().collect()));
@@ -328,6 +319,7 @@
             None,
             None,
             false,
+            false,
             &Default::default(),
         );
         let config2 = combine_configs(
@@ -335,6 +327,7 @@
             false,
             None,
             None,
+            false,
             false,
             &Default::default(),
         );
@@ -352,6 +345,7 @@
             false,
             None,
             None,
+            false,
             false,
             &Default::default(),
         );
@@ -362,6 +356,7 @@
                 false,
                 FUZZER_RUNS_DEFAULT,
                 config.fuzzer_seed,
+                false,
                 false,
             )
         );
@@ -378,21 +373,18 @@
         };
         let workspace_root: Utf8PathBuf = Default::default();
 
-<<<<<<< HEAD
-        let config = combine_configs(&workspace_root, false, None, None, true, &config_from_scarb);
-=======
         let config = combine_configs(
             &workspace_root,
             false,
             None,
             None,
+            true,
             false,
             &config_from_scarb,
         );
->>>>>>> ad3ff13c
         assert_eq!(
             config,
-            RunnerConfig::new(workspace_root, true, 1234, 500, true)
+            RunnerConfig::new(workspace_root, true, 1234, 500, true, false)
         );
     }
 
@@ -413,12 +405,13 @@
             Some(100),
             Some(32),
             true,
+            true,
             &config_from_scarb,
         );
 
         assert_eq!(
             config,
-            RunnerConfig::new(workspace_root, true, 100, 32, true)
+            RunnerConfig::new(workspace_root, true, 100, 32, true, true)
         );
     }
 }