use anyhow::{anyhow, bail, Context, Result};
use camino::Utf8PathBuf;
use clap::Parser;
use include_dir::{include_dir, Dir};
use scarb_metadata::{MetadataCommand, PackageMetadata};
use scarb_ui::args::PackagesFilter;
use std::path::PathBuf;
use std::{env, fs};
use tempfile::{tempdir, TempDir};

use forge::{pretty_printing, RunnerConfig, RunnerParams};
use forge::{run, TestCrateSummary};

use forge::scarb::{
    config_from_scarb_for_package, corelib_for_package, dependencies_for_package,
    get_contracts_map, name_for_package, paths_for_package, target_dir_for_package,
    target_name_for_package, try_get_starknet_artifacts_path,
};
use forge::test_case_summary::TestCaseSummary;
use std::process::{Command, Stdio};

mod init;

static PREDEPLOYED_CONTRACTS: Dir = include_dir!("crates/cheatnet/predeployed-contracts");
static CACHE_DIR: &str = ".snfoundry_cache";

#[derive(Parser, Debug)]
#[command(version)]
struct Args {
    /// Name used to filter tests
    test_filter: Option<String>,
    /// Use exact matches for `test_filter`
    #[arg(short, long)]
    exact: bool,
    /// Create a new directory and forge project named <NAME>
    #[arg(long, value_name = "NAME")]
    init: Option<String>,
    /// Stop test execution after the first failed test
    #[arg(short = 'x', long)]
    exit_first: bool,

    #[command(flatten)]
    packages_filter: PackagesFilter,

    /// Number of fuzzer runs
    #[arg(short = 'r', long, value_parser = validate_fuzzer_runs_value)]
    fuzzer_runs: Option<u32>,

    /// Seed for the fuzzer
    #[arg(short = 's', long)]
    fuzzer_seed: Option<u64>,

    /// Clean forge cache directory
    #[arg(short, long)]
    clean_cache: bool,
}

fn validate_fuzzer_runs_value(val: &str) -> Result<u32> {
    let parsed_val: u32 = val
        .parse()
        .map_err(|_| anyhow!("Failed to parse {val} as u32"))?;
    if parsed_val < 3 {
        bail!("Number of fuzzer runs must be greater than or equal to 3")
    }
    Ok(parsed_val)
}

fn clean_cache(workspace_root: &Utf8PathBuf) -> Result<()> {
    let cache_dir = workspace_root.join(CACHE_DIR);
    if cache_dir.exists() {
        fs::remove_dir_all(cache_dir)?;
    }
    Ok(())
}

fn load_predeployed_contracts() -> Result<TempDir> {
    let tmp_dir = tempdir()?;
    PREDEPLOYED_CONTRACTS
        .extract(&tmp_dir)
        .context("Failed to copy corelib to temporary directory")?;
    Ok(tmp_dir)
}

fn extract_failed_tests(tests_summaries: Vec<TestCrateSummary>) -> Vec<TestCaseSummary> {
    tests_summaries
        .into_iter()
        .flat_map(|test_file_summary| test_file_summary.test_case_summaries)
        .filter(|test_case_summary| matches!(test_case_summary, TestCaseSummary::Failed { .. }))
        .collect()
}

fn main_execution() -> Result<bool> {
    let args = Args::parse();
    if let Some(project_name) = args.init {
        init::run(project_name.as_str())?;
        return Ok(true);
    }

    let predeployed_contracts_dir = load_predeployed_contracts()?;
    let predeployed_contracts_path: PathBuf = predeployed_contracts_dir.path().into();
    let predeployed_contracts = Utf8PathBuf::try_from(predeployed_contracts_path.clone())
        .context("Failed to convert path to predeployed contracts to Utf8PathBuf")?;

    which::which("scarb")
        .context("Cannot find `scarb` binary in PATH. Make sure you have Scarb installed https://github.com/software-mansion/scarb")?;

    let scarb_metadata = MetadataCommand::new().inherit_stderr().exec()?;

    let packages: Vec<PackageMetadata> = args
        .packages_filter
        .match_many(&scarb_metadata)
        .context("Failed to find any packages matching the specified filter")?;

<<<<<<< HEAD
    let workspace_root = &scarb_metadata.workspace.root;
=======
    let package_root = &scarb_metadata.workspace.root;

    if args.clean_cache {
        clean_cache(package_root).context("Failed to clean snforge cache")?;
    }
>>>>>>> 0d716ecd

    let mut all_failed_tests = vec![];
    for package in &packages {
        let forge_config = config_from_scarb_for_package(&scarb_metadata, &package.id)?;
        let (package_path, package_source_dir_path) =
            paths_for_package(&scarb_metadata, &package.id)?;
        env::set_current_dir(package_path.clone())?;

        // TODO(#671)
        let target_dir = target_dir_for_package(&scarb_metadata.workspace.root)?;

        let build_output = Command::new("scarb")
            .arg("build")
            .stderr(Stdio::inherit())
            .stdout(Stdio::inherit())
            .output()
            .context("Failed to build contracts with Scarb")?;
        if !build_output.status.success() {
            bail!("Scarb build did not succeed")
        }

        let package_name = name_for_package(&scarb_metadata, &package.id)?;
        let dependencies = dependencies_for_package(&scarb_metadata, &package.id)?;
        let target_name = target_name_for_package(&scarb_metadata, &package.id)?;
        let corelib_path = corelib_for_package(&scarb_metadata, &package.id)?;
        let runner_config = RunnerConfig::new(
            args.test_filter.clone(),
            args.exact,
            args.exit_first,
            args.fuzzer_runs,
            args.fuzzer_seed,
            &forge_config,
        );

        let contracts_path = try_get_starknet_artifacts_path(&target_dir, &target_name)?;
        let contracts = contracts_path
            .map(|path| get_contracts_map(&path))
            .transpose()?
            .unwrap_or_default();

        let runner_params = RunnerParams::new(
            corelib_path,
            contracts,
            predeployed_contracts.clone(),
            env::vars().collect(),
            dependencies,
        );

        let tests_file_summaries = run(
            workspace_root,
            &package_path,
            &package_name,
            &package_source_dir_path,
            &runner_config,
            &runner_params,
        )?;

        let mut failed_tests = extract_failed_tests(tests_file_summaries);
        all_failed_tests.append(&mut failed_tests);
    }

    // Explicitly close the temporary directories so we can handle the errors
    predeployed_contracts_dir.close().with_context(|| {
        anyhow!(
            "Failed to close temporary directory = {} with predeployed contracts. Predeployed contract files might have not been released from filesystem",
            predeployed_contracts_path.display()
        )
    })?;

    pretty_printing::print_failures(&all_failed_tests);

    Ok(all_failed_tests.is_empty())
}

fn main() {
    match main_execution() {
        Ok(true) => std::process::exit(0),
        Ok(false) => std::process::exit(1),
        Err(error) => {
            pretty_printing::print_error_message(&error);
            std::process::exit(2);
        }
    };
}<|MERGE_RESOLUTION|>--- conflicted
+++ resolved
@@ -111,15 +111,11 @@
         .match_many(&scarb_metadata)
         .context("Failed to find any packages matching the specified filter")?;
 
-<<<<<<< HEAD
     let workspace_root = &scarb_metadata.workspace.root;
-=======
-    let package_root = &scarb_metadata.workspace.root;
 
     if args.clean_cache {
-        clean_cache(package_root).context("Failed to clean snforge cache")?;
-    }
->>>>>>> 0d716ecd
+        clean_cache(workspace_root).context("Failed to clean snforge cache")?;
+    }
 
     let mut all_failed_tests = vec![];
     for package in &packages {
