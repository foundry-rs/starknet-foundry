--- conflicted
+++ resolved
@@ -152,14 +152,8 @@
             &lib_path,
             &Some(dependencies.clone()),
             &runner_config,
-<<<<<<< HEAD
             &runner_params,
-=======
-            &corelib_path,
-            &contracts,
-            &predeployed_contracts,
             fuzzer_seed,
->>>>>>> 0c670d65
         )?;
 
         let mut failed_tests = extract_failed_tests(tests_file_summaries);
