--- conflicted
+++ resolved
@@ -1,352 +1,4 @@
-<<<<<<< HEAD
-use anyhow::{anyhow, Context, Result};
-use camino::Utf8Path;
-use clap::{Parser, Subcommand, ValueEnum};
-use configuration::load_package_config;
-use forge::scarb::config::ForgeConfig;
-use forge::scarb::{build_contracts_with_scarb, build_test_artifacts_with_scarb};
-use forge::shared_cache::{clean_cache, set_cached_failed_tests_names};
-use forge::test_filter::TestsFilter;
-use forge::{pretty_printing, run};
-use forge_runner::test_case_summary::{AnyTestCaseSummary, TestCaseSummary};
-use forge_runner::test_crate_summary::TestCrateSummary;
-use forge_runner::{RunnerConfig, RunnerParams, CACHE_DIR};
-use rand::{thread_rng, RngCore};
-use scarb_api::{
-    get_contracts_map,
-    metadata::{Metadata, MetadataCommandExt, PackageMetadata},
-    package_matches_version_requirement, target_dir_for_workspace, ScarbCommand,
-};
-use scarb_ui::args::{FeaturesSpec, PackagesFilter};
-
-use cheatnet::runtime_extensions::forge_runtime_extension::contracts_data::ContractsData;
-use forge::block_number_map::BlockNumberMap;
-use semver::{Comparator, Op, Version, VersionReq};
-use shared::print::print_as_warning;
-use std::env;
-use std::num::NonZeroU32;
-use std::sync::Arc;
-use std::thread::available_parallelism;
-use tokio::runtime::Builder;
-use universal_sierra_compiler_api::UniversalSierraCompilerCommand;
-
-mod init;
-
-fn default_fuzzer_runs() -> NonZeroU32 {
-    NonZeroU32::new(256).unwrap()
-}
-
-#[derive(Parser, Debug)]
-#[command(
-    version,
-    help_template = "\
-{name} {version}
-{author-with-newline}{about-with-newline}
-Use -h for short descriptions and --help for more details.
-
-{before-help}{usage-heading} {usage}
-
-{all-args}{after-help}
-",
-    after_help = "Read the docs: https://foundry-rs.github.io/starknet-foundry/",
-    after_long_help = "\
-Read the docs:
-- Starknet Foundry Book: https://foundry-rs.github.io/starknet-foundry/
-- Cairo Book: https://book.cairo-lang.org/
-- Starknet Book: https://book.starknet.io/
-- Starknet Documentation: https://docs.starknet.io/
-- Scarb Documentation: https://docs.swmansion.com/scarb/docs.html
-
-Join the community:
-- Follow core developers on X: https://twitter.com/swmansionxyz
-- Get support via Telegram: https://t.me/starknet_foundry_support
-- Or discord: https://discord.gg/KZWaFtPZJf
-- Or join our general chat (Telegram): https://t.me/starknet_foundry
-
-Report bugs: https://github.com/foundry-rs/starknet-foundry/issues/new/choose\
-"
-)]
-#[command(about = "snforge - a testing tool for Starknet contracts", long_about = None)]
-#[clap(name = "snforge")]
-struct Cli {
-    #[command(subcommand)]
-    subcommand: ForgeSubcommand,
-}
-
-#[derive(Subcommand, Debug)]
-enum ForgeSubcommand {
-    /// Run tests for a project in the current directory
-    Test {
-        #[command(flatten)]
-        args: TestArgs,
-    },
-    /// Create a new directory with a Forge project
-    Init {
-        /// Name of a new project
-        name: String,
-    },
-    /// Clean Forge cache directory
-    CleanCache {},
-}
-
-#[derive(ValueEnum, Debug, Clone)]
-enum ColorOption {
-    Auto,
-    Always,
-    Never,
-}
-
-#[derive(Parser, Debug)]
-#[allow(clippy::struct_excessive_bools)]
-struct TestArgs {
-    /// Name used to filter tests
-    test_filter: Option<String>,
-    /// Use exact matches for `test_filter`
-    #[arg(short, long)]
-    exact: bool,
-
-    /// Stop executing tests after the first failed test
-    #[arg(short = 'x', long)]
-    exit_first: bool,
-
-    #[command(flatten)]
-    packages_filter: PackagesFilter,
-
-    /// Number of fuzzer runs
-    #[arg(short = 'r', long)]
-    fuzzer_runs: Option<NonZeroU32>,
-    /// Seed for the fuzzer
-    #[arg(short = 's', long)]
-    fuzzer_seed: Option<u64>,
-
-    /// Run only tests marked with `#[ignore]` attribute
-    #[arg(long = "ignored")]
-    only_ignored: bool,
-    /// Run all tests regardless of `#[ignore]` attribute
-    #[arg(long, conflicts_with = "only_ignored")]
-    include_ignored: bool,
-
-    /// Display more detailed info about used resources
-    #[arg(long)]
-    detailed_resources: bool,
-
-    /// Control when colored output is used
-    #[arg(value_enum, long, default_value_t = ColorOption::Auto, value_name="WHEN")]
-    color: ColorOption,
-
-    /// Run tests that failed during the last run
-    #[arg(long)]
-    rerun_failed: bool,
-
-    /// Save execution traces of all test which have passed and are not fuzz tests
-    #[arg(long)]
-    save_trace_data: bool,
-
-    /// Build profiles of all test which have passed and are not fuzz tests using the cairo-profiler
-    #[arg(long)]
-    build_profile: bool,
-
-    /// Number of maximum steps during a single test. For fuzz tests this value is applied to each subtest separately.
-    #[arg(long)]
-    max_n_steps: Option<u32>,
-
-    /// Specify Scarb features to enable.
-    #[command(flatten)]
-    pub features: FeaturesSpec,
-}
-
-fn extract_failed_tests(
-    tests_summaries: Vec<TestCrateSummary>,
-) -> impl Iterator<Item = AnyTestCaseSummary> {
-    tests_summaries
-        .into_iter()
-        .flat_map(|test_file_summary| test_file_summary.test_case_summaries)
-        .filter(|test_case_summary| {
-            matches!(
-                test_case_summary,
-                AnyTestCaseSummary::Fuzzing(TestCaseSummary::Failed { .. })
-                    | AnyTestCaseSummary::Single(TestCaseSummary::Failed { .. })
-            )
-        })
-}
-
-#[allow(clippy::too_many_arguments)]
-#[allow(clippy::fn_params_excessive_bools)]
-fn combine_configs(
-    workspace_root: &Utf8Path,
-    exit_first: bool,
-    fuzzer_runs: Option<NonZeroU32>,
-    fuzzer_seed: Option<u64>,
-    detailed_resources: bool,
-    save_trace_data: bool,
-    build_profile: bool,
-    max_n_steps: Option<u32>,
-    forge_config: &ForgeConfig,
-) -> RunnerConfig {
-    RunnerConfig::new(
-        workspace_root.to_path_buf(),
-        exit_first || forge_config.exit_first,
-        fuzzer_runs
-            .or(forge_config.fuzzer_runs)
-            .unwrap_or(default_fuzzer_runs()),
-        fuzzer_seed
-            .or(forge_config.fuzzer_seed)
-            .unwrap_or_else(|| thread_rng().next_u64()),
-        detailed_resources || forge_config.detailed_resources,
-        save_trace_data || forge_config.save_trace_data,
-        build_profile || forge_config.build_profile,
-        max_n_steps.or(forge_config.max_n_steps),
-    )
-}
-
-fn snforge_std_version_requirement() -> VersionReq {
-    let version = Version::parse(env!("CARGO_PKG_VERSION")).unwrap();
-    let comparator = Comparator {
-        op: Op::Exact,
-        major: version.major,
-        minor: Some(version.minor),
-        patch: Some(version.patch),
-        pre: version.pre,
-    };
-    VersionReq {
-        comparators: vec![comparator],
-    }
-}
-
-fn warn_if_snforge_std_not_compatible(scarb_metadata: &Metadata) -> Result<()> {
-    let snforge_std_version_requirement = snforge_std_version_requirement();
-    if !package_matches_version_requirement(
-        scarb_metadata,
-        "snforge_std",
-        &snforge_std_version_requirement,
-    )? {
-        print_as_warning(&anyhow!("Package snforge_std version does not meet the recommended version requirement {snforge_std_version_requirement}, it might result in unexpected behaviour"));
-    }
-    Ok(())
-}
-
-#[allow(clippy::too_many_lines)]
-fn test_workspace(args: TestArgs) -> Result<bool> {
-    match args.color {
-        ColorOption::Always => env::set_var("CLICOLOR_FORCE", "1"),
-        ColorOption::Never => env::set_var("CLICOLOR", "0"),
-        ColorOption::Auto => (),
-    }
-
-    let scarb_metadata = ScarbCommand::metadata().inherit_stderr().run()?;
-    warn_if_snforge_std_not_compatible(&scarb_metadata)?;
-
-    let workspace_root = scarb_metadata.workspace.root.clone();
-    let snforge_target_dir_path = target_dir_for_workspace(&scarb_metadata)
-        .join(&scarb_metadata.current_profile)
-        .join("snforge");
-
-    let packages: Vec<PackageMetadata> = args
-        .packages_filter
-        .match_many(&scarb_metadata)
-        .context("Failed to find any packages matching the specified filter")?;
-
-    let filter = PackagesFilter::generate_for::<Metadata>(packages.iter());
-
-    build_test_artifacts_with_scarb(filter.clone(), args.features.clone())?;
-    build_contracts_with_scarb(filter, args.features)?;
-
-    let cores = if let Ok(available_cores) = available_parallelism() {
-        available_cores.get()
-    } else {
-        eprintln!("Failed to get the number of available cores, defaulting to 1");
-        1
-    };
-
-    let rt = Builder::new_multi_thread()
-        .max_blocking_threads(cores)
-        .enable_all()
-        .build()?;
-
-    let all_failed_tests = rt.block_on({
-        rt.spawn(async move {
-            let mut block_number_map = BlockNumberMap::default();
-            let mut all_failed_tests = vec![];
-            for package in &packages {
-                env::set_current_dir(&package.root)?;
-
-                let forge_config =
-                    load_package_config::<ForgeConfig>(&scarb_metadata, &package.id)?;
-                let contracts =
-                    get_contracts_map(&scarb_metadata, &package.id, None).unwrap_or_default();
-
-                let contracts_data = ContractsData::try_from(contracts)?;
-
-                let runner_config = Arc::new(combine_configs(
-                    &workspace_root,
-                    args.exit_first,
-                    args.fuzzer_runs,
-                    args.fuzzer_seed,
-                    args.detailed_resources,
-                    args.save_trace_data,
-                    args.build_profile,
-                    args.max_n_steps,
-                    &forge_config,
-                ));
-                let runner_params =
-                    Arc::new(RunnerParams::new(contracts_data, env::vars().collect()));
-
-                let tests_file_summaries = run(
-                    &package.name,
-                    &snforge_target_dir_path,
-                    &TestsFilter::from_flags(
-                        args.test_filter.clone(),
-                        args.exact,
-                        args.only_ignored,
-                        args.include_ignored,
-                        args.rerun_failed,
-                        workspace_root.join(CACHE_DIR),
-                    ),
-                    runner_config,
-                    runner_params,
-                    &forge_config.fork,
-                    &mut block_number_map,
-                )
-                .await?;
-
-                all_failed_tests.extend(extract_failed_tests(tests_file_summaries));
-            }
-            set_cached_failed_tests_names(&all_failed_tests, &workspace_root.join(CACHE_DIR))?;
-            pretty_printing::print_latest_blocks_numbers(
-                block_number_map.get_url_to_latest_block_number(),
-            );
-
-            Ok::<_, anyhow::Error>(all_failed_tests)
-        })
-    })??;
-
-    pretty_printing::print_failures(&all_failed_tests);
-
-    Ok(all_failed_tests.is_empty())
-}
-
-#[allow(clippy::too_many_lines)]
-fn main_execution() -> Result<bool> {
-    let cli = Cli::parse();
-
-    ScarbCommand::new().ensure_available()?;
-    UniversalSierraCompilerCommand::ensure_available()?;
-
-    match cli.subcommand {
-        ForgeSubcommand::Init { name } => {
-            init::run(name.as_str())?;
-            Ok(true)
-        }
-        ForgeSubcommand::CleanCache {} => {
-            clean_cache()?;
-            Ok(true)
-        }
-        ForgeSubcommand::Test { args } => test_workspace(args),
-    }
-}
-=======
 use forge::{main_execution, pretty_printing, ExitStatus};
->>>>>>> 1beb6c5f
 
 fn main() {
     match main_execution() {
