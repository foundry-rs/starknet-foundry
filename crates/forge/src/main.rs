use anyhow::{anyhow, bail, Context, Result};
use camino::Utf8PathBuf;
use clap::Parser;
use include_dir::{include_dir, Dir};
use scarb_metadata::{MetadataCommand, PackageMetadata};
use scarb_ui::args::PackagesFilter;
use std::env;
use std::path::PathBuf;
use std::sync::Arc;
use tempfile::{tempdir, TempDir};

use forge::{pretty_printing, RunnerConfig, RunnerParams};
use forge::{run, TestCrateSummary};

use forge::scarb::{
    config_from_scarb_for_package, corelib_for_package, dependencies_for_package,
    get_contracts_map, name_for_package, paths_for_package, target_dir_for_package,
    target_name_for_package, try_get_starknet_artifacts_path,
};
use forge::test_case_summary::TestCaseSummary;
use std::process::{Command, Stdio};
use tokio_util::sync::CancellationToken;
mod init;

static PREDEPLOYED_CONTRACTS: Dir = include_dir!("crates/cheatnet/predeployed-contracts");

#[derive(Parser, Debug)]
#[command(version)]
struct Args {
    /// Name used to filter tests
    test_filter: Option<String>,
    /// Use exact matches for `test_filter`
    #[arg(short, long)]
    exact: bool,
    /// Create a new directory and forge project named <NAME>
    #[arg(long, value_name = "NAME")]
    init: Option<String>,
    /// Stop test execution after the first failed test
    #[arg(short = 'x', long)]
    exit_first: bool,

    #[command(flatten)]
    packages_filter: PackagesFilter,

    /// Number of fuzzer runs
    #[arg(short = 'r', long, value_parser = validate_fuzzer_runs_value)]
    fuzzer_runs: Option<u32>,

    /// Seed for the fuzzer
    #[arg(short = 's', long)]
    fuzzer_seed: Option<u64>,
}

fn validate_fuzzer_runs_value(val: &str) -> Result<u32> {
    let parsed_val: u32 = val
        .parse()
        .map_err(|_| anyhow!("Failed to parse {val} as u32"))?;
    if parsed_val < 3 {
        bail!("Number of fuzzer runs must be greater than or equal to 3")
    }
    Ok(parsed_val)
}

fn load_predeployed_contracts() -> Result<TempDir> {
    let tmp_dir = tempdir()?;
    PREDEPLOYED_CONTRACTS
        .extract(&tmp_dir)
        .context("Failed to copy corelib to temporary directory")?;
    Ok(tmp_dir)
}

fn extract_failed_tests(tests_summaries: Vec<TestCrateSummary>) -> Vec<TestCaseSummary> {
    tests_summaries
        .into_iter()
        .flat_map(|test_file_summary| test_file_summary.test_case_summaries)
        .filter(|test_case_summary| matches!(test_case_summary, TestCaseSummary::Failed { .. }))
        .collect()
}

#[tokio::main]
async fn main_execution() -> Result<bool> {
    let token = CancellationToken::new();
    let cancellation_token = Arc::new(token.clone());

    let args = Args::parse();
    if let Some(project_name) = args.init {
        init::run(project_name.as_str())?;
        return Ok(true);
    }

    let predeployed_contracts_dir = load_predeployed_contracts()?;
    let predeployed_contracts_path: PathBuf = predeployed_contracts_dir.path().into();
    let predeployed_contracts = Utf8PathBuf::try_from(predeployed_contracts_path.clone())
        .context("Failed to convert path to predeployed contracts to Utf8PathBuf")?;

    which::which("scarb")
        .context("Cannot find `scarb` binary in PATH. Make sure you have Scarb installed https://github.com/software-mansion/scarb")?;

    let scarb_metadata = MetadataCommand::new().inherit_stderr().exec()?;

    let packages: Vec<PackageMetadata> = args
        .packages_filter
        .match_many(&scarb_metadata)
        .context("Failed to find any packages matching the specified filter")?;

    let package_root = &scarb_metadata.workspace.root;
    let mut all_failed_tests = vec![];

    for package in &packages {
        let forge_config = config_from_scarb_for_package(&scarb_metadata, &package.id)?;
        let (package_path, package_source_dir_path) =
            paths_for_package(&scarb_metadata, &package.id)?;
        env::set_current_dir(package_path.clone())?;

        // TODO(#671)
        let target_dir = target_dir_for_package(&scarb_metadata.workspace.root)?;

        let build_output = Command::new("scarb")
            .arg("build")
            .stderr(Stdio::inherit())
            .stdout(Stdio::inherit())
            .output()
            .context("Failed to build contracts with Scarb")?;
        if !build_output.status.success() {
            bail!("Scarb build did not succeed")
        }

        let package_name = Arc::new(name_for_package(&scarb_metadata, &package.id)?);
        let dependencies = dependencies_for_package(&scarb_metadata, &package.id)?;
        let target_name = target_name_for_package(&scarb_metadata, &package.id)?;
        let corelib_path = corelib_for_package(&scarb_metadata, &package.id)?;
        let runner_config = RunnerConfig::new(
            args.test_filter.clone(),
            args.exact,
            args.exit_first,
            args.fuzzer_runs,
            args.fuzzer_seed,
            &forge_config,
        );

        let contracts_path = try_get_starknet_artifacts_path(&target_dir, &target_name)?;
        let contracts = contracts_path
            .map(|path| get_contracts_map(&path))
            .transpose()?
            .unwrap_or_default();
<<<<<<< HEAD
        let dependencies = &Some(dependencies.clone());
=======

        let runner_params = RunnerParams::new(
            corelib_path,
            contracts,
            predeployed_contracts.clone(),
            env::vars().collect(),
        );

>>>>>>> ee9180b5
        let tests_file_summaries = run(
            package_root,
            &package_path,
            &package_name,
<<<<<<< HEAD
            &lib_path,
            dependencies,
            &runner_config,
            &corelib_path,
            &contracts,
            &predeployed_contracts,
            fuzzer_seed,
            cancellation_token.clone(),
        )
        .await?;
=======
            &package_source_dir_path,
            &dependencies,
            &runner_config,
            &runner_params,
        )?;
>>>>>>> ee9180b5

        let mut failed_tests = extract_failed_tests(tests_file_summaries);
        all_failed_tests.append(&mut failed_tests);
    }

    // Explicitly close the temporary directories so we can handle the errors
    predeployed_contracts_dir.close().with_context(|| {
        anyhow!(
            "Failed to close temporary directory = {} with predeployed contracts. Predeployed contract files might have not been released from filesystem",
            predeployed_contracts_path.display()
        )
    })?;

    pretty_printing::print_failures(&all_failed_tests);

    Ok(all_failed_tests.is_empty())
}

fn main() {
    match main_execution() {
        Ok(true) => std::process::exit(0),
        Ok(false) => std::process::exit(1),
        Err(error) => {
            pretty_printing::print_error_message(&error);
            std::process::exit(2);
        }
    };
}<|MERGE_RESOLUTION|>--- conflicted
+++ resolved
@@ -103,7 +103,7 @@
         .match_many(&scarb_metadata)
         .context("Failed to find any packages matching the specified filter")?;
 
-    let package_root = &scarb_metadata.workspace.root;
+    let package_root = Arc::new(scarb_metadata.workspace.root.clone());
     let mut all_failed_tests = vec![];
 
     for package in &packages {
@@ -143,9 +143,6 @@
             .map(|path| get_contracts_map(&path))
             .transpose()?
             .unwrap_or_default();
-<<<<<<< HEAD
-        let dependencies = &Some(dependencies.clone());
-=======
 
         let runner_params = RunnerParams::new(
             corelib_path,
@@ -154,29 +151,17 @@
             env::vars().collect(),
         );
 
->>>>>>> ee9180b5
         let tests_file_summaries = run(
-            package_root,
+            package_root.clone(),
             &package_path,
             &package_name,
-<<<<<<< HEAD
-            &lib_path,
-            dependencies,
-            &runner_config,
-            &corelib_path,
-            &contracts,
-            &predeployed_contracts,
-            fuzzer_seed,
+            &package_source_dir_path,
+            &dependencies,
+            runner_config,
+            runner_params,
             cancellation_token.clone(),
         )
         .await?;
-=======
-            &package_source_dir_path,
-            &dependencies,
-            &runner_config,
-            &runner_params,
-        )?;
->>>>>>> ee9180b5
 
         let mut failed_tests = extract_failed_tests(tests_file_summaries);
         all_failed_tests.append(&mut failed_tests);
