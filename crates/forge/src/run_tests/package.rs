use super::{
    resolve_config::resolve_config,
    test_target::{TestTargetRunResult, run_for_test_target},
};
use crate::{
    Partition, TestArgs,
    block_number_map::BlockNumberMap,
    combine_configs::combine_configs,
<<<<<<< HEAD
    partition::PartitionConfig,
=======
    run_tests::messages::{
        collected_tests_count::CollectedTestsCountMessage, tests_run::TestsRunMessage,
        tests_summary::TestsSummaryMessage,
    },
>>>>>>> f9733dac
    scarb::{
        config::{ForgeConfigFromScarb, ForkTarget},
        load_test_artifacts, should_compile_starknet_contract_target,
    },
    shared_cache::FailedTestsCache,
    test_filter::{NameFilter, TestsFilter},
    warn::{
        warn_if_available_gas_used_with_incompatible_scarb_version,
        warn_if_incompatible_rpc_version,
    },
};
use anyhow::Result;
use camino::{Utf8Path, Utf8PathBuf};
use cheatnet::runtime_extensions::forge_runtime_extension::contracts_data::ContractsData;
use configuration::load_package_config;
use console::Style;
use forge_runner::{
    forge_config::ForgeConfig,
    package_tests::{
        TestCase, TestTarget,
        raw::TestTargetRaw,
        with_config_resolved::{TestCaseResolvedConfig, TestTargetWithResolvedConfig},
    },
    running::with_config::test_target_with_config,
    test_case_summary::AnyTestCaseSummary,
    test_target_summary::TestTargetSummary,
};
use foundry_ui::{UI, components::labeled::LabeledMessage};
use scarb_api::get_contracts_artifacts_and_source_sierra_paths;
use scarb_metadata::{Metadata, PackageMetadata};
use std::sync::Arc;

pub struct PackageTestResult {
    summaries: Vec<TestTargetSummary>,
    filtered: Option<usize>,
}

impl PackageTestResult {
    #[must_use]
    pub fn new(summaries: Vec<TestTargetSummary>, filtered: Option<usize>) -> Self {
        Self {
            summaries,
            filtered,
        }
    }

    #[must_use]
    pub fn filtered(&self) -> Option<usize> {
        self.filtered
    }

    #[must_use]
    pub fn summaries(self) -> Vec<TestTargetSummary> {
        self.summaries
    }
}

pub struct RunForPackageArgs {
    pub test_targets: Vec<TestTargetRaw>,
    pub tests_filter: TestsFilter,
    pub forge_config: Arc<ForgeConfig>,
    pub fork_targets: Vec<ForkTarget>,
    pub package_name: String,
}

impl RunForPackageArgs {
    #[tracing::instrument(skip_all, level = "debug")]
    pub fn build(
        package: PackageMetadata,
        scarb_metadata: &Metadata,
        args: &TestArgs,
        cache_dir: &Utf8PathBuf,
        artifacts_dir: &Utf8Path,
        ui: &UI,
    ) -> Result<RunForPackageArgs> {
        let raw_test_targets = load_test_artifacts(artifacts_dir, &package)?;

        let contracts = get_contracts_artifacts_and_source_sierra_paths(
            artifacts_dir,
            &package,
            !should_compile_starknet_contract_target(
                &scarb_metadata.app_version_info.version,
                args.no_optimization,
            ),
            ui,
        )?;
        let contracts_data = ContractsData::try_from(contracts)?;

        let forge_config_from_scarb =
            load_package_config::<ForgeConfigFromScarb>(scarb_metadata, &package.id)?;
        let forge_config = Arc::new(combine_configs(
            args.exit_first,
            args.fuzzer_runs,
            args.fuzzer_seed,
            args.detailed_resources,
            args.save_trace_data,
            args.build_profile,
            args.coverage,
            args.max_n_steps,
            args.tracked_resource,
            contracts_data,
            cache_dir.clone(),
            &forge_config_from_scarb,
            &args.additional_args,
            args.trace_args.clone(),
        ));

        let test_filter = TestsFilter::from_flags(
            args.test_filter.clone(),
            args.exact,
            args.skip.clone(),
            args.only_ignored,
            args.include_ignored,
            args.rerun_failed,
            FailedTestsCache::new(cache_dir),
        );

        Ok(RunForPackageArgs {
            test_targets: raw_test_targets,
            forge_config,
            tests_filter: test_filter,
            fork_targets: forge_config_from_scarb.fork,
            package_name: package.name,
        })
    }
}

#[tracing::instrument(skip_all, level = "debug")]
async fn test_package_with_config_resolved(
    test_targets: Vec<TestTargetRaw>,
    fork_targets: &[ForkTarget],
    block_number_map: &mut BlockNumberMap,
    forge_config: &ForgeConfig,
    tests_filter: &TestsFilter,
) -> Result<Vec<TestTargetWithResolvedConfig>> {
    let mut test_targets_with_resolved_config = Vec::with_capacity(test_targets.len());

    for test_target in test_targets {
        let test_target = test_target_with_config(
            test_target,
            &forge_config.test_runner_config.tracked_resource,
        )?;

        let test_target =
            resolve_config(test_target, fork_targets, block_number_map, tests_filter).await?;

        test_targets_with_resolved_config.push(test_target);
    }

    Ok(test_targets_with_resolved_config)
}

fn sum_test_cases(test_targets: &[TestTargetWithResolvedConfig]) -> usize {
    test_targets.iter().map(|tc| tc.test_cases.len()).sum()
}

fn sum_test_cases_from_package(
    test_targets: &[TestTarget<TestCaseResolvedConfig>],
    partition: Option<&Partition>,
) -> usize {
    test_targets
        .iter()
        .map(|tt| sum_test_cases_from_test_target(tt.test_cases.clone(), partition))
        .sum()
}

fn sum_test_cases_from_test_target(
    // test_target: TestTarget<TestCaseResolvedConfig>,
    test_cases: Vec<TestCase<TestCaseResolvedConfig>>,
    partition: Option<&Partition>,
) -> usize {
    if let Some(partition) = partition {
        test_cases
            .into_iter()
            .enumerate()
            .filter(|(i, _)| i % partition.total() == partition.index_0_based())
            .count()
    } else {
        test_cases.len()
    }
}

#[tracing::instrument(skip_all, level = "debug")]
pub async fn run_for_package(
    RunForPackageArgs {
        test_targets,
        forge_config,
        tests_filter,
        fork_targets,
        package_name,
    }: RunForPackageArgs,
    block_number_map: &mut BlockNumberMap,
    partition_config: Option<&PartitionConfig>,
    ui: Arc<UI>,
) -> Result<PackageTestResult> {
    let mut test_targets = test_package_with_config_resolved(
        test_targets,
        &fork_targets,
        block_number_map,
        &forge_config,
        &tests_filter,
    )
    .await?;
    let all_tests = sum_test_cases(&test_targets);

    for test_target in &mut test_targets {
        tests_filter.filter_tests(&mut test_target.test_cases)?;
    }

    warn_if_available_gas_used_with_incompatible_scarb_version(&test_targets, &ui)?;
    warn_if_incompatible_rpc_version(&test_targets, ui.clone()).await?;

    let partition = partition_config.as_ref().map(|pc| pc.partition());

    let not_filtered = sum_test_cases_from_package(&test_targets, partition.as_ref());
    ui.println(&CollectedTestsCountMessage {
        tests_num: not_filtered,
        package_name: package_name.clone(),
    });

    let mut summaries = vec![];

    for test_target in test_targets {
        let ui = ui.clone();
        ui.println(&TestsRunMessage::new(
            test_target.tests_location,
            sum_test_cases_from_test_target(test_target.test_cases.clone(), partition.as_ref()),
        ));

        let summary = run_for_test_target(
            test_target,
            forge_config.clone(),
            &tests_filter,
            partition_config,
            ui,
        )
        .await?;

        match summary {
            TestTargetRunResult::Ok(summary) => {
                summaries.push(summary);
            }
            TestTargetRunResult::Interrupted(summary) => {
                summaries.push(summary);
                // Handle scenario for --exit-first flag.
                // Because snforge runs test crates one by one synchronously.
                // In case of test FAIL with --exit-first flag stops processing the next crates
                break;
            }
        }
    }

    // TODO(#2574): Bring back "filtered out" number in tests summary when running with `--exact` flag
    let filtered_count = if let NameFilter::ExactMatch(_) = tests_filter.name_filter {
        None
    } else {
        Some(all_tests - not_filtered)
    };

    ui.println(&TestsSummaryMessage::new(&summaries, filtered_count));

    let any_fuzz_test_was_run = summaries.iter().any(|test_target_summary| {
        test_target_summary
            .test_case_summaries
            .iter()
            .filter(|summary| matches!(summary, AnyTestCaseSummary::Fuzzing(_)))
            .any(|summary| summary.is_passed() || summary.is_failed())
    });

    if any_fuzz_test_was_run {
        ui.println(&LabeledMessage::new(
            &Style::new().bold().apply_to("Fuzzer seed").to_string(),
            &forge_config.test_runner_config.fuzzer_seed.to_string(),
        ));
    }

    Ok(PackageTestResult::new(summaries, filtered_count))
}<|MERGE_RESOLUTION|>--- conflicted
+++ resolved
@@ -6,14 +6,11 @@
     Partition, TestArgs,
     block_number_map::BlockNumberMap,
     combine_configs::combine_configs,
-<<<<<<< HEAD
     partition::PartitionConfig,
-=======
     run_tests::messages::{
         collected_tests_count::CollectedTestsCountMessage, tests_run::TestsRunMessage,
         tests_summary::TestsSummaryMessage,
     },
->>>>>>> f9733dac
     scarb::{
         config::{ForgeConfigFromScarb, ForkTarget},
         load_test_artifacts, should_compile_starknet_contract_target,
