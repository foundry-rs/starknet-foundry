--- conflicted
+++ resolved
@@ -147,10 +147,7 @@
     async fn to_runnable_non_existent_id() {
         let mocked_tests = TestTargetWithConfig {
             sierra_program: program_for_testing(),
-<<<<<<< HEAD
             sierra_program_path: Default::default(),
-            casm_program: Arc::new(compile_sierra_to_casm(&program_for_testing().program).unwrap()),
-=======
             casm_program: Arc::new(
                 compile_sierra(
                     &serde_json::to_value(&program_for_testing().program).unwrap(),
@@ -158,7 +155,6 @@
                 )
                 .unwrap(),
             ),
->>>>>>> 74e3b744
             test_cases: vec![TestCaseWithConfig {
                 name: "crate1::do_thing".to_string(),
                 config: TestCaseConfig {
