use std::collections::HashMap;
use std::sync::Arc;

use anyhow::Result;
use blockifier::execution::entry_point::{
    CallEntryPoint, CallType, EntryPointExecutionContext, ExecutionResources,
};
use blockifier::execution::execution_utils::ReadOnlySegments;
use blockifier::execution::syscalls::hint_processor::SyscallHintProcessor;
use blockifier::state::cached_state::{CachedState, GlobalContractCache};
use blockifier::state::state_api::State;
use cairo_felt::Felt252;
use cairo_vm::serde::deserialize_program::HintParams;
use cairo_vm::types::relocatable::Relocatable;
use cheatnet::constants::{build_block_context, build_testing_state, build_transaction_context};
use cheatnet::execution::syscalls::CheatableSyscallHandler;
use itertools::chain;

use cairo_lang_casm::hints::Hint;
use cairo_lang_casm::instructions::Instruction;
use cairo_lang_runner::casm_run::hint_to_hint_params;
use cairo_lang_runner::SierraCasmRunner;
use cairo_lang_runner::{Arg, RunnerError};
use camino::Utf8PathBuf;
use cheatnet::forking::state::ForkStateReader;
use cheatnet::state::{CheatnetState, ExtendedStateReader};
use conversions::StarknetConversions;
use starknet::core::types::{BlockId, BlockTag};
use starknet::core::utils::get_selector_from_name;
use starknet_api::core::PatriciaKey;
use starknet_api::core::{ContractAddress, EntryPointSelector};
use starknet_api::deprecated_contract_class::EntryPointType;
use starknet_api::hash::StarkHash;
use starknet_api::patricia_key;
use starknet_api::transaction::Calldata;
use test_collector::{ForkConfig, TestCase};
use tokio::sync::mpsc::Sender;

use crate::scarb::{ForkTarget, StarknetContractArtifacts};
use crate::test_case_summary::TestCaseSummary;
<<<<<<< HEAD
use crate::test_execution_syscall_handler::TestExecutionSyscallHandler;
use crate::RunnerConfig;
=======
use crate::test_execution_syscall_handler::{TestExecutionState, TestExecutionSyscallHandler};
>>>>>>> 3d22a63b

// snforge_std/src/cheatcodes.cairo::TEST
const TEST_ADDRESS: &str = "0x01724987234973219347210837402";

/// Builds `hints_dict` required in `cairo_vm::types::program::Program` from instructions.
fn build_hints_dict<'b>(
    instructions: impl Iterator<Item = &'b Instruction>,
) -> (HashMap<usize, Vec<HintParams>>, HashMap<String, Hint>) {
    let mut hints_dict: HashMap<usize, Vec<HintParams>> = HashMap::new();
    let mut string_to_hint: HashMap<String, Hint> = HashMap::new();

    let mut hint_offset = 0;

    for instruction in instructions {
        if !instruction.hints.is_empty() {
            // Register hint with string for the hint processor.
            for hint in &instruction.hints {
                string_to_hint.insert(format!("{hint:?}"), hint.clone());
            }
            // Add hint, associated with the instruction offset.
            hints_dict.insert(
                hint_offset,
                instruction.hints.iter().map(hint_to_hint_params).collect(),
            );
        }
        hint_offset += instruction.body.op_size();
    }
    (hints_dict, string_to_hint)
}

<<<<<<< HEAD
pub(crate) async fn blocking_run_from_test(
    runner: Arc<SierraCasmRunner>,
    case: Arc<TestCase>,
    runner_config: Arc<RunnerConfig>,
    args: Vec<Felt252>,
    _sender: Option<Sender<()>>,
) -> Result<TestCaseSummary> {
    tokio::task::spawn_blocking(move || run_from_test_case(&runner, &case, &runner_config, args))
        .await?
}

pub(crate) fn run_from_test_case(
    runner: &Arc<SierraCasmRunner>,
    case: &Arc<TestCase>,
    runner_config: &Arc<RunnerConfig>,
=======
fn build_context() -> EntryPointExecutionContext {
    let block_context = build_block_context();
    let account_context = build_transaction_context();
    EntryPointExecutionContext::new(
        block_context.clone(),
        account_context,
        block_context.invoke_tx_max_n_steps.try_into().unwrap(),
    )
}

fn build_syscall_handler<'a>(
    blockifier_state: &'a mut dyn State,
    string_to_hint: &'a HashMap<String, Hint>,
    execution_resources: &'a mut ExecutionResources,
    context: &'a mut EntryPointExecutionContext,
) -> Result<SyscallHintProcessor<'a>> {
    let test_selector = get_selector_from_name("TEST_CONTRACT_SELECTOR").unwrap();
    let entry_point_selector = EntryPointSelector(StarkHash::new(test_selector.to_bytes_be())?);
    let entry_point = CallEntryPoint {
        class_hash: None,
        code_address: Some(ContractAddress(patricia_key!(TEST_ADDRESS))),
        entry_point_type: EntryPointType::External,
        entry_point_selector,
        calldata: Calldata(Arc::new(vec![])),
        storage_address: ContractAddress(patricia_key!(TEST_ADDRESS)),
        caller_address: ContractAddress::default(),
        call_type: CallType::Call,
        initial_gas: u64::MAX,
    };

    let syscall_handler = SyscallHintProcessor::new(
        blockifier_state,
        execution_resources,
        context,
        // This segment is created by SierraCasmRunner
        Relocatable {
            segment_index: 10,
            offset: 0,
        },
        entry_point,
        string_to_hint,
        ReadOnlySegments::default(),
    );
    Ok(syscall_handler)
}

#[allow(clippy::too_many_arguments)]
pub(crate) fn run_test_case(
    package_root: &Utf8PathBuf,
    runner: &SierraCasmRunner,
    case: &TestCase,
    fork_targets: &[ForkTarget],
    contracts: &HashMap<String, StarknetContractArtifacts>,
    predeployed_contracts: &Utf8PathBuf,
>>>>>>> 3d22a63b
    args: Vec<Felt252>,
) -> Result<TestCaseSummary> {
    let workspace_root = &runner_config.workspace_root;
    let fork_targets = runner_config.fork_targets.as_ref();
    let contracts: &HashMap<String, StarknetContractArtifacts> = &runner_config.contracts.clone();
    let predeployed_contracts = &runner_config.predeployed_contracts;
    let environment_variables = &runner_config.environment_variables;
    let available_gas = if let Some(available_gas) = &case.available_gas {
        Some(*available_gas)
    } else {
        Some(usize::MAX)
    };
    let func = runner.find_function(case.name.as_str())?;
    let initial_gas = runner.get_initial_available_gas(func, available_gas)?;
    let runner_args: Vec<Arg> = args.clone().into_iter().map(Arg::Value).collect();

    let (entry_code, builtins) = runner.create_entry_code(func, &runner_args, initial_gas)?;
    let footer = runner.create_code_footer();
    let instructions = chain!(
        entry_code.iter(),
        runner.get_casm_program().instructions.iter(),
        footer.iter()
    );
    let (hints_dict, string_to_hint) = build_hints_dict(instructions.clone());

    let state_reader = ExtendedStateReader {
        dict_state_reader: build_testing_state(predeployed_contracts),
        fork_state_reader: get_fork_state_reader(workspace_root, fork_targets, &case.fork_config),
    };
    let mut context = build_context();
    let mut execution_resources = ExecutionResources::default();
    let mut blockifier_state = CachedState::new(state_reader, GlobalContractCache::default());
    let syscall_handler = build_syscall_handler(
        &mut blockifier_state,
        &string_to_hint,
        &mut execution_resources,
        &mut context,
    )?;

    let mut cheatnet_state = CheatnetState::default();
    let cheatable_syscall_handler =
        CheatableSyscallHandler::new(syscall_handler, &mut cheatnet_state);

    let mut test_execution_state = TestExecutionState {
        environment_variables,
        contracts,
    };
    let mut test_execution_syscall_handler = TestExecutionSyscallHandler::new(
        cheatable_syscall_handler,
        &mut test_execution_state,
        &string_to_hint,
    );

    match runner.run_function(
        runner.find_function(case.name.as_str())?,
        &mut test_execution_syscall_handler,
        hints_dict,
        instructions,
        builtins,
    ) {
        Ok(result) => Ok(TestCaseSummary::from_run_result(result, case, args)),

        // CairoRunError comes from VirtualMachineError which may come from HintException that originates in the cheatcode processor
        Err(RunnerError::CairoRunError(error)) => Ok(TestCaseSummary::Failed {
            name: case.name.clone(),
            run_result: None,
            msg: Some(format!(
                "\n    {}\n",
                error.to_string().replace(" Custom Hint Error: ", "\n    ")
            )),
            arguments: args,
            runs: None,
        }),

        Err(err) => Err(err.into()),
    }
}

fn get_fork_state_reader(
    workspace_root: &Utf8PathBuf,
    fork_targets: &[ForkTarget],
    fork_config: &Option<ForkConfig>,
) -> Option<ForkStateReader> {
    match &fork_config {
        Some(ForkConfig::Params(url, block_id)) => Some(ForkStateReader::new(
            url,
            *block_id,
            Some(workspace_root.join(".snfoundry_cache").as_ref()),
        )),
        Some(ForkConfig::Id(name)) => {
            find_params_and_build_fork_state_reader(workspace_root, fork_targets, name)
        }
        _ => None,
    }
}

fn find_params_and_build_fork_state_reader(
    workspace_root: &Utf8PathBuf,
    fork_targets: &[ForkTarget],
    fork_alias: &str,
) -> Option<ForkStateReader> {
    let fork = fork_targets.iter().find(|fork| fork.name == fork_alias);

    let block_id = fork?
        .block_id
        .iter()
        .map(|(id_type, value)| match id_type.as_str() {
            "number" => Some(BlockId::Number(value.parse().unwrap())),
            "hash" => Some(BlockId::Hash(value.to_field_element())),
            "tag" => match value.as_str() {
                "Latest" => Some(BlockId::Tag(BlockTag::Latest)),
                "Pending" => Some(BlockId::Tag(BlockTag::Pending)),
                _ => unreachable!(),
            },
            _ => unreachable!(),
        })
        .collect::<Vec<_>>();
    let [Some(block_id)] = block_id[..] else {
        return None;
    };

    Some(ForkStateReader::new(
        &fork?.url,
        block_id,
        Some(workspace_root.join(".snfoundry_cache").as_ref()),
    ))
}<|MERGE_RESOLUTION|>--- conflicted
+++ resolved
@@ -38,12 +38,11 @@
 
 use crate::scarb::{ForkTarget, StarknetContractArtifacts};
 use crate::test_case_summary::TestCaseSummary;
-<<<<<<< HEAD
+
 use crate::test_execution_syscall_handler::TestExecutionSyscallHandler;
 use crate::RunnerConfig;
-=======
+
 use crate::test_execution_syscall_handler::{TestExecutionState, TestExecutionSyscallHandler};
->>>>>>> 3d22a63b
 
 // snforge_std/src/cheatcodes.cairo::TEST
 const TEST_ADDRESS: &str = "0x01724987234973219347210837402";
@@ -74,7 +73,6 @@
     (hints_dict, string_to_hint)
 }
 
-<<<<<<< HEAD
 pub(crate) async fn blocking_run_from_test(
     runner: Arc<SierraCasmRunner>,
     case: Arc<TestCase>,
@@ -82,15 +80,9 @@
     args: Vec<Felt252>,
     _sender: Option<Sender<()>>,
 ) -> Result<TestCaseSummary> {
-    tokio::task::spawn_blocking(move || run_from_test_case(&runner, &case, &runner_config, args))
-        .await?
-}
-
-pub(crate) fn run_from_test_case(
-    runner: &Arc<SierraCasmRunner>,
-    case: &Arc<TestCase>,
-    runner_config: &Arc<RunnerConfig>,
-=======
+    tokio::task::spawn_blocking(move || run_test_case(&runner, &case, &runner_config, args)).await?
+}
+
 fn build_context() -> EntryPointExecutionContext {
     let block_context = build_block_context();
     let account_context = build_transaction_context();
@@ -139,20 +131,11 @@
 
 #[allow(clippy::too_many_arguments)]
 pub(crate) fn run_test_case(
-    package_root: &Utf8PathBuf,
     runner: &SierraCasmRunner,
     case: &TestCase,
-    fork_targets: &[ForkTarget],
-    contracts: &HashMap<String, StarknetContractArtifacts>,
-    predeployed_contracts: &Utf8PathBuf,
->>>>>>> 3d22a63b
+    runner_config: Arc<RunnerConfig>,
     args: Vec<Felt252>,
 ) -> Result<TestCaseSummary> {
-    let workspace_root = &runner_config.workspace_root;
-    let fork_targets = runner_config.fork_targets.as_ref();
-    let contracts: &HashMap<String, StarknetContractArtifacts> = &runner_config.contracts.clone();
-    let predeployed_contracts = &runner_config.predeployed_contracts;
-    let environment_variables = &runner_config.environment_variables;
     let available_gas = if let Some(available_gas) = &case.available_gas {
         Some(*available_gas)
     } else {
@@ -172,8 +155,12 @@
     let (hints_dict, string_to_hint) = build_hints_dict(instructions.clone());
 
     let state_reader = ExtendedStateReader {
-        dict_state_reader: build_testing_state(predeployed_contracts),
-        fork_state_reader: get_fork_state_reader(workspace_root, fork_targets, &case.fork_config),
+        dict_state_reader: build_testing_state(&runner_config.predeployed_contracts),
+        fork_state_reader: get_fork_state_reader(
+            &runner_config.workspace_root,
+            &runner_config.fork_targets,
+            &case.fork_config,
+        ),
     };
     let mut context = build_context();
     let mut execution_resources = ExecutionResources::default();
@@ -190,8 +177,8 @@
         CheatableSyscallHandler::new(syscall_handler, &mut cheatnet_state);
 
     let mut test_execution_state = TestExecutionState {
-        environment_variables,
-        contracts,
+        environment_variables: &runner_config.environment_variables,
+        contracts: &runner_config.contracts,
     };
     let mut test_execution_syscall_handler = TestExecutionSyscallHandler::new(
         cheatable_syscall_handler,
