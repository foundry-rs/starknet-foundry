use std::collections::HashMap;
use std::sync::Arc;

use anyhow::{anyhow, Result};
use blockifier::execution::entry_point::{
    CallEntryPoint, CallType, EntryPointExecutionContext, ExecutionResources,
};
use blockifier::execution::execution_utils::ReadOnlySegments;
use blockifier::execution::syscalls::hint_processor::SyscallHintProcessor;
use blockifier::state::cached_state::{CachedState, GlobalContractCache};
use blockifier::state::state_api::State;
use cairo_felt::Felt252;
use cairo_vm::serde::deserialize_program::HintParams;
use cairo_vm::types::relocatable::Relocatable;
use cheatnet::execution::syscalls::CheatableSyscallHandler;
use itertools::chain;

use cairo_lang_casm::hints::Hint;
use cairo_lang_casm::instructions::Instruction;
use cairo_lang_runner::casm_run::hint_to_hint_params;
use cairo_lang_runner::SierraCasmRunner;
use cairo_lang_runner::{Arg, RunnerError};
use camino::Utf8PathBuf;
use cheatnet::constants as cheatnet_constants;
use cheatnet::forking::state::ForkStateReader;
use cheatnet::state::{CheatnetState, ExtendedStateReader};
use conversions::StarknetConversions;
use starknet::core::types::BlockTag::Latest;
use starknet::core::types::{BlockId, BlockTag, MaybePendingBlockWithTxHashes};
use starknet::core::utils::get_selector_from_name;
use starknet::providers::jsonrpc::HttpTransport;
use starknet::providers::{JsonRpcClient, Provider};
use starknet_api::core::PatriciaKey;
use starknet_api::core::{ContractAddress, EntryPointSelector};
use starknet_api::deprecated_contract_class::EntryPointType;
use starknet_api::hash::StarkHash;
use starknet_api::patricia_key;
use starknet_api::transaction::Calldata;
use test_collector::{ForkConfig, TestCase};
use tokio::runtime::Runtime;
use tokio::sync::mpsc::Sender;
use tokio::task::JoinHandle;
<<<<<<< HEAD
=======
use url::Url;
>>>>>>> cf478962

use crate::scarb::ForkTarget;
use crate::test_case_summary::TestCaseSummary;

use crate::test_execution_syscall_handler::TestExecutionSyscallHandler;
use crate::{RunnerConfig, RunnerParams};

use crate::test_execution_syscall_handler::TestExecutionState;

/// Builds `hints_dict` required in `cairo_vm::types::program::Program` from instructions.
fn build_hints_dict<'b>(
    instructions: impl Iterator<Item = &'b Instruction>,
) -> (HashMap<usize, Vec<HintParams>>, HashMap<String, Hint>) {
    let mut hints_dict: HashMap<usize, Vec<HintParams>> = HashMap::new();
    let mut string_to_hint: HashMap<String, Hint> = HashMap::new();

    let mut hint_offset = 0;

    for instruction in instructions {
        if !instruction.hints.is_empty() {
            // Register hint with string for the hint processor.
            for hint in &instruction.hints {
                string_to_hint.insert(format!("{hint:?}"), hint.clone());
            }
            // Add hint, associated with the instruction offset.
            hints_dict.insert(
                hint_offset,
                instruction.hints.iter().map(hint_to_hint_params).collect(),
            );
        }
        hint_offset += instruction.body.op_size();
    }
    (hints_dict, string_to_hint)
}

pub(crate) fn blocking_run_from_test(
    args: Vec<Felt252>,
    case: Arc<TestCase>,
    runner: Arc<SierraCasmRunner>,
    runner_config: Arc<RunnerConfig>,
    runner_params: Arc<RunnerParams>,
    send: Sender<()>,
<<<<<<< HEAD
) -> JoinHandle<Result<TestCaseSummary>> {
    tokio::task::spawn_blocking(move || {
        run_test_case(args, &case, &runner, &runner_config, &runner_params, &send)
=======
    send_shut_down: Sender<()>,
) -> JoinHandle<Result<TestCaseSummary>> {
    tokio::task::spawn_blocking(move || {
        // Due to the inability of spawn_blocking to be abruptly cancelled,
        // a channel is used to receive information indicating
        // that the execution of the task is no longer necessary.
        if send.is_closed() {
            return Err(anyhow::anyhow!("stop spawn_blocking"));
        }
        run_test_case(
            args,
            &case,
            &runner,
            &runner_config,
            &runner_params,
            &send_shut_down,
        )
>>>>>>> cf478962
    })
}

fn build_context() -> EntryPointExecutionContext {
    let block_context = cheatnet_constants::build_block_context();
    let account_context = cheatnet_constants::build_transaction_context();
    EntryPointExecutionContext::new(
        block_context.clone(),
        account_context,
        block_context.invoke_tx_max_n_steps.try_into().unwrap(),
    )
}

fn build_syscall_handler<'a>(
    blockifier_state: &'a mut dyn State,
    string_to_hint: &'a HashMap<String, Hint>,
    execution_resources: &'a mut ExecutionResources,
    context: &'a mut EntryPointExecutionContext,
) -> Result<SyscallHintProcessor<'a>> {
    let test_selector = get_selector_from_name("TEST_CONTRACT_SELECTOR").unwrap();
    let entry_point_selector = EntryPointSelector(StarkHash::new(test_selector.to_bytes_be())?);
    let entry_point = CallEntryPoint {
        class_hash: None,
        code_address: Some(ContractAddress(patricia_key!(
            cheatnet_constants::TEST_ADDRESS
        ))),
        entry_point_type: EntryPointType::External,
        entry_point_selector,
        calldata: Calldata(Arc::new(vec![])),
        storage_address: ContractAddress(patricia_key!(cheatnet_constants::TEST_ADDRESS)),
        caller_address: ContractAddress::default(),
        call_type: CallType::Call,
        initial_gas: u64::MAX,
    };

    let syscall_handler = SyscallHintProcessor::new(
        blockifier_state,
        execution_resources,
        context,
        // This segment is created by SierraCasmRunner
        Relocatable {
            segment_index: 10,
            offset: 0,
        },
        entry_point,
        string_to_hint,
        ReadOnlySegments::default(),
    );
    Ok(syscall_handler)
}

#[allow(clippy::too_many_arguments)]
pub(crate) fn run_test_case(
    args: Vec<Felt252>,
    case: &TestCase,
    runner: &SierraCasmRunner,
    runner_config: &Arc<RunnerConfig>,
    runner_params: &Arc<RunnerParams>,
<<<<<<< HEAD
    send: &Sender<()>,
=======
    _send_shut_down: &Sender<()>,
>>>>>>> cf478962
) -> Result<TestCaseSummary> {
    if send.is_closed() {
        return Err(anyhow::anyhow!("stop"));
    }

    let available_gas = if let Some(available_gas) = &case.available_gas {
        Some(*available_gas)
    } else {
        Some(usize::MAX)
    };
    let func = runner.find_function(case.name.as_str())?;
    let initial_gas = runner.get_initial_available_gas(func, available_gas)?;
    let runner_args: Vec<Arg> = args.clone().into_iter().map(Arg::Value).collect();

    let (entry_code, builtins) = runner.create_entry_code(func, &runner_args, initial_gas)?;
    let footer = runner.create_code_footer();
    let instructions = chain!(
        entry_code.iter(),
        runner.get_casm_program().instructions.iter(),
        footer.iter()
    );
    let (hints_dict, string_to_hint) = build_hints_dict(instructions.clone());

    let state_reader = ExtendedStateReader {
        dict_state_reader: cheatnet_constants::build_testing_state(
            &runner_params.predeployed_contracts,
        ),
        fork_state_reader: get_fork_state_reader(
            &runner_config.workspace_root,
            &runner_config.fork_targets,
            &case.fork_config,
        )?,
    };
    let mut context = build_context();
    let mut execution_resources = ExecutionResources::default();
    let mut blockifier_state = CachedState::new(state_reader, GlobalContractCache::default());
    let syscall_handler = build_syscall_handler(
        &mut blockifier_state,
        &string_to_hint,
        &mut execution_resources,
        &mut context,
    )?;

    let mut cheatnet_state = CheatnetState::default();
    let cheatable_syscall_handler =
        CheatableSyscallHandler::new(syscall_handler, &mut cheatnet_state);

    let mut test_execution_state = TestExecutionState {
        environment_variables: &runner_params.environment_variables,
        contracts: &runner_params.contracts,
    };
    let mut test_execution_syscall_handler = TestExecutionSyscallHandler::new(
        cheatable_syscall_handler,
        &mut test_execution_state,
        &string_to_hint,
    );

    match runner.run_function(
        runner.find_function(case.name.as_str())?,
        &mut test_execution_syscall_handler,
        hints_dict,
        instructions,
        builtins,
    ) {
        Ok(result) => Ok(TestCaseSummary::from_run_result(result, case, args)),

        // CairoRunError comes from VirtualMachineError which may come from HintException that originates in the cheatcode processor
        Err(RunnerError::CairoRunError(error)) => Ok(TestCaseSummary::Failed {
            name: case.name.clone(),
            msg: Some(format!(
                "\n    {}\n",
                error.to_string().replace(" Custom Hint Error: ", "\n    ")
            )),
            arguments: args,
            fuzzing_statistic: None,
        }),

        Err(err) => Err(err.into()),
    }
}

fn get_fork_state_reader(
    workspace_root: &Utf8PathBuf,
    fork_targets: &[ForkTarget],
    fork_config: &Option<ForkConfig>,
) -> Result<Option<ForkStateReader>> {
    match &fork_config {
        Some(ForkConfig::Params(url, mut block_id)) => {
            if let BlockId::Tag(Latest) = block_id {
                block_id = get_latest_block_number(url)?;
            }
            Ok(Some(ForkStateReader::new(
                url,
                block_id,
                Some(workspace_root.join(".snfoundry_cache").as_ref()),
            )))
        }
        Some(ForkConfig::Id(name)) => {
            find_params_and_build_fork_state_reader(workspace_root, fork_targets, name)
        }
        _ => Ok(None),
    }
}

fn get_latest_block_number(url: &str) -> Result<BlockId> {
    let client = JsonRpcClient::new(HttpTransport::new(Url::parse(url).unwrap()));
    let runtime = Runtime::new().expect("Could not instantiate Runtime");

    match runtime.block_on(client.get_block_with_tx_hashes(BlockId::Tag(Latest))) {
        Ok(MaybePendingBlockWithTxHashes::Block(block)) => Ok(BlockId::Number(block.block_number)),
        _ => Err(anyhow!("Could not get the latest block number".to_string())),
    }
}

fn find_params_and_build_fork_state_reader(
    workspace_root: &Utf8PathBuf,
    fork_targets: &[ForkTarget],
    fork_alias: &str,
) -> Result<Option<ForkStateReader>> {
    if let Some(fork) = fork_targets.iter().find(|fork| fork.name == fork_alias) {
        let block_id = fork
            .block_id
            .iter()
            .map(|(id_type, value)| match id_type.as_str() {
                "number" => Some(BlockId::Number(value.parse().unwrap())),
                "hash" => Some(BlockId::Hash(value.to_field_element())),
                "tag" => match value.as_str() {
                    "Latest" => Some(BlockId::Tag(BlockTag::Latest)),
                    "Pending" => Some(BlockId::Tag(BlockTag::Pending)),
                    _ => unreachable!(),
                },
                _ => unreachable!(),
            })
            .collect::<Vec<_>>();
        let [Some(mut block_id)] = block_id[..] else {
            return Ok(None);
        };

        if let BlockId::Tag(Latest) = block_id {
            block_id = get_latest_block_number(&fork.url)?;
        }
        return Ok(Some(ForkStateReader::new(
            &fork.url,
            block_id,
            Some(workspace_root.join(".snfoundry_cache").as_ref()),
        )));
    }

    Ok(None)
}<|MERGE_RESOLUTION|>--- conflicted
+++ resolved
@@ -40,10 +40,7 @@
 use tokio::runtime::Runtime;
 use tokio::sync::mpsc::Sender;
 use tokio::task::JoinHandle;
-<<<<<<< HEAD
-=======
 use url::Url;
->>>>>>> cf478962
 
 use crate::scarb::ForkTarget;
 use crate::test_case_summary::TestCaseSummary;
@@ -86,11 +83,6 @@
     runner_config: Arc<RunnerConfig>,
     runner_params: Arc<RunnerParams>,
     send: Sender<()>,
-<<<<<<< HEAD
-) -> JoinHandle<Result<TestCaseSummary>> {
-    tokio::task::spawn_blocking(move || {
-        run_test_case(args, &case, &runner, &runner_config, &runner_params, &send)
-=======
     send_shut_down: Sender<()>,
 ) -> JoinHandle<Result<TestCaseSummary>> {
     tokio::task::spawn_blocking(move || {
@@ -108,7 +100,6 @@
             &runner_params,
             &send_shut_down,
         )
->>>>>>> cf478962
     })
 }
 
@@ -167,16 +158,8 @@
     runner: &SierraCasmRunner,
     runner_config: &Arc<RunnerConfig>,
     runner_params: &Arc<RunnerParams>,
-<<<<<<< HEAD
-    send: &Sender<()>,
-=======
     _send_shut_down: &Sender<()>,
->>>>>>> cf478962
 ) -> Result<TestCaseSummary> {
-    if send.is_closed() {
-        return Err(anyhow::anyhow!("stop"));
-    }
-
     let available_gas = if let Some(available_gas) = &case.available_gas {
         Some(*available_gas)
     } else {
