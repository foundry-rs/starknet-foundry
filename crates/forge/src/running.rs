use std::collections::HashMap;
use std::sync::Arc;

use anyhow::Result;
use blockifier::execution::entry_point::{
    CallEntryPoint, CallType, EntryPointExecutionContext, ExecutionResources,
};
use blockifier::execution::execution_utils::ReadOnlySegments;
use blockifier::execution::syscalls::hint_processor::SyscallHintProcessor;
use blockifier::state::cached_state::{CachedState, GlobalContractCache};
use cairo_felt::Felt252;
use cairo_vm::serde::deserialize_program::HintParams;
use cairo_vm::types::relocatable::Relocatable;
use cheatnet::constants::{build_block_context, build_testing_state, build_transaction_context};
use cheatnet::CheatnetState;
use itertools::chain;

use cairo_lang_casm::hints::Hint;
use cairo_lang_casm::instructions::Instruction;
use cairo_lang_runner::casm_run::hint_to_hint_params;
use cairo_lang_runner::SierraCasmRunner;
use cairo_lang_runner::{Arg, RunnerError};
use cairo_vm::vm::runners::cairo_runner::RunResources;
use camino::Utf8PathBuf;
use cheatnet::forking::state::ForkStateReader;
use cheatnet::state::ExtendedStateReader;
use conversions::StarknetConversions;
use starknet::core::types::{BlockId, BlockTag};
use starknet::core::utils::get_selector_from_name;
use starknet_api::core::PatriciaKey;
use starknet_api::core::{ContractAddress, EntryPointSelector};
use starknet_api::deprecated_contract_class::EntryPointType;
use starknet_api::hash::StarkHash;
use starknet_api::patricia_key;
use starknet_api::transaction::Calldata;
use test_collector::{ForkConfig, TestCase};

use crate::cheatcodes_hint_processor::CairoHintProcessor;
use crate::scarb::{ForkTarget, StarknetContractArtifacts};
use crate::test_case_summary::TestCaseSummary;

// snforge_std/src/cheatcodes.cairo::TEST
const TEST_ADDRESS: &str = "0x01724987234973219347210837402";

/// Builds `hints_dict` required in `cairo_vm::types::program::Program` from instructions.
fn build_hints_dict<'b>(
    instructions: impl Iterator<Item = &'b Instruction>,
) -> (HashMap<usize, Vec<HintParams>>, HashMap<String, Hint>) {
    let mut hints_dict: HashMap<usize, Vec<HintParams>> = HashMap::new();
    let mut string_to_hint: HashMap<String, Hint> = HashMap::new();

    let mut hint_offset = 0;

    for instruction in instructions {
        if !instruction.hints.is_empty() {
            // Register hint with string for the hint processor.
            for hint in &instruction.hints {
                string_to_hint.insert(format!("{hint:?}"), hint.clone());
            }
            // Add hint, associated with the instruction offset.
            hints_dict.insert(
                hint_offset,
                instruction.hints.iter().map(hint_to_hint_params).collect(),
            );
        }
        hint_offset += instruction.body.op_size();
    }
    (hints_dict, string_to_hint)
}

pub(crate) fn run_from_test_case(
    runner: &SierraCasmRunner,
    case: &TestCase,
    fork_targets: &[ForkTarget],
    contracts: &HashMap<String, StarknetContractArtifacts>,
    predeployed_contracts: &Utf8PathBuf,
<<<<<<< HEAD
    environment_variables: &HashMap<String, String>,
=======
    args: Vec<Felt252>,
>>>>>>> 0c670d65
) -> Result<TestCaseSummary> {
    let available_gas = if let Some(available_gas) = &case.available_gas {
        Some(*available_gas)
    } else {
        Some(usize::MAX)
    };

    let func = runner.find_function(case.name.as_str())?;
    let initial_gas = runner.get_initial_available_gas(func, available_gas)?;

    let runner_args: Vec<Arg> = args.clone().into_iter().map(Arg::Value).collect();

    let (entry_code, builtins) = runner.create_entry_code(func, &runner_args, initial_gas)?;
    let footer = runner.create_code_footer();
    let instructions = chain!(
        entry_code.iter(),
        runner.get_casm_program().instructions.iter(),
        footer.iter()
    );
    let (hints_dict, string_to_hint) = build_hints_dict(instructions.clone());

    // Losely inspired by crates/cheatnet/src/execution/cairo1_execution::execute_entry_point_call_cairo1
    let block_context = build_block_context();
    let account_context = build_transaction_context();
    let mut context = EntryPointExecutionContext::new(
        block_context.clone(),
        account_context,
        block_context.invoke_tx_max_n_steps.try_into().unwrap(),
    );
    let test_selector = get_selector_from_name("TEST_CONTRACT_SELECTOR").unwrap();
    let entry_point_selector = EntryPointSelector(StarkHash::new(test_selector.to_bytes_be())?);
    let entry_point = CallEntryPoint {
        class_hash: None,
        code_address: Some(ContractAddress(patricia_key!(TEST_ADDRESS))),
        entry_point_type: EntryPointType::External,
        entry_point_selector,
        calldata: Calldata(Arc::new(vec![])),
        storage_address: ContractAddress(patricia_key!(TEST_ADDRESS)),
        caller_address: ContractAddress::default(),
        call_type: CallType::Call,
        initial_gas: u64::MAX,
    };

    let mut blockifier_state = CachedState::new(
        build_testing_state(predeployed_contracts),
        GlobalContractCache::default(),
    );
    let mut execution_resources = ExecutionResources::default();
    let syscall_handler = SyscallHintProcessor::new(
        &mut blockifier_state,
        &mut execution_resources,
        &mut context,
        // This segment is created by SierraCasmRunner
        Relocatable {
            segment_index: 10,
            offset: 0,
        },
        entry_point,
        &string_to_hint,
        ReadOnlySegments::default(),
    );
    let mut cairo_hint_processor = CairoHintProcessor {
        blockifier_syscall_handler: syscall_handler,
        contracts,
        cheatnet_state: CheatnetState::new(ExtendedStateReader {
            dict_state_reader: build_testing_state(predeployed_contracts),
            fork_state_reader: get_fork_state_reader(fork_targets, &case.fork_config),
        }),
        hints: &string_to_hint,
        run_resources: RunResources::default(),
        environment_variables,
    };

    match runner.run_function(
        runner.find_function(case.name.as_str())?,
        &mut cairo_hint_processor,
        hints_dict,
        instructions,
        builtins,
    ) {
        Ok(result) => Ok(TestCaseSummary::from_run_result(result, case, args)),

        // CairoRunError comes from VirtualMachineError which may come from HintException that originates in the cheatcode processor
        Err(RunnerError::CairoRunError(error)) => Ok(TestCaseSummary::Failed {
            name: case.name.clone(),
            run_result: None,
            msg: Some(format!(
                "\n    {}\n",
                error.to_string().replace(" Custom Hint Error: ", "\n    ")
            )),
            arguments: args,
        }),

        Err(err) => Err(err.into()),
    }
}

fn get_fork_state_reader(
    fork_targets: &[ForkTarget],
    fork_config: &Option<ForkConfig>,
) -> Option<ForkStateReader> {
    match &fork_config {
        Some(ForkConfig::Params(url, block_id)) => Some(ForkStateReader::new(url, *block_id, None)),
        Some(ForkConfig::Id(name)) => find_params_and_build_fork_state_reader(fork_targets, name),
        _ => None,
    }
}

fn find_params_and_build_fork_state_reader(
    fork_targets: &[ForkTarget],
    fork_alias: &str,
) -> Option<ForkStateReader> {
    let fork = fork_targets.iter().find(|fork| fork.name == fork_alias);

    let block_id = fork?
        .block_id
        .iter()
        .map(|(id_type, value)| match id_type.as_str() {
            "number" => Some(BlockId::Number(value.parse().unwrap())),
            "hash" => Some(BlockId::Hash(value.to_field_element())),
            "tag" => match value.as_str() {
                "Latest" => Some(BlockId::Tag(BlockTag::Latest)),
                "Pending" => Some(BlockId::Tag(BlockTag::Pending)),
                _ => unreachable!(),
            },
            _ => unreachable!(),
        })
        .collect::<Vec<_>>();
    let [Some(block_id)] = block_id[..] else {
        return None;
    };

    Some(ForkStateReader::new(&fork?.url, block_id, None))
}<|MERGE_RESOLUTION|>--- conflicted
+++ resolved
@@ -74,11 +74,8 @@
     fork_targets: &[ForkTarget],
     contracts: &HashMap<String, StarknetContractArtifacts>,
     predeployed_contracts: &Utf8PathBuf,
-<<<<<<< HEAD
+    args: Vec<Felt252>,
     environment_variables: &HashMap<String, String>,
-=======
-    args: Vec<Felt252>,
->>>>>>> 0c670d65
 ) -> Result<TestCaseSummary> {
     let available_gas = if let Some(available_gas) = &case.available_gas {
         Some(*available_gas)
