--- conflicted
+++ resolved
@@ -20,17 +20,13 @@
 use cairo_lang_runner::SierraCasmRunner;
 use cairo_vm::vm::runners::cairo_runner::RunResources;
 use camino::Utf8PathBuf;
-<<<<<<< HEAD
 use starknet_api::core::{ContractAddress, EntryPointSelector};
 use starknet_api::deprecated_contract_class::EntryPointType;
 use starknet_api::hash::StarkHash;
 use starknet_api::transaction::Calldata;
 use starknet_api::patricia_key;
 use starknet_api::core::PatriciaKey;
-=======
-use cheatnet::constants::build_testing_state;
 use cheatnet::state::StateReaderProxy;
->>>>>>> 35c8383b
 use test_collector::TestCase;
 
 use crate::cheatcodes_hint_processor::CairoHintProcessor;
@@ -123,15 +119,11 @@
     let mut cairo_hint_processor = CairoHintProcessor {
         original_cairo_hint_processor: syscall_handler,
         contracts,
-<<<<<<< HEAD
-        cheatnet_state: CheatnetState::new(predeployed_contracts),
-        hints: &string_to_hint,
-        run_resources: RunResources::new(0),
-=======
         cheatnet_state: CheatnetState::new(StateReaderProxy(Box::new(build_testing_state(
             predeployed_contracts,
         )))),
->>>>>>> 35c8383b
+        hints: &string_to_hint,
+        run_resources: RunResources::new(0),
     };
 
     match runner.run_function(
