use std::collections::HashMap;
use std::sync::Arc;

use anyhow::Result;
use blockifier::execution::entry_point::{
    CallEntryPoint, CallType, EntryPointExecutionContext, ExecutionResources,
};
use blockifier::execution::execution_utils::ReadOnlySegments;
use blockifier::execution::syscalls::hint_processor::SyscallHintProcessor;
use blockifier::state::cached_state::{CachedState, GlobalContractCache};
use blockifier::state::state_api::State;
use cairo_felt::Felt252;
use cairo_vm::serde::deserialize_program::HintParams;
use cairo_vm::types::relocatable::Relocatable;
use cheatnet::execution::syscalls::CheatableSyscallHandler;
use itertools::chain;

use cairo_lang_casm::hints::Hint;
use cairo_lang_casm::instructions::Instruction;
use cairo_lang_runner::casm_run::hint_to_hint_params;
use cairo_lang_runner::SierraCasmRunner;
use cairo_lang_runner::{Arg, RunnerError};
use camino::Utf8PathBuf;
use cheatnet::constants as cheatnet_constants;
use cheatnet::forking::state::ForkStateReader;
use cheatnet::state::{CheatnetState, ExtendedStateReader};
use conversions::StarknetConversions;
use starknet::core::types::{BlockId, BlockTag};
use starknet::core::utils::get_selector_from_name;
use starknet_api::core::PatriciaKey;
use starknet_api::core::{ContractAddress, EntryPointSelector};
use starknet_api::deprecated_contract_class::EntryPointType;
use starknet_api::hash::StarkHash;
use starknet_api::patricia_key;
use starknet_api::transaction::Calldata;
use test_collector::{ForkConfig, TestCase};
use tokio::sync::mpsc::Sender;

use crate::scarb::ForkTarget;
use crate::test_case_summary::TestCaseSummary;

use crate::test_execution_syscall_handler::TestExecutionSyscallHandler;
use crate::{RunnerConfig, RunnerParams};

use crate::test_execution_syscall_handler::TestExecutionState;

/// Builds `hints_dict` required in `cairo_vm::types::program::Program` from instructions.
fn build_hints_dict<'b>(
    instructions: impl Iterator<Item = &'b Instruction>,
) -> (HashMap<usize, Vec<HintParams>>, HashMap<String, Hint>) {
    let mut hints_dict: HashMap<usize, Vec<HintParams>> = HashMap::new();
    let mut string_to_hint: HashMap<String, Hint> = HashMap::new();

    let mut hint_offset = 0;

    for instruction in instructions {
        if !instruction.hints.is_empty() {
            // Register hint with string for the hint processor.
            for hint in &instruction.hints {
                string_to_hint.insert(format!("{hint:?}"), hint.clone());
            }
            // Add hint, associated with the instruction offset.
            hints_dict.insert(
                hint_offset,
                instruction.hints.iter().map(hint_to_hint_params).collect(),
            );
        }
        hint_offset += instruction.body.op_size();
    }
    (hints_dict, string_to_hint)
}

pub(crate) async fn blocking_run_from_test(
    args: Vec<Felt252>,
    case: Arc<TestCase>,
    runner: Arc<SierraCasmRunner>,
    runner_config: Arc<RunnerConfig>,
    runner_params: Arc<RunnerParams>,
    _sender: Option<Sender<()>>,
) -> Result<TestCaseSummary> {
    tokio::task::spawn_blocking(move || {
        run_test_case(args, &case, &runner, &runner_config, &runner_params)
    })
    .await?
}

fn build_context() -> EntryPointExecutionContext {
    let block_context = cheatnet_constants::build_block_context();
    let account_context = cheatnet_constants::build_transaction_context();
    EntryPointExecutionContext::new(
        block_context.clone(),
        account_context,
        block_context.invoke_tx_max_n_steps.try_into().unwrap(),
    )
}

fn build_syscall_handler<'a>(
    blockifier_state: &'a mut dyn State,
    string_to_hint: &'a HashMap<String, Hint>,
    execution_resources: &'a mut ExecutionResources,
    context: &'a mut EntryPointExecutionContext,
) -> Result<SyscallHintProcessor<'a>> {
    let test_selector = get_selector_from_name("TEST_CONTRACT_SELECTOR").unwrap();
    let entry_point_selector = EntryPointSelector(StarkHash::new(test_selector.to_bytes_be())?);
    let entry_point = CallEntryPoint {
        class_hash: None,
        code_address: Some(ContractAddress(patricia_key!(
            cheatnet_constants::TEST_ADDRESS
        ))),
        entry_point_type: EntryPointType::External,
        entry_point_selector,
        calldata: Calldata(Arc::new(vec![])),
        storage_address: ContractAddress(patricia_key!(cheatnet_constants::TEST_ADDRESS)),
        caller_address: ContractAddress::default(),
        call_type: CallType::Call,
        initial_gas: u64::MAX,
    };

    let syscall_handler = SyscallHintProcessor::new(
        blockifier_state,
        execution_resources,
        context,
        // This segment is created by SierraCasmRunner
        Relocatable {
            segment_index: 10,
            offset: 0,
        },
        entry_point,
        string_to_hint,
        ReadOnlySegments::default(),
    );
    Ok(syscall_handler)
}

#[allow(clippy::too_many_arguments)]
pub(crate) fn run_test_case(
    args: Vec<Felt252>,
    case: &TestCase,
    runner: &SierraCasmRunner,
    runner_config: &Arc<RunnerConfig>,
    runner_params: &Arc<RunnerParams>,
) -> Result<TestCaseSummary> {
    let available_gas = if let Some(available_gas) = &case.available_gas {
        Some(*available_gas)
    } else {
        Some(usize::MAX)
    };
    let func = runner.find_function(case.name.as_str())?;
    let initial_gas = runner.get_initial_available_gas(func, available_gas)?;
    let runner_args: Vec<Arg> = args.clone().into_iter().map(Arg::Value).collect();

    let (entry_code, builtins) = runner.create_entry_code(func, &runner_args, initial_gas)?;
    let footer = runner.create_code_footer();
    let instructions = chain!(
        entry_code.iter(),
        runner.get_casm_program().instructions.iter(),
        footer.iter()
    );
    let (hints_dict, string_to_hint) = build_hints_dict(instructions.clone());

    let state_reader = ExtendedStateReader {
<<<<<<< HEAD
        dict_state_reader: build_testing_state(&runner_params.predeployed_contracts),
        fork_state_reader: get_fork_state_reader(
            &runner_config.workspace_root,
            &runner_config.fork_targets,
            &case.fork_config,
        ),
=======
        dict_state_reader: cheatnet_constants::build_testing_state(predeployed_contracts),
        fork_state_reader: get_fork_state_reader(package_root, fork_targets, &case.fork_config),
>>>>>>> bd93405c
    };
    let mut context = build_context();
    let mut execution_resources = ExecutionResources::default();
    let mut blockifier_state = CachedState::new(state_reader, GlobalContractCache::default());
    let syscall_handler = build_syscall_handler(
        &mut blockifier_state,
        &string_to_hint,
        &mut execution_resources,
        &mut context,
    )?;

    let mut cheatnet_state = CheatnetState::default();
    let cheatable_syscall_handler =
        CheatableSyscallHandler::new(syscall_handler, &mut cheatnet_state);

    let mut test_execution_state = TestExecutionState {
        environment_variables: &runner_params.environment_variables,
        contracts: &runner_params.contracts,
    };
    let mut test_execution_syscall_handler = TestExecutionSyscallHandler::new(
        cheatable_syscall_handler,
        &mut test_execution_state,
        &string_to_hint,
    );

    match runner.run_function(
        runner.find_function(case.name.as_str())?,
        &mut test_execution_syscall_handler,
        hints_dict,
        instructions,
        builtins,
    ) {
        Ok(result) => Ok(TestCaseSummary::from_run_result(result, case, args)),

        // CairoRunError comes from VirtualMachineError which may come from HintException that originates in the cheatcode processor
        Err(RunnerError::CairoRunError(error)) => Ok(TestCaseSummary::Failed {
            name: case.name.clone(),
            run_result: None,
            msg: Some(format!(
                "\n    {}\n",
                error.to_string().replace(" Custom Hint Error: ", "\n    ")
            )),
            arguments: args,
            fuzzing_statistic: None,
        }),

        Err(err) => Err(err.into()),
    }
}

fn get_fork_state_reader(
    workspace_root: &Utf8PathBuf,
    fork_targets: &[ForkTarget],
    fork_config: &Option<ForkConfig>,
) -> Option<ForkStateReader> {
    match &fork_config {
        Some(ForkConfig::Params(url, block_id)) => Some(ForkStateReader::new(
            url,
            *block_id,
            Some(workspace_root.join(".snfoundry_cache").as_ref()),
        )),
        Some(ForkConfig::Id(name)) => {
            find_params_and_build_fork_state_reader(workspace_root, fork_targets, name)
        }
        _ => None,
    }
}

fn find_params_and_build_fork_state_reader(
    workspace_root: &Utf8PathBuf,
    fork_targets: &[ForkTarget],
    fork_alias: &str,
) -> Option<ForkStateReader> {
    let fork = fork_targets.iter().find(|fork| fork.name == fork_alias);

    let block_id = fork?
        .block_id
        .iter()
        .map(|(id_type, value)| match id_type.as_str() {
            "number" => Some(BlockId::Number(value.parse().unwrap())),
            "hash" => Some(BlockId::Hash(value.to_field_element())),
            "tag" => match value.as_str() {
                "Latest" => Some(BlockId::Tag(BlockTag::Latest)),
                "Pending" => Some(BlockId::Tag(BlockTag::Pending)),
                _ => unreachable!(),
            },
            _ => unreachable!(),
        })
        .collect::<Vec<_>>();
    let [Some(block_id)] = block_id[..] else {
        return None;
    };

    Some(ForkStateReader::new(
        &fork?.url,
        block_id,
        Some(workspace_root.join(".snfoundry_cache").as_ref()),
    ))
}<|MERGE_RESOLUTION|>--- conflicted
+++ resolved
@@ -159,17 +159,14 @@
     let (hints_dict, string_to_hint) = build_hints_dict(instructions.clone());
 
     let state_reader = ExtendedStateReader {
-<<<<<<< HEAD
-        dict_state_reader: build_testing_state(&runner_params.predeployed_contracts),
+        dict_state_reader: cheatnet_constants::build_testing_state(
+            &runner_params.predeployed_contracts,
+        ),
         fork_state_reader: get_fork_state_reader(
             &runner_config.workspace_root,
             &runner_config.fork_targets,
             &case.fork_config,
         ),
-=======
-        dict_state_reader: cheatnet_constants::build_testing_state(predeployed_contracts),
-        fork_state_reader: get_fork_state_reader(package_root, fork_targets, &case.fork_config),
->>>>>>> bd93405c
     };
     let mut context = build_context();
     let mut execution_resources = ExecutionResources::default();
