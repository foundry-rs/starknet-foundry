--- conflicted
+++ resolved
@@ -86,178 +86,4 @@
     }
 
     Ok(())
-<<<<<<< HEAD
-}
-
-#[cfg(test)]
-mod tests {
-    use super::warn_if_incompatible_rpc_version;
-    use crate::compiled_raw::{
-        CompiledTestCrateRaw, CrateLocation, RawForkConfig, RawForkParams, TestCaseRaw,
-    };
-    use axum::{http::StatusCode, routing::post, Json, Router};
-    use cairo_lang_sierra::program::Program;
-    use forge_runner::{compiled_runnable::TestDetails, expected_result::ExpectedTestResult};
-    use gag::BufferRedirect;
-    use indoc::indoc;
-    use serde_json::{json, Value};
-    use serial_test::serial;
-    use std::{io::read_to_string, sync::Once, time::Duration};
-    use test_utils::output_assert::assert_stdout_contains;
-
-    /**
-     * all tests using [`BufferRedirect`] must be run with --nocapture
-     */
-
-    static SERVERS: Once = Once::new();
-
-    async fn setup_fake_nodes() {
-        SERVERS.call_once(|| {
-            setup_fake_node("127.0.0.1:3030");
-            setup_fake_node("127.0.0.1:3035");
-        });
-
-        tokio::time::sleep(Duration::from_secs(1)).await;
-    }
-
-    fn prepare_input<const L: usize>(urls: &[&str; L]) -> [CompiledTestCrateRaw; L] {
-        urls.map(|url| CompiledTestCrateRaw {
-            sierra_program: Program {
-                funcs: Vec::new(),
-                libfunc_declarations: Vec::new(),
-                statements: Vec::new(),
-                type_declarations: Vec::new(),
-            },
-            tests_location: CrateLocation::Tests,
-            test_cases: vec![TestCaseRaw {
-                name: String::new(),
-                available_gas: None,
-                expected_result: ExpectedTestResult::Success,
-                fuzzer_config: None,
-                ignored: false,
-                fork_config: Some(RawForkConfig::Params(RawForkParams {
-                    url: url.into(),
-                    block_id_type: String::new(),
-                    block_id_value: String::new(),
-                })),
-                test_details: TestDetails::default(),
-            }],
-        })
-    }
-
-    async fn handler(Json(input): Json<Value>) -> (StatusCode, String) {
-        let id = input.as_object().unwrap().get("id");
-
-        (
-            StatusCode::OK,
-            json!({
-                "id": id,
-                "result": "0.5.0"
-            })
-            .to_string(),
-        )
-    }
-
-    fn setup_fake_node(address: impl Into<String>) {
-        let address = address.into();
-
-        tokio::spawn(async {
-            let app = Router::new().route("/rpc", post(handler));
-
-            let listener = tokio::net::TcpListener::bind(address).await.unwrap();
-            axum::serve(listener, app).await.unwrap();
-        });
-    }
-
-    // must be run with --nocapture or will fail
-    #[tokio_shared_rt::test]
-    #[serial]
-    async fn should_dedup_urls() {
-        setup_fake_nodes().await;
-
-        let test_crates =
-            prepare_input(&["http://127.0.0.1:3030/rpc", "http://127.0.0.1:3030/rpc"]);
-        let buffer = BufferRedirect::stdout().unwrap();
-
-        warn_if_incompatible_rpc_version(&test_crates, &[])
-            .await
-            .unwrap();
-
-        let stdout = read_to_string(buffer.into_inner()).unwrap();
-
-        assert_stdout_contains(
-            stdout,
-            indoc!(
-                r"
-                    [WARNING] The RPC node with url = http://127.0.0.1:3030/rpc has unsupported version = (0.5.0), use node supporting RPC version 0.6.0
-                "
-            ),
-        );
-    }
-
-    // must be run with --nocapture or will fail
-    #[tokio_shared_rt::test]
-    #[serial]
-    async fn should_print_warning() {
-        setup_fake_nodes().await;
-
-        let test_crates = prepare_input(&["http://127.0.0.1:3030/rpc"]);
-        let buffer = BufferRedirect::stdout().unwrap();
-
-        warn_if_incompatible_rpc_version(&test_crates, &[])
-            .await
-            .unwrap();
-
-        let stdout = read_to_string(buffer.into_inner()).unwrap();
-
-        assert_stdout_contains(
-            stdout,
-            indoc!(
-                r"
-                    [WARNING] The RPC node with url = http://127.0.0.1:3030/rpc has unsupported version = (0.5.0), use node supporting RPC version 0.6.0
-                "
-            ),
-        );
-    }
-
-    // must be run with --nocapture or will fail
-    #[tokio_shared_rt::test]
-    #[serial]
-    async fn should_print_for_each() {
-        setup_fake_nodes().await;
-
-        let test_crates =
-            prepare_input(&["http://127.0.0.1:3030/rpc", "http://127.0.0.1:3035/rpc"]);
-        let buffer = BufferRedirect::stdout().unwrap();
-
-        warn_if_incompatible_rpc_version(&test_crates, &[])
-            .await
-            .unwrap();
-
-        let stdout = read_to_string(buffer.into_inner()).unwrap();
-
-        assert_stdout_contains(
-            stdout,
-            indoc!(
-                r"
-                    [WARNING] The RPC node with url = http://127.0.0.1:3030/rpc has unsupported version = (0.5.0), use node supporting RPC version 0.6.0
-                    [WARNING] The RPC node with url = http://127.0.0.1:3035/rpc has unsupported version = (0.5.0), use node supporting RPC version 0.6.0
-                "
-            ),
-        );
-    }
-
-    #[tokio_shared_rt::test]
-    #[allow(clippy::needless_return)]
-    async fn should_fail_calling_rpc() {
-        let test_crates = prepare_input(&["http://not.exist:3034/rpc"]);
-
-        let err = warn_if_incompatible_rpc_version(&test_crates, &[])
-            .await
-            .unwrap_err();
-
-        assert!(err.to_string().contains("error while calling rpc node"));
-    }
-=======
->>>>>>> 7f2ff863
 }