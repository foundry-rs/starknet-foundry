use crate::MINIMAL_SNFORGE_STD_VERSION;
use anyhow::{Result, anyhow};
use forge_runner::backtrace::is_backtrace_enabled;
use forge_runner::package_tests::with_config_resolved::TestTargetWithResolvedConfig;
use foundry_ui::UI;
use foundry_ui::components::warning::WarningMessage;
use scarb_api::{ScarbCommand, package_matches_version_requirement};
use scarb_metadata::Metadata;
use semver::{Comparator, Op, Version, VersionReq};
use shared::rpc::create_rpc_client;
use shared::verify_and_warn_if_incompatible_rpc_version;
use std::collections::HashSet;
use std::env;
use std::sync::Arc;
use url::Url;

pub(crate) fn warn_if_available_gas_used_with_incompatible_scarb_version(
    test_targets: &[TestTargetWithResolvedConfig],
    ui: &UI,
) -> Result<()> {
    for test_target in test_targets {
        for case in &test_target.test_cases {
            if case
                .config
                .available_gas
                .as_ref().is_some_and(cheatnet::runtime_extensions::forge_config_extension::config::RawAvailableGasConfig::is_zero)
                && ScarbCommand::version().run()?.scarb <= Version::new(2, 4, 3)
            {
                ui.println(&WarningMessage::new("`available_gas` attribute was probably specified when using Scarb ~2.4.3 \
                    Make sure to use Scarb >=2.4.4"
                ));
            }
        }
    }

    Ok(())
}

pub(crate) async fn warn_if_incompatible_rpc_version(
    test_targets: &[TestTargetWithResolvedConfig],
    ui: Arc<UI>,
) -> Result<()> {
    let mut urls = HashSet::<Url>::new();

    // collect urls
    for test_target in test_targets {
        for fork_config in test_target
            .test_cases
            .iter()
            .filter_map(|tc| tc.config.fork_config.as_ref())
        {
            urls.insert(fork_config.url.clone());
        }
    }

    let mut handles = Vec::with_capacity(urls.len());

    for url in urls {
        let ui = ui.clone();
        handles.push(tokio::spawn(async move {
            let client = create_rpc_client(url.as_ref())?;

            verify_and_warn_if_incompatible_rpc_version(&client, &url, &ui).await
        }));
    }

    for handle in handles {
        handle.await??;
    }

    Ok(())
}

fn snforge_std_recommended_version() -> VersionReq {
    let version = Version::parse(env!("CARGO_PKG_VERSION")).unwrap();
    let comparator = Comparator {
        op: Op::Caret,
        major: version.major,
        minor: Some(version.minor),
        patch: Some(version.patch),
        pre: version.pre,
    };
    VersionReq {
        comparators: vec![comparator],
    }
}

pub fn error_if_snforge_std_not_compatible(scarb_metadata: &Metadata) -> Result<()> {
    let snforge_std_version_requirement_comparator = Comparator {
        op: Op::GreaterEq,
        major: MINIMAL_SNFORGE_STD_VERSION.major,
        minor: Some(MINIMAL_SNFORGE_STD_VERSION.minor),
        patch: Some(MINIMAL_SNFORGE_STD_VERSION.patch),
        pre: MINIMAL_SNFORGE_STD_VERSION.pre,
    };
    let snforge_std_version_requirement = VersionReq {
        comparators: vec![snforge_std_version_requirement_comparator],
    };

<<<<<<< HEAD
    if !package_matches_version_requirement(
        scarb_metadata,
        "snforge_std",
        &snforge_std_version_requirement,
    )? {
        return Err(anyhow!(
            "Package snforge_std version does not meet the minimum required version {snforge_std_version_requirement}. Please upgrade snforge_std in Scarb.toml"
        ));
    }
    Ok(())
}

pub fn warn_if_snforge_std_not_compatible(scarb_metadata: &Metadata) -> Result<()> {
    let snforge_std_version_requirement = snforge_std_recommended_version();
=======
>>>>>>> 030369fa
    if !package_matches_version_requirement(
        scarb_metadata,
        "snforge_std",
        &snforge_std_version_requirement,
    )? {
        return Err(anyhow!(
            "Package snforge_std version does not meet the minimum required version {snforge_std_version_requirement}. Please upgrade snforge_std in Scarb.toml"
        ));
    }
    Ok(())
}

pub fn warn_if_snforge_std_not_compatible(scarb_metadata: &Metadata, ui: &UI) -> Result<()> {
    let snforge_std_version_requirement = snforge_std_recommended_version();
    if !package_matches_version_requirement(
        scarb_metadata,
        "snforge_std",
        &snforge_std_version_requirement,
    )? {
        ui.println(&WarningMessage::new(&format!(
            "Package snforge_std version does not meet the recommended version requirement {snforge_std_version_requirement}, it might result in unexpected behaviour"
        )));
    }
    Ok(())
}

// TODO(#3272)
pub(crate) fn warn_if_backtrace_without_panic_hint(scarb_metadata: &Metadata, ui: &UI) {
    if is_backtrace_enabled() {
        let is_panic_backtrace_set = scarb_metadata
            .compilation_units
            .iter()
            .filter(|unit| {
                unit.target.name.contains("unittest")
                    || unit.target.name.contains("integrationtest")
            })
            .all(|unit| match &unit.compiler_config {
                serde_json::Value::Object(map) => map
                    .get("panic_backtrace")
                    .is_some_and(|v| v == &serde_json::Value::Bool(true)),
                _ => false,
            });

        if !is_panic_backtrace_set {
            ui.println(
                &WarningMessage::new("To get accurate backtrace results, it is required to use the configuration available in the latest Cairo version. \
                For more details, please visit https://foundry-rs.github.io/starknet-foundry/snforge-advanced-features/backtrace.html"
            ));
        }
    }
}<|MERGE_RESOLUTION|>--- conflicted
+++ resolved
@@ -97,23 +97,6 @@
         comparators: vec![snforge_std_version_requirement_comparator],
     };
 
-<<<<<<< HEAD
-    if !package_matches_version_requirement(
-        scarb_metadata,
-        "snforge_std",
-        &snforge_std_version_requirement,
-    )? {
-        return Err(anyhow!(
-            "Package snforge_std version does not meet the minimum required version {snforge_std_version_requirement}. Please upgrade snforge_std in Scarb.toml"
-        ));
-    }
-    Ok(())
-}
-
-pub fn warn_if_snforge_std_not_compatible(scarb_metadata: &Metadata) -> Result<()> {
-    let snforge_std_version_requirement = snforge_std_recommended_version();
-=======
->>>>>>> 030369fa
     if !package_matches_version_requirement(
         scarb_metadata,
         "snforge_std",
