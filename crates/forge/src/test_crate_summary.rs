--- conflicted
+++ resolved
@@ -10,13 +10,9 @@
     /// Status of the runner after executing tests in the file
     pub runner_exit_status: RunnerStatus,
     /// Type of the test crate
-<<<<<<< HEAD
     pub test_crate_type: CrateLocation,
-=======
-    pub test_crate_type: TestCrateType,
     /// If test crate contained fuzzed tests
     pub contained_fuzzed_tests: bool,
->>>>>>> 3aba230c
 }
 
 impl TestCrateSummary {
