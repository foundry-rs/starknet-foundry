use anyhow::{anyhow, Result};
use camino::Utf8Path;
use itertools::Itertools;
use std::fmt::Debug;
<<<<<<< HEAD
use std::sync::Arc;

use forge_runner::test_crate_summary::TestCrateSummary;
use forge_runner::{
    CancellationTokens, RunnerConfig, RunnerParams, TestCaseRunnable, TestCrate,
    ValidatedForkConfig,
=======

use anyhow::{anyhow, Context, Result};
use ark_std::iterable::Iterable;

use camino::{Utf8Path, Utf8PathBuf};

use futures::StreamExt;
use running::{run_fuzz_test, run_test};
use tokio::sync::mpsc::{channel, Sender};

use std::sync::Arc;
use test_case_summary::TestCaseSummary;
use tokio::task::JoinHandle;

use cairo_lang_runner::SierraCasmRunner;
use cairo_lang_sierra::ids::ConcreteTypeId;
use cairo_lang_sierra::program::Function;
use cairo_lang_sierra_to_casm::metadata::MetadataComputationConfig;
use cairo_lang_utils::ordered_hash_map::OrderedHashMap;
use futures::stream::FuturesUnordered;
use itertools::Itertools;

use once_cell::sync::Lazy;
use smol_str::SmolStr;

use scarb_artifacts::StarknetContractArtifacts;

use crate::fuzzer::RandomFuzzer;
use crate::scarb::config::ForkTarget;

// pub use crate::collecting::CrateLocation;
pub use crate::test_crate_summary::TestCrateSummary;

use crate::collecting::{
    collect_test_compilation_targets, compile_tests, CompiledTestCrate, CompiledTestCrateRaw,
    CompiledTestCrateRunnable, TestCaseRunnable, ValidatedForkConfig,
>>>>>>> 886e650b
};
use test_collector::{RawForkConfig, RawForkParams};

use crate::collecting::{collect_test_compilation_targets, compile_tests, CompiledTestCrateRaw};
use crate::test_filter::TestsFilter;

pub mod collecting;
pub mod pretty_printing;
pub mod scarb;
pub mod test_filter;

<<<<<<< HEAD
=======
mod collecting;
mod fuzzer;
mod running;
mod test_crate_summary;
mod test_execution_syscall_handler;

pub const FUZZER_RUNS_DEFAULT: u32 = 256;
pub const CACHE_DIR: &str = ".snfoundry_cache";

static BUILTINS: Lazy<Vec<&str>> = Lazy::new(|| {
    vec![
        "Pedersen",
        "RangeCheck",
        "Bitwise",
        "EcOp",
        "Poseidon",
        "SegmentArena",
        "GasBuiltin",
        "System",
    ]
});

/// Configuration of the test runner
#[derive(Debug, PartialEq)]
pub struct RunnerConfig {
    pub workspace_root: Utf8PathBuf,
    pub exit_first: bool,
    pub fork_targets: Vec<ForkTarget>,
    pub fuzzer_runs: u32,
    pub fuzzer_seed: u64,
}

impl RunnerConfig {
    /// Creates a new `RunnerConfig` from given arguments
    ///
    /// # Arguments
    ///
    /// * `test_name_filter` - Used to filter test cases by names
    /// * `exact_match` - Should test names match the `test_name_filter` exactly
    /// * `exit_first` - Should runner exit after first failed test
    #[must_use]
    #[allow(clippy::too_many_arguments, clippy::fn_params_excessive_bools)]
    pub fn new(
        workspace_root: Utf8PathBuf,
        exit_first: bool,
        fork_targets: Vec<ForkTarget>,
        fuzzer_runs: u32,
        fuzzer_seed: u64,
    ) -> Self {
        Self {
            workspace_root,
            exit_first,
            fork_targets,
            fuzzer_runs,
            fuzzer_seed,
        }
    }
}

/// Exit status of the runner
#[derive(Debug, PartialEq, Clone)]
pub enum RunnerStatus {
    /// Runner exited without problems
    Default,
    /// Some test failed
    TestFailed,
    /// Runner did not run, e.g. when test cases got skipped
    DidNotRun,
}

pub struct RunnerParams {
    corelib_path: Utf8PathBuf,
    contracts: HashMap<String, StarknetContractArtifacts>,
    predeployed_contracts: Utf8PathBuf,
    environment_variables: HashMap<String, String>,
    linked_libraries: Vec<LinkedLibrary>,
}

impl RunnerParams {
    #[must_use]
    pub fn new(
        corelib_path: Utf8PathBuf,
        contracts: HashMap<String, StarknetContractArtifacts>,
        predeployed_contracts: Utf8PathBuf,
        environment_variables: HashMap<String, String>,
        linked_libraries: Vec<LinkedLibrary>,
    ) -> Self {
        Self {
            corelib_path,
            contracts,
            predeployed_contracts,
            environment_variables,
            linked_libraries,
        }
    }
}

>>>>>>> 886e650b
#[derive(Debug, PartialEq, Clone, Copy)]
pub enum CrateLocation {
    /// Main crate in a package
    Lib,
    /// Crate in the `tests/` directory
    Tests,
}

fn replace_id_with_params(
    raw_fork_config: RawForkConfig,
    runner_config: &RunnerConfig,
) -> Result<RawForkParams> {
    match raw_fork_config {
        RawForkConfig::Params(raw_fork_params) => Ok(raw_fork_params),
        RawForkConfig::Id(name) => {
            let fork_target_from_runner_config = runner_config
                .fork_targets
                .iter()
                .find(|fork| fork.name() == name)
                .ok_or_else(|| {
                    anyhow!("Fork configuration named = {name} not found in the Scarb.toml")
                })?;

            Ok(fork_target_from_runner_config.params().clone())
        }
    }
}

fn to_runnable(
    compiled_test_crate: CompiledTestCrateRaw,
    runner_config: &RunnerConfig,
) -> Result<TestCrate> {
    let mut test_cases = vec![];

    for case in compiled_test_crate.test_cases {
        let fork_config = if let Some(fc) = case.fork_config {
            let raw_fork_params = replace_id_with_params(fc, runner_config)?;
            let fork_config = ValidatedForkConfig::try_from(raw_fork_params)?;
            Some(fork_config)
        } else {
            None
        };

        test_cases.push(TestCaseRunnable {
            name: case.name,
            available_gas: case.available_gas,
            ignored: case.ignored,
            expected_result: case.expected_result,
            fork_config,
            fuzzer_config: case.fuzzer_config,
        });
    }

    Ok(TestCrate::new(
        compiled_test_crate.sierra_program,
        test_cases,
    ))
}

/// Run the tests in the package at the given path
///
/// # Arguments
///
/// * `package_path` - Absolute path to the top-level of the Cairo package
/// * `lib_path` - Absolute path to the main file in the package (usually `src/lib.cairo`)
/// * `linked_libraries` - Dependencies needed to run the package at `package_path`
/// * `runner_config` - A configuration of the test runner
/// * `corelib_path` - Absolute path to the Cairo corelib
/// * `contracts` - Map with names of contract used in tests and corresponding sierra and casm artifacts
/// * `predeployed_contracts` - Absolute path to predeployed contracts used by starknet state e.g. account contracts
///

#[allow(clippy::implicit_hasher)]
pub async fn run(
    package_path: &Utf8Path,
    package_name: &str,
    package_source_dir_path: &Utf8Path,
    tests_filter: &TestsFilter,
    runner_config: Arc<RunnerConfig>,
    runner_params: Arc<RunnerParams>,
) -> Result<Vec<TestCrateSummary>> {
    let compilation_targets =
        collect_test_compilation_targets(package_path, package_name, package_source_dir_path)?;
    let test_crates = compile_tests(&compilation_targets, &runner_params)?;
    let all_tests: usize = test_crates.iter().map(|tc| tc.test_cases.len()).sum();

    let test_crates = test_crates
        .into_iter()
        .map(|tc| tests_filter.filter_tests(tc))
        .collect_vec();
<<<<<<< HEAD
=======
    let not_filtered: usize = test_crates.iter().map(|tc| tc.test_cases.len()).sum();
    let filtered = all_tests - not_filtered;

    let test_crates = test_crates
        .into_iter()
        .map(|ctc| to_runnable(ctc, &runner_config))
        .collect::<Result<Vec<_>>>()?;
>>>>>>> 886e650b

    pretty_printing::print_collected_tests_count(
        test_crates.iter().map(|tests| tests.test_cases.len()).sum(),
        package_name,
    );

    let mut summaries = vec![];

    for compiled_test_crate in test_crates {
<<<<<<< HEAD
=======
        let compiled_test_crate = Arc::new(compiled_test_crate);
        let runner_config = runner_config.clone();
        let runner_params = runner_params.clone();

>>>>>>> 886e650b
        pretty_printing::print_running_tests(
            compiled_test_crate.tests_location,
            compiled_test_crate.test_cases.len(),
        );

        let compiled_test_crate = to_runnable(compiled_test_crate, &runner_config)?;
        let compiled_test_crate = Arc::new(compiled_test_crate);
        let runner_config = runner_config.clone();
        let runner_params = runner_params.clone();
        let cancellation_tokens = cancellation_tokens.clone();

        let summary = forge_runner::run_tests_from_crate(
            compiled_test_crate.clone(),
            runner_config,
            runner_params,
            tests_filter,
        )
        .await?;

        match summary {
            TestCrateRunResult::Ok(summary) => {
                summaries.push(summary);
            }
            TestCrateRunResult::Interrupted(summary) => {
                summaries.push(summary);
                // Handle scenario for --exit-first flag.
                // Because snforge runs test crates one by one synchronously.
                // In case of test FAIL with --exit-first flag stops processing the next crates
                break;
            }
        }
    }

    pretty_printing::print_test_summary(&summaries, filtered);

    if summaries
        .iter()
        .any(|summary| summary.contained_fuzzed_tests)
    {
        pretty_printing::print_test_seed(runner_config.fuzzer_seed);
    }

    Ok(summaries)
}
enum TestCrateRunResult {
    Ok(TestCrateSummary),
    Interrupted(TestCrateSummary),
}

<<<<<<< HEAD
=======
pub trait TestCaseFilter {
    fn should_be_run(&self, test_case: &TestCase<ValidatedForkConfig>) -> bool;
}

async fn run_tests_from_crate(
    tests: Arc<CompiledTestCrateRunnable>,
    runner_config: Arc<RunnerConfig>,
    runner_params: Arc<RunnerParams>,
    tests_filter: &impl TestCaseFilter,
) -> Result<TestCrateRunResult> {
    let runner = Arc::new(
        SierraCasmRunner::new(
            tests.sierra_program.clone(),
            Some(MetadataComputationConfig::default()),
            OrderedHashMap::default(),
        )
        .context("Failed setting up runner.")?,
    );

    let mut tasks = FuturesUnordered::new();
    let test_cases = &tests.test_cases;
    // Initiate two channels to manage the `--exit-first` flag.
    // Owing to `cheatnet` fork's utilization of its own Tokio runtime for RPC requests,
    // test execution must occur within a `tokio::spawn_blocking`.
    // As `spawn_blocking` can't be prematurely cancelled (refer: https://dtantsur.github.io/rust-openstack/tokio/task/fn.spawn_blocking.html),
    // a channel is used to signal the task that test processing is no longer necessary.
    let (send, mut rec) = channel(1);

    // The second channel serves as a hold point to ensure all tasks complete
    // their shutdown procedures before moving forward (more info: https://tokio.rs/tokio/topics/shutdown)
    let (send_shut_down, mut rec_shut_down) = channel(1);

    for case in test_cases.iter() {
        let case_name = case.name.clone();

        if !tests_filter.should_be_run(case) {
            tasks.push(tokio::task::spawn(async {
                Ok(TestCaseSummary::Ignored { name: case_name })
            }));
            continue;
        };

        let function = runner.find_function(&case_name)?;
        let args = function_args(function, &BUILTINS);

        let case = Arc::new(case.clone());
        let args: Vec<ConcreteTypeId> = args.into_iter().cloned().collect();
        let runner = runner.clone();

        tasks.push(choose_test_strategy_and_run(
            args,
            case.clone(),
            runner,
            runner_config.clone(),
            runner_params.clone(),
            &send,
            &send_shut_down,
        ));
    }

    let mut results = vec![];
    let mut interrupted = false;

    while let Some(task) = tasks.next().await {
        let result = task??;

        pretty_printing::print_test_result(&result);

        if let TestCaseSummary::Failed { .. } = result {
            if runner_config.exit_first {
                interrupted = true;
                rec.close();
            }
        }

        results.push(result);
    }

    // Waiting for things to finish shutting down
    drop(send_shut_down);
    let _ = rec_shut_down.recv().await;

    let contained_fuzzed_tests = results.iter().any(|summary| summary.runs().is_some());
    let summary = TestCrateSummary {
        test_case_summaries: results,
        runner_exit_status: RunnerStatus::Default,
        test_crate_type: tests.tests_location,
        contained_fuzzed_tests,
    };

    if interrupted {
        Ok(TestCrateRunResult::Interrupted(summary))
    } else {
        Ok(TestCrateRunResult::Ok(summary))
    }
}

#[allow(clippy::too_many_arguments)]
fn choose_test_strategy_and_run(
    args: Vec<ConcreteTypeId>,
    case: Arc<TestCaseRunnable>,
    runner: Arc<SierraCasmRunner>,
    runner_config: Arc<RunnerConfig>,
    runner_params: Arc<RunnerParams>,
    send: &Sender<()>,
    send_shut_down: &Sender<()>,
) -> JoinHandle<Result<TestCaseSummary>> {
    if args.is_empty() {
        run_test(
            case,
            runner,
            runner_config,
            runner_params,
            send.clone(),
            send_shut_down.clone(),
        )
    } else {
        run_with_fuzzing(
            args,
            case,
            runner,
            runner_config,
            runner_params,
            send.clone(),
            send_shut_down.clone(),
        )
    }
}

fn run_with_fuzzing(
    args: Vec<ConcreteTypeId>,
    case: Arc<TestCaseRunnable>,
    runner: Arc<SierraCasmRunner>,
    runner_config: Arc<RunnerConfig>,
    runner_params: Arc<RunnerParams>,
    send: Sender<()>,
    send_shut_down: Sender<()>,
) -> JoinHandle<Result<TestCaseSummary>> {
    tokio::task::spawn(async move {
        if send.is_closed() {
            return Ok(TestCaseSummary::Skipped {});
        }

        let (fuzzing_send, mut fuzzing_rec) = channel(1);
        let args = args
            .iter()
            .map(|arg| {
                arg.debug_name
                    .as_ref()
                    .ok_or_else(|| anyhow!("Type {arg:?} does not have a debug name"))
                    .map(SmolStr::as_str)
            })
            .collect::<Result<Vec<_>>>()?;

        let (fuzzer_runs, fuzzer_seed) = match case.fuzzer_config {
            Some(FuzzerConfig {
                fuzzer_runs,
                fuzzer_seed,
            }) => (fuzzer_runs, fuzzer_seed),
            _ => (runner_config.fuzzer_runs, runner_config.fuzzer_seed),
        };
        let mut fuzzer = RandomFuzzer::create(fuzzer_seed, fuzzer_runs, &args)?;

        let mut tasks = FuturesUnordered::new();

        for _ in 1..=fuzzer_runs {
            let args = fuzzer.next_args();

            tasks.push(run_fuzz_test(
                args,
                case.clone(),
                runner.clone(),
                runner_config.clone(),
                runner_params.clone(),
                send.clone(),
                fuzzing_send.clone(),
                send_shut_down.clone(),
            ));
        }

        let mut results = vec![];

        while let Some(task) = tasks.next().await {
            let result = task??;

            results.push(result.clone());

            if let TestCaseSummary::Failed { .. } = result {
                fuzzing_rec.close();
                break;
            }
        }

        let final_result = results
            .last()
            .expect("Test should always run at least once");

        let runs = u32::try_from(
            results
                .iter()
                .filter(|item| {
                    matches!(
                        item,
                        TestCaseSummary::Passed { .. } | TestCaseSummary::Failed { .. }
                    )
                })
                .count(),
        )?;

        if let TestCaseSummary::Passed { .. } = final_result {
            // Because we execute tests parallel, it's possible to
            // get Passed after Skipped. To treat fuzzing a test as Passed
            // we have to ensure that all fuzzing subtests Passed
            if runs != fuzzer_runs {
                return Ok(TestCaseSummary::Skipped {});
            };
        };

        Ok(final_result.clone().with_runs(runs))
    })
}

fn function_args<'a>(function: &'a Function, builtins: &[&str]) -> Vec<&'a ConcreteTypeId> {
    let builtins: Vec<_> = builtins
        .iter()
        .map(|builtin| Some(SmolStr::new(builtin)))
        .collect();

    function
        .signature
        .param_types
        .iter()
        .filter(|pt| !builtins.contains(&pt.debug_name))
        .collect()
}

>>>>>>> 886e650b
#[cfg(test)]
mod tests {
    use super::*;
    use cairo_lang_sierra::program::Program;
    use forge_runner::ForkTarget;
    use starknet::core::types::BlockId;
    use starknet::core::types::BlockTag::Latest;
    use test_collector::{ExpectedTestResult, TestCase};

    #[test]
    fn to_runnable_unparsable_url() {
        let mocked_tests = CompiledTestCrateRaw {
            sierra_program: Program {
                type_declarations: vec![],
                libfunc_declarations: vec![],
                statements: vec![],
                funcs: vec![],
            },
            test_cases: vec![TestCase::<RawForkConfig> {
                name: "crate1::do_thing".to_string(),
                available_gas: None,
                ignored: false,
                expected_result: ExpectedTestResult::Success,
                fork_config: Some(RawForkConfig::Params(RawForkParams {
                    url: "unparsable_url".to_string(),
                    block_id: BlockId::Tag(Latest),
                })),
                fuzzer_config: None,
            }],
            tests_location: CrateLocation::Lib,
        };
        let config = RunnerConfig::new(Default::default(), false, vec![], 256, 12345);

        assert!(to_runnable(mocked_tests, &config).is_err());
    }

    #[test]
    fn to_runnable_non_existent_id() {
        let mocked_tests = CompiledTestCrateRaw {
            sierra_program: Program {
                type_declarations: vec![],
                libfunc_declarations: vec![],
                statements: vec![],
                funcs: vec![],
            },
            test_cases: vec![TestCase::<RawForkConfig> {
                name: "crate1::do_thing".to_string(),
                available_gas: None,
                ignored: false,
                expected_result: ExpectedTestResult::Success,
                fork_config: Some(RawForkConfig::Id("non_existent".to_string())),
                fuzzer_config: None,
            }],
            tests_location: CrateLocation::Lib,
        };
        let config = RunnerConfig::new(
            Default::default(),
            false,
            vec![ForkTarget::new(
                "definitely_non_existing".to_string(),
                RawForkParams {
                    url: "https://not_taken.com".to_string(),
                    block_id: BlockId::Number(120),
                },
            )],
            256,
            12345,
        );

        assert!(to_runnable(mocked_tests, &config).is_err());
    }
}<|MERGE_RESOLUTION|>--- conflicted
+++ resolved
@@ -2,162 +2,24 @@
 use camino::Utf8Path;
 use itertools::Itertools;
 use std::fmt::Debug;
-<<<<<<< HEAD
 use std::sync::Arc;
 
 use forge_runner::test_crate_summary::TestCrateSummary;
 use forge_runner::{
-    CancellationTokens, RunnerConfig, RunnerParams, TestCaseRunnable, TestCrate,
+    RunnerConfig, RunnerParams, TestCaseRunnable, TestCrate, TestCrateRunResult,
     ValidatedForkConfig,
-=======
-
-use anyhow::{anyhow, Context, Result};
-use ark_std::iterable::Iterable;
-
-use camino::{Utf8Path, Utf8PathBuf};
-
-use futures::StreamExt;
-use running::{run_fuzz_test, run_test};
-use tokio::sync::mpsc::{channel, Sender};
-
-use std::sync::Arc;
-use test_case_summary::TestCaseSummary;
-use tokio::task::JoinHandle;
-
-use cairo_lang_runner::SierraCasmRunner;
-use cairo_lang_sierra::ids::ConcreteTypeId;
-use cairo_lang_sierra::program::Function;
-use cairo_lang_sierra_to_casm::metadata::MetadataComputationConfig;
-use cairo_lang_utils::ordered_hash_map::OrderedHashMap;
-use futures::stream::FuturesUnordered;
-use itertools::Itertools;
-
-use once_cell::sync::Lazy;
-use smol_str::SmolStr;
-
-use scarb_artifacts::StarknetContractArtifacts;
-
-use crate::fuzzer::RandomFuzzer;
-use crate::scarb::config::ForkTarget;
-
-// pub use crate::collecting::CrateLocation;
-pub use crate::test_crate_summary::TestCrateSummary;
-
-use crate::collecting::{
-    collect_test_compilation_targets, compile_tests, CompiledTestCrate, CompiledTestCrateRaw,
-    CompiledTestCrateRunnable, TestCaseRunnable, ValidatedForkConfig,
->>>>>>> 886e650b
 };
 use test_collector::{RawForkConfig, RawForkParams};
 
 use crate::collecting::{collect_test_compilation_targets, compile_tests, CompiledTestCrateRaw};
 use crate::test_filter::TestsFilter;
 
-pub mod collecting;
 pub mod pretty_printing;
 pub mod scarb;
 pub mod test_filter;
 
-<<<<<<< HEAD
-=======
 mod collecting;
-mod fuzzer;
-mod running;
-mod test_crate_summary;
-mod test_execution_syscall_handler;
-
-pub const FUZZER_RUNS_DEFAULT: u32 = 256;
-pub const CACHE_DIR: &str = ".snfoundry_cache";
-
-static BUILTINS: Lazy<Vec<&str>> = Lazy::new(|| {
-    vec![
-        "Pedersen",
-        "RangeCheck",
-        "Bitwise",
-        "EcOp",
-        "Poseidon",
-        "SegmentArena",
-        "GasBuiltin",
-        "System",
-    ]
-});
-
-/// Configuration of the test runner
-#[derive(Debug, PartialEq)]
-pub struct RunnerConfig {
-    pub workspace_root: Utf8PathBuf,
-    pub exit_first: bool,
-    pub fork_targets: Vec<ForkTarget>,
-    pub fuzzer_runs: u32,
-    pub fuzzer_seed: u64,
-}
-
-impl RunnerConfig {
-    /// Creates a new `RunnerConfig` from given arguments
-    ///
-    /// # Arguments
-    ///
-    /// * `test_name_filter` - Used to filter test cases by names
-    /// * `exact_match` - Should test names match the `test_name_filter` exactly
-    /// * `exit_first` - Should runner exit after first failed test
-    #[must_use]
-    #[allow(clippy::too_many_arguments, clippy::fn_params_excessive_bools)]
-    pub fn new(
-        workspace_root: Utf8PathBuf,
-        exit_first: bool,
-        fork_targets: Vec<ForkTarget>,
-        fuzzer_runs: u32,
-        fuzzer_seed: u64,
-    ) -> Self {
-        Self {
-            workspace_root,
-            exit_first,
-            fork_targets,
-            fuzzer_runs,
-            fuzzer_seed,
-        }
-    }
-}
-
-/// Exit status of the runner
-#[derive(Debug, PartialEq, Clone)]
-pub enum RunnerStatus {
-    /// Runner exited without problems
-    Default,
-    /// Some test failed
-    TestFailed,
-    /// Runner did not run, e.g. when test cases got skipped
-    DidNotRun,
-}
-
-pub struct RunnerParams {
-    corelib_path: Utf8PathBuf,
-    contracts: HashMap<String, StarknetContractArtifacts>,
-    predeployed_contracts: Utf8PathBuf,
-    environment_variables: HashMap<String, String>,
-    linked_libraries: Vec<LinkedLibrary>,
-}
-
-impl RunnerParams {
-    #[must_use]
-    pub fn new(
-        corelib_path: Utf8PathBuf,
-        contracts: HashMap<String, StarknetContractArtifacts>,
-        predeployed_contracts: Utf8PathBuf,
-        environment_variables: HashMap<String, String>,
-        linked_libraries: Vec<LinkedLibrary>,
-    ) -> Self {
-        Self {
-            corelib_path,
-            contracts,
-            predeployed_contracts,
-            environment_variables,
-            linked_libraries,
-        }
-    }
-}
-
->>>>>>> 886e650b
+
 #[derive(Debug, PartialEq, Clone, Copy)]
 pub enum CrateLocation {
     /// Main crate in a package
@@ -248,16 +110,8 @@
         .into_iter()
         .map(|tc| tests_filter.filter_tests(tc))
         .collect_vec();
-<<<<<<< HEAD
-=======
     let not_filtered: usize = test_crates.iter().map(|tc| tc.test_cases.len()).sum();
     let filtered = all_tests - not_filtered;
-
-    let test_crates = test_crates
-        .into_iter()
-        .map(|ctc| to_runnable(ctc, &runner_config))
-        .collect::<Result<Vec<_>>>()?;
->>>>>>> 886e650b
 
     pretty_printing::print_collected_tests_count(
         test_crates.iter().map(|tests| tests.test_cases.len()).sum(),
@@ -267,13 +121,6 @@
     let mut summaries = vec![];
 
     for compiled_test_crate in test_crates {
-<<<<<<< HEAD
-=======
-        let compiled_test_crate = Arc::new(compiled_test_crate);
-        let runner_config = runner_config.clone();
-        let runner_params = runner_params.clone();
-
->>>>>>> 886e650b
         pretty_printing::print_running_tests(
             compiled_test_crate.tests_location,
             compiled_test_crate.test_cases.len(),
@@ -283,7 +130,6 @@
         let compiled_test_crate = Arc::new(compiled_test_crate);
         let runner_config = runner_config.clone();
         let runner_params = runner_params.clone();
-        let cancellation_tokens = cancellation_tokens.clone();
 
         let summary = forge_runner::run_tests_from_crate(
             compiled_test_crate.clone(),
@@ -318,250 +164,7 @@
 
     Ok(summaries)
 }
-enum TestCrateRunResult {
-    Ok(TestCrateSummary),
-    Interrupted(TestCrateSummary),
-}
-
-<<<<<<< HEAD
-=======
-pub trait TestCaseFilter {
-    fn should_be_run(&self, test_case: &TestCase<ValidatedForkConfig>) -> bool;
-}
-
-async fn run_tests_from_crate(
-    tests: Arc<CompiledTestCrateRunnable>,
-    runner_config: Arc<RunnerConfig>,
-    runner_params: Arc<RunnerParams>,
-    tests_filter: &impl TestCaseFilter,
-) -> Result<TestCrateRunResult> {
-    let runner = Arc::new(
-        SierraCasmRunner::new(
-            tests.sierra_program.clone(),
-            Some(MetadataComputationConfig::default()),
-            OrderedHashMap::default(),
-        )
-        .context("Failed setting up runner.")?,
-    );
-
-    let mut tasks = FuturesUnordered::new();
-    let test_cases = &tests.test_cases;
-    // Initiate two channels to manage the `--exit-first` flag.
-    // Owing to `cheatnet` fork's utilization of its own Tokio runtime for RPC requests,
-    // test execution must occur within a `tokio::spawn_blocking`.
-    // As `spawn_blocking` can't be prematurely cancelled (refer: https://dtantsur.github.io/rust-openstack/tokio/task/fn.spawn_blocking.html),
-    // a channel is used to signal the task that test processing is no longer necessary.
-    let (send, mut rec) = channel(1);
-
-    // The second channel serves as a hold point to ensure all tasks complete
-    // their shutdown procedures before moving forward (more info: https://tokio.rs/tokio/topics/shutdown)
-    let (send_shut_down, mut rec_shut_down) = channel(1);
-
-    for case in test_cases.iter() {
-        let case_name = case.name.clone();
-
-        if !tests_filter.should_be_run(case) {
-            tasks.push(tokio::task::spawn(async {
-                Ok(TestCaseSummary::Ignored { name: case_name })
-            }));
-            continue;
-        };
-
-        let function = runner.find_function(&case_name)?;
-        let args = function_args(function, &BUILTINS);
-
-        let case = Arc::new(case.clone());
-        let args: Vec<ConcreteTypeId> = args.into_iter().cloned().collect();
-        let runner = runner.clone();
-
-        tasks.push(choose_test_strategy_and_run(
-            args,
-            case.clone(),
-            runner,
-            runner_config.clone(),
-            runner_params.clone(),
-            &send,
-            &send_shut_down,
-        ));
-    }
-
-    let mut results = vec![];
-    let mut interrupted = false;
-
-    while let Some(task) = tasks.next().await {
-        let result = task??;
-
-        pretty_printing::print_test_result(&result);
-
-        if let TestCaseSummary::Failed { .. } = result {
-            if runner_config.exit_first {
-                interrupted = true;
-                rec.close();
-            }
-        }
-
-        results.push(result);
-    }
-
-    // Waiting for things to finish shutting down
-    drop(send_shut_down);
-    let _ = rec_shut_down.recv().await;
-
-    let contained_fuzzed_tests = results.iter().any(|summary| summary.runs().is_some());
-    let summary = TestCrateSummary {
-        test_case_summaries: results,
-        runner_exit_status: RunnerStatus::Default,
-        test_crate_type: tests.tests_location,
-        contained_fuzzed_tests,
-    };
-
-    if interrupted {
-        Ok(TestCrateRunResult::Interrupted(summary))
-    } else {
-        Ok(TestCrateRunResult::Ok(summary))
-    }
-}
-
-#[allow(clippy::too_many_arguments)]
-fn choose_test_strategy_and_run(
-    args: Vec<ConcreteTypeId>,
-    case: Arc<TestCaseRunnable>,
-    runner: Arc<SierraCasmRunner>,
-    runner_config: Arc<RunnerConfig>,
-    runner_params: Arc<RunnerParams>,
-    send: &Sender<()>,
-    send_shut_down: &Sender<()>,
-) -> JoinHandle<Result<TestCaseSummary>> {
-    if args.is_empty() {
-        run_test(
-            case,
-            runner,
-            runner_config,
-            runner_params,
-            send.clone(),
-            send_shut_down.clone(),
-        )
-    } else {
-        run_with_fuzzing(
-            args,
-            case,
-            runner,
-            runner_config,
-            runner_params,
-            send.clone(),
-            send_shut_down.clone(),
-        )
-    }
-}
-
-fn run_with_fuzzing(
-    args: Vec<ConcreteTypeId>,
-    case: Arc<TestCaseRunnable>,
-    runner: Arc<SierraCasmRunner>,
-    runner_config: Arc<RunnerConfig>,
-    runner_params: Arc<RunnerParams>,
-    send: Sender<()>,
-    send_shut_down: Sender<()>,
-) -> JoinHandle<Result<TestCaseSummary>> {
-    tokio::task::spawn(async move {
-        if send.is_closed() {
-            return Ok(TestCaseSummary::Skipped {});
-        }
-
-        let (fuzzing_send, mut fuzzing_rec) = channel(1);
-        let args = args
-            .iter()
-            .map(|arg| {
-                arg.debug_name
-                    .as_ref()
-                    .ok_or_else(|| anyhow!("Type {arg:?} does not have a debug name"))
-                    .map(SmolStr::as_str)
-            })
-            .collect::<Result<Vec<_>>>()?;
-
-        let (fuzzer_runs, fuzzer_seed) = match case.fuzzer_config {
-            Some(FuzzerConfig {
-                fuzzer_runs,
-                fuzzer_seed,
-            }) => (fuzzer_runs, fuzzer_seed),
-            _ => (runner_config.fuzzer_runs, runner_config.fuzzer_seed),
-        };
-        let mut fuzzer = RandomFuzzer::create(fuzzer_seed, fuzzer_runs, &args)?;
-
-        let mut tasks = FuturesUnordered::new();
-
-        for _ in 1..=fuzzer_runs {
-            let args = fuzzer.next_args();
-
-            tasks.push(run_fuzz_test(
-                args,
-                case.clone(),
-                runner.clone(),
-                runner_config.clone(),
-                runner_params.clone(),
-                send.clone(),
-                fuzzing_send.clone(),
-                send_shut_down.clone(),
-            ));
-        }
-
-        let mut results = vec![];
-
-        while let Some(task) = tasks.next().await {
-            let result = task??;
-
-            results.push(result.clone());
-
-            if let TestCaseSummary::Failed { .. } = result {
-                fuzzing_rec.close();
-                break;
-            }
-        }
-
-        let final_result = results
-            .last()
-            .expect("Test should always run at least once");
-
-        let runs = u32::try_from(
-            results
-                .iter()
-                .filter(|item| {
-                    matches!(
-                        item,
-                        TestCaseSummary::Passed { .. } | TestCaseSummary::Failed { .. }
-                    )
-                })
-                .count(),
-        )?;
-
-        if let TestCaseSummary::Passed { .. } = final_result {
-            // Because we execute tests parallel, it's possible to
-            // get Passed after Skipped. To treat fuzzing a test as Passed
-            // we have to ensure that all fuzzing subtests Passed
-            if runs != fuzzer_runs {
-                return Ok(TestCaseSummary::Skipped {});
-            };
-        };
-
-        Ok(final_result.clone().with_runs(runs))
-    })
-}
-
-fn function_args<'a>(function: &'a Function, builtins: &[&str]) -> Vec<&'a ConcreteTypeId> {
-    let builtins: Vec<_> = builtins
-        .iter()
-        .map(|builtin| Some(SmolStr::new(builtin)))
-        .collect();
-
-    function
-        .signature
-        .param_types
-        .iter()
-        .filter(|pt| !builtins.contains(&pt.debug_name))
-        .collect()
-}
-
->>>>>>> 886e650b
+
 #[cfg(test)]
 mod tests {
     use super::*;
