use std::collections::HashMap;
use std::fmt::Debug;
use std::path::PathBuf;

<<<<<<< HEAD
use anyhow::{Context, Result};
use ark_std::iterable::Iterable;
use camino::{Utf8Path, Utf8PathBuf};
=======
use anyhow::{anyhow, bail, Context, Result};
use ark_std::iterable::Iterable;
use assert_fs::fixture::{FileTouch, PathChild, PathCopy};
use assert_fs::TempDir;
use cairo_felt::Felt252;
use camino::Utf8PathBuf;
>>>>>>> cf9923c1
use rayon::prelude::{IntoParallelRefIterator, ParallelIterator};
use serde::Deserialize;
use test_case_summary::TestCaseSummary;

use cairo_lang_runner::SierraCasmRunner;
use cairo_lang_sierra::ids::ConcreteTypeId;
use cairo_lang_sierra::program::{Function, Program};
use cairo_lang_sierra_to_casm::metadata::MetadataComputationConfig;
use cairo_lang_utils::ordered_hash_map::OrderedHashMap;
use once_cell::sync::Lazy;
use rand::{thread_rng, RngCore};
use smol_str::SmolStr;
use walkdir::WalkDir;

use crate::fuzzer::RandomFuzzer;
use crate::running::run_from_test_case;
use crate::scarb::{ForgeConfig, ForkTarget, StarknetContractArtifacts};
pub use crate::test_crate_summary::TestCrateSummary;
use test_collector::{collect_tests, LinkedLibrary, TestCase};

pub mod pretty_printing;
pub mod scarb;
pub mod test_case_summary;

mod cheatcodes_hint_processor;
mod fuzzer;
mod running;
mod test_crate_summary;

const FUZZER_RUNS_DEFAULT: u32 = 256;

static BUILTINS: Lazy<Vec<&str>> = Lazy::new(|| {
    vec![
        "Pedersen",
        "RangeCheck",
        "Bitwise",
        "EcOp",
        "Poseidon",
        "SegmentArena",
        "GasBuiltin",
        "System",
    ]
});

/// Configuration of the test runner
#[derive(Deserialize, Debug, PartialEq)]
pub struct RunnerConfig {
    test_name_filter: Option<String>,
    exact_match: bool,
    exit_first: bool,
    fork_targets: Vec<ForkTarget>,
    fuzzer_runs: u32,
    fuzzer_seed: u64,
}

impl Default for RunnerConfig {
    fn default() -> Self {
        Self {
            test_name_filter: None,
            exact_match: false,
            exit_first: false,
            fuzzer_runs: 256,
            fuzzer_seed: Some(12345),
        }
    }
}

impl RunnerConfig {
    /// Creates a new `RunnerConfig` from given arguments
    ///
    /// # Arguments
    ///
    /// * `test_name_filter` - Used to filter test cases by names
    /// * `exact_match` - Should test names match the `test_name_filter` exactly
    /// * `exit_first` - Should runner exit after first failed test
    #[must_use]
    pub fn new(
        test_name_filter: Option<String>,
        exact_match: bool,
        exit_first: bool,
        fuzzer_runs: Option<u32>,
        fuzzer_seed: Option<u64>,
        forge_config_from_scarb: &ForgeConfig,
    ) -> Self {
        Self {
            test_name_filter,
            exact_match,
            exit_first: forge_config_from_scarb.exit_first || exit_first,
            fork_targets: forge_config_from_scarb.fork.clone(),
            fuzzer_runs: fuzzer_runs
                .or(forge_config_from_scarb.fuzzer_runs)
                .unwrap_or(FUZZER_RUNS_DEFAULT),
            fuzzer_seed: fuzzer_seed
                .or(forge_config_from_scarb.fuzzer_seed)
                .unwrap_or_else(|| thread_rng().next_u64()),
        }
    }
}

/// Exit status of the runner
#[derive(Debug, PartialEq, Clone)]
pub enum RunnerStatus {
    /// Runner exited without problems
    Default,
    /// Some test failed
    TestFailed,
    /// Runner did not run, e.g. when test cases got skipped
    DidNotRun,
}

struct TestsFromCrate {
    sierra_program: Program,
    test_cases: Vec<TestCase>,
    test_crate_type: TestCrateType,
}

#[derive(Debug, PartialEq, Clone, Copy)]
pub enum TestCrateType {
    /// Tests collected from the package
    Lib,
    /// Tests collected from the tests folder
    Tests,
}

struct TestCrate {
    crate_root: Utf8PathBuf,
    crate_name: String,
    crate_type: TestCrateType,
}

pub struct RunnerParams {
    corelib_path: Utf8PathBuf,
    contracts: HashMap<String, StarknetContractArtifacts>,
    predeployed_contracts: Utf8PathBuf,
    environment_variables: HashMap<String, String>,
}

impl RunnerParams {
    #[must_use]
    pub fn new(
        corelib_path: Utf8PathBuf,
        contracts: HashMap<String, StarknetContractArtifacts>,
        predeployed_contracts: Utf8PathBuf,
        environment_variables: HashMap<String, String>,
    ) -> Self {
        Self {
            corelib_path,
            contracts,
            predeployed_contracts,
            environment_variables,
        }
    }
}

fn collect_tests_from_package(
    package_path: &Utf8PathBuf,
    package_name: &str,
    lib_path: &Utf8PathBuf,
    mut linked_libraries: Vec<LinkedLibrary>,
    corelib_path: &Utf8PathBuf,
    runner_config: &RunnerConfig,
) -> Result<Vec<TestsFromCrate>> {
    let tests_folder_path = package_path.join("tests");
    let maybe_tests_tmp_dir = if tests_folder_path.try_exists()? {
        Some(pack_tests_into_one_file(package_path)?)
    } else {
        None
    };

    let mut all_test_roots = vec![TestCrate {
        crate_root: lib_path.clone(),
        crate_name: package_name.to_string(),
        crate_type: TestCrateType::Lib,
    }];

    if let Some(tests_tmp_dir) = &maybe_tests_tmp_dir {
        let tests_tmp_dir_path = Utf8PathBuf::from_path_buf(tests_tmp_dir.to_path_buf().clone())
            .map_err(|_| anyhow!("Failed to convert tests temporary directory to Utf8PathBuf"))?;
        let tests_lib_path = tests_tmp_dir_path.join("lib.cairo");

        all_test_roots.push(TestCrate {
            crate_root: tests_lib_path,
            crate_name: "tests".to_string(),
            crate_type: TestCrateType::Tests,
        });

        linked_libraries.push(LinkedLibrary {
            name: "tests".to_string(),
            path: PathBuf::from(tests_tmp_dir_path),
        });
    }

    let tests_from_files = all_test_roots
        .par_iter()
        .map(|test_crate| {
            collect_tests_from_tree(test_crate, &linked_libraries, corelib_path, runner_config)
        })
        .collect();

    try_close_tmp_dir(maybe_tests_tmp_dir)?;

    tests_from_files
}

fn pack_tests_into_one_file(package_path: &Utf8PathBuf) -> Result<TempDir> {
    let tests_folder_path = package_path.join("tests");

    let tmp_dir = TempDir::new()?;
    tmp_dir
        .copy_from(&tests_folder_path, &["**/*.cairo"])
        .context("Unable to copy files to temporary directory")?;

    let tests_lib_path = tmp_dir.child("lib.cairo");
    if tests_lib_path.try_exists()? {
        return Ok(tmp_dir);
    }
    tests_lib_path.touch()?;

    let mut content = String::new();
    for entry in WalkDir::new(&tests_folder_path)
        .max_depth(1)
        .sort_by_file_name()
    {
        let entry = entry
            .with_context(|| format!("Failed to read directory at path = {tests_folder_path}"))?;
        let path = entry.path();

        if path.is_file() && path.extension().unwrap_or_default() == "cairo" {
            let mod_name = path
                .strip_prefix(&tests_folder_path)
                .expect("Each test file path should start with package path")
                .to_str()
                .context("Unable to convert test file path to string")?
                .strip_suffix(".cairo")
                .expect("Each test file path should have .cairo extension");

            content.push_str(&format!("mod {mod_name};\n"));
        }
    }

    std::fs::write(tests_lib_path, content).context("Failed to write to tests lib file")?;
    Ok(tmp_dir)
}

fn collect_tests_from_tree(
    test_crate: &TestCrate,
    linked_libraries: &Vec<LinkedLibrary>,
    corelib_path: &Utf8PathBuf,
    runner_config: &RunnerConfig,
) -> Result<TestsFromCrate> {
    let (sierra_program, test_cases) = collect_tests(
        test_crate.crate_root.as_str(),
        None,
        &test_crate.crate_name,
        linked_libraries,
        Some(BUILTINS.clone()),
        corelib_path.into(),
    )?;

    let test_cases = if let Some(test_name_filter) = &runner_config.test_name_filter {
        filter_tests_by_name(test_name_filter, runner_config.exact_match, test_cases)
    } else {
        test_cases
    };

    Ok(TestsFromCrate {
        sierra_program,
        test_cases,
        test_crate_type: test_crate.crate_type,
    })
}

fn try_close_tmp_dir(maybe_tmp_dir: Option<TempDir>) -> Result<()> {
    if let Some(tmp_dir) = maybe_tmp_dir {
        let path = tmp_dir.path().to_path_buf();
        tmp_dir.close().with_context(|| {
            anyhow!(
            "Failed to close temporary directory = {} with test files. The files might have not been released from filesystem",
            path.display()
        )
        })?;
    };
    Ok(())
}

/// Run the tests in the package at the given path
///
/// # Arguments
///
/// * `package_path` - Absolute path to the top-level of the Cairo package
/// * `lib_path` - Absolute path to the main file in the package (usually `src/lib.cairo`)
/// * `linked_libraries` - Dependencies needed to run the package at `package_path`
/// * `runner_config` - A configuration of the test runner
/// * `corelib_path` - Absolute path to the Cairo corelib
/// * `contracts` - Map with names of contract used in tests and corresponding sierra and casm artifacts
/// * `predeployed_contracts` - Absolute path to predeployed contracts used by starknet state e.g. account contracts
///
#[allow(clippy::implicit_hasher)]
pub fn run(
    package_path: &Utf8PathBuf,
    package_name: &str,
    lib_path: &Utf8PathBuf,
    linked_libraries: Vec<LinkedLibrary>,
    runner_config: &RunnerConfig,
    runner_params: &RunnerParams,
) -> Result<Vec<TestCrateSummary>> {
    let tests = collect_tests_from_package(
        package_path,
        package_name,
        lib_path,
        linked_libraries,
        &runner_params.corelib_path,
        runner_config,
    )?;

    pretty_printing::print_collected_tests_count(
        tests.iter().map(|tests| tests.test_cases.len()).sum(),
        package_name,
    );

    let mut tests_iterator = tests.into_iter();

    let mut fuzzing_happened = false;
    let mut summaries = vec![];

    for tests_from_crate in tests_iterator.by_ref() {
        let (summary, was_fuzzed) =
            run_tests_from_crate(tests_from_crate, runner_config, runner_params)?;

        fuzzing_happened |= was_fuzzed;

        summaries.push(summary.clone());
        if summary.runner_exit_status == RunnerStatus::TestFailed {
            break;
        }
    }

    for tests_from_file in tests_iterator {
        let skipped: Vec<TestCaseSummary> = tests_from_file
            .test_cases
            .iter()
            .map(TestCaseSummary::skipped)
            .collect();

        for test_case_summary in &skipped {
            pretty_printing::print_test_result(test_case_summary, None);
        }

        let file_summary = TestCrateSummary {
            test_case_summaries: skipped,
            runner_exit_status: RunnerStatus::DidNotRun,
            test_crate_type: tests_from_file.test_crate_type,
        };
        summaries.push(file_summary);
    }

    pretty_printing::print_test_summary(&summaries);
    if fuzzing_happened {
        pretty_printing::print_test_seed(runner_config.fuzzer_seed);
    }

    Ok(summaries)
}

fn run_tests_from_crate(
    tests: TestsFromCrate,
    runner_config: &RunnerConfig,
    runner_params: &RunnerParams,
) -> Result<(TestCrateSummary, bool)> {
    let runner = SierraCasmRunner::new(
        tests.sierra_program,
        Some(MetadataComputationConfig::default()),
        OrderedHashMap::default(),
    )
    .context("Failed setting up runner.")?;

    pretty_printing::print_running_tests(tests.test_crate_type, tests.test_cases.len());

    let mut was_fuzzed = false;
    let mut results = vec![];

    for (i, case) in tests.test_cases.iter().enumerate() {
        let case_name = case.name.as_str();
        let function = runner.find_function(case_name)?;
        let args = function_args(function, &BUILTINS);

        let result = if args.is_empty() {
            let result = run_from_test_case(
                &runner,
                case,
                runner_config.fork_targets.as_ref(),
                &runner_params.contracts,
                &runner_params.predeployed_contracts,
                vec![],
                &runner_params.environment_variables,
            )?;
            pretty_printing::print_test_result(&result, None);

            result
        } else {
            was_fuzzed = true;
            let (result, runs) =
                run_with_fuzzing(runner_config, runner_params, &runner, case, &args)?;
            pretty_printing::print_test_result(&result, Some(runs));

            result
        };

        results.push(result.clone());

        if runner_config.exit_first {
            if let TestCaseSummary::Failed { .. } = result {
                for case in &tests.test_cases[i + 1..] {
                    let skipped_result = TestCaseSummary::skipped(case);
                    pretty_printing::print_test_result(&skipped_result, None);
                    results.push(skipped_result);
                }
                return Ok((
                    TestCrateSummary {
                        test_case_summaries: results,
                        runner_exit_status: RunnerStatus::TestFailed,
                        test_crate_type: tests.test_crate_type,
                    },
                    was_fuzzed,
                ));
            }
        }
    }
    Ok((
        TestCrateSummary {
            test_case_summaries: results,
            runner_exit_status: RunnerStatus::Default,
            test_crate_type: tests.test_crate_type,
        },
        was_fuzzed,
    ))
}

fn run_with_fuzzing(
    runner_config: &RunnerConfig,
    runner_params: &RunnerParams,
    runner: &SierraCasmRunner,
    case: &TestCase,
    args: &Vec<&ConcreteTypeId>,
) -> Result<(TestCaseSummary, u32)> {
    // TODO change unwrap
    let args: Vec<&str> = args
        .iter()
        .map(|arg| arg.debug_name.as_ref().unwrap().as_str())
        .collect();

<<<<<<< HEAD
    let mut fuzzer = RandomFuzzer::create(fuzzer_seed, runner_config.fuzzer_runs, &args)?;
=======
    let mut fuzzer = RandomFuzzer::new(
        runner_config.fuzzer_seed,
        runner_config.fuzzer_runs,
        args.len(),
        &BigUint::zero(),
        &Felt252::prime(),
    );
>>>>>>> cf9923c1

    let mut results = vec![];

    for _ in 1..=runner_config.fuzzer_runs {
        let args = fuzzer.next_args();

        let result = run_from_test_case(
            runner,
            case,
            runner_config.fork_targets.as_ref(),
            &runner_params.contracts,
            &runner_params.predeployed_contracts,
            args.clone(),
            &runner_params.environment_variables,
        )?;
        results.push(result.clone());

        if let TestCaseSummary::Failed { .. } = result {
            // Fuzz failed
            break;
        }
    }

    let result = results
        .last()
        .expect("Test should always run at least once")
        .clone();
    let runs = u32::try_from(results.len())?;
    Ok((result, runs))
}

fn function_args<'a>(function: &'a Function, builtins: &[&str]) -> Vec<&'a ConcreteTypeId> {
    let builtins: Vec<_> = builtins
        .iter()
        .map(|builtin| Some(SmolStr::new(builtin)))
        .collect();

    function
        .signature
        .param_types
        .iter()
        .filter(|pt| !builtins.contains(&pt.debug_name))
        .collect()
}

fn filter_tests_by_name(
    test_name_filter: &str,
    exact_match: bool,
    test_cases: Vec<TestCase>,
) -> Vec<TestCase> {
    let mut result = vec![];
    for test in test_cases {
        if exact_match {
            if test.name == test_name_filter {
                result.push(test);
            }
        } else if test.name.contains(test_name_filter) {
            result.push(test);
        }
    }
    result
}

#[cfg(test)]
mod tests {
    use super::*;
    use test_collector::ExpectedTestResult;

    #[test]
    fn fuzzer_default_seed() {
        let config = RunnerConfig::new(None, false, false, None, None, &Default::default());
        let config2 = RunnerConfig::new(None, false, false, None, None, &Default::default());

        assert_ne!(config.fuzzer_seed, 0);
        assert_ne!(config2.fuzzer_seed, 0);
        assert_ne!(config.fuzzer_seed, config2.fuzzer_seed);
    }

    #[test]
    fn runner_config_default_arguments() {
        let config = RunnerConfig::new(None, false, false, None, None, &Default::default());
        assert_eq!(
            config,
            RunnerConfig {
                test_name_filter: None,
                exact_match: false,
                exit_first: false,
                fork_targets: vec![],
                fuzzer_runs: FUZZER_RUNS_DEFAULT,
                fuzzer_seed: config.fuzzer_seed,
            }
        );
    }

    #[test]
    fn runner_config_just_scarb_arguments() {
        let config_from_scarb = ForgeConfig {
            exit_first: true,
            fork: vec![],
            fuzzer_runs: Some(1234),
            fuzzer_seed: Some(500),
        };
        let config = RunnerConfig::new(None, false, false, None, None, &config_from_scarb);
        assert_eq!(
            config,
            RunnerConfig {
                test_name_filter: None,
                exact_match: false,
                exit_first: true,
                fork_targets: vec![],
                fuzzer_runs: 1234,
                fuzzer_seed: 500,
            }
        );
    }

    #[test]
    fn runner_config_argument_precedence() {
        let config_from_scarb = ForgeConfig {
            exit_first: false,
            fork: vec![],
            fuzzer_runs: Some(1234),
            fuzzer_seed: Some(1000),
        };
        let config = RunnerConfig::new(None, false, true, Some(100), Some(32), &config_from_scarb);
        assert_eq!(
            config,
            RunnerConfig {
                test_name_filter: None,
                exact_match: false,
                exit_first: true,
                fork_targets: vec![],
                fuzzer_runs: 100,
                fuzzer_seed: 32,
            }
        );
    }

    #[test]
    fn collecting_tests() {
        let temp = TempDir::new().unwrap();
        temp.copy_from("tests/data/simple_package", &["**/*.cairo", "**/*.toml"])
            .unwrap();
        let package_path = Utf8PathBuf::from_path_buf(temp.to_path_buf()).unwrap();

        let tests = pack_tests_into_one_file(&package_path).unwrap();
        let virtual_lib_path = tests.join("lib.cairo");
        let virtual_lib_u8_content = std::fs::read(&virtual_lib_path).unwrap();
        let virtual_lib_content = std::str::from_utf8(&virtual_lib_u8_content).unwrap();

        assert!(virtual_lib_path.try_exists().unwrap());
        assert!(virtual_lib_content.contains("mod contract;"));
        assert!(virtual_lib_content.contains("mod ext_function_test;"));
        assert!(virtual_lib_content.contains("mod test_simple;"));
        assert!(virtual_lib_content.contains("mod without_prefix;"));
    }

    #[test]
    fn filtering_tests() {
        let mocked_tests: Vec<TestCase> = vec![
            TestCase {
                name: "crate1::do_thing".to_string(),
                available_gas: None,
                expected_result: ExpectedTestResult::Success,
                fork_config: None,
            },
            TestCase {
                name: "crate2::run_other_thing".to_string(),
                available_gas: None,
                expected_result: ExpectedTestResult::Success,
                fork_config: None,
            },
            TestCase {
                name: "outer::crate2::execute_next_thing".to_string(),
                available_gas: None,
                expected_result: ExpectedTestResult::Success,
                fork_config: None,
            },
        ];

        let filtered = filter_tests_by_name("do", false, mocked_tests.clone());
        assert_eq!(
            filtered,
            vec![TestCase {
                name: "crate1::do_thing".to_string(),
                available_gas: None,
                expected_result: ExpectedTestResult::Success,
                fork_config: None
            },]
        );

        let filtered = filter_tests_by_name("run", false, mocked_tests.clone());
        assert_eq!(
            filtered,
            vec![TestCase {
                name: "crate2::run_other_thing".to_string(),
                available_gas: None,
                expected_result: ExpectedTestResult::Success,
                fork_config: None
            },]
        );

        let filtered = filter_tests_by_name("thing", false, mocked_tests.clone());
        assert_eq!(
            filtered,
            vec![
                TestCase {
                    name: "crate1::do_thing".to_string(),
                    available_gas: None,
                    expected_result: ExpectedTestResult::Success,
                    fork_config: None
                },
                TestCase {
                    name: "crate2::run_other_thing".to_string(),
                    available_gas: None,
                    expected_result: ExpectedTestResult::Success,
                    fork_config: None
                },
                TestCase {
                    name: "outer::crate2::execute_next_thing".to_string(),
                    available_gas: None,
                    expected_result: ExpectedTestResult::Success,
                    fork_config: None
                },
            ]
        );

        let filtered = filter_tests_by_name("nonexistent", false, mocked_tests.clone());
        assert_eq!(filtered, vec![]);

        let filtered = filter_tests_by_name("", false, mocked_tests);
        assert_eq!(
            filtered,
            vec![
                TestCase {
                    name: "crate1::do_thing".to_string(),
                    available_gas: None,
                    expected_result: ExpectedTestResult::Success,
                    fork_config: None
                },
                TestCase {
                    name: "crate2::run_other_thing".to_string(),
                    available_gas: None,
                    expected_result: ExpectedTestResult::Success,
                    fork_config: None
                },
                TestCase {
                    name: "outer::crate2::execute_next_thing".to_string(),
                    available_gas: None,
                    expected_result: ExpectedTestResult::Success,
                    fork_config: None
                },
            ]
        );
    }

    #[test]
    fn filtering_tests_uses_whole_path() {
        let mocked_tests: Vec<TestCase> = vec![
            TestCase {
                name: "crate1::do_thing".to_string(),
                available_gas: None,
                expected_result: ExpectedTestResult::Success,
                fork_config: None,
            },
            TestCase {
                name: "crate2::run_other_thing".to_string(),
                available_gas: None,
                expected_result: ExpectedTestResult::Success,
                fork_config: None,
            },
            TestCase {
                name: "outer::crate2::run_other_thing".to_string(),
                available_gas: None,
                expected_result: ExpectedTestResult::Success,
                fork_config: None,
            },
        ];

        let filtered = filter_tests_by_name("crate2::", false, mocked_tests);
        assert_eq!(
            filtered,
            vec![
                TestCase {
                    name: "crate2::run_other_thing".to_string(),
                    available_gas: None,
                    expected_result: ExpectedTestResult::Success,
                    fork_config: None
                },
                TestCase {
                    name: "outer::crate2::run_other_thing".to_string(),
                    available_gas: None,
                    expected_result: ExpectedTestResult::Success,
                    fork_config: None,
                },
            ]
        );
    }

    #[test]
    fn filtering_with_exact_match() {
        let mocked_tests: Vec<TestCase> = vec![
            TestCase {
                name: "crate1::do_thing".to_string(),
                available_gas: None,
                expected_result: ExpectedTestResult::Success,
                fork_config: None,
            },
            TestCase {
                name: "crate2::run_other_thing".to_string(),
                available_gas: None,
                expected_result: ExpectedTestResult::Success,
                fork_config: None,
            },
            TestCase {
                name: "outer::crate3::run_other_thing".to_string(),
                available_gas: None,
                expected_result: ExpectedTestResult::Success,
                fork_config: None,
            },
            TestCase {
                name: "do_thing".to_string(),
                available_gas: None,
                expected_result: ExpectedTestResult::Success,
                fork_config: None,
            },
        ];

        let filtered = filter_tests_by_name("", true, mocked_tests.clone());
        assert_eq!(filtered, vec![]);

        let filtered = filter_tests_by_name("thing", true, mocked_tests.clone());
        assert_eq!(filtered, vec![]);

        let filtered = filter_tests_by_name("do_thing", true, mocked_tests.clone());
        assert_eq!(
            filtered,
            vec![TestCase {
                name: "do_thing".to_string(),
                available_gas: None,
                expected_result: ExpectedTestResult::Success,
                fork_config: None
            },]
        );

        let filtered = filter_tests_by_name("crate1::do_thing", true, mocked_tests.clone());
        assert_eq!(
            filtered,
            vec![TestCase {
                name: "crate1::do_thing".to_string(),
                available_gas: None,
                expected_result: ExpectedTestResult::Success,
                fork_config: None
            },]
        );

        let filtered = filter_tests_by_name("crate3::run_other_thing", true, mocked_tests.clone());
        assert_eq!(filtered, vec![]);

        let filtered = filter_tests_by_name("outer::crate3::run_other_thing", true, mocked_tests);
        assert_eq!(
            filtered,
            vec![TestCase {
                name: "outer::crate3::run_other_thing".to_string(),
                available_gas: None,
                expected_result: ExpectedTestResult::Success,
                fork_config: None
            },]
        );
    }

    #[test]
    fn filtering_tests_works_without_crate_in_test_name() {
        let mocked_tests: Vec<TestCase> = vec![
            TestCase {
                name: "crate1::do_thing".to_string(),
                available_gas: None,
                expected_result: ExpectedTestResult::Success,
                fork_config: None,
            },
            TestCase {
                name: "crate2::run_other_thing".to_string(),
                available_gas: None,
                expected_result: ExpectedTestResult::Success,
                fork_config: None,
            },
            TestCase {
                name: "thing".to_string(),
                available_gas: None,
                expected_result: ExpectedTestResult::Success,
                fork_config: None,
            },
        ];

        let result = filter_tests_by_name("thing", false, mocked_tests);
        assert_eq!(
            result,
            vec![
                TestCase {
                    name: "crate1::do_thing".to_string(),
                    available_gas: None,
                    expected_result: ExpectedTestResult::Success,
                    fork_config: None
                },
                TestCase {
                    name: "crate2::run_other_thing".to_string(),
                    available_gas: None,
                    expected_result: ExpectedTestResult::Success,
                    fork_config: None
                },
                TestCase {
                    name: "thing".to_string(),
                    available_gas: None,
                    expected_result: ExpectedTestResult::Success,
                    fork_config: None
                },
            ]
        );
    }
}<|MERGE_RESOLUTION|>--- conflicted
+++ resolved
@@ -2,18 +2,11 @@
 use std::fmt::Debug;
 use std::path::PathBuf;
 
-<<<<<<< HEAD
-use anyhow::{Context, Result};
-use ark_std::iterable::Iterable;
-use camino::{Utf8Path, Utf8PathBuf};
-=======
-use anyhow::{anyhow, bail, Context, Result};
+use anyhow::{anyhow, Context, Result};
 use ark_std::iterable::Iterable;
 use assert_fs::fixture::{FileTouch, PathChild, PathCopy};
 use assert_fs::TempDir;
-use cairo_felt::Felt252;
 use camino::Utf8PathBuf;
->>>>>>> cf9923c1
 use rayon::prelude::{IntoParallelRefIterator, ParallelIterator};
 use serde::Deserialize;
 use test_case_summary::TestCaseSummary;
@@ -76,7 +69,7 @@
             exact_match: false,
             exit_first: false,
             fuzzer_runs: 256,
-            fuzzer_seed: Some(12345),
+            fuzzer_seed: 12345,
         }
     }
 }
@@ -465,17 +458,8 @@
         .map(|arg| arg.debug_name.as_ref().unwrap().as_str())
         .collect();
 
-<<<<<<< HEAD
-    let mut fuzzer = RandomFuzzer::create(fuzzer_seed, runner_config.fuzzer_runs, &args)?;
-=======
-    let mut fuzzer = RandomFuzzer::new(
-        runner_config.fuzzer_seed,
-        runner_config.fuzzer_runs,
-        args.len(),
-        &BigUint::zero(),
-        &Felt252::prime(),
-    );
->>>>>>> cf9923c1
+    let mut fuzzer =
+        RandomFuzzer::create(runner_config.fuzzer_seed, runner_config.fuzzer_runs, &args)?;
 
     let mut results = vec![];
 
