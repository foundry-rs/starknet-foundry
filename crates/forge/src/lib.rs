use std::collections::HashMap;
use std::fmt::Debug;

use anyhow::{anyhow, Context, Result};
use ark_std::iterable::Iterable;

use camino::{Utf8Path, Utf8PathBuf};

use futures::StreamExt;
use running::{run_fuzz_test, run_test};
use tokio::sync::mpsc::{channel, Sender};

use std::sync::Arc;
use test_case_summary::TestCaseSummary;
use tokio::task::JoinHandle;

use cairo_lang_runner::SierraCasmRunner;
use cairo_lang_sierra::ids::ConcreteTypeId;
use cairo_lang_sierra::program::Function;
use cairo_lang_sierra_to_casm::metadata::MetadataComputationConfig;
use cairo_lang_utils::ordered_hash_map::OrderedHashMap;
use futures::stream::FuturesUnordered;
use itertools::Itertools;

use once_cell::sync::Lazy;
use rand::{thread_rng, RngCore};
use smol_str::SmolStr;

use scarb_artifacts::StarknetContractArtifacts;

use crate::fuzzer::RandomFuzzer;
use crate::scarb::config::{ForgeConfig, ForkTarget};

pub use crate::collecting::{collect_test_compilation_targets, TestCompilationTarget};
pub use crate::test_crate_summary::TestCrateSummary;

use crate::collecting::{
    compile_tests, CompiledTestCrate, CompiledTestCrateRaw, CompiledTestCrateRunnable,
    TestCaseRunnable, ValidatedForkConfig,
};
use crate::test_filter::TestsFilter;
use test_collector::{FuzzerConfig, LinkedLibrary, RawForkConfig, RawForkParams, TestCase};

pub mod pretty_printing;
pub mod scarb;
pub mod test_case_summary;

mod collecting;
mod fuzzer;
mod running;
mod test_crate_summary;
mod test_execution_syscall_handler;
mod test_filter;

const FUZZER_RUNS_DEFAULT: u32 = 256;
pub const CACHE_DIR: &str = ".snfoundry_cache";

static BUILTINS: Lazy<Vec<&str>> = Lazy::new(|| {
    vec![
        "Pedersen",
        "RangeCheck",
        "Bitwise",
        "EcOp",
        "Poseidon",
        "SegmentArena",
        "GasBuiltin",
        "System",
    ]
});

/// Configuration of the test runner
#[derive(Debug, PartialEq)]
pub struct RunnerConfig {
    workspace_root: Utf8PathBuf,
    exit_first: bool,
    tests_filter: TestsFilter,
    fork_targets: Vec<ForkTarget>,
    fuzzer_runs: u32,
    fuzzer_seed: u64,
}

impl RunnerConfig {
    /// Creates a new `RunnerConfig` from given arguments
    ///
    /// # Arguments
    ///
    /// * `test_name_filter` - Used to filter test cases by names
    /// * `exact_match` - Should test names match the `test_name_filter` exactly
    /// * `exit_first` - Should runner exit after first failed test
    #[must_use]
    #[allow(clippy::too_many_arguments, clippy::fn_params_excessive_bools)]
    pub fn new(
        workspace_root: Utf8PathBuf,
        test_name_filter: Option<String>,
        exact_match: bool,
        exit_first: bool,
        only_ignored: bool,
        include_ignored: bool,
        fuzzer_runs: Option<u32>,
        fuzzer_seed: Option<u64>,
        forge_config_from_scarb: &ForgeConfig,
    ) -> Self {
        Self {
            workspace_root,
            exit_first: forge_config_from_scarb.exit_first || exit_first,
            fork_targets: forge_config_from_scarb.fork.clone(),
            fuzzer_runs: fuzzer_runs
                .or(forge_config_from_scarb.fuzzer_runs)
                .unwrap_or(FUZZER_RUNS_DEFAULT),
            fuzzer_seed: fuzzer_seed
                .or(forge_config_from_scarb.fuzzer_seed)
                .unwrap_or_else(|| thread_rng().next_u64()),
            tests_filter: TestsFilter::from_flags(
                test_name_filter,
                exact_match,
                only_ignored,
                include_ignored,
            ),
        }
    }
}

/// Exit status of the runner
#[derive(Debug, PartialEq, Clone)]
pub enum RunnerStatus {
    /// Runner exited without problems
    Default,
    /// Some test failed
    TestFailed,
    /// Runner did not run, e.g. when test cases got skipped
    DidNotRun,
}

pub struct RunnerParams {
    corelib_path: Utf8PathBuf,
    contracts: HashMap<String, StarknetContractArtifacts>,
    predeployed_contracts: Utf8PathBuf,
    environment_variables: HashMap<String, String>,
    linked_libraries: Vec<LinkedLibrary>,
}

impl RunnerParams {
    #[must_use]
    pub fn new(
        corelib_path: Utf8PathBuf,
        contracts: HashMap<String, StarknetContractArtifacts>,
        predeployed_contracts: Utf8PathBuf,
        environment_variables: HashMap<String, String>,
        linked_libraries: Vec<LinkedLibrary>,
    ) -> Self {
        Self {
            corelib_path,
            contracts,
            predeployed_contracts,
            environment_variables,
            linked_libraries,
        }
    }
}

#[derive(Debug, PartialEq, Clone, Copy)]
pub enum CrateLocation {
    /// Main crate in a package
    Lib,
    /// Crate in the `tests/` directory
    Tests,
}

fn parse_fork_params(raw_fork_params: &RawForkParams) -> Result<ValidatedForkConfig> {
    Ok(ValidatedForkConfig {
        url: raw_fork_params.url.parse()?,
        block_id: raw_fork_params.block_id,
    })
}

fn replace_id_with_params(
    raw_fork_config: RawForkConfig,
    runner_config: &RunnerConfig,
) -> Result<RawForkParams> {
    match raw_fork_config {
        RawForkConfig::Params(raw_fork_params) => Ok(raw_fork_params),
        RawForkConfig::Id(name) => {
            let fork_target_from_runner_config = runner_config
                .fork_targets
                .iter()
                .find(|fork| fork.name == name)
                .ok_or_else(|| {
                    anyhow!("Fork configuration named = {name} not found in the Scarb.toml")
                })?;

            Ok(fork_target_from_runner_config.params.clone())
        }
    }
}

fn to_runnable(
    compiled_test_crate: CompiledTestCrateRaw,
    runner_config: &RunnerConfig,
) -> Result<CompiledTestCrateRunnable> {
    let mut test_cases = vec![];

    for case in compiled_test_crate.test_cases {
        let fork_config = if let Some(fc) = case.fork_config {
            let raw_fork_params = replace_id_with_params(fc, runner_config)?;
            let validated_fork_config = parse_fork_params(&raw_fork_params)?;
            Some(validated_fork_config)
        } else {
            None
        };

        test_cases.push(TestCase {
            name: case.name,
            available_gas: case.available_gas,
            ignored: case.ignored,
            expected_result: case.expected_result,
            fork_config,
            fuzzer_config: case.fuzzer_config,
        });
    }

    Ok(CompiledTestCrate {
        sierra_program: compiled_test_crate.sierra_program,
        test_cases,
        tests_location: compiled_test_crate.tests_location,
    })
}

/// Run the tests in the package at the given path
///
/// # Arguments
///
/// * `package_path` - Absolute path to the top-level of the Cairo package
/// * `lib_path` - Absolute path to the main file in the package (usually `src/lib.cairo`)
/// * `linked_libraries` - Dependencies needed to run the package at `package_path`
/// * `runner_config` - A configuration of the test runner
/// * `corelib_path` - Absolute path to the Cairo corelib
/// * `contracts` - Map with names of contract used in tests and corresponding sierra and casm artifacts
/// * `predeployed_contracts` - Absolute path to predeployed contracts used by starknet state e.g. account contracts
///

#[allow(clippy::implicit_hasher)]
pub async fn run(
    package_path: &Utf8Path,
    package_name: &str,
    package_source_dir_path: &Utf8Path,
    runner_config: Arc<RunnerConfig>,
    runner_params: Arc<RunnerParams>,
) -> Result<Vec<TestCrateSummary>> {
    let compilation_targets =
        collect_test_compilation_targets(package_path, package_name, package_source_dir_path)?;
    let test_crates = compile_tests(&compilation_targets, &runner_params)?;
    let test_crates = test_crates
        .into_iter()
        .map(|tc| runner_config.tests_filter.filter_tests(tc))
        .collect_vec();
    let test_crates = test_crates
        .into_iter()
        .map(|ctc| to_runnable(ctc, &runner_config))
        .collect::<Result<Vec<_>>>()?;

    pretty_printing::print_collected_tests_count(
        test_crates.iter().map(|tests| tests.test_cases.len()).sum(),
        package_name,
    );

    let mut summaries = vec![];

    for compiled_test_crate in test_crates {
        let compiled_test_crate = Arc::new(compiled_test_crate);
        let runner_config = runner_config.clone();
        let runner_params = runner_params.clone();

        pretty_printing::print_running_tests(
            compiled_test_crate.tests_location,
            compiled_test_crate.test_cases.len(),
        );

        let summary =
            run_tests_from_crate(compiled_test_crate, runner_config, runner_params).await?;

        let interrupted = summary.interrupted;

        summaries.push(summary);

        if interrupted {
            // Handle scenario for --exit-first flag.
            // Because snforge runs test crates one by one synchronously.
            // In case of test FAIL with --exit-first flag stops processing the next crates
            break;
        }
    }

    pretty_printing::print_test_summary(&summaries);

    if summaries
        .iter()
        .any(|summary| summary.contained_fuzzed_tests)
    {
        pretty_printing::print_test_seed(runner_config.fuzzer_seed);
    }

    Ok(summaries)
}

async fn run_tests_from_crate(
    tests: Arc<CompiledTestCrateRunnable>,
    runner_config: Arc<RunnerConfig>,
    runner_params: Arc<RunnerParams>,
) -> Result<TestCrateSummary> {
    let runner = Arc::new(
        SierraCasmRunner::new(
            tests.sierra_program.clone(),
            Some(MetadataComputationConfig::default()),
            OrderedHashMap::default(),
        )
        .context("Failed setting up runner.")?,
    );

    let mut tasks = FuturesUnordered::new();
    let test_cases = &tests.test_cases;
    // Initiate two channels to manage the `--exit-first` flag.
    // Owing to `cheatnet` fork's utilization of its own Tokio runtime for RPC requests,
    // test execution must occur within a `tokio::spawn_blocking`.
    // As `spawn_blocking` can't be prematurely cancelled (refer: https://dtantsur.github.io/rust-openstack/tokio/task/fn.spawn_blocking.html),
    // a channel is used to signal the task that test processing is no longer necessary.
    let (send, mut rec) = channel(1);

    // The second channel serves as a hold point to ensure all tasks complete
    // their shutdown procedures before moving forward (more info: https://tokio.rs/tokio/topics/shutdown)
    let (send_shut_down, mut rec_shut_down) = channel(1);

    for case in test_cases.iter() {
        let case_name = case.name.clone();

        if !runner_config
            .tests_filter
            .should_be_run_based_on_ignored(case)
        {
            tasks.push(tokio::task::spawn(async {
                Ok(TestCaseSummary::Ignored { name: case_name })
            }));
            continue;
        };

        let function = runner.find_function(&case_name)?;
        let args = function_args(function, &BUILTINS);

        let case = Arc::new(case.clone());
        let args: Vec<ConcreteTypeId> = args.into_iter().cloned().collect();
        let runner = runner.clone();

        tasks.push(choose_test_strategy_and_run(
            args,
            case.clone(),
            runner,
            runner_config.clone(),
            runner_params.clone(),
            &send,
            &send_shut_down,
        ));
    }

    let mut results = vec![];

    while let Some(task) = tasks.next().await {
        let result = task??;

        pretty_printing::print_test_result(&result);
<<<<<<< HEAD

        if let TestCaseSummary::Failed { .. } = result {
            if runner_config.exit_first {
                interrupted = true;
                rec.close();
            }
        }
=======
        results.push(result);
    }
>>>>>>> a73fb44c

        results.push(result);
    }

    // Waiting for things to finish shutting down
    drop(send_shut_down);
    let _ = rec_shut_down.recv().await;

    let contained_fuzzed_tests = results.iter().any(|summary| summary.runs().is_some());
    Ok(TestCrateSummary {
        test_case_summaries: results,
        runner_exit_status: RunnerStatus::Default,
        test_crate_type: tests.tests_location,
        contained_fuzzed_tests,
        interrupted,
    })
}

#[allow(clippy::too_many_arguments)]
fn choose_test_strategy_and_run(
    args: Vec<ConcreteTypeId>,
    case: Arc<TestCaseRunnable>,
    runner: Arc<SierraCasmRunner>,
    runner_config: Arc<RunnerConfig>,
    runner_params: Arc<RunnerParams>,
    send: &Sender<()>,
    send_shut_down: &Sender<()>,
) -> JoinHandle<Result<TestCaseSummary>> {
    if args.is_empty() {
        run_test(
            case,
            runner,
            runner_config,
            runner_params,
            send.clone(),
            send_shut_down.clone(),
        )
    } else {
        run_with_fuzzing(
            args,
            case,
            runner,
            runner_config,
            runner_params,
            send.clone(),
            send_shut_down.clone(),
        )
    }
}

<<<<<<< HEAD
=======
fn run_single_test(
    case: Arc<TestCaseRunnable>,
    runner: Arc<SierraCasmRunner>,
    runner_config: Arc<RunnerConfig>,
    runner_params: Arc<RunnerParams>,
    cancellation_tokens: Arc<CancellationTokens>,
    send: Sender<()>,
    send_shut_down: Sender<()>,
) -> JoinHandle<Result<TestCaseSummary>> {
    let exit_first = runner_config.exit_first;
    tokio::task::spawn(async move {
        tokio::select! {
            () = cancellation_tokens.exit_first.cancelled() => {
                // Stop executing all tests because flag --exit-first'
                // has been set and one test FAIL
                Ok(TestCaseSummary::Skipped {})
            },
            () = cancellation_tokens.error.cancelled() => {
                // Stop executing all tests because
                // one of a test returns Err
                Ok(TestCaseSummary::Skipped {})
            },

            result = blocking_run_from_test(vec![], case.clone(),runner,  runner_config.clone(), runner_params.clone(), send.clone(), send_shut_down.clone() ) => {
                match result? {
                    Ok(result) => {
                        if exit_first {
                            if let TestCaseSummary::Failed { .. } = &result {
                                cancellation_tokens.exit_first.cancel();
                            }
                        }
                        Ok(result)
                    }
                    Err(e) => {
                        cancellation_tokens.error.cancel();
                        Err(e)
                    }
                }
            }
        }
    })
}

>>>>>>> a73fb44c
fn run_with_fuzzing(
    args: Vec<ConcreteTypeId>,
    case: Arc<TestCaseRunnable>,
    runner: Arc<SierraCasmRunner>,
    runner_config: Arc<RunnerConfig>,
    runner_params: Arc<RunnerParams>,
    send: Sender<()>,
    send_shut_down: Sender<()>,
) -> JoinHandle<Result<TestCaseSummary>> {
    tokio::task::spawn(async move {
        let (fuzzing_send, mut rec) = channel(1);
        let args = args
            .iter()
            .map(|arg| {
                arg.debug_name
                    .as_ref()
                    .ok_or_else(|| anyhow!("Type {arg:?} does not have a debug name"))
                    .map(SmolStr::as_str)
            })
            .collect::<Result<Vec<_>>>()?;

        let (fuzzer_runs, fuzzer_seed) = match case.fuzzer_config {
            Some(FuzzerConfig {
                fuzzer_runs,
                fuzzer_seed,
            }) => (fuzzer_runs, fuzzer_seed),
            _ => (runner_config.fuzzer_runs, runner_config.fuzzer_seed),
        };
        let mut fuzzer = RandomFuzzer::create(fuzzer_seed, fuzzer_runs, &args)?;

        let mut tasks = FuturesUnordered::new();

        for _ in 1..=fuzzer_runs {
            let args = fuzzer.next_args();

            tasks.push(run_fuzz_test(
                args,
                case.clone(),
                runner.clone(),
                runner_config.clone(),
                runner_params.clone(),
                send.clone(),
                fuzzing_send.clone(),
                send_shut_down.clone(),
            ));
        }

        let mut results = vec![];
        let mut final_result = None;

        while let Some(task) = tasks.next().await {
            let result = task??;

            results.push(result.clone());
            final_result = Some(result.clone());

            if let TestCaseSummary::Failed { .. } = result {
<<<<<<< HEAD
                rec.close();
=======
                cancellation_fuzzing_token.cancel();
>>>>>>> a73fb44c
                break;
            }
        }

        let runs = u32::try_from(
            results
                .iter()
                .filter(|item| {
                    matches!(
                        item,
                        TestCaseSummary::Passed { .. } | TestCaseSummary::Failed { .. }
                    )
                })
                .count(),
        )?;

        if let Some(TestCaseSummary::Passed { .. }) = final_result {
            if runs != fuzzer_runs {
                final_result = results
                    .iter()
                    .cloned()
                    .find(|item| matches!(item, TestCaseSummary::Skipped {}));
            };
        };

        match final_result {
            Some(result) => Ok(result.with_runs(runs)),
            None => panic!("Test should always run at least once"),
        }
    })
}

<<<<<<< HEAD
=======
#[allow(clippy::too_many_arguments)]
fn run_fuzzing_subtest(
    args: Vec<Felt252>,
    case: Arc<TestCaseRunnable>,
    runner: Arc<SierraCasmRunner>,
    runner_config: Arc<RunnerConfig>,
    runner_params: Arc<RunnerParams>,
    cancellation_tokens: Arc<CancellationTokens>,
    cancellation_fuzzing_token: CancellationToken,
    send: Sender<()>,
    send_shut_down: Sender<()>,
) -> JoinHandle<Result<TestCaseSummary>> {
    task::spawn(async move {
        tokio::select! {
            () = cancellation_tokens.error.cancelled() => {
                // Stop executing all tests because
                // one of a test returns Err
                Ok(TestCaseSummary::Skipped {  })
            },
            () = cancellation_tokens.exit_first.cancelled() => {
                // Stop executing all tests because flag --exit-first'
                // has been set and one test FAIL
                Ok(TestCaseSummary::Skipped {  })
            },
            () = cancellation_fuzzing_token.cancelled() => {
                // Stop executing all single fuzzing tests
                // because one of fuzzing test has been FAIL
                Ok(TestCaseSummary::Skipped {  })

            },
           result = blocking_run_from_test(
                args.clone(),
                case,
                runner,
                runner_config.clone(),
                runner_params.clone(),
                send.clone(),
                send_shut_down.clone()
            ) => {
                match result? {
                    Ok(result) => {
                        if let TestCaseSummary::Failed { .. } = &result {
                            if runner_config.exit_first {
                                cancellation_tokens.exit_first.cancel();
                            }
                        }
                        Ok(result)
                    }
                    Err(e) => {
                        cancellation_tokens.error.cancel();
                        Err(e)
                    }
                }
            },
        }
    })
}

>>>>>>> a73fb44c
fn function_args<'a>(function: &'a Function, builtins: &[&str]) -> Vec<&'a ConcreteTypeId> {
    let builtins: Vec<_> = builtins
        .iter()
        .map(|builtin| Some(SmolStr::new(builtin)))
        .collect();

    function
        .signature
        .param_types
        .iter()
        .filter(|pt| !builtins.contains(&pt.debug_name))
        .collect()
}

#[cfg(test)]
mod tests {
    use super::*;
    use crate::test_filter::{IgnoredFilter, NameFilter};
    use cairo_lang_sierra::program::Program;
    use starknet::core::types::BlockId;
    use starknet::core::types::BlockTag::Latest;
    use test_collector::ExpectedTestResult;

    #[test]
    fn fuzzer_default_seed() {
        let workspace_root: Utf8PathBuf = Default::default();
        let config = RunnerConfig::new(
            workspace_root.clone(),
            None,
            false,
            false,
            false,
            false,
            None,
            None,
            &Default::default(),
        );
        let config2 = RunnerConfig::new(
            workspace_root,
            None,
            false,
            false,
            false,
            false,
            None,
            None,
            &Default::default(),
        );

        assert_ne!(config.fuzzer_seed, 0);
        assert_ne!(config2.fuzzer_seed, 0);
        assert_ne!(config.fuzzer_seed, config2.fuzzer_seed);
    }

    #[test]
    fn runner_config_default_arguments() {
        let workspace_root: Utf8PathBuf = Default::default();
        let config = RunnerConfig::new(
            workspace_root.clone(),
            None,
            false,
            false,
            false,
            false,
            None,
            None,
            &Default::default(),
        );
        assert_eq!(
            config,
            RunnerConfig {
                workspace_root,
                exit_first: false,
                tests_filter: TestsFilter {
                    name_filter: NameFilter::All,
                    ignored_filter: IgnoredFilter::NotIgnored
                },
                fork_targets: vec![],
                fuzzer_runs: FUZZER_RUNS_DEFAULT,
                fuzzer_seed: config.fuzzer_seed,
            }
        );
    }

    #[test]
    fn runner_config_just_scarb_arguments() {
        let config_from_scarb = ForgeConfig {
            exit_first: true,
            fork: vec![],
            fuzzer_runs: Some(1234),
            fuzzer_seed: Some(500),
        };
        let workspace_root: Utf8PathBuf = Default::default();

        let config = RunnerConfig::new(
            workspace_root.clone(),
            Some("test".to_string()),
            false,
            false,
            true,
            false,
            None,
            None,
            &config_from_scarb,
        );
        assert_eq!(
            config,
            RunnerConfig {
                workspace_root,
                exit_first: true,
                fork_targets: vec![],
                tests_filter: TestsFilter {
                    name_filter: NameFilter::Match("test".to_string()),
                    ignored_filter: IgnoredFilter::Ignored
                },
                fuzzer_runs: 1234,
                fuzzer_seed: 500,
            }
        );
    }

    #[test]
    fn runner_config_argument_precedence() {
        let workspace_root: Utf8PathBuf = Default::default();

        let config_from_scarb = ForgeConfig {
            exit_first: false,
            fork: vec![],
            fuzzer_runs: Some(1234),
            fuzzer_seed: Some(1000),
        };
        let config = RunnerConfig::new(
            workspace_root.clone(),
            Some("abc".to_string()),
            true,
            true,
            false,
            true,
            Some(100),
            Some(32),
            &config_from_scarb,
        );
        assert_eq!(
            config,
            RunnerConfig {
                workspace_root,
                exit_first: true,
                tests_filter: TestsFilter {
                    name_filter: NameFilter::ExactMatch("abc".to_string()),
                    ignored_filter: IgnoredFilter::All
                },
                fork_targets: vec![],
                fuzzer_runs: 100,
                fuzzer_seed: 32,
            }
        );
    }

    #[test]
    #[should_panic]
    fn only_ignored_and_include_ignored_both_true() {
        let _ = RunnerConfig::new(
            Default::default(),
            None,
            false,
            false,
            true,
            true,
            None,
            None,
            &Default::default(),
        );
    }

    #[test]
    #[should_panic]
    fn exact_match_true_without_test_filter_name() {
        let _ = RunnerConfig::new(
            Default::default(),
            None,
            true,
            false,
            true,
            true,
            None,
            None,
            &Default::default(),
        );
    }

    #[test]
    fn to_runnable_unparsable_url() {
        let mocked_tests = CompiledTestCrate {
            sierra_program: Program {
                type_declarations: vec![],
                libfunc_declarations: vec![],
                statements: vec![],
                funcs: vec![],
            },
            test_cases: vec![TestCase {
                name: "crate1::do_thing".to_string(),
                available_gas: None,
                ignored: false,
                expected_result: ExpectedTestResult::Success,
                fork_config: Some(RawForkConfig::Params(RawForkParams {
                    url: "unparsable_url".to_string(),
                    block_id: BlockId::Tag(Latest),
                })),
                fuzzer_config: None,
            }],
            tests_location: CrateLocation::Lib,
        };
        let config = RunnerConfig::new(
            Default::default(),
            None,
            false,
            false,
            false,
            false,
            None,
            None,
            &Default::default(),
        );

        assert!(to_runnable(mocked_tests, &config).is_err());
    }

    #[test]
    fn to_runnable_non_existent_id() {
        let mocked_tests = CompiledTestCrate {
            sierra_program: Program {
                type_declarations: vec![],
                libfunc_declarations: vec![],
                statements: vec![],
                funcs: vec![],
            },
            test_cases: vec![TestCase {
                name: "crate1::do_thing".to_string(),
                available_gas: None,
                ignored: false,
                expected_result: ExpectedTestResult::Success,
                fork_config: Some(RawForkConfig::Id("non_existent".to_string())),
                fuzzer_config: None,
            }],
            tests_location: CrateLocation::Lib,
        };
        let config = RunnerConfig::new(
            Default::default(),
            None,
            false,
            false,
            false,
            false,
            None,
            None,
            &ForgeConfig {
                exit_first: false,
                fuzzer_runs: None,
                fuzzer_seed: None,
                fork: vec![ForkTarget {
                    name: "definitely_non_existing".to_string(),
                    params: RawForkParams {
                        url: "https://not_taken.com".to_string(),
                        block_id: BlockId::Number(120),
                    },
                }],
            },
        );

        assert!(to_runnable(mocked_tests, &config).is_err());
    }
}<|MERGE_RESOLUTION|>--- conflicted
+++ resolved
@@ -366,7 +366,6 @@
         let result = task??;
 
         pretty_printing::print_test_result(&result);
-<<<<<<< HEAD
 
         if let TestCaseSummary::Failed { .. } = result {
             if runner_config.exit_first {
@@ -374,10 +373,6 @@
                 rec.close();
             }
         }
-=======
-        results.push(result);
-    }
->>>>>>> a73fb44c
 
         results.push(result);
     }
@@ -428,52 +423,6 @@
     }
 }
 
-<<<<<<< HEAD
-=======
-fn run_single_test(
-    case: Arc<TestCaseRunnable>,
-    runner: Arc<SierraCasmRunner>,
-    runner_config: Arc<RunnerConfig>,
-    runner_params: Arc<RunnerParams>,
-    cancellation_tokens: Arc<CancellationTokens>,
-    send: Sender<()>,
-    send_shut_down: Sender<()>,
-) -> JoinHandle<Result<TestCaseSummary>> {
-    let exit_first = runner_config.exit_first;
-    tokio::task::spawn(async move {
-        tokio::select! {
-            () = cancellation_tokens.exit_first.cancelled() => {
-                // Stop executing all tests because flag --exit-first'
-                // has been set and one test FAIL
-                Ok(TestCaseSummary::Skipped {})
-            },
-            () = cancellation_tokens.error.cancelled() => {
-                // Stop executing all tests because
-                // one of a test returns Err
-                Ok(TestCaseSummary::Skipped {})
-            },
-
-            result = blocking_run_from_test(vec![], case.clone(),runner,  runner_config.clone(), runner_params.clone(), send.clone(), send_shut_down.clone() ) => {
-                match result? {
-                    Ok(result) => {
-                        if exit_first {
-                            if let TestCaseSummary::Failed { .. } = &result {
-                                cancellation_tokens.exit_first.cancel();
-                            }
-                        }
-                        Ok(result)
-                    }
-                    Err(e) => {
-                        cancellation_tokens.error.cancel();
-                        Err(e)
-                    }
-                }
-            }
-        }
-    })
-}
-
->>>>>>> a73fb44c
 fn run_with_fuzzing(
     args: Vec<ConcreteTypeId>,
     case: Arc<TestCaseRunnable>,
@@ -531,11 +480,7 @@
             final_result = Some(result.clone());
 
             if let TestCaseSummary::Failed { .. } = result {
-<<<<<<< HEAD
                 rec.close();
-=======
-                cancellation_fuzzing_token.cancel();
->>>>>>> a73fb44c
                 break;
             }
         }
@@ -568,67 +513,6 @@
     })
 }
 
-<<<<<<< HEAD
-=======
-#[allow(clippy::too_many_arguments)]
-fn run_fuzzing_subtest(
-    args: Vec<Felt252>,
-    case: Arc<TestCaseRunnable>,
-    runner: Arc<SierraCasmRunner>,
-    runner_config: Arc<RunnerConfig>,
-    runner_params: Arc<RunnerParams>,
-    cancellation_tokens: Arc<CancellationTokens>,
-    cancellation_fuzzing_token: CancellationToken,
-    send: Sender<()>,
-    send_shut_down: Sender<()>,
-) -> JoinHandle<Result<TestCaseSummary>> {
-    task::spawn(async move {
-        tokio::select! {
-            () = cancellation_tokens.error.cancelled() => {
-                // Stop executing all tests because
-                // one of a test returns Err
-                Ok(TestCaseSummary::Skipped {  })
-            },
-            () = cancellation_tokens.exit_first.cancelled() => {
-                // Stop executing all tests because flag --exit-first'
-                // has been set and one test FAIL
-                Ok(TestCaseSummary::Skipped {  })
-            },
-            () = cancellation_fuzzing_token.cancelled() => {
-                // Stop executing all single fuzzing tests
-                // because one of fuzzing test has been FAIL
-                Ok(TestCaseSummary::Skipped {  })
-
-            },
-           result = blocking_run_from_test(
-                args.clone(),
-                case,
-                runner,
-                runner_config.clone(),
-                runner_params.clone(),
-                send.clone(),
-                send_shut_down.clone()
-            ) => {
-                match result? {
-                    Ok(result) => {
-                        if let TestCaseSummary::Failed { .. } = &result {
-                            if runner_config.exit_first {
-                                cancellation_tokens.exit_first.cancel();
-                            }
-                        }
-                        Ok(result)
-                    }
-                    Err(e) => {
-                        cancellation_tokens.error.cancel();
-                        Err(e)
-                    }
-                }
-            },
-        }
-    })
-}
-
->>>>>>> a73fb44c
 fn function_args<'a>(function: &'a Function, builtins: &[&str]) -> Vec<&'a ConcreteTypeId> {
     let builtins: Vec<_> = builtins
         .iter()
