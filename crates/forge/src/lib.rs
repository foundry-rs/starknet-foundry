use anyhow::{anyhow, Error, Result};
use camino::Utf8Path;
use serde::Deserialize;
use std::fmt::Debug;
use std::sync::Arc;

use forge_runner::test_crate_summary::TestCrateSummary;
use forge_runner::{
    CompiledTestCrateRunnable, RunnerConfig, RunnerParams, TestCaseRunnable, TestCrateRunResult,
    ValidatedForkConfig,
};
use test_collector::{RawForkConfig, RawForkParams};

use crate::collecting::{collect_test_compilation_targets, compile_tests, CompiledTestCrateRaw};
use crate::scarb::config::ForkTarget;
use crate::scarb_test_collector::load_test_artifacts;
use crate::test_filter::TestsFilter;

<<<<<<< HEAD
pub mod collecting;
=======
mod collecting;
pub mod scarb_test_collector;

>>>>>>> c203e546
pub mod pretty_printing;
pub mod scarb;
pub mod shared_cache;
pub mod test_filter;

#[derive(Debug, PartialEq, Clone, Copy, Deserialize)]
pub enum CrateLocation {
    /// Main crate in a package
    Lib,
    /// Crate in the `tests/` directory
    Tests,
}

fn replace_id_with_params(
    raw_fork_config: RawForkConfig,
    fork_targets: &[ForkTarget],
) -> Result<RawForkParams> {
    match raw_fork_config {
        RawForkConfig::Params(raw_fork_params) => Ok(raw_fork_params),
        RawForkConfig::Id(name) => {
            let fork_target_from_runner_config = fork_targets
                .iter()
                .find(|fork| fork.name() == name)
                .ok_or_else(|| {
                    anyhow!("Fork configuration named = {name} not found in the Scarb.toml")
                })?;

            Ok(fork_target_from_runner_config.params().clone())
        }
    }
}

fn to_runnable(
    compiled_test_crate: CompiledTestCrateRaw,
    fork_targets: &[ForkTarget],
) -> Result<CompiledTestCrateRunnable> {
    let mut test_cases = vec![];

    for case in compiled_test_crate.test_cases {
        let fork_config = if let Some(fc) = case.fork_config {
            let raw_fork_params = replace_id_with_params(fc, fork_targets)?;
            let fork_config = ValidatedForkConfig::try_from(raw_fork_params)?;
            Some(fork_config)
        } else {
            None
        };

        test_cases.push(TestCaseRunnable {
            name: case.name,
            available_gas: case.available_gas,
            ignored: case.ignored,
            expected_result: case.expected_result,
            fork_config,
            fuzzer_config: case.fuzzer_config,
        });
    }

    Ok(CompiledTestCrateRunnable::new(
        compiled_test_crate.sierra_program,
        test_cases,
    ))
}

/// Run the tests in the package at the given path
///
/// # Arguments
///
/// * `package_path` - Absolute path to the top-level of the Cairo package
/// * `package_name` - Name of the package specified in Scarb.toml
/// * `package_source_dir_path` - Absolute path to the root of the package
/// * `tests_filter` - `TestFilter` structure used to determine what tests to run
/// * `runner_config` - A configuration of the test runner
/// * `runner_params` - A struct with parameters required to run tests e.g. map with contracts
/// * `fork_target` - A configuration of forks used in tests
#[allow(clippy::implicit_hasher)]
pub async fn run(
    package_path: &Utf8Path,
    package_name: &str,
    package_source_dir_path: &Utf8Path,
    tests_filter: &TestsFilter,
    runner_config: Arc<RunnerConfig>,
    runner_params: Arc<RunnerParams>,
    fork_targets: &[ForkTarget],
) -> Result<Vec<TestCrateSummary>> {
    let compilation_targets =
        collect_test_compilation_targets(package_path, package_name, package_source_dir_path)?;
    let test_crates = compile_tests(&compilation_targets, &runner_params)?;

    run_internal(
        package_name,
        tests_filter,
        runner_config,
        runner_params,
        fork_targets,
        test_crates,
    )
    .await?
}

/// Run the tests in the package at the given path
///
/// # Arguments
///
/// * `package_name` - Name of the package specified in Scarb.toml
/// * `snforge_target_dir_path` - Absolute path to the directory with snforge test artifacts (usually `{package_path}/target/{profile_name}/snforge`)
/// * `tests_filter` - `TestFilter` structure used to determine what tests to run
/// * `runner_config` - A configuration of the test runner
/// * `runner_params` - A struct with parameters required to run tests e.g. map with contracts
/// * `fork_target` - A configuration of forks used in tests
#[allow(clippy::implicit_hasher)]
pub async fn run_with_scarb_collector(
    package_name: &str,
    snforge_target_dir_path: &Utf8Path,
    tests_filter: &TestsFilter,
    runner_config: Arc<RunnerConfig>,
    runner_params: Arc<RunnerParams>,
    fork_targets: &[ForkTarget],
) -> Result<Vec<TestCrateSummary>> {
    let test_crates = load_test_artifacts(snforge_target_dir_path, package_name)?;

    run_internal(
        package_name,
        tests_filter,
        runner_config,
        runner_params,
        fork_targets,
        test_crates,
    )
    .await?
}

async fn run_internal(
    package_name: &str,
    tests_filter: &TestsFilter,
    runner_config: Arc<RunnerConfig>,
    runner_params: Arc<RunnerParams>,
    fork_targets: &[ForkTarget],
    test_crates: Vec<CompiledTestCrateRaw>,
) -> Result<Result<Vec<TestCrateSummary>, Error>, Error> {
    let all_tests: usize = test_crates.iter().map(|tc| tc.test_cases.len()).sum();

    let test_crates = test_crates
        .into_iter()
        .map(|tc| tests_filter.filter_tests(tc))
        .collect::<Result<Vec<CompiledTestCrateRaw>>>()?;
    let not_filtered: usize = test_crates.iter().map(|tc| tc.test_cases.len()).sum();
    let filtered = all_tests - not_filtered;

    pretty_printing::print_collected_tests_count(
        test_crates.iter().map(|tests| tests.test_cases.len()).sum(),
        package_name,
    );

    let mut summaries = vec![];

    for compiled_test_crate in test_crates {
        pretty_printing::print_running_tests(
            compiled_test_crate.tests_location,
            compiled_test_crate.test_cases.len(),
        );

        let compiled_test_crate = to_runnable(compiled_test_crate, fork_targets)?;
        let compiled_test_crate = Arc::new(compiled_test_crate);
        let runner_config = runner_config.clone();
        let runner_params = runner_params.clone();

        let summary = forge_runner::run_tests_from_crate(
            compiled_test_crate.clone(),
            runner_config,
            runner_params,
            tests_filter,
        )
        .await?;

        match summary {
            TestCrateRunResult::Ok(summary) => {
                summaries.push(summary);
            }
            TestCrateRunResult::Interrupted(summary) => {
                summaries.push(summary);
                // Handle scenario for --exit-first flag.
                // Because snforge runs test crates one by one synchronously.
                // In case of test FAIL with --exit-first flag stops processing the next crates
                break;
            }
            _ => unreachable!("Unsupported TestCrateRunResult encountered"),
        }
    }

    pretty_printing::print_test_summary(&summaries, filtered);

    if summaries
        .iter()
        .any(|summary| summary.contained_fuzzed_tests)
    {
        pretty_printing::print_test_seed(runner_config.fuzzer_seed);
    }

    Ok(Ok(summaries))
}

#[cfg(test)]
mod tests {
    use super::*;
    use crate::collecting::CompiledTestCrateRaw;
    use cairo_lang_sierra::program::Program;
    use test_collector::ExpectedTestResult;
    use test_collector::TestCaseRaw;

    #[test]
    fn to_runnable_unparsable_url() {
        let mocked_tests = CompiledTestCrateRaw {
            sierra_program: Program {
                type_declarations: vec![],
                libfunc_declarations: vec![],
                statements: vec![],
                funcs: vec![],
            },
            test_cases: vec![TestCaseRaw {
                name: "crate1::do_thing".to_string(),
                available_gas: None,
                ignored: false,
                expected_result: ExpectedTestResult::Success,
                fork_config: Some(RawForkConfig::Params(RawForkParams {
                    url: "unparsable_url".to_string(),
                    block_id_type: "Tag".to_string(),
                    block_id_value: "Latest".to_string(),
                })),
                fuzzer_config: None,
            }],
            tests_location: CrateLocation::Lib,
        };

        assert!(to_runnable(mocked_tests, &[]).is_err());
    }

    #[test]
    fn to_runnable_non_existent_id() {
        let mocked_tests = CompiledTestCrateRaw {
            sierra_program: Program {
                type_declarations: vec![],
                libfunc_declarations: vec![],
                statements: vec![],
                funcs: vec![],
            },
            test_cases: vec![TestCaseRaw {
                name: "crate1::do_thing".to_string(),
                available_gas: None,
                ignored: false,
                expected_result: ExpectedTestResult::Success,
                fork_config: Some(RawForkConfig::Id("non_existent".to_string())),
                fuzzer_config: None,
            }],
            tests_location: CrateLocation::Lib,
        };

        assert!(to_runnable(
            mocked_tests,
            &[ForkTarget::new(
                "definitely_non_existing".to_string(),
                RawForkParams {
                    url: "https://not_taken.com".to_string(),
                    block_id_type: "Number".to_string(),
                    block_id_value: "120".to_string(),
                },
            )],
        )
        .is_err());
    }
}<|MERGE_RESOLUTION|>--- conflicted
+++ resolved
@@ -16,15 +16,10 @@
 use crate::scarb_test_collector::load_test_artifacts;
 use crate::test_filter::TestsFilter;
 
-<<<<<<< HEAD
 pub mod collecting;
-=======
-mod collecting;
-pub mod scarb_test_collector;
-
->>>>>>> c203e546
 pub mod pretty_printing;
 pub mod scarb;
+pub mod scarb_test_collector;
 pub mod shared_cache;
 pub mod test_filter;
 
