use std::collections::HashMap;
use std::fmt::Debug;

use anyhow::{anyhow, Context, Result};
use ark_std::iterable::Iterable;

use camino::{Utf8Path, Utf8PathBuf};

use futures::StreamExt;
use running::{run_fuzz_test, run_test};
use tokio::sync::mpsc::{channel, Sender};

use std::sync::Arc;
use test_case_summary::TestCaseSummary;
use tokio::task::JoinHandle;

use cairo_lang_runner::SierraCasmRunner;
use cairo_lang_sierra::ids::ConcreteTypeId;
use cairo_lang_sierra::program::Function;
use cairo_lang_sierra_to_casm::metadata::MetadataComputationConfig;
use cairo_lang_utils::ordered_hash_map::OrderedHashMap;
use futures::stream::FuturesUnordered;
use itertools::Itertools;

use once_cell::sync::Lazy;
use smol_str::SmolStr;

use scarb_artifacts::StarknetContractArtifacts;

use crate::fuzzer::RandomFuzzer;
use crate::scarb::config::ForkTarget;

pub use crate::collecting::{collect_test_compilation_targets, TestCompilationTarget};
pub use crate::test_crate_summary::TestCrateSummary;

use crate::collecting::{
    compile_tests, CompiledTestCrate, CompiledTestCrateRaw, CompiledTestCrateRunnable,
    TestCaseRunnable, ValidatedForkConfig,
};
use crate::test_filter::TestsFilter;
use test_collector::{FuzzerConfig, LinkedLibrary, RawForkConfig, RawForkParams, TestCase};

pub mod pretty_printing;
pub mod scarb;
pub mod test_case_summary;
pub mod test_filter;

mod collecting;
mod fuzzer;
mod running;
mod test_crate_summary;
mod test_execution_syscall_handler;

pub const FUZZER_RUNS_DEFAULT: u32 = 256;
pub const CACHE_DIR: &str = ".snfoundry_cache";

static BUILTINS: Lazy<Vec<&str>> = Lazy::new(|| {
    vec![
        "Pedersen",
        "RangeCheck",
        "Bitwise",
        "EcOp",
        "Poseidon",
        "SegmentArena",
        "GasBuiltin",
        "System",
    ]
});

/// Configuration of the test runner
#[derive(Debug, PartialEq)]
pub struct RunnerConfig {
    pub workspace_root: Utf8PathBuf,
    pub exit_first: bool,
    pub fork_targets: Vec<ForkTarget>,
    pub fuzzer_runs: u32,
    pub fuzzer_seed: u64,
}

impl RunnerConfig {
    /// Creates a new `RunnerConfig` from given arguments
    ///
    /// # Arguments
    ///
    /// * `test_name_filter` - Used to filter test cases by names
    /// * `exact_match` - Should test names match the `test_name_filter` exactly
    /// * `exit_first` - Should runner exit after first failed test
    #[must_use]
    #[allow(clippy::too_many_arguments, clippy::fn_params_excessive_bools)]
    pub fn new(
        workspace_root: Utf8PathBuf,
        exit_first: bool,
        fork_targets: Vec<ForkTarget>,
        fuzzer_runs: u32,
        fuzzer_seed: u64,
    ) -> Self {
        Self {
            workspace_root,
            exit_first,
            fork_targets,
            fuzzer_runs,
            fuzzer_seed,
        }
    }
}

/// Exit status of the runner
#[derive(Debug, PartialEq, Clone)]
pub enum RunnerStatus {
    /// Runner exited without problems
    Default,
    /// Some test failed
    TestFailed,
    /// Runner did not run, e.g. when test cases got skipped
    DidNotRun,
}

pub struct RunnerParams {
    corelib_path: Utf8PathBuf,
    contracts: HashMap<String, StarknetContractArtifacts>,
    predeployed_contracts: Utf8PathBuf,
    environment_variables: HashMap<String, String>,
    linked_libraries: Vec<LinkedLibrary>,
}

impl RunnerParams {
    #[must_use]
    pub fn new(
        corelib_path: Utf8PathBuf,
        contracts: HashMap<String, StarknetContractArtifacts>,
        predeployed_contracts: Utf8PathBuf,
        environment_variables: HashMap<String, String>,
        linked_libraries: Vec<LinkedLibrary>,
    ) -> Self {
        Self {
            corelib_path,
            contracts,
            predeployed_contracts,
            environment_variables,
            linked_libraries,
        }
    }
}

#[derive(Debug, PartialEq, Clone, Copy)]
pub enum CrateLocation {
    /// Main crate in a package
    Lib,
    /// Crate in the `tests/` directory
    Tests,
}

fn parse_fork_params(raw_fork_params: &RawForkParams) -> Result<ValidatedForkConfig> {
    Ok(ValidatedForkConfig {
        url: raw_fork_params.url.parse()?,
        block_id: raw_fork_params.block_id,
    })
}

fn replace_id_with_params(
    raw_fork_config: RawForkConfig,
    runner_config: &RunnerConfig,
) -> Result<RawForkParams> {
    match raw_fork_config {
        RawForkConfig::Params(raw_fork_params) => Ok(raw_fork_params),
        RawForkConfig::Id(name) => {
            let fork_target_from_runner_config = runner_config
                .fork_targets
                .iter()
                .find(|fork| fork.name == name)
                .ok_or_else(|| {
                    anyhow!("Fork configuration named = {name} not found in the Scarb.toml")
                })?;

            Ok(fork_target_from_runner_config.params.clone())
        }
    }
}

fn to_runnable(
    compiled_test_crate: CompiledTestCrateRaw,
    runner_config: &RunnerConfig,
) -> Result<CompiledTestCrateRunnable> {
    let mut test_cases = vec![];

    for case in compiled_test_crate.test_cases {
        let fork_config = if let Some(fc) = case.fork_config {
            let raw_fork_params = replace_id_with_params(fc, runner_config)?;
            let validated_fork_config = parse_fork_params(&raw_fork_params)?;
            Some(validated_fork_config)
        } else {
            None
        };

        test_cases.push(TestCase {
            name: case.name,
            available_gas: case.available_gas,
            ignored: case.ignored,
            expected_result: case.expected_result,
            fork_config,
            fuzzer_config: case.fuzzer_config,
        });
    }

    Ok(CompiledTestCrate {
        sierra_program: compiled_test_crate.sierra_program,
        test_cases,
        tests_location: compiled_test_crate.tests_location,
    })
}

/// Run the tests in the package at the given path
///
/// # Arguments
///
/// * `package_path` - Absolute path to the top-level of the Cairo package
/// * `lib_path` - Absolute path to the main file in the package (usually `src/lib.cairo`)
/// * `linked_libraries` - Dependencies needed to run the package at `package_path`
/// * `runner_config` - A configuration of the test runner
/// * `corelib_path` - Absolute path to the Cairo corelib
/// * `contracts` - Map with names of contract used in tests and corresponding sierra and casm artifacts
/// * `predeployed_contracts` - Absolute path to predeployed contracts used by starknet state e.g. account contracts
///

#[allow(clippy::implicit_hasher)]
pub async fn run(
    package_path: &Utf8Path,
    package_name: &str,
    package_source_dir_path: &Utf8Path,
    tests_filter: &TestsFilter,
    runner_config: Arc<RunnerConfig>,
    runner_params: Arc<RunnerParams>,
) -> Result<Vec<TestCrateSummary>> {
    let compilation_targets =
        collect_test_compilation_targets(package_path, package_name, package_source_dir_path)?;
    let test_crates = compile_tests(&compilation_targets, &runner_params)?;
    let test_crates = test_crates
        .into_iter()
        .map(|tc| tests_filter.filter_tests(tc))
        .collect_vec();
    let test_crates = test_crates
        .into_iter()
        .map(|ctc| to_runnable(ctc, &runner_config))
        .collect::<Result<Vec<_>>>()?;

    pretty_printing::print_collected_tests_count(
        test_crates.iter().map(|tests| tests.test_cases.len()).sum(),
        package_name,
    );

    let mut summaries = vec![];

    for compiled_test_crate in test_crates {
        let compiled_test_crate = Arc::new(compiled_test_crate);
        let runner_config = runner_config.clone();
        let runner_params = runner_params.clone();

        pretty_printing::print_running_tests(
            compiled_test_crate.tests_location,
            compiled_test_crate.test_cases.len(),
        );

<<<<<<< HEAD
        let summary =
            run_tests_from_crate(compiled_test_crate, runner_config, runner_params).await?;
=======
        let summary = run_tests_from_crate(
            compiled_test_crate,
            runner_config,
            runner_params,
            cancellation_tokens,
            tests_filter,
        )
        .await?;
>>>>>>> 5ed481d6

        match summary {
            TestCrateRunResult::Ok(summary) => {
                summaries.push(summary);
            }
            TestCrateRunResult::Interrupted(summary) => {
                summaries.push(summary);
                // Handle scenario for --exit-first flag.
                // Because snforge runs test crates one by one synchronously.
                // In case of test FAIL with --exit-first flag stops processing the next crates
                break;
            }
        }
    }

    pretty_printing::print_test_summary(&summaries);

    if summaries
        .iter()
        .any(|summary| summary.contained_fuzzed_tests)
    {
        pretty_printing::print_test_seed(runner_config.fuzzer_seed);
    }

    Ok(summaries)
}
enum TestCrateRunResult {
    Ok(TestCrateSummary),
    Interrupted(TestCrateSummary),
}

pub trait TestCaseFilter {
    fn should_be_run(&self, test_case: &TestCase<ValidatedForkConfig>) -> bool;
}

async fn run_tests_from_crate(
    tests: Arc<CompiledTestCrateRunnable>,
    runner_config: Arc<RunnerConfig>,
    runner_params: Arc<RunnerParams>,
<<<<<<< HEAD
) -> Result<TestCrateRunResult> {
=======
    cancellation_tokens: Arc<CancellationTokens>,
    tests_filter: &impl TestCaseFilter,
) -> Result<TestCrateSummary> {
>>>>>>> 5ed481d6
    let runner = Arc::new(
        SierraCasmRunner::new(
            tests.sierra_program.clone(),
            Some(MetadataComputationConfig::default()),
            OrderedHashMap::default(),
        )
        .context("Failed setting up runner.")?,
    );

    let mut tasks = FuturesUnordered::new();
    let test_cases = &tests.test_cases;
    // Initiate two channels to manage the `--exit-first` flag.
    // Owing to `cheatnet` fork's utilization of its own Tokio runtime for RPC requests,
    // test execution must occur within a `tokio::spawn_blocking`.
    // As `spawn_blocking` can't be prematurely cancelled (refer: https://dtantsur.github.io/rust-openstack/tokio/task/fn.spawn_blocking.html),
    // a channel is used to signal the task that test processing is no longer necessary.
    let (send, mut rec) = channel(1);

    // The second channel serves as a hold point to ensure all tasks complete
    // their shutdown procedures before moving forward (more info: https://tokio.rs/tokio/topics/shutdown)
    let (send_shut_down, mut rec_shut_down) = channel(1);

    for case in test_cases.iter() {
        let case_name = case.name.clone();

        if !tests_filter.should_be_run(case) {
            tasks.push(tokio::task::spawn(async {
                Ok(TestCaseSummary::Ignored { name: case_name })
            }));
            continue;
        };

        let function = runner.find_function(&case_name)?;
        let args = function_args(function, &BUILTINS);

        let case = Arc::new(case.clone());
        let args: Vec<ConcreteTypeId> = args.into_iter().cloned().collect();
        let runner = runner.clone();

        tasks.push(choose_test_strategy_and_run(
            args,
            case.clone(),
            runner,
            runner_config.clone(),
            runner_params.clone(),
            &send,
            &send_shut_down,
        ));
    }

    let mut results = vec![];
    let mut interrupted = false;

    while let Some(task) = tasks.next().await {
        let result = task??;

        pretty_printing::print_test_result(&result);

        if let TestCaseSummary::Failed { .. } = result {
            if runner_config.exit_first {
                interrupted = true;
                rec.close();
            }
        }

        results.push(result);
    }

    // Waiting for things to finish shutting down
    drop(send_shut_down);
    let _ = rec_shut_down.recv().await;

    let contained_fuzzed_tests = results.iter().any(|summary| summary.runs().is_some());
    let summary = TestCrateSummary {
        test_case_summaries: results,
        runner_exit_status: RunnerStatus::Default,
        test_crate_type: tests.tests_location,
        contained_fuzzed_tests,
    };

    if interrupted {
        Ok(TestCrateRunResult::Interrupted(summary))
    } else {
        Ok(TestCrateRunResult::Ok(summary))
    }
}

#[allow(clippy::too_many_arguments)]
fn choose_test_strategy_and_run(
    args: Vec<ConcreteTypeId>,
    case: Arc<TestCaseRunnable>,
    runner: Arc<SierraCasmRunner>,
    runner_config: Arc<RunnerConfig>,
    runner_params: Arc<RunnerParams>,
    send: &Sender<()>,
    send_shut_down: &Sender<()>,
) -> JoinHandle<Result<TestCaseSummary>> {
    if args.is_empty() {
        run_test(
            case,
            runner,
            runner_config,
            runner_params,
            send.clone(),
            send_shut_down.clone(),
        )
    } else {
        run_with_fuzzing(
            args,
            case,
            runner,
            runner_config,
            runner_params,
            send.clone(),
            send_shut_down.clone(),
        )
    }
}

fn run_with_fuzzing(
    args: Vec<ConcreteTypeId>,
    case: Arc<TestCaseRunnable>,
    runner: Arc<SierraCasmRunner>,
    runner_config: Arc<RunnerConfig>,
    runner_params: Arc<RunnerParams>,
    send: Sender<()>,
    send_shut_down: Sender<()>,
) -> JoinHandle<Result<TestCaseSummary>> {
    tokio::task::spawn(async move {
        let (fuzzing_send, mut fuzzing_rec) = channel(1);
        let args = args
            .iter()
            .map(|arg| {
                arg.debug_name
                    .as_ref()
                    .ok_or_else(|| anyhow!("Type {arg:?} does not have a debug name"))
                    .map(SmolStr::as_str)
            })
            .collect::<Result<Vec<_>>>()?;

        let (fuzzer_runs, fuzzer_seed) = match case.fuzzer_config {
            Some(FuzzerConfig {
                fuzzer_runs,
                fuzzer_seed,
            }) => (fuzzer_runs, fuzzer_seed),
            _ => (runner_config.fuzzer_runs, runner_config.fuzzer_seed),
        };
        let mut fuzzer = RandomFuzzer::create(fuzzer_seed, fuzzer_runs, &args)?;

        let mut tasks = FuturesUnordered::new();

        for _ in 1..=fuzzer_runs {
            let args = fuzzer.next_args();

            tasks.push(run_fuzz_test(
                args,
                case.clone(),
                runner.clone(),
                runner_config.clone(),
                runner_params.clone(),
                send.clone(),
                fuzzing_send.clone(),
                send_shut_down.clone(),
            ));
        }

        let mut results = vec![];

        while let Some(task) = tasks.next().await {
            let result = task??;

            results.push(result.clone());

            if let TestCaseSummary::Failed { .. } = result {
                fuzzing_rec.close();
                break;
            }
        }

        let final_result = results
            .last()
            .expect("Test should always run at least once");

        let runs = u32::try_from(
            results
                .iter()
                .filter(|item| {
                    matches!(
                        item,
                        TestCaseSummary::Passed { .. } | TestCaseSummary::Failed { .. }
                    )
                })
                .count(),
        )?;

        if let TestCaseSummary::Passed { .. } = final_result {
            // Because we execute tests parallel, it's possible to
            // get Passed after Skipped. To treat fuzzing a test as Passed
            // we have to ensure that all fuzzing subtests Passed
            if runs != fuzzer_runs {
                return Ok(TestCaseSummary::Skipped {});
            };
        };

        Ok(final_result.clone().with_runs(runs))
    })
}

fn function_args<'a>(function: &'a Function, builtins: &[&str]) -> Vec<&'a ConcreteTypeId> {
    let builtins: Vec<_> = builtins
        .iter()
        .map(|builtin| Some(SmolStr::new(builtin)))
        .collect();

    function
        .signature
        .param_types
        .iter()
        .filter(|pt| !builtins.contains(&pt.debug_name))
        .collect()
}

#[cfg(test)]
mod tests {
    use super::*;
    use cairo_lang_sierra::program::Program;
    use starknet::core::types::BlockId;
    use starknet::core::types::BlockTag::Latest;
    use test_collector::ExpectedTestResult;

    #[test]
    fn to_runnable_unparsable_url() {
        let mocked_tests = CompiledTestCrate {
            sierra_program: Program {
                type_declarations: vec![],
                libfunc_declarations: vec![],
                statements: vec![],
                funcs: vec![],
            },
            test_cases: vec![TestCase {
                name: "crate1::do_thing".to_string(),
                available_gas: None,
                ignored: false,
                expected_result: ExpectedTestResult::Success,
                fork_config: Some(RawForkConfig::Params(RawForkParams {
                    url: "unparsable_url".to_string(),
                    block_id: BlockId::Tag(Latest),
                })),
                fuzzer_config: None,
            }],
            tests_location: CrateLocation::Lib,
        };
        let config = RunnerConfig::new(Default::default(), false, vec![], 256, 12345);

        assert!(to_runnable(mocked_tests, &config).is_err());
    }

    #[test]
    fn to_runnable_non_existent_id() {
        let mocked_tests = CompiledTestCrate {
            sierra_program: Program {
                type_declarations: vec![],
                libfunc_declarations: vec![],
                statements: vec![],
                funcs: vec![],
            },
            test_cases: vec![TestCase {
                name: "crate1::do_thing".to_string(),
                available_gas: None,
                ignored: false,
                expected_result: ExpectedTestResult::Success,
                fork_config: Some(RawForkConfig::Id("non_existent".to_string())),
                fuzzer_config: None,
            }],
            tests_location: CrateLocation::Lib,
        };
        let config = RunnerConfig::new(
            Default::default(),
            false,
            vec![ForkTarget {
                name: "definitely_non_existing".to_string(),
                params: RawForkParams {
                    url: "https://not_taken.com".to_string(),
                    block_id: BlockId::Number(120),
                },
            }],
            256,
            12345,
        );

        assert!(to_runnable(mocked_tests, &config).is_err());
    }
}<|MERGE_RESOLUTION|>--- conflicted
+++ resolved
@@ -260,19 +260,13 @@
             compiled_test_crate.test_cases.len(),
         );
 
-<<<<<<< HEAD
-        let summary =
-            run_tests_from_crate(compiled_test_crate, runner_config, runner_params).await?;
-=======
         let summary = run_tests_from_crate(
             compiled_test_crate,
             runner_config,
             runner_params,
-            cancellation_tokens,
             tests_filter,
         )
         .await?;
->>>>>>> 5ed481d6
 
         match summary {
             TestCrateRunResult::Ok(summary) => {
@@ -312,13 +306,8 @@
     tests: Arc<CompiledTestCrateRunnable>,
     runner_config: Arc<RunnerConfig>,
     runner_params: Arc<RunnerParams>,
-<<<<<<< HEAD
+    tests_filter: &impl TestCaseFilter,
 ) -> Result<TestCrateRunResult> {
-=======
-    cancellation_tokens: Arc<CancellationTokens>,
-    tests_filter: &impl TestCaseFilter,
-) -> Result<TestCrateSummary> {
->>>>>>> 5ed481d6
     let runner = Arc::new(
         SierraCasmRunner::new(
             tests.sierra_program.clone(),
