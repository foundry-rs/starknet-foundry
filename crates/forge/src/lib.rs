use anyhow::{anyhow, Result};
use camino::Utf8Path;
use itertools::Itertools;
use std::fmt::Debug;
use std::sync::Arc;

use forge_runner::test_crate_summary::TestCrateSummary;
use forge_runner::{
    CompiledTestCrateRunnable, RunnerConfig, RunnerParams, TestCaseRunnable, TestCrateRunResult,
    ValidatedForkConfig,
};
use test_collector::{RawForkConfig, RawForkParams};

use crate::collecting::{collect_test_compilation_targets, compile_tests, CompiledTestCrateRaw};
use crate::scarb::config::ForkTarget;
use crate::test_filter::TestsFilter;

pub mod pretty_printing;
pub mod scarb;
pub mod test_filter;

mod collecting;

#[derive(Debug, PartialEq, Clone, Copy)]
pub enum CrateLocation {
    /// Main crate in a package
    Lib,
    /// Crate in the `tests/` directory
    Tests,
}

fn replace_id_with_params(
    raw_fork_config: RawForkConfig,
    fork_targets: &[ForkTarget],
) -> Result<RawForkParams> {
    match raw_fork_config {
        RawForkConfig::Params(raw_fork_params) => Ok(raw_fork_params),
        RawForkConfig::Id(name) => {
            let fork_target_from_runner_config = fork_targets
                .iter()
                .find(|fork| fork.name() == name)
                .ok_or_else(|| {
                    anyhow!("Fork configuration named = {name} not found in the Scarb.toml")
                })?;

            Ok(fork_target_from_runner_config.params().clone())
        }
    }
}

fn to_runnable(
    compiled_test_crate: CompiledTestCrateRaw,
    fork_targets: &[ForkTarget],
) -> Result<CompiledTestCrateRunnable> {
    let mut test_cases = vec![];

    for case in compiled_test_crate.test_cases {
        let fork_config = if let Some(fc) = case.fork_config {
            let raw_fork_params = replace_id_with_params(fc, fork_targets)?;
            let fork_config = ValidatedForkConfig::try_from(raw_fork_params)?;
            Some(fork_config)
        } else {
            None
        };

        test_cases.push(TestCaseRunnable {
            name: case.name,
            available_gas: case.available_gas,
            ignored: case.ignored,
            expected_result: case.expected_result,
            fork_config,
            fuzzer_config: case.fuzzer_config,
        });
    }

    Ok(CompiledTestCrateRunnable::new(
        compiled_test_crate.sierra_program,
        test_cases,
    ))
}

/// Run the tests in the package at the given path
///
/// # Arguments
///
/// * `package_path` - Absolute path to the top-level of the Cairo package
/// * `lib_path` - Absolute path to the main file in the package (usually `src/lib.cairo`)
/// * `linked_libraries` - Dependencies needed to run the package at `package_path`
/// * `runner_config` - A configuration of the test runner
/// * `corelib_path` - Absolute path to the Cairo corelib
/// * `contracts` - Map with names of contract used in tests and corresponding sierra and casm artifacts
/// * `predeployed_contracts` - Absolute path to predeployed contracts used by starknet state e.g. account contracts
///

#[allow(clippy::implicit_hasher)]
pub async fn run(
    package_path: &Utf8Path,
    package_name: &str,
    package_source_dir_path: &Utf8Path,
    tests_filter: &TestsFilter,
    runner_config: Arc<RunnerConfig>,
    runner_params: Arc<RunnerParams>,
    fork_targets: &[ForkTarget],
) -> Result<Vec<TestCrateSummary>> {
    let compilation_targets =
        collect_test_compilation_targets(package_path, package_name, package_source_dir_path)?;
    let test_crates = compile_tests(&compilation_targets, &runner_params)?;
    let all_tests: usize = test_crates.iter().map(|tc| tc.test_cases.len()).sum();

    let test_crates = test_crates
        .into_iter()
        .map(|tc| tests_filter.filter_tests(tc))
        .collect_vec();
    let not_filtered: usize = test_crates.iter().map(|tc| tc.test_cases.len()).sum();
    let filtered = all_tests - not_filtered;

    pretty_printing::print_collected_tests_count(
        test_crates.iter().map(|tests| tests.test_cases.len()).sum(),
        package_name,
    );

    let mut summaries = vec![];

    for compiled_test_crate in test_crates {
        pretty_printing::print_running_tests(
            compiled_test_crate.tests_location,
            compiled_test_crate.test_cases.len(),
        );

        let compiled_test_crate = to_runnable(compiled_test_crate, fork_targets)?;
        let compiled_test_crate = Arc::new(compiled_test_crate);
        let runner_config = runner_config.clone();
        let runner_params = runner_params.clone();

        let summary = forge_runner::run_tests_from_crate(
            compiled_test_crate.clone(),
            runner_config,
            runner_params,
            tests_filter,
        )
        .await?;

        match summary {
            TestCrateRunResult::Ok(summary) => {
                summaries.push(summary);
            }
            TestCrateRunResult::Interrupted(summary) => {
                summaries.push(summary);
                // Handle scenario for --exit-first flag.
                // Because snforge runs test crates one by one synchronously.
                // In case of test FAIL with --exit-first flag stops processing the next crates
                break;
            }
            _ => unreachable!("Unsupported TestCrateRunResult encountered"),
        }
    }

    pretty_printing::print_test_summary(&summaries, filtered);

    if summaries
        .iter()
        .any(|summary| summary.contained_fuzzed_tests)
    {
        pretty_printing::print_test_seed(runner_config.fuzzer_seed);
    }

    Ok(summaries)
}
<<<<<<< HEAD
enum TestCrateRunResult {
    Ok(TestCrateSummary),
    Interrupted(TestCrateSummary),
}

pub trait TestCaseFilter {
    fn should_be_run(&self, test_case: &TestCase<ValidatedForkConfig>) -> bool;
}

async fn run_tests_from_crate(
    tests: Arc<CompiledTestCrateRunnable>,
    runner_config: Arc<RunnerConfig>,
    runner_params: Arc<RunnerParams>,
    tests_filter: &impl TestCaseFilter,
) -> Result<TestCrateRunResult> {
    let runner = Arc::new(
        SierraCasmRunner::new(
            tests.sierra_program.clone(),
            Some(MetadataComputationConfig::default()),
            OrderedHashMap::default(),
        )
        .context("Failed setting up runner.")?,
    );

    let mut tasks = FuturesUnordered::new();
    let test_cases = &tests.test_cases;
    // Initiate two channels to manage the `--exit-first` flag.
    // Owing to `cheatnet` fork's utilization of its own Tokio runtime for RPC requests,
    // test execution must occur within a `tokio::spawn_blocking`.
    // As `spawn_blocking` can't be prematurely cancelled (refer: https://dtantsur.github.io/rust-openstack/tokio/task/fn.spawn_blocking.html),
    // a channel is used to signal the task that test processing is no longer necessary.
    let (send, mut rec) = channel(1);

    for case in test_cases.iter() {
        let case_name = case.name.clone();

        if !tests_filter.should_be_run(case) {
            tasks.push(tokio::task::spawn(async {
                Ok(TestCaseSummary::Ignored { name: case_name })
            }));
            continue;
        };

        let function = runner.find_function(&case_name)?;
        let args = function_args(function, &BUILTINS);

        let case = Arc::new(case.clone());
        let args: Vec<ConcreteTypeId> = args.into_iter().cloned().collect();
        let runner = runner.clone();

        tasks.push(choose_test_strategy_and_run(
            args,
            case.clone(),
            runner,
            runner_config.clone(),
            runner_params.clone(),
            &send,
        ));
    }

    let mut results = vec![];
    let mut interrupted = false;

    while let Some(task) = tasks.next().await {
        let result = task??;

        pretty_printing::print_test_result(&result);

        if let TestCaseSummary::Failed { .. } = result {
            if runner_config.exit_first {
                interrupted = true;
                rec.close();
            }
        }

        results.push(result);
    }

    let contained_fuzzed_tests = results.iter().any(|summary| summary.runs().is_some());
    let summary = TestCrateSummary {
        test_case_summaries: results,
        runner_exit_status: RunnerStatus::Default,
        test_crate_type: tests.tests_location,
        contained_fuzzed_tests,
    };

    if interrupted {
        Ok(TestCrateRunResult::Interrupted(summary))
    } else {
        Ok(TestCrateRunResult::Ok(summary))
    }
}

#[allow(clippy::too_many_arguments)]
fn choose_test_strategy_and_run(
    args: Vec<ConcreteTypeId>,
    case: Arc<TestCaseRunnable>,
    runner: Arc<SierraCasmRunner>,
    runner_config: Arc<RunnerConfig>,
    runner_params: Arc<RunnerParams>,
    send: &Sender<()>,
) -> JoinHandle<Result<TestCaseSummary>> {
    if args.is_empty() {
        run_test(case, runner, runner_config, runner_params, send.clone())
    } else {
        run_with_fuzzing(
            args,
            case,
            runner,
            runner_config,
            runner_params,
            send.clone(),
        )
    }
}

fn run_with_fuzzing(
    args: Vec<ConcreteTypeId>,
    case: Arc<TestCaseRunnable>,
    runner: Arc<SierraCasmRunner>,
    runner_config: Arc<RunnerConfig>,
    runner_params: Arc<RunnerParams>,
    send: Sender<()>,
) -> JoinHandle<Result<TestCaseSummary>> {
    tokio::task::spawn(async move {
        if send.is_closed() {
            return Ok(TestCaseSummary::Skipped {});
        }

        let (fuzzing_send, mut fuzzing_rec) = channel(1);
        let args = args
            .iter()
            .map(|arg| {
                arg.debug_name
                    .as_ref()
                    .ok_or_else(|| anyhow!("Type {arg:?} does not have a debug name"))
                    .map(SmolStr::as_str)
            })
            .collect::<Result<Vec<_>>>()?;

        let (fuzzer_runs, fuzzer_seed) = match case.fuzzer_config {
            Some(FuzzerConfig {
                fuzzer_runs,
                fuzzer_seed,
            }) => (fuzzer_runs, fuzzer_seed),
            _ => (runner_config.fuzzer_runs, runner_config.fuzzer_seed),
        };
        let mut fuzzer = RandomFuzzer::create(fuzzer_seed, fuzzer_runs, &args)?;

        let mut tasks = FuturesUnordered::new();

        for _ in 1..=fuzzer_runs {
            let args = fuzzer.next_args();

            tasks.push(run_fuzz_test(
                args,
                case.clone(),
                runner.clone(),
                runner_config.clone(),
                runner_params.clone(),
                send.clone(),
                fuzzing_send.clone(),
            ));
        }

        let mut results = vec![];

        while let Some(task) = tasks.next().await {
            let result = task??;

            results.push(result.clone());

            if let TestCaseSummary::Failed { .. } = result {
                fuzzing_rec.close();
                break;
            }
        }

        let final_result = results
            .last()
            .expect("Test should always run at least once");

        let runs = u32::try_from(
            results
                .iter()
                .filter(|item| {
                    matches!(
                        item,
                        TestCaseSummary::Passed { .. } | TestCaseSummary::Failed { .. }
                    )
                })
                .count(),
        )?;

        if let TestCaseSummary::Passed { .. } = final_result {
            // Because we execute tests parallel, it's possible to
            // get Passed after Skipped. To treat fuzzing a test as Passed
            // we have to ensure that all fuzzing subtests Passed
            if runs != fuzzer_runs {
                return Ok(TestCaseSummary::Skipped {});
            };
        };

        Ok(final_result.clone().with_runs(runs))
    })
}

fn function_args<'a>(function: &'a Function, builtins: &[&str]) -> Vec<&'a ConcreteTypeId> {
    let builtins: Vec<_> = builtins
        .iter()
        .map(|builtin| Some(SmolStr::new(builtin)))
        .collect();

    function
        .signature
        .param_types
        .iter()
        .filter(|pt| !builtins.contains(&pt.debug_name))
        .collect()
}
=======
>>>>>>> df736e04

#[cfg(test)]
mod tests {
    use super::*;
    use crate::collecting::CompiledTestCrateRaw;
    use cairo_lang_sierra::program::Program;
    use starknet::core::types::BlockId;
    use starknet::core::types::BlockTag::Latest;
    use test_collector::ExpectedTestResult;
    use test_collector::TestCaseRaw;

    #[test]
    fn to_runnable_unparsable_url() {
        let mocked_tests = CompiledTestCrateRaw {
            sierra_program: Program {
                type_declarations: vec![],
                libfunc_declarations: vec![],
                statements: vec![],
                funcs: vec![],
            },
            test_cases: vec![TestCaseRaw {
                name: "crate1::do_thing".to_string(),
                available_gas: None,
                ignored: false,
                expected_result: ExpectedTestResult::Success,
                fork_config: Some(RawForkConfig::Params(RawForkParams {
                    url: "unparsable_url".to_string(),
                    block_id: BlockId::Tag(Latest),
                })),
                fuzzer_config: None,
            }],
            tests_location: CrateLocation::Lib,
        };

        assert!(to_runnable(mocked_tests, &[]).is_err());
    }

    #[test]
    fn to_runnable_non_existent_id() {
        let mocked_tests = CompiledTestCrateRaw {
            sierra_program: Program {
                type_declarations: vec![],
                libfunc_declarations: vec![],
                statements: vec![],
                funcs: vec![],
            },
            test_cases: vec![TestCaseRaw {
                name: "crate1::do_thing".to_string(),
                available_gas: None,
                ignored: false,
                expected_result: ExpectedTestResult::Success,
                fork_config: Some(RawForkConfig::Id("non_existent".to_string())),
                fuzzer_config: None,
            }],
            tests_location: CrateLocation::Lib,
        };

        assert!(to_runnable(
            mocked_tests,
            &[ForkTarget::new(
                "definitely_non_existing".to_string(),
                RawForkParams {
                    url: "https://not_taken.com".to_string(),
                    block_id: BlockId::Number(120),
                },
            )],
        )
        .is_err());
    }
}<|MERGE_RESOLUTION|>--- conflicted
+++ resolved
@@ -166,229 +166,6 @@
 
     Ok(summaries)
 }
-<<<<<<< HEAD
-enum TestCrateRunResult {
-    Ok(TestCrateSummary),
-    Interrupted(TestCrateSummary),
-}
-
-pub trait TestCaseFilter {
-    fn should_be_run(&self, test_case: &TestCase<ValidatedForkConfig>) -> bool;
-}
-
-async fn run_tests_from_crate(
-    tests: Arc<CompiledTestCrateRunnable>,
-    runner_config: Arc<RunnerConfig>,
-    runner_params: Arc<RunnerParams>,
-    tests_filter: &impl TestCaseFilter,
-) -> Result<TestCrateRunResult> {
-    let runner = Arc::new(
-        SierraCasmRunner::new(
-            tests.sierra_program.clone(),
-            Some(MetadataComputationConfig::default()),
-            OrderedHashMap::default(),
-        )
-        .context("Failed setting up runner.")?,
-    );
-
-    let mut tasks = FuturesUnordered::new();
-    let test_cases = &tests.test_cases;
-    // Initiate two channels to manage the `--exit-first` flag.
-    // Owing to `cheatnet` fork's utilization of its own Tokio runtime for RPC requests,
-    // test execution must occur within a `tokio::spawn_blocking`.
-    // As `spawn_blocking` can't be prematurely cancelled (refer: https://dtantsur.github.io/rust-openstack/tokio/task/fn.spawn_blocking.html),
-    // a channel is used to signal the task that test processing is no longer necessary.
-    let (send, mut rec) = channel(1);
-
-    for case in test_cases.iter() {
-        let case_name = case.name.clone();
-
-        if !tests_filter.should_be_run(case) {
-            tasks.push(tokio::task::spawn(async {
-                Ok(TestCaseSummary::Ignored { name: case_name })
-            }));
-            continue;
-        };
-
-        let function = runner.find_function(&case_name)?;
-        let args = function_args(function, &BUILTINS);
-
-        let case = Arc::new(case.clone());
-        let args: Vec<ConcreteTypeId> = args.into_iter().cloned().collect();
-        let runner = runner.clone();
-
-        tasks.push(choose_test_strategy_and_run(
-            args,
-            case.clone(),
-            runner,
-            runner_config.clone(),
-            runner_params.clone(),
-            &send,
-        ));
-    }
-
-    let mut results = vec![];
-    let mut interrupted = false;
-
-    while let Some(task) = tasks.next().await {
-        let result = task??;
-
-        pretty_printing::print_test_result(&result);
-
-        if let TestCaseSummary::Failed { .. } = result {
-            if runner_config.exit_first {
-                interrupted = true;
-                rec.close();
-            }
-        }
-
-        results.push(result);
-    }
-
-    let contained_fuzzed_tests = results.iter().any(|summary| summary.runs().is_some());
-    let summary = TestCrateSummary {
-        test_case_summaries: results,
-        runner_exit_status: RunnerStatus::Default,
-        test_crate_type: tests.tests_location,
-        contained_fuzzed_tests,
-    };
-
-    if interrupted {
-        Ok(TestCrateRunResult::Interrupted(summary))
-    } else {
-        Ok(TestCrateRunResult::Ok(summary))
-    }
-}
-
-#[allow(clippy::too_many_arguments)]
-fn choose_test_strategy_and_run(
-    args: Vec<ConcreteTypeId>,
-    case: Arc<TestCaseRunnable>,
-    runner: Arc<SierraCasmRunner>,
-    runner_config: Arc<RunnerConfig>,
-    runner_params: Arc<RunnerParams>,
-    send: &Sender<()>,
-) -> JoinHandle<Result<TestCaseSummary>> {
-    if args.is_empty() {
-        run_test(case, runner, runner_config, runner_params, send.clone())
-    } else {
-        run_with_fuzzing(
-            args,
-            case,
-            runner,
-            runner_config,
-            runner_params,
-            send.clone(),
-        )
-    }
-}
-
-fn run_with_fuzzing(
-    args: Vec<ConcreteTypeId>,
-    case: Arc<TestCaseRunnable>,
-    runner: Arc<SierraCasmRunner>,
-    runner_config: Arc<RunnerConfig>,
-    runner_params: Arc<RunnerParams>,
-    send: Sender<()>,
-) -> JoinHandle<Result<TestCaseSummary>> {
-    tokio::task::spawn(async move {
-        if send.is_closed() {
-            return Ok(TestCaseSummary::Skipped {});
-        }
-
-        let (fuzzing_send, mut fuzzing_rec) = channel(1);
-        let args = args
-            .iter()
-            .map(|arg| {
-                arg.debug_name
-                    .as_ref()
-                    .ok_or_else(|| anyhow!("Type {arg:?} does not have a debug name"))
-                    .map(SmolStr::as_str)
-            })
-            .collect::<Result<Vec<_>>>()?;
-
-        let (fuzzer_runs, fuzzer_seed) = match case.fuzzer_config {
-            Some(FuzzerConfig {
-                fuzzer_runs,
-                fuzzer_seed,
-            }) => (fuzzer_runs, fuzzer_seed),
-            _ => (runner_config.fuzzer_runs, runner_config.fuzzer_seed),
-        };
-        let mut fuzzer = RandomFuzzer::create(fuzzer_seed, fuzzer_runs, &args)?;
-
-        let mut tasks = FuturesUnordered::new();
-
-        for _ in 1..=fuzzer_runs {
-            let args = fuzzer.next_args();
-
-            tasks.push(run_fuzz_test(
-                args,
-                case.clone(),
-                runner.clone(),
-                runner_config.clone(),
-                runner_params.clone(),
-                send.clone(),
-                fuzzing_send.clone(),
-            ));
-        }
-
-        let mut results = vec![];
-
-        while let Some(task) = tasks.next().await {
-            let result = task??;
-
-            results.push(result.clone());
-
-            if let TestCaseSummary::Failed { .. } = result {
-                fuzzing_rec.close();
-                break;
-            }
-        }
-
-        let final_result = results
-            .last()
-            .expect("Test should always run at least once");
-
-        let runs = u32::try_from(
-            results
-                .iter()
-                .filter(|item| {
-                    matches!(
-                        item,
-                        TestCaseSummary::Passed { .. } | TestCaseSummary::Failed { .. }
-                    )
-                })
-                .count(),
-        )?;
-
-        if let TestCaseSummary::Passed { .. } = final_result {
-            // Because we execute tests parallel, it's possible to
-            // get Passed after Skipped. To treat fuzzing a test as Passed
-            // we have to ensure that all fuzzing subtests Passed
-            if runs != fuzzer_runs {
-                return Ok(TestCaseSummary::Skipped {});
-            };
-        };
-
-        Ok(final_result.clone().with_runs(runs))
-    })
-}
-
-fn function_args<'a>(function: &'a Function, builtins: &[&str]) -> Vec<&'a ConcreteTypeId> {
-    let builtins: Vec<_> = builtins
-        .iter()
-        .map(|builtin| Some(SmolStr::new(builtin)))
-        .collect();
-
-    function
-        .signature
-        .param_types
-        .iter()
-        .filter(|pt| !builtins.contains(&pt.debug_name))
-        .collect()
-}
-=======
->>>>>>> df736e04
 
 #[cfg(test)]
 mod tests {
