--- conflicted
+++ resolved
@@ -31,11 +31,7 @@
 use walkdir::WalkDir;
 
 use crate::fuzzer::RandomFuzzer;
-<<<<<<< HEAD
-
-=======
 use crate::running::run_test_case;
->>>>>>> 3d22a63b
 use crate::scarb::{ForgeConfig, ForkTarget, StarknetContractArtifacts};
 pub use crate::test_crate_summary::TestCrateSummary;
 use test_collector::{collect_tests, FuzzerConfig, LinkedLibrary, TestCase};
@@ -376,38 +372,10 @@
         let function = runner.find_function(case_name)?;
         let args = function_args(function, &BUILTINS);
 
-<<<<<<< HEAD
         let case = Arc::new(case.clone());
         let runner_config = runner_config.clone();
         let args: Vec<ConcreteTypeId> = args.into_iter().cloned().collect();
         let runner = runner.clone();
-=======
-        let result = if args.is_empty() {
-            let result = run_test_case(
-                package_root,
-                &runner,
-                case,
-                runner_config.fork_targets.as_ref(),
-                &runner_params.contracts,
-                &runner_params.predeployed_contracts,
-                vec![],
-                &runner_params.environment_variables,
-            )?;
-            pretty_printing::print_test_result(&result, None);
-
-            result
-        } else {
-            was_fuzzed = true;
-            let (result, runs) = run_with_fuzzing(
-                package_root,
-                runner_config,
-                runner_params,
-                &runner,
-                case,
-                &args,
-            )?;
-            pretty_printing::print_test_result(&result, Some(runs));
->>>>>>> 3d22a63b
 
         tasks.push_back(choose_test_strategy_and_run(
             case.clone(),
@@ -468,7 +436,7 @@
             () = runner_config.error_cancellation_token.cancelled() => {
                 // Stop executing all tests because
                 // one of a test returns Err
-                Ok(TestCaseSummary::None {  })
+                Ok(TestCaseSummary::Interrupted {  })
             },
             result = blocking_run_from_test(runner, case.clone(), runner_config.clone(), vec![], None) => {
                 match result {
@@ -541,26 +509,12 @@
         // Graceful Shutdown Pattern
         drop(send);
 
-<<<<<<< HEAD
         while let Some(task) = tasks.next().await {
             let result = task??;
             results.push(result.clone());
-=======
-        let result = run_test_case(
-            package_root,
-            runner,
-            case,
-            runner_config.fork_targets.as_ref(),
-            &runner_params.contracts,
-            &runner_params.predeployed_contracts,
-            args.clone(),
-            &runner_params.environment_variables,
-        )?;
-        results.push(result.clone());
->>>>>>> 3d22a63b
 
             match &result {
-                TestCaseSummary::Failed { .. } | TestCaseSummary::None {} => {
+                TestCaseSummary::Failed { .. } | TestCaseSummary::Interrupted {} => {
                     break;
                 }
                 _ => (),
@@ -605,7 +559,7 @@
             () = runner_config.error_cancellation_token.cancelled() => {
                 // Stop executing all tests because
                 // one of a test returns Err
-                Ok(TestCaseSummary::None {  })
+                Ok(TestCaseSummary::Interrupted {  })
             },
             () = runner_config.exit_first_cancellation_token.cancelled() => {
                 // Stop executing all tests because flag --exit-first'
@@ -615,7 +569,8 @@
             () = cancellation_fuzzing_token.cancelled() => {
                 // Stop executing all single fuzzing tests
                 // because one of fuzzing test has been FAIL
-                Ok(TestCaseSummary::skipped(&c))
+                Ok(TestCaseSummary::SkippedFuzzing {})
+
             },
            result = blocking_run_from_test(
                 runner,
