--- conflicted
+++ resolved
@@ -396,8 +396,6 @@
 
     let mut tasks = FuturesUnordered::new();
     let test_cases = &tests.test_cases;
-    let (send, mut rec) = channel(1);
-
     // Initiate two channels to manage the `--exit-first` flag.
     // Owing to `cheatnet` fork's utilization of its own Tokio runtime for RPC requests,
     // test execution must occur within a `tokio::spawn_blocking`.
@@ -427,10 +425,7 @@
             runner_params.clone(),
             cancellation_tokens.clone(),
             &send,
-<<<<<<< HEAD
-=======
             &send_shut_down,
->>>>>>> cf478962
         ));
     }
 
@@ -446,16 +441,6 @@
 
     rec.close();
 
-<<<<<<< HEAD
-    Ok((
-        TestCrateSummary {
-            test_case_summaries: results,
-            runner_exit_status: RunnerStatus::Default,
-            test_crate_type: tests.test_crate_type,
-        },
-        was_fuzzed,
-    ))
-=======
     // Waiting for things to finish shutting down
     drop(send_shut_down);
     let _ = rec_shut_down.recv().await;
@@ -467,7 +452,6 @@
         test_crate_type: tests.test_crate_type,
         contained_fuzzed_tests,
     })
->>>>>>> cf478962
 }
 
 #[allow(clippy::too_many_arguments)]
@@ -479,10 +463,7 @@
     runner_params: Arc<RunnerParams>,
     cancellation_tokens: Arc<CancellationTokens>,
     send: &Sender<()>,
-<<<<<<< HEAD
-=======
     send_shut_down: &Sender<()>,
->>>>>>> cf478962
 ) -> JoinHandle<Result<TestCaseSummary>> {
     if args.is_empty() {
         run_single_test(
@@ -492,10 +473,7 @@
             runner_params,
             cancellation_tokens,
             send.clone(),
-<<<<<<< HEAD
-=======
             send_shut_down.clone(),
->>>>>>> cf478962
         )
     } else {
         run_with_fuzzing(
@@ -517,10 +495,7 @@
     runner_params: Arc<RunnerParams>,
     cancellation_tokens: Arc<CancellationTokens>,
     send: Sender<()>,
-<<<<<<< HEAD
-=======
     send_shut_down: Sender<()>,
->>>>>>> cf478962
 ) -> JoinHandle<Result<TestCaseSummary>> {
     let exit_first = runner_config.exit_first;
     tokio::task::spawn(async move {
@@ -535,11 +510,8 @@
                 // one of a test returns Err
                 Ok(TestCaseSummary::Interrupted {  })
             },
-<<<<<<< HEAD
-            result = blocking_run_from_test(vec![], case.clone(),runner,  runner_config.clone(), runner_params.clone(), send.clone() ) => {
-=======
+
             result = blocking_run_from_test(vec![], case.clone(),runner,  runner_config.clone(), runner_params.clone(), send.clone(), send_shut_down.clone() ) => {
->>>>>>> cf478962
                 match result? {
                     Ok(result) => {
                         if exit_first {
@@ -591,11 +563,6 @@
         let mut fuzzer = RandomFuzzer::create(fuzzer_seed, fuzzer_runs, &args)?;
 
         let mut tasks = FuturesUnordered::new();
-<<<<<<< HEAD
-        // Pattern in order to waiting for things to finish shutting down
-        // https://tokio.rs/tokio/topics/shutdown
-=======
->>>>>>> cf478962
 
         for _ in 1..=fuzzer_runs {
             let args = fuzzer.next_args();
@@ -643,33 +610,12 @@
                 .count(),
         )?;
 
-<<<<<<< HEAD
-        if let Some(result) = results
-            .iter()
-            .find(|item| matches!(item, TestCaseSummary::Failed { .. }))
-        {
-            let result = result.clone().with_runs(runs);
-            return Ok(result);
-        }
-
-        if let Some(result) = results.iter().find(|item| {
-=======
         let result = if let Some(interrupted_or_skipped) = results.iter().find(|item| {
->>>>>>> cf478962
             matches!(
                 item,
                 TestCaseSummary::Interrupted {} | TestCaseSummary::Skipped { .. }
             )
         }) {
-<<<<<<< HEAD
-            return Ok(result.clone());
-        }
-
-        let result: TestCaseSummary = results
-            .last()
-            .expect("Test should always run at least once")
-            .clone();
-=======
             interrupted_or_skipped.clone()
         } else if let Some(failed) = results
             .iter()
@@ -683,7 +629,6 @@
                 .clone()
                 .with_runs(runs)
         };
->>>>>>> cf478962
 
         let result = result.with_runs(runs);
 
@@ -701,10 +646,7 @@
     cancellation_tokens: Arc<CancellationTokens>,
     cancellation_fuzzing_token: CancellationToken,
     send: Sender<()>,
-<<<<<<< HEAD
-=======
     send_shut_down: Sender<()>,
->>>>>>> cf478962
 ) -> JoinHandle<Result<TestCaseSummary>> {
     let c = case.clone();
     task::spawn(async move {
@@ -731,12 +673,8 @@
                 runner,
                 runner_config.clone(),
                 runner_params.clone(),
-<<<<<<< HEAD
-                send.clone()
-=======
                 send.clone(),
                 send_shut_down.clone()
->>>>>>> cf478962
             ) => {
                 match result? {
                     Ok(result) => {
