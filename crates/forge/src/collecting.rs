--- conflicted
+++ resolved
@@ -8,11 +8,7 @@
 use test_collector::{collect_tests, LinkedLibrary, TestCaseRaw};
 use walkdir::WalkDir;
 
-<<<<<<< HEAD
-#[derive(Debug, Clone)]
-=======
 #[derive(Debug, Clone, Deserialize)]
->>>>>>> c203e546
 pub struct CompiledTestCrateRaw {
     pub sierra_program: Program,
     pub test_cases: Vec<TestCaseRaw>,
