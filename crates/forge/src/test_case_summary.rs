--- conflicted
+++ resolved
@@ -1,16 +1,10 @@
 use crate::collecting::TestCaseRunnable;
-<<<<<<< HEAD
+use crate::running::ForkInfo;
 use crate::running::TestRunResult;
-use cairo_felt::Felt252;
-use cairo_lang_runner::short_string::as_cairo_short_string;
-use cairo_lang_runner::RunResultValue;
-=======
-use crate::running::ForkInfo;
 use cairo_felt::Felt252;
 use cairo_lang_runner::short_string::as_cairo_short_string;
 use cairo_lang_runner::{RunResult, RunResultValue};
 use starknet_api::block::BlockNumber;
->>>>>>> fb18cdd9
 use std::option::Option;
 use test_collector::{ExpectedPanicValue, ExpectedTestResult};
 
@@ -32,12 +26,9 @@
         arguments: Vec<Felt252>,
         /// Statistic for fuzzing test
         fuzzing_statistic: Option<FuzzingStatistics>,
-<<<<<<< HEAD
-        gas: f64,
-=======
         /// Number of block used if BlockId::Tag(Latest) was specified
         latest_block_number: Option<BlockNumber>,
->>>>>>> fb18cdd9
+        gas: f64,
     },
     /// Test case failed
     Failed {
@@ -103,11 +94,8 @@
                 name,
                 msg,
                 arguments,
-<<<<<<< HEAD
+                latest_block_number,
                 gas,
-=======
-                latest_block_number,
->>>>>>> fb18cdd9
                 ..
             } => TestCaseSummary::Passed {
                 name,
@@ -137,13 +125,8 @@
 
 impl TestCaseSummary {
     #[must_use]
-<<<<<<< HEAD
-    pub(crate) fn from_run_result(
-        run_result: TestRunResult,
-=======
     pub(crate) fn from_run_result_and_info(
         run_result: RunResult,
->>>>>>> fb18cdd9
         test_case: &TestCaseRunnable,
         arguments: Vec<Felt252>,
         fork_info: &ForkInfo,
@@ -158,11 +141,8 @@
                     msg,
                     arguments,
                     fuzzing_statistic: None,
-<<<<<<< HEAD
+                    latest_block_number,
                     gas: run_result.gas,
-=======
-                    latest_block_number,
->>>>>>> fb18cdd9
                 },
                 ExpectedTestResult::Panics(_) => TestCaseSummary::Failed {
                     name,
@@ -195,11 +175,8 @@
                         msg,
                         arguments,
                         fuzzing_statistic: None,
-<<<<<<< HEAD
+                        latest_block_number,
                         gas: run_result.gas,
-=======
-                        latest_block_number,
->>>>>>> fb18cdd9
                     },
                 },
             },
