use std::any::Any;
use std::collections::HashMap;
use std::path::PathBuf;

use crate::scarb::StarknetContractArtifacts;
use anyhow::{anyhow, Result};
use blockifier::state::cached_state::CachedState;
use cairo_felt::Felt252;
use cairo_vm::hint_processor::hint_processor_definition::HintProcessorLogic;
use cairo_vm::hint_processor::hint_processor_definition::HintReference;
use cairo_vm::serde::deserialize_program::ApTracking;
use cairo_vm::types::exec_scope::ExecutionScopes;
use cairo_vm::vm::errors::hint_errors::HintError;
use cairo_vm::vm::errors::vm_errors::VirtualMachineError;
use cairo_vm::vm::vm_core::VirtualMachine;
use cheatable_starknet::rpc::{call_contract, CallContractOutput};
use cheatable_starknet::state::DictStateReader;
use cheatable_starknet::{
    cheatcodes::{ContractArtifacts, EnhancedHintError},
    CheatedState,
};
use serde::Deserialize;
use starknet_api::core::{ContractAddress, PatriciaKey};
use starknet_api::hash::StarkFelt;

use cairo_lang_casm::hints::{Hint, StarknetHint};
use cairo_lang_casm::operand::{CellRef, ResOperand};
use cairo_lang_runner::casm_run::{extract_relocatable, vm_get_range, MemBuffer};
use cairo_lang_runner::short_string::as_cairo_short_string;
use cairo_lang_runner::{
    casm_run::{cell_ref_to_relocatable, extract_buffer, get_ptr},
    insert_value_to_cellref, CairoHintProcessor as OriginalCairoHintProcessor,
};
use cairo_lang_utils::bigint::BigIntAsHex;
use cairo_vm::vm::runners::cairo_runner::{ResourceTracker, RunResources};

// TODO(#41) Remove after we have a separate scarb package
impl From<&StarknetContractArtifacts> for ContractArtifacts {
    fn from(artifacts: &StarknetContractArtifacts) -> Self {
        ContractArtifacts {
            sierra: artifacts.sierra.clone(),
            casm: artifacts.casm.clone(),
        }
    }
}

pub struct CairoHintProcessor<'a> {
    pub original_cairo_hint_processor: OriginalCairoHintProcessor<'a>,
    pub blockifier_state: CachedState<DictStateReader>,
    pub contracts: &'a HashMap<String, StarknetContractArtifacts>,
    pub cheated_state: CheatedState,
}

impl ResourceTracker for CairoHintProcessor<'_> {
    fn consumed(&self) -> bool {
        self.original_cairo_hint_processor.run_resources.consumed()
    }

    fn consume_step(&mut self) {
        self.original_cairo_hint_processor
            .run_resources
            .consume_step();
    }

    fn get_n_steps(&self) -> Option<usize> {
        self.original_cairo_hint_processor
            .run_resources
            .get_n_steps()
    }

    fn run_resources(&self) -> &RunResources {
        self.original_cairo_hint_processor
            .run_resources
            .run_resources()
    }
}

impl HintProcessorLogic for CairoHintProcessor<'_> {
    fn execute_hint(
        &mut self,
        vm: &mut VirtualMachine,
        exec_scopes: &mut ExecutionScopes,
        hint_data: &Box<dyn Any>,
        constants: &HashMap<String, Felt252>,
    ) -> Result<(), HintError> {
        let maybe_extended_hint = hint_data.downcast_ref::<Hint>();
        if let Some(Hint::Starknet(StarknetHint::Cheatcode {
            selector,
            input_start,
            input_end,
            output_start,
            output_end,
        })) = maybe_extended_hint
        {
            return self.execute_cheatcode_hint(
                vm,
                exec_scopes,
                selector,
                input_start,
                input_end,
                output_start,
                output_end,
                self.contracts,
            );
        }
        if let Some(Hint::Starknet(StarknetHint::SystemCall { system })) = maybe_extended_hint {
            return execute_syscall(system, vm, &mut self.blockifier_state, &self.cheated_state);
        }
        self.original_cairo_hint_processor
            .execute_hint(vm, exec_scopes, hint_data, constants)
    }

    /// Trait function to store hint in the hint processor by string.
    fn compile_hint(
        &self,
        hint_code: &str,
        _ap_tracking_data: &ApTracking,
        _reference_ids: &HashMap<String, usize>,
        _references: &[HintReference],
    ) -> Result<Box<dyn Any>, VirtualMachineError> {
        Ok(Box::new(
            self.original_cairo_hint_processor.string_to_hint[hint_code].clone(),
        ))
    }
}

impl CairoHintProcessor<'_> {
    #[allow(clippy::trivially_copy_pass_by_ref, clippy::too_many_arguments)]
    pub fn execute_cheatcode_hint(
        &mut self,
        vm: &mut VirtualMachine,
        _exec_scopes: &mut ExecutionScopes,
        selector: &BigIntAsHex,
        input_start: &ResOperand,
        input_end: &ResOperand,
        output_start: &CellRef,
        output_end: &CellRef,
        contracts: &HashMap<String, StarknetContractArtifacts>,
    ) -> Result<(), HintError> {
        // Parse the selector.
        let selector = &selector.value.to_bytes_be().1;
        let selector = std::str::from_utf8(selector).map_err(|_| {
            HintError::CustomHint(Box::from(
                "Failed to parse the  cheatcode selector".to_string(),
            ))
        })?;

        // Extract the inputs.
        let input_start = extract_relocatable(vm, input_start)?;
        let input_end = extract_relocatable(vm, input_end)?;
        let inputs = vm_get_range(vm, input_start, input_end).map_err(|_| {
            HintError::CustomHint(Box::from("Failed to read input data".to_string()))
        })?;

        self.match_cheatcode_by_selector(vm, selector, inputs, output_start, output_end, contracts)
            .map_err(Into::into)
    }

    #[allow(unused, clippy::too_many_lines, clippy::trivially_copy_pass_by_ref)]
    fn match_cheatcode_by_selector(
        &mut self,
        vm: &mut VirtualMachine,
        selector: &str,
        inputs: Vec<Felt252>,
        output_start: &CellRef,
        output_end: &CellRef,
        contracts: &HashMap<String, StarknetContractArtifacts>,
    ) -> Result<(), EnhancedHintError> {
        let mut buffer = MemBuffer::new_segment(vm);
        let result_start = buffer.ptr;

        match selector {
            "prepare" => todo!(),
            "start_roll" => {
                let contract_address = ContractAddress(PatriciaKey::try_from(StarkFelt::new(
                    inputs[0].clone().to_be_bytes(),
                )?)?);
                let value = inputs[1].clone();
                self.cheated_state.start_roll(contract_address, value)
            }
            "stop_roll" => {
                let contract_address = ContractAddress(PatriciaKey::try_from(StarkFelt::new(
                    inputs[0].clone().to_be_bytes(),
                )?)?);

                self.cheated_state.stop_roll(contract_address)
            }
            "start_warp" => {
                let contract_address = ContractAddress(PatriciaKey::try_from(StarkFelt::new(
                    inputs[0].clone().to_be_bytes(),
                )?)?);
                let value = inputs[1].clone();
                self.cheated_state.start_warp(contract_address, value)
            }
            "stop_warp" => {
                let contract_address = ContractAddress(PatriciaKey::try_from(StarkFelt::new(
                    inputs[0].clone().to_be_bytes(),
                )?)?);

                self.cheated_state.stop_warp(contract_address)
            }
            "start_prank" => {
                let contract_address = ContractAddress(PatriciaKey::try_from(StarkFelt::new(
                    inputs[0].clone().to_be_bytes(),
                )?)?);

                let caller_address = ContractAddress(PatriciaKey::try_from(StarkFelt::new(
                    inputs[1].clone().to_be_bytes(),
                )?)?);

                self.cheated_state
                    .start_prank(contract_address, caller_address)
            }
            "stop_prank" => {
                let contract_address = ContractAddress(PatriciaKey::try_from(StarkFelt::new(
                    inputs[0].clone().to_be_bytes(),
                )?)?);

                self.cheated_state.stop_prank(contract_address)
            }
            "mock_call" => todo!(),
            "declare" => self.cheated_state.declare(
                &mut buffer,
                &mut self.blockifier_state,
                &inputs,
                // TODO(#41) Remove after we have a separate scarb package
                &contracts
                    .iter()
                    .map(|(k, v)| (k.clone(), ContractArtifacts::from(v)))
                    .collect(),
            ),
            "deploy" => self
                .cheated_state
                .deploy(&mut buffer, &mut self.blockifier_state, &inputs),
            "print" => {
                print(inputs);
                Ok(())
            }
            _ => Err(anyhow!("Unknown cheatcode selector: {selector}")).map_err(Into::into),
        }?;

        let result_end = buffer.ptr;
        insert_value_to_cellref!(vm, output_start, result_start)?;
        insert_value_to_cellref!(vm, output_end, result_end)?;

        Ok(())
    }
}

#[allow(dead_code)]
#[derive(Deserialize)]
struct ScarbStarknetArtifacts {
    version: u32,
    contracts: Vec<ScarbStarknetContract>,
}

#[allow(dead_code)]
#[derive(Deserialize)]
struct ScarbStarknetContract {
    id: String,
    package_name: String,
    contract_name: String,
    artifacts: ScarbStarknetContractArtifact,
}

#[allow(dead_code)]
#[derive(Deserialize)]
struct ScarbStarknetContractArtifact {
    sierra: PathBuf,
    casm: Option<PathBuf>,
}

fn execute_syscall(
    system: &ResOperand,
    vm: &mut VirtualMachine,
    blockifier_state: &mut CachedState<DictStateReader>,
    cheated_state: &CheatedState,
) -> Result<(), HintError> {
    let (cell, offset) = extract_buffer(system);
    let system_ptr = get_ptr(vm, cell, &offset)?;

    let mut buffer = MemBuffer::new(vm, system_ptr);

    let selector = buffer.next_felt252().unwrap().to_bytes_be();
    let gas_counter = buffer.next_usize().unwrap();
    let contract_address = buffer.next_felt252().unwrap().into_owned();
    let entry_point_selector = buffer.next_felt252().unwrap().into_owned();

    let calldata = buffer.next_arr().unwrap();

    assert_eq!(std::str::from_utf8(&selector).unwrap(), "CallContract");

    let call_result = call_contract(
        &contract_address,
        &entry_point_selector,
        &calldata,
        blockifier_state,
        cheated_state,
    )
    .unwrap_or_else(|err| panic!("Transaction execution error: {err}"));

    let (result, exit_code) = match call_result {
        CallContractOutput::Success { ret_data } => (ret_data, 0),
        CallContractOutput::Panic { panic_data } => (panic_data, 1),
    };

    buffer.write(gas_counter).unwrap();
    buffer.write(Felt252::from(exit_code)).unwrap();

    buffer.write_arr(result.iter()).unwrap();

    Ok(())
}

fn print(inputs: Vec<Felt252>) {
    for value in inputs {
        if let Some(short_string) = as_cairo_short_string(&value) {
            println!("original value: [{value}], converted to a string: [{short_string}]",);
        } else {
            println!("original value: [{value}]");
        }
    }
<<<<<<< HEAD
}

fn declare(
    buffer: &mut MemBuffer,
    blockifier_state: &mut CachedState<DictStateReader>,
    inputs: &[Felt252],
    contracts: &HashMap<String, StarknetContractArtifacts>,
) -> Result<(), EnhancedHintError> {
    let contract_value = inputs[0].clone();

    let contract_value_as_short_str = as_cairo_short_string(&contract_value)
        .context("Converting contract name to short string failed")?;
    let contract_artifact = contracts.get(&contract_value_as_short_str).ok_or_else(|| {
        anyhow!("Failed to get contract artifact for name = {contract_value_as_short_str}. Make sure starknet target is correctly defined in Scarb.toml file.")
    })?;
    let sierra_contract_class: ContractClass = serde_json::from_str(&contract_artifact.sierra)
        .with_context(|| format!("File to parse json from artifact = {contract_artifact:?}"))?;

    let casm_contract_class = CasmContractClass::from_contract_class(sierra_contract_class, true)
        .context("Sierra to casm failed")?;
    let casm_serialized = serde_json::to_string_pretty(&casm_contract_class)
        .context("Failed to serialize contract to casm")?;

    let contract_class = ContractClassV1::try_from_json_string(&casm_serialized)
        .context("Failed to read contract class from json")?;
    let contract_class = BlockifierContractClass::V1(contract_class);

    let class_hash = get_class_hash(casm_serialized.as_str())?;

    let nonce = blockifier_state
        .get_nonce_at(ContractAddress(patricia_key!(
            TEST_ACCOUNT_CONTRACT_ADDRESS
        )))
        .context("Failed to get nonce")?;

    let declare_tx = build_declare_transaction(
        nonce,
        class_hash,
        ContractAddress(patricia_key!(TEST_ACCOUNT_CONTRACT_ADDRESS)),
    );
    let tx = DeclareTransaction::new(
        starknet_api::transaction::DeclareTransaction::V2(declare_tx),
        // TODO(#358)
        TransactionHash::default(),
        contract_class,
    )
    .unwrap_or_else(|err| panic!("Unable to build transaction {err:?}"));

    let account_tx = AccountTransaction::Declare(tx);
    let block_context = build_block_context();
    match account_tx.execute(blockifier_state, &block_context, true, true) {
        Ok(_) => (),
        Err(e) => {
            return Err(anyhow!(format!("Failed to execute declare transaction:\n    {e}")).into())
        }
    };

    // result_segment.
    let felt_class_hash = felt252_from_hex_string(&class_hash.to_string()).unwrap();

    buffer
        .write(Felt252::from(0))
        .expect("Failed to insert error code");
    buffer
        .write(felt_class_hash)
        .expect("Failed to insert declared contract class hash");

    Ok(())
}

fn get_class_hash(casm_contract: &str) -> Result<ClassHash> {
    let compiled_class = serde_json::from_str::<CompiledClass>(casm_contract)?;
    let class_hash = compiled_class.class_hash()?;
    let class_hash = StarkFelt::new(class_hash.to_bytes_be())?;
    Ok(ClassHash(class_hash))
}

fn deploy(
    buffer: &mut MemBuffer,
    blockifier_state: &mut CachedState<DictStateReader>,
    inputs: &[Felt252],
) -> Result<(), EnhancedHintError> {
    // TODO(#1991) deploy should fail if contract address provided doesn't match calculated
    //  or not accept this address as argument at all.
    let class_hash = inputs[0].clone();

    let calldata_length = inputs[1].to_usize().unwrap();
    let mut calldata = vec![];
    for felt in inputs.iter().skip(2).take(calldata_length) {
        calldata.push(felt.clone());
    }

    // Deploy a contract using syscall deploy.
    let account_address = ContractAddress(patricia_key!(TEST_ACCOUNT_CONTRACT_ADDRESS));
    let block_context = build_block_context();
    let entry_point_selector = selector_from_name("deploy_contract");
    let salt = ContractAddressSalt::default();
    let class_hash = ClassHash(StarkFelt::new(class_hash.to_be_bytes()).unwrap());

    let contract_class = blockifier_state.get_compiled_contract_class(&class_hash)?;
    if contract_class.constructor_selector().is_none() && !calldata.is_empty() {
        write_cheatcode_panic(
            buffer,
            vec![felt_from_short_string("No constructor in contract")].as_slice(),
        );
        return Ok(());
    }

    let execute_calldata = create_execute_calldata(
        &calldata,
        &class_hash,
        &account_address,
        &entry_point_selector,
        &salt,
    );

    let nonce = blockifier_state
        .get_nonce_at(account_address)
        .context("Failed to get nonce")?;
    let tx = build_invoke_transaction(execute_calldata, account_address);
    let tx = InvokeTransactionV1 { nonce, ..tx };
    let account_tx = AccountTransaction::Invoke(InvokeTransaction {
        tx: starknet_api::transaction::InvokeTransaction::V1(tx),
        tx_hash: TransactionHash::default(), // TODO(#358): Check if this is legit
    });

    let tx_info = account_tx
        .execute(blockifier_state, &block_context, true, true)
        .unwrap_or_else(|e| panic!("Unparseable transaction error: {e:?}"));

    if let Some(CallInfo { execution, .. }) = tx_info.execute_call_info {
        let contract_address = execution
            .retdata
            .0
            .get(0)
            .expect("Failed to get contract_address from return_data");
        let contract_address = Felt252::from_bytes_be(contract_address.bytes());

        buffer
            .write(Felt252::from(0))
            .expect("Failed to insert error code");
        buffer
            .write(contract_address)
            .expect("Failed to insert deployed contract address");
    } else {
        let revert_error = tx_info
            .revert_error
            .expect("Unparseable tx info, {tx_info:?}");
        let extracted_panic_data = try_extract_panic_data(&revert_error)
            .expect("Unparseable error message, {revert_error}");

        write_cheatcode_panic(buffer, extracted_panic_data.as_slice());
    }
    Ok(())
}

fn felt_from_short_string(short_str: &str) -> Felt252 {
    return Felt252::from_bytes_be(short_str.as_bytes());
}

fn try_extract_panic_data(err: &str) -> Option<Vec<Felt252>> {
    let re = Regex::new(r#"(?m)^Got an exception while executing a hint: Custom Hint Error: Execution failed\. Failure reason: "(.*)"\.$"#)
        .expect("Could not create panic_data matching regex");

    if let Some(captures) = re.captures(err) {
        if let Some(panic_data_match) = captures.get(1) {
            if panic_data_match.as_str().is_empty() {
                return Some(vec![]);
            }
            let panic_data_felts: Vec<Felt252> = panic_data_match
                .as_str()
                .split(", ")
                .map(felt_from_short_string)
                .collect();

            return Some(panic_data_felts);
        }
    }
    None
}

// Should this function panic?
fn create_execute_calldata(
    calldata: &[Felt252],
    class_hash: &ClassHash,
    account_address: &ContractAddress,
    entry_point_selector: &EntryPointSelector,
    salt: &ContractAddressSalt,
) -> Calldata {
    let calldata_len = u128::try_from(calldata.len()).unwrap();
    let mut execute_calldata = vec![
        *account_address.0.key(),      // Contract address.
        entry_point_selector.0,        // EP selector.
        stark_felt!(calldata_len + 3), // Calldata length.
        class_hash.0,                  // Calldata: class_hash.
        salt.0,                        // Contract_address_salt.
        stark_felt!(calldata_len),     // Constructor calldata length.
    ];
    let mut calldata: Vec<StarkFelt> = calldata
        .iter()
        .map(|data| StarkFelt::new(data.to_be_bytes()).unwrap())
        .collect();
    execute_calldata.append(&mut calldata);
    Calldata(execute_calldata.into())
}

fn felt252_from_hex_string(value: &str) -> Result<Felt252> {
    let stripped_value = value.replace("0x", "");
    Felt252::from_str_radix(&stripped_value, 16)
        .map_err(|_| anyhow!("Failed to convert value = {value} to Felt252"))
}

#[cfg(test)]
mod test {
    use assert_fs::fixture::{FileWriteStr, PathChild, PathCopy, PathCreateDir};
    use std::sync::Arc;

    use cairo_felt::Felt252;
    use indoc::indoc;
    use std::process::Command;

    use super::*;

    #[test]
    fn felt_2525_from_prefixed_hex() {
        assert_eq!(
            felt252_from_hex_string("0x1234").unwrap(),
            Felt252::from(0x1234)
        );
    }

    #[test]
    fn felt_2525_from_non_prefixed_hex() {
        assert_eq!(
            felt252_from_hex_string("1234").unwrap(),
            Felt252::from(0x1234)
        );
    }

    #[test]
    fn felt_252_err_on_failed_conversion() {
        let result = felt252_from_hex_string("yyyy");
        let err = result.unwrap_err();
        assert_eq!(err.to_string(), "Failed to convert value = yyyy to Felt252");
    }

    #[test]
    fn execute_calldata() {
        let calldata = create_execute_calldata(
            &[Felt252::from(100), Felt252::from(200)],
            &ClassHash(StarkFelt::from(123_u32)),
            &ContractAddress::try_from(StarkFelt::from(111_u32)).unwrap(),
            &EntryPointSelector(StarkFelt::from(222_u32)),
            &ContractAddressSalt(StarkFelt::from(333_u32)),
        );
        assert_eq!(
            calldata,
            Calldata(Arc::new(vec![
                StarkFelt::from(111_u32),
                StarkFelt::from(222_u32),
                StarkFelt::from(5_u32),
                StarkFelt::from(123_u32),
                StarkFelt::from(333_u32),
                StarkFelt::from(2_u32),
                StarkFelt::from(100_u32),
                StarkFelt::from(200_u32),
            ]))
        );
    }

    #[test]
    fn execute_calldata_no_entrypoint_calldata() {
        let calldata = create_execute_calldata(
            &[],
            &ClassHash(StarkFelt::from(123_u32)),
            &ContractAddress::try_from(StarkFelt::from(111_u32)).unwrap(),
            &EntryPointSelector(StarkFelt::from(222_u32)),
            &ContractAddressSalt(StarkFelt::from(333_u32)),
        );
        assert_eq!(
            calldata,
            Calldata(Arc::new(vec![
                StarkFelt::from(111_u32),
                StarkFelt::from(222_u32),
                StarkFelt::from(3_u32),
                StarkFelt::from(123_u32),
                StarkFelt::from(333_u32),
                StarkFelt::from(0_u32),
            ]))
        );
    }

    #[test]
    fn string_extracting_panic_data() {
        let cases: [(&str, Option<Vec<Felt252>>); 4] = [
            (
                "Beginning of trace\nGot an exception while executing a hint: Custom Hint Error: Execution failed. Failure reason: \"PANIK, DAYTA\".\n
                 End of trace", 
                Some(vec![Felt252::from(344_693_033_291_u64), Felt252::from(293_154_149_441_u64)])
            ),
            (
                "Got an exception while executing a hint: Custom Hint Error: Execution failed. Failure reason: \"AYY, LMAO\".", 
                Some(vec![Felt252::from(4_282_713_u64), Felt252::from(1_280_131_407_u64)])
            ),
            (
                "Got an exception while executing a hint: Custom Hint Error: Execution failed. Failure reason: \"\".", 
                Some(vec![])
            ),
            ("Custom Hint Error: Invalid trace: \"PANIC, DATA\"", None)
        ];

        for (str, expected) in cases {
            assert_eq!(try_extract_panic_data(str), expected);
        }
    }

    #[test]
    fn parsing_felt_from_short_string() {
        let cases = [
            ("", Felt252::from(0)),
            ("{", Felt252::from(123)),
            ("PANIK", Felt252::from(344_693_033_291_u64)),
        ];

        for (str, felt_res) in cases {
            assert_eq!(felt_from_short_string(str), felt_res);
        }
    }

    #[test]
    fn class_hash_correct() {
        let temp = assert_fs::TempDir::new().unwrap();
        temp.copy_from("tests/data/simple_package", &["**/*.cairo", "**/*.toml"])
            .unwrap();

        let manifest_path = temp.child("Scarb.toml");
        manifest_path
            .write_str(indoc!(
                r#"
            [package]
            name = "simple_package"
            version = "0.1.0"
            
            [[target.starknet-contract]]
            sierra = true
            casm = true
            
            [dependencies]
            starknet = "2.1.0-rc2"
            cheatcodes = { path = "cheatcodes" }
            "#,
            ))
            .unwrap();

        let cheatcodes_dir = temp.child("cheatcodes");
        cheatcodes_dir.create_dir_all().unwrap();
        cheatcodes_dir
            .copy_from("../..", &["src/*.cairo", "Scarb.toml"])
            .unwrap();

        Command::new("scarb")
            .current_dir(&temp)
            .arg("build")
            .output()
            .unwrap();

        let temp_dir_path = temp.path();

        // expected_class_hash computed with
        // https://github.com/software-mansion/starknet.py/blob/cea191679cbdd2726ca7989f3a7662dee6ea43ca/starknet_py/tests/e2e/docs/guide/test_cairo1_contract.py#L29-L36
        let cases = [
            (
                // TODO(#369) verify calculation of this
                "0x00b0e07d0ab5d68a22072cd5f35f39335d0dcbf1a28fb92820bd5d547c497f33",
                "target/dev/simple_package_ERC20.casm.json",
            ),
            (
                // TODO(#369) verify calculation of this
                "0x02ff90d068517ba09883a50339d55cc8a678a60e1526032ee0a899ed219f44e7",
                "target/dev/simple_package_HelloStarknet.casm.json",
            ),
        ];

        for (expected_class_hash, casm_contract_path) in cases {
            let casm_contract_path = temp_dir_path.join(casm_contract_path);
            let casm_contract_path = casm_contract_path.as_path();

            let casm_contract_definition = std::fs::read_to_string(casm_contract_path)
                .unwrap_or_else(|_| panic!("Failed to read file: {casm_contract_path:?}"));
            let actual_class_hash = get_class_hash(casm_contract_definition.as_str()).unwrap();
            assert_eq!(
                actual_class_hash,
                ClassHash(stark_felt!(expected_class_hash))
            );
        }
    }
=======
>>>>>>> 9900f83a
}<|MERGE_RESOLUTION|>--- conflicted
+++ resolved
@@ -320,403 +320,4 @@
             println!("original value: [{value}]");
         }
     }
-<<<<<<< HEAD
-}
-
-fn declare(
-    buffer: &mut MemBuffer,
-    blockifier_state: &mut CachedState<DictStateReader>,
-    inputs: &[Felt252],
-    contracts: &HashMap<String, StarknetContractArtifacts>,
-) -> Result<(), EnhancedHintError> {
-    let contract_value = inputs[0].clone();
-
-    let contract_value_as_short_str = as_cairo_short_string(&contract_value)
-        .context("Converting contract name to short string failed")?;
-    let contract_artifact = contracts.get(&contract_value_as_short_str).ok_or_else(|| {
-        anyhow!("Failed to get contract artifact for name = {contract_value_as_short_str}. Make sure starknet target is correctly defined in Scarb.toml file.")
-    })?;
-    let sierra_contract_class: ContractClass = serde_json::from_str(&contract_artifact.sierra)
-        .with_context(|| format!("File to parse json from artifact = {contract_artifact:?}"))?;
-
-    let casm_contract_class = CasmContractClass::from_contract_class(sierra_contract_class, true)
-        .context("Sierra to casm failed")?;
-    let casm_serialized = serde_json::to_string_pretty(&casm_contract_class)
-        .context("Failed to serialize contract to casm")?;
-
-    let contract_class = ContractClassV1::try_from_json_string(&casm_serialized)
-        .context("Failed to read contract class from json")?;
-    let contract_class = BlockifierContractClass::V1(contract_class);
-
-    let class_hash = get_class_hash(casm_serialized.as_str())?;
-
-    let nonce = blockifier_state
-        .get_nonce_at(ContractAddress(patricia_key!(
-            TEST_ACCOUNT_CONTRACT_ADDRESS
-        )))
-        .context("Failed to get nonce")?;
-
-    let declare_tx = build_declare_transaction(
-        nonce,
-        class_hash,
-        ContractAddress(patricia_key!(TEST_ACCOUNT_CONTRACT_ADDRESS)),
-    );
-    let tx = DeclareTransaction::new(
-        starknet_api::transaction::DeclareTransaction::V2(declare_tx),
-        // TODO(#358)
-        TransactionHash::default(),
-        contract_class,
-    )
-    .unwrap_or_else(|err| panic!("Unable to build transaction {err:?}"));
-
-    let account_tx = AccountTransaction::Declare(tx);
-    let block_context = build_block_context();
-    match account_tx.execute(blockifier_state, &block_context, true, true) {
-        Ok(_) => (),
-        Err(e) => {
-            return Err(anyhow!(format!("Failed to execute declare transaction:\n    {e}")).into())
-        }
-    };
-
-    // result_segment.
-    let felt_class_hash = felt252_from_hex_string(&class_hash.to_string()).unwrap();
-
-    buffer
-        .write(Felt252::from(0))
-        .expect("Failed to insert error code");
-    buffer
-        .write(felt_class_hash)
-        .expect("Failed to insert declared contract class hash");
-
-    Ok(())
-}
-
-fn get_class_hash(casm_contract: &str) -> Result<ClassHash> {
-    let compiled_class = serde_json::from_str::<CompiledClass>(casm_contract)?;
-    let class_hash = compiled_class.class_hash()?;
-    let class_hash = StarkFelt::new(class_hash.to_bytes_be())?;
-    Ok(ClassHash(class_hash))
-}
-
-fn deploy(
-    buffer: &mut MemBuffer,
-    blockifier_state: &mut CachedState<DictStateReader>,
-    inputs: &[Felt252],
-) -> Result<(), EnhancedHintError> {
-    // TODO(#1991) deploy should fail if contract address provided doesn't match calculated
-    //  or not accept this address as argument at all.
-    let class_hash = inputs[0].clone();
-
-    let calldata_length = inputs[1].to_usize().unwrap();
-    let mut calldata = vec![];
-    for felt in inputs.iter().skip(2).take(calldata_length) {
-        calldata.push(felt.clone());
-    }
-
-    // Deploy a contract using syscall deploy.
-    let account_address = ContractAddress(patricia_key!(TEST_ACCOUNT_CONTRACT_ADDRESS));
-    let block_context = build_block_context();
-    let entry_point_selector = selector_from_name("deploy_contract");
-    let salt = ContractAddressSalt::default();
-    let class_hash = ClassHash(StarkFelt::new(class_hash.to_be_bytes()).unwrap());
-
-    let contract_class = blockifier_state.get_compiled_contract_class(&class_hash)?;
-    if contract_class.constructor_selector().is_none() && !calldata.is_empty() {
-        write_cheatcode_panic(
-            buffer,
-            vec![felt_from_short_string("No constructor in contract")].as_slice(),
-        );
-        return Ok(());
-    }
-
-    let execute_calldata = create_execute_calldata(
-        &calldata,
-        &class_hash,
-        &account_address,
-        &entry_point_selector,
-        &salt,
-    );
-
-    let nonce = blockifier_state
-        .get_nonce_at(account_address)
-        .context("Failed to get nonce")?;
-    let tx = build_invoke_transaction(execute_calldata, account_address);
-    let tx = InvokeTransactionV1 { nonce, ..tx };
-    let account_tx = AccountTransaction::Invoke(InvokeTransaction {
-        tx: starknet_api::transaction::InvokeTransaction::V1(tx),
-        tx_hash: TransactionHash::default(), // TODO(#358): Check if this is legit
-    });
-
-    let tx_info = account_tx
-        .execute(blockifier_state, &block_context, true, true)
-        .unwrap_or_else(|e| panic!("Unparseable transaction error: {e:?}"));
-
-    if let Some(CallInfo { execution, .. }) = tx_info.execute_call_info {
-        let contract_address = execution
-            .retdata
-            .0
-            .get(0)
-            .expect("Failed to get contract_address from return_data");
-        let contract_address = Felt252::from_bytes_be(contract_address.bytes());
-
-        buffer
-            .write(Felt252::from(0))
-            .expect("Failed to insert error code");
-        buffer
-            .write(contract_address)
-            .expect("Failed to insert deployed contract address");
-    } else {
-        let revert_error = tx_info
-            .revert_error
-            .expect("Unparseable tx info, {tx_info:?}");
-        let extracted_panic_data = try_extract_panic_data(&revert_error)
-            .expect("Unparseable error message, {revert_error}");
-
-        write_cheatcode_panic(buffer, extracted_panic_data.as_slice());
-    }
-    Ok(())
-}
-
-fn felt_from_short_string(short_str: &str) -> Felt252 {
-    return Felt252::from_bytes_be(short_str.as_bytes());
-}
-
-fn try_extract_panic_data(err: &str) -> Option<Vec<Felt252>> {
-    let re = Regex::new(r#"(?m)^Got an exception while executing a hint: Custom Hint Error: Execution failed\. Failure reason: "(.*)"\.$"#)
-        .expect("Could not create panic_data matching regex");
-
-    if let Some(captures) = re.captures(err) {
-        if let Some(panic_data_match) = captures.get(1) {
-            if panic_data_match.as_str().is_empty() {
-                return Some(vec![]);
-            }
-            let panic_data_felts: Vec<Felt252> = panic_data_match
-                .as_str()
-                .split(", ")
-                .map(felt_from_short_string)
-                .collect();
-
-            return Some(panic_data_felts);
-        }
-    }
-    None
-}
-
-// Should this function panic?
-fn create_execute_calldata(
-    calldata: &[Felt252],
-    class_hash: &ClassHash,
-    account_address: &ContractAddress,
-    entry_point_selector: &EntryPointSelector,
-    salt: &ContractAddressSalt,
-) -> Calldata {
-    let calldata_len = u128::try_from(calldata.len()).unwrap();
-    let mut execute_calldata = vec![
-        *account_address.0.key(),      // Contract address.
-        entry_point_selector.0,        // EP selector.
-        stark_felt!(calldata_len + 3), // Calldata length.
-        class_hash.0,                  // Calldata: class_hash.
-        salt.0,                        // Contract_address_salt.
-        stark_felt!(calldata_len),     // Constructor calldata length.
-    ];
-    let mut calldata: Vec<StarkFelt> = calldata
-        .iter()
-        .map(|data| StarkFelt::new(data.to_be_bytes()).unwrap())
-        .collect();
-    execute_calldata.append(&mut calldata);
-    Calldata(execute_calldata.into())
-}
-
-fn felt252_from_hex_string(value: &str) -> Result<Felt252> {
-    let stripped_value = value.replace("0x", "");
-    Felt252::from_str_radix(&stripped_value, 16)
-        .map_err(|_| anyhow!("Failed to convert value = {value} to Felt252"))
-}
-
-#[cfg(test)]
-mod test {
-    use assert_fs::fixture::{FileWriteStr, PathChild, PathCopy, PathCreateDir};
-    use std::sync::Arc;
-
-    use cairo_felt::Felt252;
-    use indoc::indoc;
-    use std::process::Command;
-
-    use super::*;
-
-    #[test]
-    fn felt_2525_from_prefixed_hex() {
-        assert_eq!(
-            felt252_from_hex_string("0x1234").unwrap(),
-            Felt252::from(0x1234)
-        );
-    }
-
-    #[test]
-    fn felt_2525_from_non_prefixed_hex() {
-        assert_eq!(
-            felt252_from_hex_string("1234").unwrap(),
-            Felt252::from(0x1234)
-        );
-    }
-
-    #[test]
-    fn felt_252_err_on_failed_conversion() {
-        let result = felt252_from_hex_string("yyyy");
-        let err = result.unwrap_err();
-        assert_eq!(err.to_string(), "Failed to convert value = yyyy to Felt252");
-    }
-
-    #[test]
-    fn execute_calldata() {
-        let calldata = create_execute_calldata(
-            &[Felt252::from(100), Felt252::from(200)],
-            &ClassHash(StarkFelt::from(123_u32)),
-            &ContractAddress::try_from(StarkFelt::from(111_u32)).unwrap(),
-            &EntryPointSelector(StarkFelt::from(222_u32)),
-            &ContractAddressSalt(StarkFelt::from(333_u32)),
-        );
-        assert_eq!(
-            calldata,
-            Calldata(Arc::new(vec![
-                StarkFelt::from(111_u32),
-                StarkFelt::from(222_u32),
-                StarkFelt::from(5_u32),
-                StarkFelt::from(123_u32),
-                StarkFelt::from(333_u32),
-                StarkFelt::from(2_u32),
-                StarkFelt::from(100_u32),
-                StarkFelt::from(200_u32),
-            ]))
-        );
-    }
-
-    #[test]
-    fn execute_calldata_no_entrypoint_calldata() {
-        let calldata = create_execute_calldata(
-            &[],
-            &ClassHash(StarkFelt::from(123_u32)),
-            &ContractAddress::try_from(StarkFelt::from(111_u32)).unwrap(),
-            &EntryPointSelector(StarkFelt::from(222_u32)),
-            &ContractAddressSalt(StarkFelt::from(333_u32)),
-        );
-        assert_eq!(
-            calldata,
-            Calldata(Arc::new(vec![
-                StarkFelt::from(111_u32),
-                StarkFelt::from(222_u32),
-                StarkFelt::from(3_u32),
-                StarkFelt::from(123_u32),
-                StarkFelt::from(333_u32),
-                StarkFelt::from(0_u32),
-            ]))
-        );
-    }
-
-    #[test]
-    fn string_extracting_panic_data() {
-        let cases: [(&str, Option<Vec<Felt252>>); 4] = [
-            (
-                "Beginning of trace\nGot an exception while executing a hint: Custom Hint Error: Execution failed. Failure reason: \"PANIK, DAYTA\".\n
-                 End of trace", 
-                Some(vec![Felt252::from(344_693_033_291_u64), Felt252::from(293_154_149_441_u64)])
-            ),
-            (
-                "Got an exception while executing a hint: Custom Hint Error: Execution failed. Failure reason: \"AYY, LMAO\".", 
-                Some(vec![Felt252::from(4_282_713_u64), Felt252::from(1_280_131_407_u64)])
-            ),
-            (
-                "Got an exception while executing a hint: Custom Hint Error: Execution failed. Failure reason: \"\".", 
-                Some(vec![])
-            ),
-            ("Custom Hint Error: Invalid trace: \"PANIC, DATA\"", None)
-        ];
-
-        for (str, expected) in cases {
-            assert_eq!(try_extract_panic_data(str), expected);
-        }
-    }
-
-    #[test]
-    fn parsing_felt_from_short_string() {
-        let cases = [
-            ("", Felt252::from(0)),
-            ("{", Felt252::from(123)),
-            ("PANIK", Felt252::from(344_693_033_291_u64)),
-        ];
-
-        for (str, felt_res) in cases {
-            assert_eq!(felt_from_short_string(str), felt_res);
-        }
-    }
-
-    #[test]
-    fn class_hash_correct() {
-        let temp = assert_fs::TempDir::new().unwrap();
-        temp.copy_from("tests/data/simple_package", &["**/*.cairo", "**/*.toml"])
-            .unwrap();
-
-        let manifest_path = temp.child("Scarb.toml");
-        manifest_path
-            .write_str(indoc!(
-                r#"
-            [package]
-            name = "simple_package"
-            version = "0.1.0"
-            
-            [[target.starknet-contract]]
-            sierra = true
-            casm = true
-            
-            [dependencies]
-            starknet = "2.1.0-rc2"
-            cheatcodes = { path = "cheatcodes" }
-            "#,
-            ))
-            .unwrap();
-
-        let cheatcodes_dir = temp.child("cheatcodes");
-        cheatcodes_dir.create_dir_all().unwrap();
-        cheatcodes_dir
-            .copy_from("../..", &["src/*.cairo", "Scarb.toml"])
-            .unwrap();
-
-        Command::new("scarb")
-            .current_dir(&temp)
-            .arg("build")
-            .output()
-            .unwrap();
-
-        let temp_dir_path = temp.path();
-
-        // expected_class_hash computed with
-        // https://github.com/software-mansion/starknet.py/blob/cea191679cbdd2726ca7989f3a7662dee6ea43ca/starknet_py/tests/e2e/docs/guide/test_cairo1_contract.py#L29-L36
-        let cases = [
-            (
-                // TODO(#369) verify calculation of this
-                "0x00b0e07d0ab5d68a22072cd5f35f39335d0dcbf1a28fb92820bd5d547c497f33",
-                "target/dev/simple_package_ERC20.casm.json",
-            ),
-            (
-                // TODO(#369) verify calculation of this
-                "0x02ff90d068517ba09883a50339d55cc8a678a60e1526032ee0a899ed219f44e7",
-                "target/dev/simple_package_HelloStarknet.casm.json",
-            ),
-        ];
-
-        for (expected_class_hash, casm_contract_path) in cases {
-            let casm_contract_path = temp_dir_path.join(casm_contract_path);
-            let casm_contract_path = casm_contract_path.as_path();
-
-            let casm_contract_definition = std::fs::read_to_string(casm_contract_path)
-                .unwrap_or_else(|_| panic!("Failed to read file: {casm_contract_path:?}"));
-            let actual_class_hash = get_class_hash(casm_contract_definition.as_str()).unwrap();
-            assert_eq!(
-                actual_class_hash,
-                ClassHash(stark_felt!(expected_class_hash))
-            );
-        }
-    }
-=======
->>>>>>> 9900f83a
 }