use std::any::Any;
use std::collections::HashMap;
use std::path::PathBuf;

use crate::scarb::StarknetContractArtifacts;
use anyhow::{anyhow, Result};
use blockifier::execution::deprecated_syscalls::DeprecatedSyscallSelector;
use blockifier::execution::execution_utils::{felt_to_stark_felt, stark_felt_to_felt};
use cairo_felt::Felt252;
use cairo_vm::hint_processor::hint_processor_definition::HintProcessorLogic;
use cairo_vm::hint_processor::hint_processor_definition::HintReference;
use cairo_vm::serde::deserialize_program::ApTracking;
use cairo_vm::types::exec_scope::ExecutionScopes;
use cairo_vm::vm::errors::hint_errors::HintError;
use cairo_vm::vm::errors::vm_errors::VirtualMachineError;
use cairo_vm::vm::vm_core::VirtualMachine;
use cheatnet::rpc::{call_contract, CallContractOutput};
use cheatnet::{
    cheatcodes::{CheatcodeError, ContractArtifacts, EnhancedHintError},
    CheatnetState,
};
use conversions::StarknetConversions;
use num_traits::{One, ToPrimitive};
use serde::Deserialize;
use starknet_api::core::ContractAddress;

use cairo_lang_casm::hints::{Hint, StarknetHint};
use cairo_lang_casm::operand::{CellRef, ResOperand};
use cairo_lang_runner::casm_run::{extract_relocatable, vm_get_range, MemBuffer};
use cairo_lang_runner::short_string::as_cairo_short_string;
use cairo_lang_runner::{
    casm_run::{cell_ref_to_relocatable, extract_buffer, get_ptr},
    insert_value_to_cellref, CairoHintProcessor as OriginalCairoHintProcessor,
};

use cairo_lang_starknet::contract::starknet_keccak;
use cairo_lang_utils::bigint::BigIntAsHex;
use cairo_vm::vm::runners::cairo_runner::{ResourceTracker, RunResources};
use cheatnet::cheatcodes::spy_events::SpyTarget;
<<<<<<< HEAD
=======
use cheatnet::conversions::{
    class_hash_from_felt, contract_address_from_felt, contract_address_to_felt,
};
>>>>>>> c24ed5ff

mod file_operations;

// TODO(#41) Remove after we have a separate scarb package
impl From<&StarknetContractArtifacts> for ContractArtifacts {
    fn from(artifacts: &StarknetContractArtifacts) -> Self {
        ContractArtifacts {
            sierra: artifacts.sierra.clone(),
            casm: artifacts.casm.clone(),
        }
    }
}

pub struct CairoHintProcessor<'a> {
    pub original_cairo_hint_processor: OriginalCairoHintProcessor<'a>,
    pub contracts: &'a HashMap<String, StarknetContractArtifacts>,
    pub cheatnet_state: CheatnetState,
}

impl ResourceTracker for CairoHintProcessor<'_> {
    fn consumed(&self) -> bool {
        self.original_cairo_hint_processor.run_resources.consumed()
    }

    fn consume_step(&mut self) {
        self.original_cairo_hint_processor
            .run_resources
            .consume_step();
    }

    fn get_n_steps(&self) -> Option<usize> {
        self.original_cairo_hint_processor
            .run_resources
            .get_n_steps()
    }

    fn run_resources(&self) -> &RunResources {
        self.original_cairo_hint_processor
            .run_resources
            .run_resources()
    }
}

impl HintProcessorLogic for CairoHintProcessor<'_> {
    fn execute_hint(
        &mut self,
        vm: &mut VirtualMachine,
        exec_scopes: &mut ExecutionScopes,
        hint_data: &Box<dyn Any>,
        constants: &HashMap<String, Felt252>,
    ) -> Result<(), HintError> {
        let maybe_extended_hint = hint_data.downcast_ref::<Hint>();
        if let Some(Hint::Starknet(StarknetHint::Cheatcode {
            selector,
            input_start,
            input_end,
            output_start,
            output_end,
        })) = maybe_extended_hint
        {
            return self.execute_cheatcode_hint(
                vm,
                exec_scopes,
                selector,
                input_start,
                input_end,
                output_start,
                output_end,
                self.contracts,
            );
        }
        if let Some(Hint::Starknet(StarknetHint::SystemCall { system })) = maybe_extended_hint {
            return execute_syscall(
                system,
                vm,
                &mut self.cheatnet_state,
                exec_scopes,
                hint_data,
                constants,
                &mut self.original_cairo_hint_processor,
            );
        }
        self.original_cairo_hint_processor
            .execute_hint(vm, exec_scopes, hint_data, constants)
    }

    /// Trait function to store hint in the hint processor by string.
    fn compile_hint(
        &self,
        hint_code: &str,
        _ap_tracking_data: &ApTracking,
        _reference_ids: &HashMap<String, usize>,
        _references: &[HintReference],
    ) -> Result<Box<dyn Any>, VirtualMachineError> {
        Ok(Box::new(
            self.original_cairo_hint_processor.string_to_hint[hint_code].clone(),
        ))
    }
}

impl CairoHintProcessor<'_> {
    #[allow(clippy::trivially_copy_pass_by_ref, clippy::too_many_arguments)]
    pub fn execute_cheatcode_hint(
        &mut self,
        vm: &mut VirtualMachine,
        _exec_scopes: &mut ExecutionScopes,
        selector: &BigIntAsHex,
        input_start: &ResOperand,
        input_end: &ResOperand,
        output_start: &CellRef,
        output_end: &CellRef,
        contracts: &HashMap<String, StarknetContractArtifacts>,
    ) -> Result<(), HintError> {
        // Parse the selector.
        let selector = &selector.value.to_bytes_be().1;
        let selector = std::str::from_utf8(selector).map_err(|_| {
            HintError::CustomHint(Box::from(
                "Failed to parse the  cheatcode selector".to_string(),
            ))
        })?;

        // Extract the inputs.
        let input_start = extract_relocatable(vm, input_start)?;
        let input_end = extract_relocatable(vm, input_end)?;
        let inputs = vm_get_range(vm, input_start, input_end).map_err(|_| {
            HintError::CustomHint(Box::from("Failed to read input data".to_string()))
        })?;

        self.match_cheatcode_by_selector(vm, selector, inputs, output_start, output_end, contracts)
            .map_err(Into::into)
    }

    #[allow(unused, clippy::too_many_lines, clippy::trivially_copy_pass_by_ref)]
    fn match_cheatcode_by_selector(
        &mut self,
        vm: &mut VirtualMachine,
        selector: &str,
        inputs: Vec<Felt252>,
        output_start: &CellRef,
        output_end: &CellRef,
        contracts: &HashMap<String, StarknetContractArtifacts>,
    ) -> Result<(), EnhancedHintError> {
        let mut buffer = MemBuffer::new_segment(vm);
        let result_start = buffer.ptr;

        match selector {
            "start_roll" => {
                let contract_address = contract_address_from_felt(&inputs[0]);
                let value = inputs[1].clone();
                self.cheatnet_state.start_roll(contract_address, value);
                Ok(())
            }
            "stop_roll" => {
                let contract_address = contract_address_from_felt(&inputs[0]);
                self.cheatnet_state.stop_roll(contract_address);
                Ok(())
            }
            "start_warp" => {
                let contract_address = contract_address_from_felt(&inputs[0]);
                let value = inputs[1].clone();
                self.cheatnet_state.start_warp(contract_address, value);
                Ok(())
            }
            "stop_warp" => {
                let contract_address = contract_address_from_felt(&inputs[0]);
                self.cheatnet_state.stop_warp(contract_address);
                Ok(())
            }
            "start_prank" => {
                let contract_address = contract_address_from_felt(&inputs[0]);
                let caller_address = contract_address_from_felt(&inputs[1]);

                self.cheatnet_state
                    .start_prank(contract_address, caller_address);
                Ok(())
            }
            "stop_prank" => {
                let contract_address = contract_address_from_felt(&inputs[0]);

                self.cheatnet_state.stop_prank(contract_address);
                Ok(())
            }
            "start_mock_call" => {
                let contract_address = contract_address_from_felt(&inputs[0]);
                let function_name = inputs[1].clone();

                let ret_data_length = inputs[2]
                    .to_usize()
                    .expect("Missing ret_data len in inputs");

                let ret_data = inputs
                    .iter()
                    .skip(3)
                    .take(ret_data_length)
                    .cloned()
                    .collect::<Vec<_>>();

                self.cheatnet_state
                    .start_mock_call(contract_address, &function_name, &ret_data);
                Ok(())
            }
            "stop_mock_call" => {
                let contract_address = contract_address_from_felt(&inputs[0]);
                let function_name = inputs[1].clone();

                self.cheatnet_state
                    .stop_mock_call(contract_address, &function_name);
                Ok(())
            }
            "start_spoof" => {
                let contract_address = inputs[0].to_contract_address();

                let version = inputs[1].is_one().then(|| inputs[2].clone());
                let account_contract_address = inputs[3].is_one().then(|| inputs[4].clone());
                let max_fee = inputs[5].is_one().then(|| inputs[6].clone());
                let transaction_hash = inputs[7].is_one().then(|| inputs[8].clone());
                let chain_id = inputs[9].is_one().then(|| inputs[10].clone());
                let nonce = inputs[11].is_one().then(|| inputs[12].clone());

                let signature_len = inputs[14]
                    .to_usize()
                    .expect("Failed to convert signature_len to usize");
                let signature = inputs[13]
                    .is_one()
                    .then(|| Vec::from(&inputs[15..(15 + signature_len)]));

                self.cheatnet_state.start_spoof(
                    contract_address,
                    version,
                    account_contract_address,
                    max_fee,
                    signature,
                    transaction_hash,
                    chain_id,
                    nonce,
                );
                Ok(())
            }
            "stop_spoof" => {
                let contract_address = inputs[0].to_contract_address();

                self.cheatnet_state.stop_spoof(contract_address);
                Ok(())
            }
            "declare" => {
                let contract_name = inputs[0].clone();

                match self.cheatnet_state.declare(
                    &contract_name,
                    // TODO(#41) Remove after we have a separate scarb package
                    &contracts
                        .iter()
                        .map(|(k, v)| (k.clone(), ContractArtifacts::from(v)))
                        .collect(),
                ) {
                    Ok(class_hash) => {
                        let felt_class_hash = stark_felt_to_felt(class_hash.0);

                        buffer
                            .write(Felt252::from(0))
                            .expect("Failed to insert error code");
                        buffer
                            .write(felt_class_hash)
                            .expect("Failed to insert declared contract class hash");
                        Ok(())
                    }
                    Err(CheatcodeError::Recoverable(_)) => {
                        panic!("Declare should not fail recoverably!")
                    }
                    Err(CheatcodeError::Unrecoverable(err)) => Err(err),
                }
            }
            "deploy" => {
                let class_hash = class_hash_from_felt(&inputs[0]);
                let calldata_length = inputs[1].to_usize().unwrap();
                let calldata = Vec::from(&inputs[2..(2 + calldata_length)]);

                handle_deploy_result(
                    self.cheatnet_state.deploy(&class_hash, &calldata),
                    &mut buffer,
                )
            }
            "deploy_at" => {
                let class_hash = class_hash_from_felt(&inputs[0]);
                let calldata_length = inputs[1].to_usize().unwrap();
                let calldata = Vec::from(&inputs[2..(2 + calldata_length)]);
                let contract_address = contract_address_from_felt(&inputs[2 + calldata_length]);

                handle_deploy_result(
                    self.cheatnet_state
                        .deploy_at(&class_hash, &calldata, contract_address),
                    &mut buffer,
                )
            }
            "print" => {
                print(inputs);
                Ok(())
            }
            "precalculate_address" => {
                let class_hash = class_hash_from_felt(&inputs[0]);
                let calldata_length = inputs[1].to_usize().unwrap();
                let calldata = Vec::from(&inputs[2..(2 + calldata_length)]);

                let contract_address = self
                    .cheatnet_state
                    .precalculate_address(&class_hash, &calldata);

                let felt_contract_address = contract_address_to_felt(contract_address);
                buffer
                    .write(felt_contract_address)
                    .expect("Failed to insert a precalculated contract address");

                Ok(())
            }
            "get_class_hash" => {
                let contract_address = inputs[0].to_contract_address();

                match self.cheatnet_state.get_class_hash(contract_address) {
                    Ok(class_hash) => {
                        let felt_class_hash = stark_felt_to_felt(class_hash.0);

                        buffer
                            .write(felt_class_hash)
                            .expect("Failed to insert contract class hash");
                        Ok(())
                    }
                    Err(CheatcodeError::Recoverable(_)) => unreachable!(),
                    Err(CheatcodeError::Unrecoverable(err)) => Err(err),
                }
            }
            "l1_handler_execute" => {
                let contract_address = inputs[0].to_contract_address();
                let function_name = inputs[1].clone();
                let from_address = inputs[2].clone();
                let fee = inputs[3].clone();
                let payload_length: usize = inputs[4]
                    .clone()
                    .to_usize()
                    .expect("Payload length is expected to fit into usize type");

                let payload = Vec::from(&inputs[5..inputs.len()]);

                match self.cheatnet_state.l1_handler_execute(
                    contract_address,
                    &function_name,
                    &from_address,
                    &fee,
                    &payload,
                ) {
                    Ok(()) => Ok(()),
                    Err(CheatcodeError::Recoverable(panic_data)) => {
                        write_cheatcode_panic(&mut buffer, &panic_data);
                        Ok(())
                    }
                    Err(CheatcodeError::Unrecoverable(err)) => Err(err),
                }
            }
            "read_txt" => {
                let file_path = inputs[0].clone();
                let parsed_content = file_operations::read_txt(&file_path)?;
                buffer
                    .write_data(parsed_content.iter())
                    .expect("Failed to insert file content to memory");
                Ok(())
            }
            "read_json" => {
                let file_path = inputs[0].clone();
                let parsed_content = file_operations::read_json(&file_path)?;
                buffer
                    .write_data(parsed_content.iter())
                    .expect("Failed to insert file content to memory");
                Ok(())
            }
            "spy_events" => {
                let spy_on = match inputs.len() {
                    0 => unreachable!("Serialized enum should always be longer than 0"),
                    1 => SpyTarget::All,
                    2 => SpyTarget::One(inputs[1].to_contract_address()),
                    _ => {
                        let addresses_length = inputs[1].to_usize().unwrap();
                        let addresses = Vec::from(&inputs[2..(2 + addresses_length)])
                            .iter()
                            .map(Felt252::to_contract_address)
                            .collect();

                        SpyTarget::Multiple(addresses)
                    }
                };

                let id = self.cheatnet_state.spy_events(spy_on);
                buffer
                    .write(Felt252::from(id))
                    .expect("Failed to insert spy id");
                Ok(())
            }
            "fetch_events" => {
                let id = &inputs[0];
                let (emitted_events_len, serialized_events) = self.cheatnet_state.fetch_events(id);

                buffer
                    .write(Felt252::from(emitted_events_len))
                    .expect("Failed to insert serialized events length");
                for felt in serialized_events {
                    buffer
                        .write(felt)
                        .expect("Failed to insert serialized events");
                }
                Ok(())
            }
            "event_name_hash" => {
                let name = inputs[0].clone();
                let hash = starknet_keccak(as_cairo_short_string(&name).unwrap().as_bytes());

                buffer
                    .write(Felt252::from(hash))
                    .expect("Failed to insert event name hash");
                Ok(())
            }
            _ => Err(anyhow!("Unknown cheatcode selector: {selector}")).map_err(Into::into),
        }?;

        let result_end = buffer.ptr;
        insert_value_to_cellref!(vm, output_start, result_start)?;
        insert_value_to_cellref!(vm, output_end, result_end)?;

        Ok(())
    }
}

fn handle_deploy_result(
    deploy_result: Result<ContractAddress, CheatcodeError>,
    buffer: &mut MemBuffer,
) -> Result<(), EnhancedHintError> {
    match deploy_result {
        Ok(contract_address) => {
            let felt_contract_address: Felt252 = contract_address_to_felt(contract_address);

            buffer
                .write(Felt252::from(0))
                .expect("Failed to insert error code");
            buffer
                .write(felt_contract_address)
                .expect("Failed to insert deployed contract address");
            Ok(())
        }
        Err(CheatcodeError::Recoverable(panic_data)) => {
            write_cheatcode_panic(buffer, &panic_data);
            Ok(())
        }
        Err(CheatcodeError::Unrecoverable(err)) => Err(err),
    }
}

#[allow(dead_code)]
#[derive(Deserialize)]
struct ScarbStarknetArtifacts {
    version: u32,
    contracts: Vec<ScarbStarknetContract>,
}

#[allow(dead_code)]
#[derive(Deserialize)]
struct ScarbStarknetContract {
    id: String,
    package_name: String,
    contract_name: String,
    artifacts: ScarbStarknetContractArtifact,
}

#[allow(dead_code)]
#[derive(Deserialize)]
struct ScarbStarknetContractArtifact {
    sierra: PathBuf,
    casm: Option<PathBuf>,
}

fn execute_syscall(
    system: &ResOperand,
    vm: &mut VirtualMachine,
    cheatnet_state: &mut CheatnetState,
    exec_scopes: &mut ExecutionScopes,
    hint_data: &Box<dyn Any>,
    constants: &HashMap<String, Felt252>,
    original_cairo_hint_processor: &mut OriginalCairoHintProcessor,
) -> Result<(), HintError> {
    let (cell, offset) = extract_buffer(system);
    let system_ptr = get_ptr(vm, cell, &offset)?;

    // We peek into memory to check the selector
    let selector = DeprecatedSyscallSelector::try_from(felt_to_stark_felt(
        &vm.get_integer(system_ptr).unwrap(),
    ))?;

    match selector {
        DeprecatedSyscallSelector::CallContract => {
            execute_call_contract(MemBuffer::new(vm, system_ptr), cheatnet_state)?;
            Ok(())
        }
        DeprecatedSyscallSelector::Keccak => {
            original_cairo_hint_processor.execute_hint(vm, exec_scopes, hint_data, constants)
        }
        _ => Err(HintError::CustomHint(Box::from(
            "starknet syscalls (other than CallContract and Keccak) cannot be used in tests"
                .to_string(),
        ))),
    }
}

fn execute_call_contract(
    mut buffer: MemBuffer,
    cheatnet_state: &mut CheatnetState,
) -> Result<(), HintError> {
    let _selector = buffer.next_felt252().unwrap();
    let gas_counter = buffer.next_usize().unwrap();

    let contract_address = buffer.next_felt252().unwrap().into_owned();
    let contract_address = contract_address_from_felt(&contract_address);

    let entry_point_selector = buffer.next_felt252().unwrap().into_owned();

    let calldata = buffer.next_arr().unwrap();

    let call_result = call_contract(
        &contract_address,
        &entry_point_selector,
        &calldata,
        cheatnet_state,
    )
    .unwrap_or_else(|err| panic!("Transaction execution error: {err}"));

    let (result, exit_code) = match call_result {
        CallContractOutput::Success { ret_data } => (ret_data, 0),
        CallContractOutput::Panic { panic_data } => (panic_data, 1),
        CallContractOutput::Error { msg } => return Err(HintError::CustomHint(Box::from(msg))),
    };

    buffer.write(gas_counter).unwrap();
    buffer.write(Felt252::from(exit_code)).unwrap();

    buffer.write_arr(result.iter()).unwrap();
    Ok(())
}

fn print(inputs: Vec<Felt252>) {
    for value in inputs {
        if let Some(short_string) = as_cairo_short_string(&value) {
            println!("original value: [{value}], converted to a string: [{short_string}]",);
        } else {
            println!("original value: [{value}]");
        }
    }
}

fn write_cheatcode_panic(buffer: &mut MemBuffer, panic_data: &[Felt252]) {
    buffer.write(1).expect("Failed to insert err code");
    buffer
        .write(panic_data.len())
        .expect("Failed to insert panic_data len");
    buffer
        .write_data(panic_data.iter())
        .expect("Failed to insert error in memory");
}<|MERGE_RESOLUTION|>--- conflicted
+++ resolved
@@ -37,12 +37,6 @@
 use cairo_lang_utils::bigint::BigIntAsHex;
 use cairo_vm::vm::runners::cairo_runner::{ResourceTracker, RunResources};
 use cheatnet::cheatcodes::spy_events::SpyTarget;
-<<<<<<< HEAD
-=======
-use cheatnet::conversions::{
-    class_hash_from_felt, contract_address_from_felt, contract_address_to_felt,
-};
->>>>>>> c24ed5ff
 
 mod file_operations;
 
@@ -190,43 +184,43 @@
 
         match selector {
             "start_roll" => {
-                let contract_address = contract_address_from_felt(&inputs[0]);
+                let contract_address = inputs[0].to_contract_address();
                 let value = inputs[1].clone();
                 self.cheatnet_state.start_roll(contract_address, value);
                 Ok(())
             }
             "stop_roll" => {
-                let contract_address = contract_address_from_felt(&inputs[0]);
+                let contract_address = inputs[0].to_contract_address();
                 self.cheatnet_state.stop_roll(contract_address);
                 Ok(())
             }
             "start_warp" => {
-                let contract_address = contract_address_from_felt(&inputs[0]);
+                let contract_address = inputs[0].to_contract_address();
                 let value = inputs[1].clone();
                 self.cheatnet_state.start_warp(contract_address, value);
                 Ok(())
             }
             "stop_warp" => {
-                let contract_address = contract_address_from_felt(&inputs[0]);
+                let contract_address = inputs[0].to_contract_address();
                 self.cheatnet_state.stop_warp(contract_address);
                 Ok(())
             }
             "start_prank" => {
-                let contract_address = contract_address_from_felt(&inputs[0]);
-                let caller_address = contract_address_from_felt(&inputs[1]);
+                let contract_address = inputs[0].to_contract_address();
+                let caller_address = inputs[1].to_contract_address();
 
                 self.cheatnet_state
                     .start_prank(contract_address, caller_address);
                 Ok(())
             }
             "stop_prank" => {
-                let contract_address = contract_address_from_felt(&inputs[0]);
+                let contract_address = inputs[0].to_contract_address();
 
                 self.cheatnet_state.stop_prank(contract_address);
                 Ok(())
             }
             "start_mock_call" => {
-                let contract_address = contract_address_from_felt(&inputs[0]);
+                let contract_address = inputs[0].to_contract_address();
                 let function_name = inputs[1].clone();
 
                 let ret_data_length = inputs[2]
@@ -245,7 +239,7 @@
                 Ok(())
             }
             "stop_mock_call" => {
-                let contract_address = contract_address_from_felt(&inputs[0]);
+                let contract_address = inputs[0].to_contract_address();
                 let function_name = inputs[1].clone();
 
                 self.cheatnet_state
@@ -316,7 +310,7 @@
                 }
             }
             "deploy" => {
-                let class_hash = class_hash_from_felt(&inputs[0]);
+                let class_hash = inputs[0].to_class_hash();
                 let calldata_length = inputs[1].to_usize().unwrap();
                 let calldata = Vec::from(&inputs[2..(2 + calldata_length)]);
 
@@ -326,10 +320,10 @@
                 )
             }
             "deploy_at" => {
-                let class_hash = class_hash_from_felt(&inputs[0]);
+                let class_hash = inputs[0].to_class_hash();
                 let calldata_length = inputs[1].to_usize().unwrap();
                 let calldata = Vec::from(&inputs[2..(2 + calldata_length)]);
-                let contract_address = contract_address_from_felt(&inputs[2 + calldata_length]);
+                let contract_address = inputs[2 + calldata_length].to_contract_address();
 
                 handle_deploy_result(
                     self.cheatnet_state
@@ -342,7 +336,7 @@
                 Ok(())
             }
             "precalculate_address" => {
-                let class_hash = class_hash_from_felt(&inputs[0]);
+                let class_hash = inputs[0].to_class_hash();
                 let calldata_length = inputs[1].to_usize().unwrap();
                 let calldata = Vec::from(&inputs[2..(2 + calldata_length)]);
 
@@ -350,7 +344,7 @@
                     .cheatnet_state
                     .precalculate_address(&class_hash, &calldata);
 
-                let felt_contract_address = contract_address_to_felt(contract_address);
+                let felt_contract_address = contract_address.to_felt252();
                 buffer
                     .write(felt_contract_address)
                     .expect("Failed to insert a precalculated contract address");
@@ -478,7 +472,7 @@
 ) -> Result<(), EnhancedHintError> {
     match deploy_result {
         Ok(contract_address) => {
-            let felt_contract_address: Felt252 = contract_address_to_felt(contract_address);
+            let felt_contract_address: Felt252 = contract_address.to_felt252();
 
             buffer
                 .write(Felt252::from(0))
@@ -559,7 +553,7 @@
     let gas_counter = buffer.next_usize().unwrap();
 
     let contract_address = buffer.next_felt252().unwrap().into_owned();
-    let contract_address = contract_address_from_felt(&contract_address);
+    let contract_address = contract_address.to_contract_address();
 
     let entry_point_selector = buffer.next_felt252().unwrap().into_owned();
 
