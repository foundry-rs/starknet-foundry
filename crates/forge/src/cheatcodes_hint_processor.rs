--- conflicted
+++ resolved
@@ -288,17 +288,6 @@
                 print(inputs);
                 Ok(())
             }
-<<<<<<< HEAD
-            "parse_txt" => {
-                let file_path = inputs[0].clone();
-                let parsed_content = file_operations::parse_txt(&file_path)?;
-                buffer
-                    .write_data(parsed_content.iter())
-                    .expect("Failed to insert file content to memory");
-                Ok(())
-            }
-            "parse_json" => todo!(),
-=======
             "get_class_hash" => {
                 let contract_address = contract_address_from_felt252(&inputs[0])?;
 
@@ -315,7 +304,15 @@
                     Err(CheatcodeError::Unrecoverable(err)) => Err(err),
                 }
             }
->>>>>>> a798efbe
+            "parse_txt" => {
+                let file_path = inputs[0].clone();
+                let parsed_content = file_operations::parse_txt(&file_path)?;
+                buffer
+                    .write_data(parsed_content.iter())
+                    .expect("Failed to insert file content to memory");
+                Ok(())
+            }
+            "parse_json" => todo!(),
             _ => Err(anyhow!("Unknown cheatcode selector: {selector}")).map_err(Into::into),
         }?;
 
