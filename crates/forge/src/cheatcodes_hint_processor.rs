--- conflicted
+++ resolved
@@ -4,14 +4,8 @@
 
 use crate::scarb::StarknetContractArtifacts;
 use anyhow::{anyhow, Result};
-<<<<<<< HEAD
 use blockifier::abi::abi_utils::selector_from_name;
-use blockifier::execution::execution_utils::felt_to_stark_felt;
-use blockifier::state::cached_state::CachedState;
-=======
 use blockifier::execution::execution_utils::{felt_to_stark_felt, stark_felt_to_felt};
-
->>>>>>> a798efbe
 use cairo_felt::Felt252;
 use cairo_vm::hint_processor::hint_processor_definition::HintProcessorLogic;
 use cairo_vm::hint_processor::hint_processor_definition::HintReference;
@@ -40,7 +34,6 @@
 };
 use cairo_lang_utils::bigint::BigIntAsHex;
 use cairo_vm::vm::runners::cairo_runner::{ResourceTracker, RunResources};
-use num_traits::ToPrimitive;
 
 // TODO(#41) Remove after we have a separate scarb package
 impl From<&StarknetContractArtifacts> for ContractArtifacts {
@@ -231,7 +224,6 @@
                 self.cheatnet_state.stop_prank(contract_address);
                 Ok(())
             }
-<<<<<<< HEAD
             "start_mock_call" => {
                 let contract_address = ContractAddress(PatriciaKey::try_from(StarkFelt::new(
                     inputs[0].clone().to_be_bytes(),
@@ -250,8 +242,9 @@
                     ret_data.push(felt_to_stark_felt(&felt.clone()));
                 }
 
-                self.cheated_state
-                    .start_mock_call(contract_address, function_name, ret_data)
+                self.cheatnet_state
+                    .start_mock_call(contract_address, function_name, ret_data);
+                Ok(())
             }
             "stop_mock_call" => {
                 let contract_address = ContractAddress(PatriciaKey::try_from(StarkFelt::new(
@@ -263,24 +256,10 @@
                 });
                 let function_name = selector_from_name(function_name.as_str());
 
-                self.cheated_state
-                    .stop_mock_call(contract_address, function_name)
-            }
-            "declare" => self.cheated_state.declare(
-                &mut buffer,
-                &mut self.blockifier_state,
-                &inputs,
-                // TODO(#41) Remove after we have a separate scarb package
-                &contracts
-                    .iter()
-                    .map(|(k, v)| (k.clone(), ContractArtifacts::from(v)))
-                    .collect(),
-            ),
-            "deploy" => self
-                .cheated_state
-                .deploy(&mut buffer, &mut self.blockifier_state, &inputs),
-=======
-            "mock_call" => todo!(),
+                self.cheatnet_state
+                    .stop_mock_call(contract_address, function_name);
+                Ok(())
+            }
             "declare" => {
                 let contract_name = inputs[0].clone();
 
@@ -338,7 +317,6 @@
                     Err(CheatcodeError::Unrecoverable(err)) => Err(err),
                 }
             }
->>>>>>> a798efbe
             "print" => {
                 print(inputs);
                 Ok(())
