use std::any::Any;
use std::collections::HashMap;
use std::path::PathBuf;

use crate::scarb::StarknetContractArtifacts;
use anyhow::{anyhow, Context, Result};
use blockifier::abi::constants::GET_BLOCK_HASH_GAS_COST;
use blockifier::execution::deprecated_syscalls::DeprecatedSyscallSelector;
use blockifier::execution::execution_utils::{
    felt_to_stark_felt, stark_felt_from_ptr, stark_felt_to_felt,
};
use blockifier::execution::syscalls::hint_processor::SyscallHintProcessor;
use blockifier::execution::syscalls::{
    GetBlockHashRequest, GetBlockHashResponse, SyscallRequest, SyscallRequestWrapper,
    SyscallResponse, SyscallResponseWrapper,
};
use cairo_felt::Felt252;
use cairo_vm::hint_processor::hint_processor_definition::HintProcessorLogic;
use cairo_vm::hint_processor::hint_processor_definition::HintReference;
use cairo_vm::serde::deserialize_program::ApTracking;
use cairo_vm::types::exec_scope::ExecutionScopes;
use cairo_vm::vm::errors::hint_errors::HintError;
use cairo_vm::vm::errors::vm_errors::VirtualMachineError;
use cairo_vm::vm::vm_core::VirtualMachine;
use cheatnet::cheatcodes::deploy::DeployPayload;
use cheatnet::execution::syscalls::CheatableSyscallHandler;
use cheatnet::rpc::{call_contract, CallContractOutput};
use cheatnet::{
    cheatcodes::{CheatcodeError, ContractArtifacts, EnhancedHintError},
};
use conversions::StarknetConversions;
use num_traits::{One, ToPrimitive};
use serde::Deserialize;

use cairo_lang_casm::hints::{Hint, StarknetHint};
use cairo_lang_casm::operand::{CellRef, ResOperand};
use cairo_lang_runner::casm_run::{extract_relocatable, vm_get_range, MemBuffer};
use cairo_lang_runner::short_string::as_cairo_short_string;
use cairo_lang_runner::{
    casm_run::{cell_ref_to_relocatable, extract_buffer, get_ptr},
    insert_value_to_cellref,
};

use crate::cheatcodes_hint_processor::file_operations::string_into_felt;
use cairo_lang_starknet::contract::starknet_keccak;
use cairo_lang_utils::bigint::BigIntAsHex;
use cairo_vm::types::relocatable::Relocatable;
use cairo_vm::vm::runners::cairo_runner::{ResourceTracker, RunResources};
use cheatnet::cheatcodes::spy_events::SpyTarget;
use starknet_api::block::BlockHash;
use starknet_api::hash::StarkFelt;

mod file_operations;

// TODO(#41) Remove after we have a separate scarb package
impl From<&StarknetContractArtifacts> for ContractArtifacts {
    fn from(artifacts: &StarknetContractArtifacts) -> Self {
        ContractArtifacts {
            sierra: artifacts.sierra.clone(),
            casm: artifacts.casm.clone(),
        }
    }
}

<<<<<<< HEAD
// This hint processor provides an implementation logic for functions from std_forge library.
=======
// This hint processor provides an implementation logic for functions from snforge_std library.
>>>>>>> 110fdb86
// If cannot execute a hint it falls back to the CheatableSyscallHandler
pub struct CheatcodesSyscallHandler<'a> {
    pub cheatable_syscall_handler: CheatableSyscallHandler<'a>,
    pub contracts: &'a HashMap<String, StarknetContractArtifacts>,
    pub hints: &'a HashMap<String, Hint>,
    // pub cheatnet_state: CheatnetState,
    pub run_resources: RunResources,
    pub environment_variables: &'a HashMap<String, String>,
}

// crates/blockifier/src/execution/syscalls/hint_processor.rs:472 (ResourceTracker for SyscallHintProcessor)
impl ResourceTracker for CheatcodesSyscallHandler<'_> {
    fn consumed(&self) -> bool {
        self.cheatable_syscall_handler
            .syscall_handler
            .context
            .vm_run_resources
            .consumed()
    }

    fn consume_step(&mut self) {
        self.cheatable_syscall_handler
            .syscall_handler
            .context
            .vm_run_resources
            .consume_step();
    }

    fn get_n_steps(&self) -> Option<usize> {
        self.cheatable_syscall_handler
            .syscall_handler
            .context
            .vm_run_resources
            .get_n_steps()
    }

    fn run_resources(&self) -> &RunResources {
        self.cheatable_syscall_handler
            .syscall_handler
            .context
            .vm_run_resources
            .run_resources()
    }
}

impl HintProcessorLogic for CheatcodesSyscallHandler<'_> {
    fn execute_hint(
        &mut self,
        vm: &mut VirtualMachine,
        exec_scopes: &mut ExecutionScopes,
        hint_data: &Box<dyn Any>,
        constants: &HashMap<String, Felt252>,
    ) -> Result<(), HintError> {
        let maybe_extended_hint = hint_data.downcast_ref::<Hint>();
        if let Some(Hint::Starknet(StarknetHint::Cheatcode {
            selector,
            input_start,
            input_end,
            output_start,
            output_end,
        })) = maybe_extended_hint
        {
            return self.execute_cheatcode_hint(
                vm,
                exec_scopes,
                selector,
                input_start,
                input_end,
                output_start,
                output_end,
                self.contracts,
                self.environment_variables,
            );
        }
        if let Some(Hint::Starknet(StarknetHint::SystemCall { system })) = maybe_extended_hint {
            return execute_syscall(
                system,
                vm,
                &mut self.cheatnet_state,
                exec_scopes,
                hint_data,
                constants,
                &mut self.cheatable_syscall_handler.syscall_handler,
            );
        }
        self.cheatable_syscall_handler.syscall_handler.execute_hint(
            vm,
            exec_scopes,
            hint_data,
            constants,
        )
    }

    /// Trait function to store hint in the hint processor by string.
    fn compile_hint(
        &self,
        hint_code: &str,
        _ap_tracking_data: &ApTracking,
        _reference_ids: &HashMap<String, usize>,
        _references: &[HintReference],
    ) -> Result<Box<dyn Any>, VirtualMachineError> {
        Ok(Box::new(self.hints[hint_code].clone()))
    }
}

impl CheatcodesSyscallHandler<'_> {
    #[allow(clippy::trivially_copy_pass_by_ref, clippy::too_many_arguments)]
    pub fn execute_cheatcode_hint(
        &mut self,
        vm: &mut VirtualMachine,
        _exec_scopes: &mut ExecutionScopes,
        selector: &BigIntAsHex,
        input_start: &ResOperand,
        input_end: &ResOperand,
        output_start: &CellRef,
        output_end: &CellRef,
        contracts: &HashMap<String, StarknetContractArtifacts>,
        environment_variables: &HashMap<String, String>,
    ) -> Result<(), HintError> {
        // Parse the selector.
        let selector = &selector.value.to_bytes_be().1;
        let selector = std::str::from_utf8(selector).map_err(|_| {
            HintError::CustomHint(Box::from(
                "Failed to parse the  cheatcode selector".to_string(),
            ))
        })?;

        // Extract the inputs.
        let input_start = extract_relocatable(vm, input_start)?;
        let input_end = extract_relocatable(vm, input_end)?;
        let inputs = vm_get_range(vm, input_start, input_end).map_err(|_| {
            HintError::CustomHint(Box::from("Failed to read input data".to_string()))
        })?;

        self.match_cheatcode_by_selector(
            vm,
            selector,
            inputs,
            output_start,
            output_end,
            contracts,
            environment_variables,
        )
        .map_err(Into::into)
    }

    #[allow(
        unused,
        clippy::too_many_lines,
        clippy::trivially_copy_pass_by_ref,
        clippy::too_many_arguments
    )]
    fn match_cheatcode_by_selector(
        &mut self,
        vm: &mut VirtualMachine,
        selector: &str,
        inputs: Vec<Felt252>,
        output_start: &CellRef,
        output_end: &CellRef,
        contracts: &HashMap<String, StarknetContractArtifacts>,
        environment_variables: &HashMap<String, String>,
    ) -> Result<(), EnhancedHintError> {
        let mut buffer = MemBuffer::new_segment(vm);
        let result_start = buffer.ptr;

        match selector {
            "start_roll" => {
                let contract_address = inputs[0].to_contract_address();
                let value = inputs[1].clone();
                self.cheatnet_state.start_roll(contract_address, value);
                Ok(())
            }
            "stop_roll" => {
                let contract_address = inputs[0].to_contract_address();
                self.cheatnet_state.stop_roll(contract_address);
                Ok(())
            }
            "start_warp" => {
                let contract_address = inputs[0].to_contract_address();
                let value = inputs[1].clone();
                self.cheatnet_state.start_warp(contract_address, value);
                Ok(())
            }
            "stop_warp" => {
                let contract_address = inputs[0].to_contract_address();
                self.cheatnet_state.stop_warp(contract_address);
                Ok(())
            }
            "start_prank" => {
                let contract_address = inputs[0].to_contract_address();
                let caller_address = inputs[1].to_contract_address();

                self.cheatnet_state
                    .start_prank(contract_address, caller_address);
                Ok(())
            }
            "stop_prank" => {
                let contract_address = inputs[0].to_contract_address();

                self.cheatnet_state.stop_prank(contract_address);
                Ok(())
            }
            "start_mock_call" => {
                let contract_address = inputs[0].to_contract_address();
                let function_name = inputs[1].clone();

                let ret_data_length = inputs[2]
                    .to_usize()
                    .expect("Missing ret_data len in inputs");

                let ret_data = inputs
                    .iter()
                    .skip(3)
                    .take(ret_data_length)
                    .cloned()
                    .collect::<Vec<_>>();

                self.cheatnet_state
                    .start_mock_call(contract_address, &function_name, &ret_data);
                Ok(())
            }
            "stop_mock_call" => {
                let contract_address = inputs[0].to_contract_address();
                let function_name = inputs[1].clone();

                self.cheatnet_state
                    .stop_mock_call(contract_address, &function_name);
                Ok(())
            }
            "start_spoof" => {
                let contract_address = inputs[0].to_contract_address();

                let version = inputs[1].is_one().then(|| inputs[2].clone());
                let account_contract_address = inputs[3].is_one().then(|| inputs[4].clone());
                let max_fee = inputs[5].is_one().then(|| inputs[6].clone());
                let transaction_hash = inputs[7].is_one().then(|| inputs[8].clone());
                let chain_id = inputs[9].is_one().then(|| inputs[10].clone());
                let nonce = inputs[11].is_one().then(|| inputs[12].clone());

                let signature_len = inputs[14]
                    .to_usize()
                    .expect("Failed to convert signature_len to usize");
                let signature = inputs[13]
                    .is_one()
                    .then(|| Vec::from(&inputs[15..(15 + signature_len)]));

                self.cheatnet_state.start_spoof(
                    contract_address,
                    version,
                    account_contract_address,
                    max_fee,
                    signature,
                    transaction_hash,
                    chain_id,
                    nonce,
                );
                Ok(())
            }
            "stop_spoof" => {
                let contract_address = inputs[0].to_contract_address();

                self.cheatnet_state.stop_spoof(contract_address);
                Ok(())
            }
            "declare" => {
                let contract_name = inputs[0].clone();

                match self.cheatnet_state.declare(
                    &contract_name,
                    // TODO(#41) Remove after we have a separate scarb package
                    &contracts
                        .iter()
                        .map(|(k, v)| (k.clone(), ContractArtifacts::from(v)))
                        .collect(),
                ) {
                    Ok(class_hash) => {
                        let felt_class_hash = stark_felt_to_felt(class_hash.0);

                        buffer
                            .write(Felt252::from(0))
                            .expect("Failed to insert error code");
                        buffer
                            .write(felt_class_hash)
                            .expect("Failed to insert declared contract class hash");
                        Ok(())
                    }
                    Err(CheatcodeError::Recoverable(_)) => {
                        panic!("Declare should not fail recoverably!")
                    }
                    Err(CheatcodeError::Unrecoverable(err)) => Err(err),
                }
            }
            "deploy" => {
                let class_hash = inputs[0].to_class_hash();
                let calldata_length = inputs[1].to_usize().unwrap();
                let calldata = Vec::from(&inputs[2..(2 + calldata_length)]);

                handle_deploy_result(
                    self.cheatnet_state.deploy(&class_hash, &calldata),
                    &mut buffer,
                )
            }
            "deploy_at" => {
                let class_hash = inputs[0].to_class_hash();
                let calldata_length = inputs[1].to_usize().unwrap();
                let calldata = Vec::from(&inputs[2..(2 + calldata_length)]);
                let contract_address = inputs[2 + calldata_length].to_contract_address();

                handle_deploy_result(
                    self.cheatnet_state
                        .deploy_at(&class_hash, &calldata, contract_address),
                    &mut buffer,
                )
            }
            "print" => {
                print(inputs);
                Ok(())
            }
            "precalculate_address" => {
                let class_hash = inputs[0].to_class_hash();
                let calldata_length = inputs[1].to_usize().unwrap();
                let calldata = Vec::from(&inputs[2..(2 + calldata_length)]);

                let contract_address = self
                    .cheatnet_state
                    .precalculate_address(&class_hash, &calldata);

                let felt_contract_address = contract_address.to_felt252();
                buffer
                    .write(felt_contract_address)
                    .expect("Failed to insert a precalculated contract address");

                Ok(())
            }
            "var" => {
                let name = inputs[0].clone();
                let name = as_cairo_short_string(&name).unwrap_or_else(|| {
                    panic!("Failed to parse var argument = {name} as short string")
                });

                let env_var = environment_variables
                    .get(&name)
                    .with_context(|| format!("Failed to read from env var = {name}"))?;

                let parsed_env_var = string_into_felt(env_var)
                    .with_context(|| format!("Failed to parse value = {env_var} to felt"))?;

                buffer
                    .write(parsed_env_var)
                    .expect("Failed to insert parsed env var");
                Ok(())
            }
            "get_class_hash" => {
                let contract_address = inputs[0].to_contract_address();

                match self.cheatnet_state.get_class_hash(contract_address) {
                    Ok(class_hash) => {
                        let felt_class_hash = stark_felt_to_felt(class_hash.0);

                        buffer
                            .write(felt_class_hash)
                            .expect("Failed to insert contract class hash");
                        Ok(())
                    }
                    Err(CheatcodeError::Recoverable(_)) => unreachable!(),
                    Err(CheatcodeError::Unrecoverable(err)) => Err(err),
                }
            }
            "l1_handler_execute" => {
                let contract_address = inputs[0].to_contract_address();
                let function_name = inputs[1].clone();
                let from_address = inputs[2].clone();
                let fee = inputs[3].clone();
                let payload_length: usize = inputs[4]
                    .clone()
                    .to_usize()
                    .expect("Payload length is expected to fit into usize type");

                let payload = Vec::from(&inputs[5..inputs.len()]);

                match self.cheatnet_state.l1_handler_execute(
                    contract_address,
                    &function_name,
                    &from_address,
                    &fee,
                    &payload,
                ) {
                    Ok(()) => Ok(()),
                    Err(CheatcodeError::Recoverable(panic_data)) => {
                        write_cheatcode_panic(&mut buffer, &panic_data);
                        Ok(())
                    }
                    Err(CheatcodeError::Unrecoverable(err)) => Err(err),
                }
            }
            "read_txt" => {
                let file_path = inputs[0].clone();
                let parsed_content = file_operations::read_txt(&file_path)?;
                buffer
                    .write_data(parsed_content.iter())
                    .expect("Failed to insert file content to memory");
                Ok(())
            }
            "read_json" => {
                let file_path = inputs[0].clone();
                let parsed_content = file_operations::read_json(&file_path)?;
                buffer
                    .write_data(parsed_content.iter())
                    .expect("Failed to insert file content to memory");
                Ok(())
            }
            "spy_events" => {
                let spy_on = match inputs.len() {
                    0 => unreachable!("Serialized enum should always be longer than 0"),
                    1 => SpyTarget::All,
                    2 => SpyTarget::One(inputs[1].to_contract_address()),
                    _ => {
                        let addresses_length = inputs[1].to_usize().unwrap();
                        let addresses = Vec::from(&inputs[2..(2 + addresses_length)])
                            .iter()
                            .map(Felt252::to_contract_address)
                            .collect();

                        SpyTarget::Multiple(addresses)
                    }
                };

                let id = self.cheatnet_state.spy_events(spy_on);
                buffer
                    .write(Felt252::from(id))
                    .expect("Failed to insert spy id");
                Ok(())
            }
            "fetch_events" => {
                let id = &inputs[0];
                let (emitted_events_len, serialized_events) = self.cheatnet_state.fetch_events(id);

                buffer
                    .write(Felt252::from(emitted_events_len))
                    .expect("Failed to insert serialized events length");
                for felt in serialized_events {
                    buffer
                        .write(felt)
                        .expect("Failed to insert serialized events");
                }
                Ok(())
            }
            "event_name_hash" => {
                let name = inputs[0].clone();
                let hash = starknet_keccak(as_cairo_short_string(&name).unwrap().as_bytes());

                buffer
                    .write(Felt252::from(hash))
                    .expect("Failed to insert event name hash");
                Ok(())
            }
            _ => Err(anyhow!("Unknown cheatcode selector: {selector}")).map_err(Into::into),
        }?;

        let result_end = buffer.ptr;
        insert_value_to_cellref!(vm, output_start, result_start)?;
        insert_value_to_cellref!(vm, output_end, result_end)?;

        Ok(())
    }
}

fn handle_deploy_result(
    deploy_result: Result<DeployPayload, CheatcodeError>,
    buffer: &mut MemBuffer,
) -> Result<(), EnhancedHintError> {
    match deploy_result {
        Ok(payload) => {
            let felt_contract_address: Felt252 = payload.contract_address.to_felt252();

            buffer
                .write(Felt252::from(0))
                .expect("Failed to insert error code");
            buffer
                .write(felt_contract_address)
                .expect("Failed to insert deployed contract address");
            Ok(())
        }
        Err(CheatcodeError::Recoverable(panic_data)) => {
            write_cheatcode_panic(buffer, &panic_data);
            Ok(())
        }
        Err(CheatcodeError::Unrecoverable(err)) => Err(err),
    }
}

#[allow(dead_code)]
#[derive(Deserialize)]
struct ScarbStarknetArtifacts {
    version: u32,
    contracts: Vec<ScarbStarknetContract>,
}

#[allow(dead_code)]
#[derive(Deserialize)]
struct ScarbStarknetContract {
    id: String,
    package_name: String,
    contract_name: String,
    artifacts: ScarbStarknetContractArtifact,
}

#[allow(dead_code)]
#[derive(Deserialize)]
struct ScarbStarknetContractArtifact {
    sierra: PathBuf,
    casm: Option<PathBuf>,
}

fn execute_syscall(
    system: &ResOperand,
    vm: &mut VirtualMachine,
    cheatnet_state: &mut CheatnetState,
    exec_scopes: &mut ExecutionScopes,
    hint_data: &Box<dyn Any>,
    constants: &HashMap<String, Felt252>,
    blockifier_syscall_handler: &mut SyscallHintProcessor,
) -> Result<(), HintError> {
    let (cell, offset) = extract_buffer(system);
    let system_ptr = get_ptr(vm, cell, &offset)?;

    // We peek into memory to check the selector
    let selector = DeprecatedSyscallSelector::try_from(felt_to_stark_felt(
        &vm.get_integer(system_ptr).unwrap(),
    ))?;
    match selector {
        DeprecatedSyscallSelector::CallContract => {
            execute_call_contract(MemBuffer::new(vm, system_ptr), cheatnet_state)?;
            Ok(())
        }
        DeprecatedSyscallSelector::Deploy => Err(HintError::CustomHint(Box::from(
            "Use snforge_std::ContractClass::deploy instead of deploy_syscall".to_string(),
        ))),
        DeprecatedSyscallSelector::ReplaceClass => Err(HintError::CustomHint(Box::from(
            "Replace class can't be used in tests".to_string(),
        ))),
        DeprecatedSyscallSelector::GetBlockHash => {
            execute_get_block_hash(vm, &mut system_ptr.clone(), cheatnet_state)?;
            Ok(())
        }
        _ => blockifier_syscall_handler.execute_hint(vm, exec_scopes, hint_data, constants),
    }
}

fn execute_get_block_hash(
    vm: &mut VirtualMachine,
    system_ptr: &mut Relocatable,
    _cheatnet_state: &CheatnetState,
) -> Result<(), HintError> {
    let _selector = stark_felt_from_ptr(vm, system_ptr)?;
    let SyscallRequestWrapper {
        gas_counter,
        request: _,
    } = SyscallRequestWrapper::<GetBlockHashRequest>::read(vm, system_ptr)?;

    let sc_response = SyscallResponseWrapper::Success {
        gas_counter: gas_counter - GET_BLOCK_HASH_GAS_COST,
        response: GetBlockHashResponse {
            block_hash: BlockHash(StarkFelt::from(0_u32)),
        },
    };
    sc_response.write(vm, system_ptr)?;
    Ok(())
}

fn execute_call_contract(
    mut buffer: MemBuffer,
    cheatnet_state: &mut CheatnetState,
    blockifier_state: &mut CachedState<ExtendedStateReader>,
) -> Result<(), HintError> {
    let _selector = buffer.next_felt252().unwrap();
    let gas_counter = buffer.next_usize().unwrap();

    let contract_address = buffer.next_felt252().unwrap().into_owned();
    let contract_address = contract_address.to_contract_address();

    let entry_point_selector = buffer.next_felt252().unwrap().into_owned();

    let calldata = buffer.next_arr().unwrap();

    let call_result = call_contract(
        &contract_address,
        &entry_point_selector,
        &calldata,
        cheatnet_state,
        blockifier_state,
    )
    .unwrap_or_else(|err| panic!("Transaction execution error: {err}"));

    let (result, exit_code) = match call_result {
        CallContractOutput::Success { ret_data, .. } => (ret_data, 0),
        CallContractOutput::Panic { panic_data, .. } => (panic_data, 1),
        CallContractOutput::Error { msg, .. } => return Err(HintError::CustomHint(Box::from(msg))),
    };

    buffer.write(gas_counter).unwrap();
    buffer.write(Felt252::from(exit_code)).unwrap();

    buffer.write_arr(result.iter()).unwrap();
    Ok(())
}

fn print(inputs: Vec<Felt252>) {
    for value in inputs {
        if let Some(short_string) = as_cairo_short_string(&value) {
            println!("original value: [{value}], converted to a string: [{short_string}]",);
        } else {
            println!("original value: [{value}]");
        }
    }
}

fn write_cheatcode_panic(buffer: &mut MemBuffer, panic_data: &[Felt252]) {
    buffer.write(1).expect("Failed to insert err code");
    buffer
        .write(panic_data.len())
        .expect("Failed to insert panic_data len");
    buffer
        .write_data(panic_data.iter())
        .expect("Failed to insert error in memory");
}<|MERGE_RESOLUTION|>--- conflicted
+++ resolved
@@ -62,11 +62,7 @@
     }
 }
 
-<<<<<<< HEAD
-// This hint processor provides an implementation logic for functions from std_forge library.
-=======
 // This hint processor provides an implementation logic for functions from snforge_std library.
->>>>>>> 110fdb86
 // If cannot execute a hint it falls back to the CheatableSyscallHandler
 pub struct CheatcodesSyscallHandler<'a> {
     pub cheatable_syscall_handler: CheatableSyscallHandler<'a>,
