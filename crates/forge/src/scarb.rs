<<<<<<< HEAD
use anyhow::{anyhow, Result};
use itertools::Itertools;
use scarb_metadata::{Metadata, PackageId};
use serde::Deserialize;
use std::collections::HashMap;

/// Represents forge config deserialized from Scarb.toml
#[derive(Deserialize, Debug, PartialEq, Default)]
pub struct ForgeConfig {
    #[serde(default)]
    /// Should runner exit after first failed test
    pub exit_first: bool,
    /// How many runs should fuzzer execute
    pub fuzzer_runs: Option<u32>,
    /// Seed to be used by fuzzer
    pub fuzzer_seed: Option<u64>,

    #[serde(default)]
    pub fork: Vec<ForkTarget>,
}

#[derive(Deserialize, Debug, PartialEq, Default, Clone)]
pub struct ForkTarget {
    pub name: String,
    pub url: String,
    pub block_id: HashMap<String, String>,
}
=======
use scarb_metadata::{Metadata, PackageId};

use crate::scarb::config::{validate_raw_fork_config, ForgeConfig};
use anyhow::{anyhow, Context, Result};

pub mod config;
>>>>>>> e6f83ffd

/// Get Forge config from the `Scarb.toml` file
///
/// # Arguments
///
/// * `metadata` - Scarb metadata object
/// * `package` - Id of the Scarb package
pub fn config_from_scarb_for_package(
    metadata: &Metadata,
    package: &PackageId,
) -> Result<ForgeConfig> {
    let maybe_raw_metadata = metadata
        .get_package(package)
        .ok_or_else(|| anyhow!("Failed to find metadata for package = {package}"))?
        .tool_metadata("snforge");
<<<<<<< HEAD
    let config = raw_metadata.map_or_else(
        || Ok(Default::default()),
        |raw_metadata| Ok(serde_json::from_value(raw_metadata.clone())?),
    );
    validate_fork_config(config)
}

fn validate_fork_config(config: Result<ForgeConfig>) -> Result<ForgeConfig> {
    if let Ok(ForgeConfig { fork: forks, .. }) = &config {
        let names: Vec<String> = forks.iter().map(|fork| fork.name.clone()).collect();
        let removed_duplicated_names: Vec<String> = names.clone().into_iter().unique().collect();

        if names.len() != removed_duplicated_names.len() {
            return Err(anyhow!("Some fork names are duplicated"));
        }

        for fork in forks {
            let block_id_items: Vec<(&String, &String)> = fork.block_id.iter().collect();
            let [(block_id_key, block_id_value)] = block_id_items[..] else {
                return Err(anyhow!("block_id should be set once per fork"));
            };

            if !["number", "hash", "tag"].contains(&&**block_id_key) {
                return Err(anyhow!(
                    "block_id has only three variants: number, hash and tag"
                ));
            }

            if block_id_key == "tag" && !["Latest", "Pending"].contains(&&**block_id_value) {
                return Err(anyhow!(
                    "block_id.tag has only two variants: Latest or Pending"
                ));
            }
        }
    }
=======
    let raw_config = if let Some(raw_metadata) = maybe_raw_metadata {
        serde_json::from_value(raw_metadata.clone())?
    } else {
        Default::default()
    };
>>>>>>> e6f83ffd

    validate_raw_fork_config(&raw_config).context("Invalid config in Scarb.toml: ")?;
    raw_config.try_into()
}

#[cfg(test)]
mod tests {
    use super::*;
<<<<<<< HEAD
    use assert_fs::fixture::{FileWriteStr, PathChild, PathCopy};
    use assert_fs::TempDir;
    use camino::Utf8PathBuf;
    use indoc::{formatdoc, indoc};
    use scarb_metadata::MetadataCommand;
=======
    use crate::scarb::config::ForkTarget;
    use assert_fs::fixture::{FileWriteStr, PathChild, PathCopy};
    use assert_fs::TempDir;
    use camino::Utf8PathBuf;
    use conversions::StarknetConversions;
    use indoc::{formatdoc, indoc};
    use scarb_metadata::MetadataCommand;
    use starknet::core::types::BlockId;
    use starknet::core::types::BlockTag::Latest;
>>>>>>> e6f83ffd
    use std::str::FromStr;
    use test_collector::RawForkParams;

    fn setup_package(package_name: &str) -> TempDir {
        let temp = TempDir::new().unwrap();
        temp.copy_from(
            format!("tests/data/{package_name}"),
            &["**/*.cairo", "**/*.toml"],
        )
        .unwrap();

        let snforge_std_path = Utf8PathBuf::from_str("../../snforge_std")
            .unwrap()
            .canonicalize_utf8()
            .unwrap()
            .to_string()
            .replace('\\', "/");

        let manifest_path = temp.child("Scarb.toml");
        manifest_path
            .write_str(&formatdoc!(
                r#"
                [package]
                name = "{}"
                version = "0.1.0"

                [[target.starknet-contract]]
                sierra = true
                casm = true

                [dependencies]
                starknet = "2.3.0"
                snforge_std = {{ path = "{}" }}

                [[tool.snforge.fork]]
                name = "FIRST_FORK_NAME"
                url = "http://some.rpc.url"
                block_id.number = "1"

                [[tool.snforge.fork]]
                name = "SECOND_FORK_NAME"
                url = "http://some.rpc.url"
                block_id.hash = "1"

                [[tool.snforge.fork]]
                name = "THIRD_FORK_NAME"
                url = "http://some.rpc.url"
                block_id.tag = "Latest"
                "#,
                package_name,
                snforge_std_path
            ))
            .unwrap();

        temp
    }

    #[test]
    fn get_forge_config_for_package() {
        let temp = setup_package("simple_package");
        let scarb_metadata = MetadataCommand::new()
            .inherit_stderr()
            .current_dir(temp.path())
            .exec()
            .unwrap();

        let config =
            config_from_scarb_for_package(&scarb_metadata, &scarb_metadata.workspace.members[0])
                .unwrap();

        assert_eq!(
            config,
            ForgeConfig {
                exit_first: false,
                fork: vec![
                    ForkTarget {
                        name: "FIRST_FORK_NAME".to_string(),
                        params: RawForkParams {
                            url: "http://some.rpc.url".to_string(),
                            block_id: BlockId::Number(1)
                        },
                    },
                    ForkTarget {
                        name: "SECOND_FORK_NAME".to_string(),
                        params: RawForkParams {
                            url: "http://some.rpc.url".to_string(),
                            block_id: BlockId::Hash("1".to_string().to_field_element())
                        },
                    },
                    ForkTarget {
                        name: "THIRD_FORK_NAME".to_string(),
                        params: RawForkParams {
                            url: "http://some.rpc.url".to_string(),
                            block_id: BlockId::Tag(Latest)
                        },
                    }
                ],
                fuzzer_runs: None,
                fuzzer_seed: None,
            }
        );
    }

    #[test]
    fn get_forge_config_for_package_err_on_invalid_package() {
        let temp = setup_package("simple_package");
        let scarb_metadata = MetadataCommand::new()
            .inherit_stderr()
            .current_dir(temp.path())
            .exec()
            .unwrap();

        let result = config_from_scarb_for_package(
            &scarb_metadata,
            &PackageId::from(String::from("12345679")),
        );
        let err = result.unwrap_err();

        assert!(err
            .to_string()
            .contains("Failed to find metadata for package"));
    }

    #[test]
    fn get_forge_config_for_package_default_on_missing_config() {
        let temp = setup_package("simple_package");
        let content = indoc!(
            r#"
            [package]
            name = "simple_package"
            version = "0.1.0"
            "#
        );
        temp.child("Scarb.toml").write_str(content).unwrap();

        let scarb_metadata = MetadataCommand::new()
            .inherit_stderr()
            .current_dir(temp.path())
            .exec()
            .unwrap();

        let config =
            config_from_scarb_for_package(&scarb_metadata, &scarb_metadata.workspace.members[0])
                .unwrap();

        assert_eq!(config, Default::default());
    }

    #[test]
    fn get_forge_config_for_package_fails_on_same_fork_name() {
        let temp = setup_package("simple_package");
        let content = indoc!(
            r#"
            [package]
            name = "simple_package"
            version = "0.1.0"

            [[tool.snforge.fork]]
            name = "SAME_NAME"
            url = "http://some.rpc.url"
            block_id.number = "1"

            [[tool.snforge.fork]]
            name = "SAME_NAME"
            url = "http://some.rpc.url"
            block_id.hash = "1"
            "#
        );
        temp.child("Scarb.toml").write_str(content).unwrap();

        let scarb_metadata = MetadataCommand::new()
            .inherit_stderr()
            .current_dir(temp.path())
            .exec()
            .unwrap();
        let err =
            config_from_scarb_for_package(&scarb_metadata, &scarb_metadata.workspace.members[0])
                .unwrap_err();

        assert!(format!("{err:?}").contains("Some fork names are duplicated"));
    }

    #[test]
    fn get_forge_config_for_package_fails_on_multiple_block_id() {
        let temp = setup_package("simple_package");
        let content = indoc!(
            r#"
            [package]
            name = "simple_package"
            version = "0.1.0"

            [[tool.snforge.fork]]
            name = "SAME_NAME"
            url = "http://some.rpc.url"
            block_id.number = "1"
            block_id.hash = "2"
            "#
        );
        temp.child("Scarb.toml").write_str(content).unwrap();

        let scarb_metadata = MetadataCommand::new()
            .inherit_stderr()
            .current_dir(temp.path())
            .exec()
            .unwrap();
        let err =
            config_from_scarb_for_package(&scarb_metadata, &scarb_metadata.workspace.members[0])
                .unwrap_err();
        assert!(format!("{err:?}").contains("block_id should be set once per fork"));
    }

    #[test]
    fn get_forge_config_for_package_fails_on_wrong_block_id() {
        let temp = setup_package("simple_package");
        let content = indoc!(
            r#"
            [package]
            name = "simple_package"
            version = "0.1.0"

            [[tool.snforge.fork]]
            name = "SAME_NAME"
            url = "http://some.rpc.url"
            block_id.wrong_variant = "1"
            "#
        );
        temp.child("Scarb.toml").write_str(content).unwrap();

        let scarb_metadata = MetadataCommand::new()
            .inherit_stderr()
            .current_dir(temp.path())
            .exec()
            .unwrap();

        let err =
            config_from_scarb_for_package(&scarb_metadata, &scarb_metadata.workspace.members[0])
                .unwrap_err();
        assert!(
            format!("{err:?}").contains("block_id = wrong_variant is not valid. Possible values = are \"number\", \"hash\" and \"tag\"")
        );
    }

    #[test]
    fn get_forge_config_for_package_fails_on_wrong_block_tag() {
        let temp = setup_package("simple_package");
        let content = indoc!(
            r#"
            [package]
            name = "simple_package"
            version = "0.1.0"

            [[tool.snforge.fork]]
            name = "SAME_NAME"
            url = "http://some.rpc.url"
            block_id.tag = "Wrong tag"
            "#
        );
        temp.child("Scarb.toml").write_str(content).unwrap();

        let scarb_metadata = MetadataCommand::new()
            .inherit_stderr()
            .current_dir(temp.path())
            .exec()
            .unwrap();

        let err =
            config_from_scarb_for_package(&scarb_metadata, &scarb_metadata.workspace.members[0])
                .unwrap_err();
        assert!(
            format!("{err:?}").contains("block_id.tag has only two variants: Latest or Pending")
        );
    }
}<|MERGE_RESOLUTION|>--- conflicted
+++ resolved
@@ -1,39 +1,9 @@
-<<<<<<< HEAD
-use anyhow::{anyhow, Result};
-use itertools::Itertools;
-use scarb_metadata::{Metadata, PackageId};
-use serde::Deserialize;
-use std::collections::HashMap;
-
-/// Represents forge config deserialized from Scarb.toml
-#[derive(Deserialize, Debug, PartialEq, Default)]
-pub struct ForgeConfig {
-    #[serde(default)]
-    /// Should runner exit after first failed test
-    pub exit_first: bool,
-    /// How many runs should fuzzer execute
-    pub fuzzer_runs: Option<u32>,
-    /// Seed to be used by fuzzer
-    pub fuzzer_seed: Option<u64>,
-
-    #[serde(default)]
-    pub fork: Vec<ForkTarget>,
-}
-
-#[derive(Deserialize, Debug, PartialEq, Default, Clone)]
-pub struct ForkTarget {
-    pub name: String,
-    pub url: String,
-    pub block_id: HashMap<String, String>,
-}
-=======
 use scarb_metadata::{Metadata, PackageId};
 
 use crate::scarb::config::{validate_raw_fork_config, ForgeConfig};
 use anyhow::{anyhow, Context, Result};
 
 pub mod config;
->>>>>>> e6f83ffd
 
 /// Get Forge config from the `Scarb.toml` file
 ///
@@ -49,49 +19,11 @@
         .get_package(package)
         .ok_or_else(|| anyhow!("Failed to find metadata for package = {package}"))?
         .tool_metadata("snforge");
-<<<<<<< HEAD
-    let config = raw_metadata.map_or_else(
-        || Ok(Default::default()),
-        |raw_metadata| Ok(serde_json::from_value(raw_metadata.clone())?),
-    );
-    validate_fork_config(config)
-}
-
-fn validate_fork_config(config: Result<ForgeConfig>) -> Result<ForgeConfig> {
-    if let Ok(ForgeConfig { fork: forks, .. }) = &config {
-        let names: Vec<String> = forks.iter().map(|fork| fork.name.clone()).collect();
-        let removed_duplicated_names: Vec<String> = names.clone().into_iter().unique().collect();
-
-        if names.len() != removed_duplicated_names.len() {
-            return Err(anyhow!("Some fork names are duplicated"));
-        }
-
-        for fork in forks {
-            let block_id_items: Vec<(&String, &String)> = fork.block_id.iter().collect();
-            let [(block_id_key, block_id_value)] = block_id_items[..] else {
-                return Err(anyhow!("block_id should be set once per fork"));
-            };
-
-            if !["number", "hash", "tag"].contains(&&**block_id_key) {
-                return Err(anyhow!(
-                    "block_id has only three variants: number, hash and tag"
-                ));
-            }
-
-            if block_id_key == "tag" && !["Latest", "Pending"].contains(&&**block_id_value) {
-                return Err(anyhow!(
-                    "block_id.tag has only two variants: Latest or Pending"
-                ));
-            }
-        }
-    }
-=======
     let raw_config = if let Some(raw_metadata) = maybe_raw_metadata {
         serde_json::from_value(raw_metadata.clone())?
     } else {
         Default::default()
     };
->>>>>>> e6f83ffd
 
     validate_raw_fork_config(&raw_config).context("Invalid config in Scarb.toml: ")?;
     raw_config.try_into()
@@ -100,13 +32,6 @@
 #[cfg(test)]
 mod tests {
     use super::*;
-<<<<<<< HEAD
-    use assert_fs::fixture::{FileWriteStr, PathChild, PathCopy};
-    use assert_fs::TempDir;
-    use camino::Utf8PathBuf;
-    use indoc::{formatdoc, indoc};
-    use scarb_metadata::MetadataCommand;
-=======
     use crate::scarb::config::ForkTarget;
     use assert_fs::fixture::{FileWriteStr, PathChild, PathCopy};
     use assert_fs::TempDir;
@@ -116,7 +41,6 @@
     use scarb_metadata::MetadataCommand;
     use starknet::core::types::BlockId;
     use starknet::core::types::BlockTag::Latest;
->>>>>>> e6f83ffd
     use std::str::FromStr;
     use test_collector::RawForkParams;
 
