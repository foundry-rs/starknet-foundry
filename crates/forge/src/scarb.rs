--- conflicted
+++ resolved
@@ -14,13 +14,7 @@
 
 pub mod config;
 
-<<<<<<< HEAD
-const MINIMAL_SCARB_VERSION_TO_OPTIMIZE_COMPILATION: Version = Version::new(2, 8, 3);
-
 impl Config for ForgeConfigFromScarb {
-=======
-impl PackageConfig for ForgeConfigFromScarb {
->>>>>>> ec4177e9
     fn tool_name() -> &'static str {
         "snforge"
     }
@@ -33,7 +27,6 @@
     }
 }
 
-<<<<<<< HEAD
 /// Loads config for a specific package from the `Scarb.toml` file
 /// # Arguments
 /// * `metadata` - Scarb metadata object
@@ -54,16 +47,6 @@
     }
 }
 
-#[must_use]
-pub fn should_compile_starknet_contract_target(
-    scarb_version: &Version,
-    no_optimization: bool,
-) -> bool {
-    *scarb_version < MINIMAL_SCARB_VERSION_TO_OPTIMIZE_COMPILATION || no_optimization
-}
-
-=======
->>>>>>> ec4177e9
 #[tracing::instrument(skip_all, level = "debug")]
 pub fn build_artifacts_with_scarb(
     filter: PackagesFilter,
