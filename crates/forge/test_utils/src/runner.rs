--- conflicted
+++ resolved
@@ -67,10 +67,7 @@
         let build_output = Command::new("scarb")
             .current_dir(&dir)
             .arg("build")
-<<<<<<< HEAD
-=======
             .stdout(Stdio::inherit())
->>>>>>> 8916cf85
             .stderr(Stdio::inherit())
             .output()
             .context("Failed to build contracts with Scarb")?;
