--- conflicted
+++ resolved
@@ -1,15 +1,9 @@
 use starknet::ContractAddress;
 
 #[derive(Drop, Serde, Clone)]
-<<<<<<< HEAD
 pub struct RecursiveCall {
     pub contract_address: ContractAddress,
     pub payload: Array<RecursiveCall>
-=======
-struct RecursiveCall {
-    contract_address: ContractAddress,
-    payload: Array<RecursiveCall>,
->>>>>>> 13af2fe8
 }
 
 #[starknet::interface]
