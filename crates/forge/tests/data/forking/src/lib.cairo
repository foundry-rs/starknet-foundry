#[cfg(test)]
mod tests {
<<<<<<< HEAD
    const CONTRACT_ADDRESS: felt252 =
        0x202de98471a4fae6bcbabb96cab00437d381abc58b02509043778074d6781e9;
=======
    use starknet::contract_address_const;
>>>>>>> c20f7692

    #[starknet::interface]
    trait IHelloStarknet<TContractState> {
        fn increase_balance(ref self: TContractState, amount: felt252);
        fn get_balance(self: @TContractState) -> felt252;
    }

    #[test]
    #[fork(url: "{{ NODE_RPC_URL }}", block_number: 54060)]
    fn test_fork_simple() {
        let dispatcher = IHelloStarknetDispatcher {
            contract_address: CONTRACT_ADDRESS.try_into().unwrap(),
        };

        let balance = dispatcher.get_balance();
        assert(balance == 0, 'Balance should be 0');

        dispatcher.increase_balance(100);

        let balance = dispatcher.get_balance();
        assert(balance == 100, 'Balance should be 100');
    }

    #[test]
    #[fork(url: "{{ NODE_RPC_URL }}", block_number: 0xd32c)]
    fn test_fork_simple_number_hex() {
        let dispatcher = IHelloStarknetDispatcher {
            contract_address: CONTRACT_ADDRESS.try_into().unwrap(),
        };

        let balance = dispatcher.get_balance();
        assert(balance == 0, 'Balance should be 0');

        dispatcher.increase_balance(100);

        let balance = dispatcher.get_balance();
        assert(balance == 100, 'Balance should be 100');
    }

    #[test]
    #[fork(
        url: "{{ NODE_RPC_URL }}",
        block_hash: 0x06ae121e46f5375f93b00475fb130348ae38148e121f84b0865e17542e9485de,
    )]
    fn test_fork_simple_hash_hex() {
        let dispatcher = IHelloStarknetDispatcher {
            contract_address: CONTRACT_ADDRESS.try_into().unwrap(),
        };

        let balance = dispatcher.get_balance();
        assert(balance == 0, 'Balance should be 0');

        dispatcher.increase_balance(100);

        let balance = dispatcher.get_balance();
        assert(balance == 100, 'Balance should be 100');
    }

    #[test]
    #[fork(
        url: "{{ NODE_RPC_URL }}",
        block_hash: 3021433528476416000728121069095289682281028310523383289416465162415092565470,
    )]
    fn test_fork_simple_hash_number() {
        let dispatcher = IHelloStarknetDispatcher {
            contract_address: CONTRACT_ADDRESS.try_into().unwrap(),
        };

        let balance = dispatcher.get_balance();
        assert(balance == 0, 'Balance should be 0');

        dispatcher.increase_balance(100);

        let balance = dispatcher.get_balance();
        assert(balance == 100, 'Balance should be 100');
    }

    #[test]
    #[fork(url: "{{ NODE_RPC_URL }}", block_tag: latest)]
    fn print_block_number_when_latest() {
        assert(1 == 1, '');
    }
}<|MERGE_RESOLUTION|>--- conflicted
+++ resolved
@@ -1,11 +1,8 @@
 #[cfg(test)]
 mod tests {
-<<<<<<< HEAD
+    use starknet::contract_address_const;
     const CONTRACT_ADDRESS: felt252 =
         0x202de98471a4fae6bcbabb96cab00437d381abc58b02509043778074d6781e9;
-=======
-    use starknet::contract_address_const;
->>>>>>> c20f7692
 
     #[starknet::interface]
     trait IHelloStarknet<TContractState> {
