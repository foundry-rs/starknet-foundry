--- conflicted
+++ resolved
@@ -43,12 +43,12 @@
     }
 
     #[test]
-<<<<<<< HEAD
     #[fuzzer(runs: 10, seed: 100)]
     fn custom_fuzzer_config(b: felt252) {
         let result = adder(2, b);
         assert(result == 2 + b, '2 + b == 2 + b');
-=======
+    }
+
     fn uint8_arg(a: u8) {
         if a <= 5_u8 {
             assert(2 == 2, '2 == 2');
@@ -106,6 +106,5 @@
             let x = a - 5_u256;
             assert(x == a - 5_u256, 'x != a - 5');
         }
->>>>>>> ee9180b5
     }
 }