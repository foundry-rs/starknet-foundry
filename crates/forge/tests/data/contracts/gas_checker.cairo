#[starknet::interface]
trait IGasChecker<TContractState> {
    fn keccak(self: @TContractState, repetitions: u32);
    fn range_check(self: @TContractState);
    fn bitwise(self: @TContractState, repetitions: u32);
    fn pedersen(self: @TContractState);
    fn poseidon(self: @TContractState);
    fn ec_op(self: @TContractState, repetitions: u32);

    fn change_balance(ref self: TContractState, new_balance: u64);
    fn send_l1_message(self: @TContractState);
    fn emit_event(self: @TContractState, n_keys_and_vals: u32);
}

#[starknet::contract]
mod GasChecker {
    use core::{ec, ec::{EcPoint, EcPointTrait}};

    #[storage]
    struct Storage {
        balance: u64
    }

    #[abi(embed_v0)]
    impl IGasCheckerImpl of super::IGasChecker<ContractState> {
        fn keccak(self: @ContractState, repetitions: u32) {
            let mut i: u32 = 0;
            while i < repetitions {
                keccak::keccak_u256s_le_inputs(array![1].span());
                i += 1;
            }
        }

        fn range_check(self: @ContractState) {
            assert(1_u8 >= 1_u8, 'error message');
            assert(1_u8 >= 1_u8, 'error message');
            assert(1_u8 >= 1_u8, 'error message');
            assert(1_u8 >= 1_u8, 'error message');
            assert(1_u8 >= 1_u8, 'error message');
            assert(1_u8 >= 1_u8, 'error message');
            assert(1_u8 >= 1_u8, 'error message');
            assert(1_u8 >= 1_u8, 'error message');
            assert(1_u8 >= 1_u8, 'error message');
            assert(1_u8 >= 1_u8, 'error message');
            assert(1_u8 >= 1_u8, 'error message');
            assert(1_u8 >= 1_u8, 'error message');
            assert(1_u8 >= 1_u8, 'error message');
            assert(1_u8 >= 1_u8, 'error message');
            assert(1_u8 >= 1_u8, 'error message');
            assert(1_u8 >= 1_u8, 'error message');
            assert(1_u8 >= 1_u8, 'error message');
            assert(1_u8 >= 1_u8, 'error message');
            assert(1_u8 >= 1_u8, 'error message');
            assert(1_u8 >= 1_u8, 'error message');
            assert(1_u8 >= 1_u8, 'error message');
            assert(1_u8 >= 1_u8, 'error message');
            assert(1_u8 >= 1_u8, 'error message');
            assert(1_u8 >= 1_u8, 'error message');
            assert(1_u8 >= 1_u8, 'error message');
            assert(1_u8 >= 1_u8, 'error message');
            assert(1_u8 >= 1_u8, 'error message');
            assert(1_u8 >= 1_u8, 'error message');
            assert(1_u8 >= 1_u8, 'error message');
            assert(1_u8 >= 1_u8, 'error message');
            assert(1_u8 >= 1_u8, 'error message');
            assert(1_u8 >= 1_u8, 'error message');
            assert(1_u8 >= 1_u8, 'error message');
            assert(1_u8 >= 1_u8, 'error message');
            assert(1_u8 >= 1_u8, 'error message');
            assert(1_u8 >= 1_u8, 'error message');
            assert(1_u8 >= 1_u8, 'error message');
            assert(1_u8 >= 1_u8, 'error message');
            assert(1_u8 >= 1_u8, 'error message');
            assert(1_u8 >= 1_u8, 'error message');
            assert(1_u8 >= 1_u8, 'error message');
            assert(1_u8 >= 1_u8, 'error message');
            assert(1_u8 >= 1_u8, 'error message');
            assert(1_u8 >= 1_u8, 'error message');
            assert(1_u8 >= 1_u8, 'error message');
            assert(1_u8 >= 1_u8, 'error message');
            assert(1_u8 >= 1_u8, 'error message');
            assert(1_u8 >= 1_u8, 'error message');
            assert(1_u8 >= 1_u8, 'error message');
            assert(1_u8 >= 1_u8, 'error message');
            assert(1_u8 >= 1_u8, 'error message');
            assert(1_u8 >= 1_u8, 'error message');
            assert(1_u8 >= 1_u8, 'error message');
            assert(1_u8 >= 1_u8, 'error message');
            assert(1_u8 >= 1_u8, 'error message');
            assert(1_u8 >= 1_u8, 'error message');
            assert(1_u8 >= 1_u8, 'error message');
            assert(1_u8 >= 1_u8, 'error message');
            assert(1_u8 >= 1_u8, 'error message');
            assert(1_u8 >= 1_u8, 'error message');
            assert(1_u8 >= 1_u8, 'error message');
            assert(1_u8 >= 1_u8, 'error message');
            assert(1_u8 >= 1_u8, 'error message');
            assert(1_u8 >= 1_u8, 'error message');
            assert(1_u8 >= 1_u8, 'error message');
            assert(1_u8 >= 1_u8, 'error message');
            assert(1_u8 >= 1_u8, 'error message');
            assert(1_u8 >= 1_u8, 'error message');
            assert(1_u8 >= 1_u8, 'error message');
            assert(1_u8 >= 1_u8, 'error message');
            assert(1_u8 >= 1_u8, 'error message');
            assert(1_u8 >= 1_u8, 'error message');
            assert(1_u8 >= 1_u8, 'error message');
            assert(1_u8 >= 1_u8, 'error message');
            assert(1_u8 >= 1_u8, 'error message');
            assert(1_u8 >= 1_u8, 'error message');
            assert(1_u8 >= 1_u8, 'error message');
            assert(1_u8 >= 1_u8, 'error message');
            assert(1_u8 >= 1_u8, 'error message');
            assert(1_u8 >= 1_u8, 'error message');
            assert(1_u8 >= 1_u8, 'error message');
            assert(1_u8 >= 1_u8, 'error message');
            assert(1_u8 >= 1_u8, 'error message');
            assert(1_u8 >= 1_u8, 'error message');
            assert(1_u8 >= 1_u8, 'error message');
            assert(1_u8 >= 1_u8, 'error message');
            assert(1_u8 >= 1_u8, 'error message');
            assert(1_u8 >= 1_u8, 'error message');
            assert(1_u8 >= 1_u8, 'error message');
            assert(1_u8 >= 1_u8, 'error message');
            assert(1_u8 >= 1_u8, 'error message');
            assert(1_u8 >= 1_u8, 'error message');
            assert(1_u8 >= 1_u8, 'error message');
            assert(1_u8 >= 1_u8, 'error message');
            assert(1_u8 >= 1_u8, 'error message');
            assert(1_u8 >= 1_u8, 'error message');
            assert(1_u8 >= 1_u8, 'error message');
            assert(1_u8 >= 1_u8, 'error message');
            assert(1_u8 >= 1_u8, 'error message');
            assert(1_u8 >= 1_u8, 'error message');
            assert(1_u8 >= 1_u8, 'error message');
            assert(1_u8 >= 1_u8, 'error message');
            assert(1_u8 >= 1_u8, 'error message');
            assert(1_u8 >= 1_u8, 'error message');
            assert(1_u8 >= 1_u8, 'error message');
            assert(1_u8 >= 1_u8, 'error message');
            assert(1_u8 >= 1_u8, 'error message');
            assert(1_u8 >= 1_u8, 'error message');
            assert(1_u8 >= 1_u8, 'error message');
            assert(1_u8 >= 1_u8, 'error message');
            assert(1_u8 >= 1_u8, 'error message');
            assert(1_u8 >= 1_u8, 'error message');
            assert(1_u8 >= 1_u8, 'error message');
            assert(1_u8 >= 1_u8, 'error message');
            assert(1_u8 >= 1_u8, 'error message');
            assert(1_u8 >= 1_u8, 'error message');
            assert(1_u8 >= 1_u8, 'error message');
            assert(1_u8 >= 1_u8, 'error message');
            assert(1_u8 >= 1_u8, 'error message');
            assert(1_u8 >= 1_u8, 'error message');
            assert(1_u8 >= 1_u8, 'error message');
            assert(1_u8 >= 1_u8, 'error message');
            assert(1_u8 >= 1_u8, 'error message');
            assert(1_u8 >= 1_u8, 'error message');
            assert(1_u8 >= 1_u8, 'error message');
            assert(1_u8 >= 1_u8, 'error message');
            assert(1_u8 >= 1_u8, 'error message');
            assert(1_u8 >= 1_u8, 'error message');
            assert(1_u8 >= 1_u8, 'error message');
            assert(1_u8 >= 1_u8, 'error message');
            assert(1_u8 >= 1_u8, 'error message');
            assert(1_u8 >= 1_u8, 'error message');
            assert(1_u8 >= 1_u8, 'error message');
            assert(1_u8 >= 1_u8, 'error message');
            assert(1_u8 >= 1_u8, 'error message');
            assert(1_u8 >= 1_u8, 'error message');
            assert(1_u8 >= 1_u8, 'error message');
            assert(1_u8 >= 1_u8, 'error message');
            assert(1_u8 >= 1_u8, 'error message');
            assert(1_u8 >= 1_u8, 'error message');
        }

        fn bitwise(self: @ContractState, repetitions: u32) {
            let mut i: u32 = 0;
            while i < repetitions {
                1_u8 & 1_u8;
                i += 1;
            }
        }

        fn pedersen(self: @ContractState) {
            core::pedersen::pedersen(1, 2);
            core::pedersen::pedersen(1, 2);
            core::pedersen::pedersen(1, 2);
            core::pedersen::pedersen(1, 2);
            core::pedersen::pedersen(1, 2);
            core::pedersen::pedersen(1, 2);
            core::pedersen::pedersen(1, 2);
            core::pedersen::pedersen(1, 2);
            core::pedersen::pedersen(1, 2);
            core::pedersen::pedersen(1, 2);
            core::pedersen::pedersen(1, 2);
            core::pedersen::pedersen(1, 2);
            core::pedersen::pedersen(1, 2);
            core::pedersen::pedersen(1, 2);
            core::pedersen::pedersen(1, 2);
            core::pedersen::pedersen(1, 2);
            core::pedersen::pedersen(1, 2);
            core::pedersen::pedersen(1, 2);
            core::pedersen::pedersen(1, 2);
            core::pedersen::pedersen(1, 2);
            core::pedersen::pedersen(1, 2);
            core::pedersen::pedersen(1, 2);
            core::pedersen::pedersen(1, 2);
            core::pedersen::pedersen(1, 2);
            core::pedersen::pedersen(1, 2);
            core::pedersen::pedersen(1, 2);
            core::pedersen::pedersen(1, 2);
            core::pedersen::pedersen(1, 2);
            core::pedersen::pedersen(1, 2);
            core::pedersen::pedersen(1, 2);
            core::pedersen::pedersen(1, 2);
            core::pedersen::pedersen(1, 2);
            core::pedersen::pedersen(1, 2);
            core::pedersen::pedersen(1, 2);
            core::pedersen::pedersen(1, 2);
            core::pedersen::pedersen(1, 2);
            core::pedersen::pedersen(1, 2);
            core::pedersen::pedersen(1, 2);
            core::pedersen::pedersen(1, 2);
            core::pedersen::pedersen(1, 2);
            core::pedersen::pedersen(1, 2);
            core::pedersen::pedersen(1, 2);
            core::pedersen::pedersen(1, 2);
            core::pedersen::pedersen(1, 2);
            core::pedersen::pedersen(1, 2);
            core::pedersen::pedersen(1, 2);
            core::pedersen::pedersen(1, 2);
            core::pedersen::pedersen(1, 2);
            core::pedersen::pedersen(1, 2);
            core::pedersen::pedersen(1, 2);
            core::pedersen::pedersen(1, 2);
            core::pedersen::pedersen(1, 2);
            core::pedersen::pedersen(1, 2);
            core::pedersen::pedersen(1, 2);
            core::pedersen::pedersen(1, 2);
            core::pedersen::pedersen(1, 2);
            core::pedersen::pedersen(1, 2);
            core::pedersen::pedersen(1, 2);
            core::pedersen::pedersen(1, 2);
            core::pedersen::pedersen(1, 2);
            core::pedersen::pedersen(1, 2);
            core::pedersen::pedersen(1, 2);
            core::pedersen::pedersen(1, 2);
            core::pedersen::pedersen(1, 2);
            core::pedersen::pedersen(1, 2);
            core::pedersen::pedersen(1, 2);
            core::pedersen::pedersen(1, 2);
            core::pedersen::pedersen(1, 2);
            core::pedersen::pedersen(1, 2);
            core::pedersen::pedersen(1, 2);
            core::pedersen::pedersen(1, 2);
            core::pedersen::pedersen(1, 2);
            core::pedersen::pedersen(1, 2);
            core::pedersen::pedersen(1, 2);
            core::pedersen::pedersen(1, 2);
            core::pedersen::pedersen(1, 2);
            core::pedersen::pedersen(1, 2);
            core::pedersen::pedersen(1, 2);
            core::pedersen::pedersen(1, 2);
        }

        fn poseidon(self: @ContractState) {
            core::poseidon::hades_permutation(0, 0, 0);
            core::poseidon::hades_permutation(0, 0, 0);
            core::poseidon::hades_permutation(0, 0, 0);
            core::poseidon::hades_permutation(0, 0, 0);
            core::poseidon::hades_permutation(0, 0, 0);
            core::poseidon::hades_permutation(0, 0, 0);
            core::poseidon::hades_permutation(0, 0, 0);
            core::poseidon::hades_permutation(0, 0, 0);
            core::poseidon::hades_permutation(0, 0, 0);
            core::poseidon::hades_permutation(0, 0, 0);
            core::poseidon::hades_permutation(0, 0, 0);
            core::poseidon::hades_permutation(0, 0, 0);
            core::poseidon::hades_permutation(0, 0, 0);
            core::poseidon::hades_permutation(0, 0, 0);
            core::poseidon::hades_permutation(0, 0, 0);
            core::poseidon::hades_permutation(0, 0, 0);
            core::poseidon::hades_permutation(0, 0, 0);
            core::poseidon::hades_permutation(0, 0, 0);
            core::poseidon::hades_permutation(0, 0, 0);
            core::poseidon::hades_permutation(0, 0, 0);
            core::poseidon::hades_permutation(0, 0, 0);
            core::poseidon::hades_permutation(0, 0, 0);
            core::poseidon::hades_permutation(0, 0, 0);
            core::poseidon::hades_permutation(0, 0, 0);
            core::poseidon::hades_permutation(0, 0, 0);
            core::poseidon::hades_permutation(0, 0, 0);
            core::poseidon::hades_permutation(0, 0, 0);
            core::poseidon::hades_permutation(0, 0, 0);
            core::poseidon::hades_permutation(0, 0, 0);
            core::poseidon::hades_permutation(0, 0, 0);
            core::poseidon::hades_permutation(0, 0, 0);
            core::poseidon::hades_permutation(0, 0, 0);
            core::poseidon::hades_permutation(0, 0, 0);
            core::poseidon::hades_permutation(0, 0, 0);
            core::poseidon::hades_permutation(0, 0, 0);
            core::poseidon::hades_permutation(0, 0, 0);
            core::poseidon::hades_permutation(0, 0, 0);
            core::poseidon::hades_permutation(0, 0, 0);
            core::poseidon::hades_permutation(0, 0, 0);
            core::poseidon::hades_permutation(0, 0, 0);
            core::poseidon::hades_permutation(0, 0, 0);
            core::poseidon::hades_permutation(0, 0, 0);
            core::poseidon::hades_permutation(0, 0, 0);
            core::poseidon::hades_permutation(0, 0, 0);
            core::poseidon::hades_permutation(0, 0, 0);
            core::poseidon::hades_permutation(0, 0, 0);
            core::poseidon::hades_permutation(0, 0, 0);
            core::poseidon::hades_permutation(0, 0, 0);
            core::poseidon::hades_permutation(0, 0, 0);
            core::poseidon::hades_permutation(0, 0, 0);
            core::poseidon::hades_permutation(0, 0, 0);
            core::poseidon::hades_permutation(0, 0, 0);
            core::poseidon::hades_permutation(0, 0, 0);
            core::poseidon::hades_permutation(0, 0, 0);
            core::poseidon::hades_permutation(0, 0, 0);
            core::poseidon::hades_permutation(0, 0, 0);
            core::poseidon::hades_permutation(0, 0, 0);
            core::poseidon::hades_permutation(0, 0, 0);
            core::poseidon::hades_permutation(0, 0, 0);
            core::poseidon::hades_permutation(0, 0, 0);
            core::poseidon::hades_permutation(0, 0, 0);
            core::poseidon::hades_permutation(0, 0, 0);
            core::poseidon::hades_permutation(0, 0, 0);
            core::poseidon::hades_permutation(0, 0, 0);
            core::poseidon::hades_permutation(0, 0, 0);
            core::poseidon::hades_permutation(0, 0, 0);
            core::poseidon::hades_permutation(0, 0, 0);
            core::poseidon::hades_permutation(0, 0, 0);
            core::poseidon::hades_permutation(0, 0, 0);
            core::poseidon::hades_permutation(0, 0, 0);
            core::poseidon::hades_permutation(0, 0, 0);
            core::poseidon::hades_permutation(0, 0, 0);
            core::poseidon::hades_permutation(0, 0, 0);
            core::poseidon::hades_permutation(0, 0, 0);
            core::poseidon::hades_permutation(0, 0, 0);
            core::poseidon::hades_permutation(0, 0, 0);
            core::poseidon::hades_permutation(0, 0, 0);
            core::poseidon::hades_permutation(0, 0, 0);
            core::poseidon::hades_permutation(0, 0, 0);
            core::poseidon::hades_permutation(0, 0, 0);
        }

        fn ec_op(self: @ContractState, repetitions: u32) {
            let mut i: u32 = 0;
            while i < repetitions {
                EcPointTrait::new_from_x(1).unwrap().mul(2);
                i += 1;
            }
        }

        fn change_balance(ref self: ContractState, new_balance: u64) {
            self.balance.write(new_balance);
        }

        fn send_l1_message(self: @ContractState) {
            starknet::send_message_to_l1_syscall(1, array![1, 2 ,3].span()).unwrap();
<<<<<<< HEAD
=======
        }

        fn emit_event(self: @ContractState, n_keys_and_vals: u32) {
             let mut keys = array![];
             let mut values =  array![];

             let mut i: u32 = 0;
             while i < n_keys_and_vals {
                keys.append('key');
                values.append(1);
                    i += 1;
             };

             starknet::emit_event_syscall(keys.span(), values.span()).unwrap();
>>>>>>> c935d7f9
        }
    }

    #[l1_handler]
    fn handle_l1_message(ref self: ContractState, from_address: felt252) {
        keccak::keccak_u256s_le_inputs(array![1].span());
        keccak::keccak_u256s_le_inputs(array![1].span());
        keccak::keccak_u256s_le_inputs(array![1].span());
        keccak::keccak_u256s_le_inputs(array![1].span());
    }
}<|MERGE_RESOLUTION|>--- conflicted
+++ resolved
@@ -361,8 +361,6 @@
 
         fn send_l1_message(self: @ContractState) {
             starknet::send_message_to_l1_syscall(1, array![1, 2 ,3].span()).unwrap();
-<<<<<<< HEAD
-=======
         }
 
         fn emit_event(self: @ContractState, n_keys_and_vals: u32) {
@@ -377,7 +375,6 @@
              };
 
              starknet::emit_event_syscall(keys.span(), values.span()).unwrap();
->>>>>>> c935d7f9
         }
     }
 
