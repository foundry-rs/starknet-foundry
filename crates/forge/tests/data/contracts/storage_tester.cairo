--- conflicted
+++ resolved
@@ -12,32 +12,11 @@
         b: NestedStructure,
     }
 
-<<<<<<< HEAD
-    impl NestedKeyHash of LegacyHash<NestedKey> {
-        fn hash(state: felt252, value: NestedKey) -> felt252 {
-            LegacyHash::<felt252>::hash(state, value.c)
-        }
-    }
-
-    impl StructuredKeyHash of LegacyHash<StructuredKey> {
-        fn hash(state: felt252, value: StructuredKey) -> felt252 {
-            let state = LegacyHash::<felt252>::hash(state, value.a);
-            LegacyHash::<NestedKey>::hash(state, value.b)
-        }
-    }
-
-    #[derive(Serde, Drop, starknet::Store)]
-    struct NestedKey {
-        c: felt252
-    }
-    #[derive(Serde, Drop, starknet::Store)]
-=======
     #[derive(Serde, Drop, starknet::Store, Hash)]
     struct NestedKey {
         c: felt252
     }
     #[derive(Serde, Drop, starknet::Store, Hash)]
->>>>>>> d9e6c90f
     struct StructuredKey {
         a: felt252,
         b: NestedKey,
