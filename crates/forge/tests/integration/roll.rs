--- conflicted
+++ resolved
@@ -94,7 +94,6 @@
                 assert(new_block_number1 == old_block_number1, 'Roll not stopped #1');
                 assert(new_block_number2 == old_block_number2, 'Roll not stopped #2');
             }
-<<<<<<< HEAD
 
             #[test]
             fn test_roll_all_stop_one() {
@@ -114,10 +113,7 @@
                 let new_block_number = dispatcher.get_block_number();
                 assert(new_block_number == old_block_number, 'Block num did not change back');
             }
-        "#
-=======
         "
->>>>>>> 1497f846
         ),
         Contract::from_code_path(
             "RollChecker".to_string(),
