use crate::integration::common::runner::Contract;
use crate::integration::common::running_tests::run_test_case;
use crate::{assert_passed, test_case};
use indoc::indoc;
use std::path::Path;

#[test]
<<<<<<< HEAD
fn start_roll_simple() {
    let test = test_case!(
        indoc!(
            r#"
            use result::ResultTrait;
            use array::ArrayTrait;
            use option::OptionTrait;
            use traits::TryInto;
            use starknet::ContractAddress;
            use starknet::Felt252TryIntoContractAddress;
            use snforge_std::{ declare, ContractClassTrait, start_roll };

            #[starknet::interface]
            trait IRollChecker<TContractState> {
                fn get_block_number(ref self: TContractState) -> u64;
            }

            #[test]
            fn test_roll_simple() {
                let contract = declare('RollChecker');
                let contract_address = contract.deploy(@ArrayTrait::new()).unwrap();
                let dispatcher = IRollCheckerDispatcher { contract_address };

                start_roll(contract_address, 234);

                let block_number = dispatcher.get_block_number();
                assert(block_number == 234, 'Wrong block number');
            }
        "#
        ),
        Contract::from_code_path(
            "RollChecker".to_string(),
            Path::new("tests/data/contracts/roll_checker.cairo"),
        )
        .unwrap()
    );

    let result = run_test_case(&test);

    assert_passed!(result);
}

#[test]
fn start_roll_with_other_syscall() {
    let test = test_case!(
        indoc!(
            r#"
            use result::ResultTrait;
            use array::ArrayTrait;
            use option::OptionTrait;
            use traits::TryInto;
            use starknet::ContractAddress;
            use starknet::Felt252TryIntoContractAddress;
            use snforge_std::{ declare, ContractClassTrait, start_roll };

            #[starknet::interface]
            trait IRollChecker<TContractState> {
                fn get_block_number_and_emit_event(ref self: TContractState) -> u64;
            }

            #[test]
            fn test_roll_simple() {
                let contract = declare('RollChecker');
                let contract_address = contract.deploy(@ArrayTrait::new()).unwrap();
                let dispatcher = IRollCheckerDispatcher { contract_address };

                start_roll(contract_address, 234);

                let block_number = dispatcher.get_block_number_and_emit_event();
                assert(block_number == 234, 'Wrong block number');
            }
        "#
        ),
        Contract::from_code_path(
            "RollChecker".to_string(),
            Path::new("tests/data/contracts/roll_checker.cairo"),
        )
        .unwrap()
    );

    let result = run_test_case(&test);

    assert_passed!(result);
}

#[test]
fn start_roll_in_constructor_test() {
    let test = test_case!(
        indoc!(
            r#"
            use result::ResultTrait;
            use array::ArrayTrait;
            use option::OptionTrait;
            use traits::TryInto;
            use traits::Into;
            use starknet::ContractAddress;
            use starknet::Felt252TryIntoContractAddress;

            use snforge_std::{ declare, ContractClassTrait, start_roll };

            #[starknet::interface]
            trait IConstructorRollChecker<TContractState> {
                fn get_stored_block_number(ref self: TContractState) -> u64;
            }

            #[test]
            fn test_roll_constructor_simple() {
                let contract = declare('ConstructorRollChecker');
                let constructor_calldata = array![];
                let precalculated_address = contract.precalculate_address(@constructor_calldata); 
                
                start_roll(precalculated_address, 234);
                let contract_address = contract.deploy(@constructor_calldata).unwrap();
                
                assert(contract_address == precalculated_address, 'Addresses dont match'); 
                    
                let dispatcher = IConstructorRollCheckerDispatcher { contract_address };
                assert(dispatcher.get_stored_block_number() == 234, 'Wrong stored block nb');
            }
        "#
        ),
        Contract::from_code_path(
            "ConstructorRollChecker".to_string(),
            Path::new("tests/data/contracts/constructor_roll_checker.cairo"),
        )
        .unwrap()
    );

    let result = run_test_case(&test);

    assert_passed!(result);
}

#[test]
fn stop_roll() {
    let test = test_case!(
        indoc!(
            r#"
            use result::ResultTrait;
            use array::ArrayTrait;
            use option::OptionTrait;
            use traits::TryInto;
            use starknet::ContractAddress;
            use starknet::Felt252TryIntoContractAddress;
            use snforge_std::{ declare, ContractClassTrait, start_roll, stop_roll };

            #[starknet::interface]
            trait IRollChecker<TContractState> {
                fn get_block_number(ref self: TContractState) -> u64;
            }

            #[test]
            fn test_stop_roll() {
                let contract = declare('RollChecker');
                let contract_address = contract.deploy(@ArrayTrait::new()).unwrap();
                let dispatcher = IRollCheckerDispatcher { contract_address };

                let old_block_number = dispatcher.get_block_number();

                start_roll(contract_address, 234);

                let new_block_number = dispatcher.get_block_number();
                assert(new_block_number == 234, 'Wrong block number');

                stop_roll(contract_address);

                let new_block_number = dispatcher.get_block_number();
                assert(new_block_number == old_block_number, 'Block num did not change back');
            }
        "#
        ),
        Contract::from_code_path(
            "RollChecker".to_string(),
            Path::new("tests/data/contracts/roll_checker.cairo"),
        )
        .unwrap()
    );

    let result = run_test_case(&test);

    assert_passed!(result);
}

#[test]
fn double_roll() {
=======
fn roll() {
>>>>>>> 4733172d
    let test = test_case!(
        indoc!(
            r#"
            use result::ResultTrait;
            use array::ArrayTrait;
            use option::OptionTrait;
            use traits::TryInto;
            use starknet::ContractAddress;
            use starknet::Felt252TryIntoContractAddress;
            use snforge_std::{ declare, ContractClassTrait, start_roll, stop_roll };

            #[starknet::interface]
            trait IRollChecker<TContractState> {
                fn get_block_number(ref self: TContractState) -> u64;
            }

            #[test]
            fn test_stop_roll() {
                let contract = declare('RollChecker');
                let contract_address = contract.deploy(@ArrayTrait::new()).unwrap();
                let dispatcher = IRollCheckerDispatcher { contract_address };

                let old_block_number = dispatcher.get_block_number();

                start_roll(contract_address, 234);

                let new_block_number = dispatcher.get_block_number();
                assert(new_block_number == 234, 'Wrong block number');

                stop_roll(contract_address);

                let new_block_number = dispatcher.get_block_number();
                assert(new_block_number == old_block_number, 'Block num did not change back');
            }
        "#
        ),
        Contract::from_code_path(
            "RollChecker".to_string(),
            Path::new("tests/data/contracts/roll_checker.cairo"),
        )
        .unwrap()
    );

    let result = run_test_case(&test);

    assert_passed!(result);
}<|MERGE_RESOLUTION|>--- conflicted
+++ resolved
@@ -5,195 +5,7 @@
 use std::path::Path;
 
 #[test]
-<<<<<<< HEAD
-fn start_roll_simple() {
-    let test = test_case!(
-        indoc!(
-            r#"
-            use result::ResultTrait;
-            use array::ArrayTrait;
-            use option::OptionTrait;
-            use traits::TryInto;
-            use starknet::ContractAddress;
-            use starknet::Felt252TryIntoContractAddress;
-            use snforge_std::{ declare, ContractClassTrait, start_roll };
-
-            #[starknet::interface]
-            trait IRollChecker<TContractState> {
-                fn get_block_number(ref self: TContractState) -> u64;
-            }
-
-            #[test]
-            fn test_roll_simple() {
-                let contract = declare('RollChecker');
-                let contract_address = contract.deploy(@ArrayTrait::new()).unwrap();
-                let dispatcher = IRollCheckerDispatcher { contract_address };
-
-                start_roll(contract_address, 234);
-
-                let block_number = dispatcher.get_block_number();
-                assert(block_number == 234, 'Wrong block number');
-            }
-        "#
-        ),
-        Contract::from_code_path(
-            "RollChecker".to_string(),
-            Path::new("tests/data/contracts/roll_checker.cairo"),
-        )
-        .unwrap()
-    );
-
-    let result = run_test_case(&test);
-
-    assert_passed!(result);
-}
-
-#[test]
-fn start_roll_with_other_syscall() {
-    let test = test_case!(
-        indoc!(
-            r#"
-            use result::ResultTrait;
-            use array::ArrayTrait;
-            use option::OptionTrait;
-            use traits::TryInto;
-            use starknet::ContractAddress;
-            use starknet::Felt252TryIntoContractAddress;
-            use snforge_std::{ declare, ContractClassTrait, start_roll };
-
-            #[starknet::interface]
-            trait IRollChecker<TContractState> {
-                fn get_block_number_and_emit_event(ref self: TContractState) -> u64;
-            }
-
-            #[test]
-            fn test_roll_simple() {
-                let contract = declare('RollChecker');
-                let contract_address = contract.deploy(@ArrayTrait::new()).unwrap();
-                let dispatcher = IRollCheckerDispatcher { contract_address };
-
-                start_roll(contract_address, 234);
-
-                let block_number = dispatcher.get_block_number_and_emit_event();
-                assert(block_number == 234, 'Wrong block number');
-            }
-        "#
-        ),
-        Contract::from_code_path(
-            "RollChecker".to_string(),
-            Path::new("tests/data/contracts/roll_checker.cairo"),
-        )
-        .unwrap()
-    );
-
-    let result = run_test_case(&test);
-
-    assert_passed!(result);
-}
-
-#[test]
-fn start_roll_in_constructor_test() {
-    let test = test_case!(
-        indoc!(
-            r#"
-            use result::ResultTrait;
-            use array::ArrayTrait;
-            use option::OptionTrait;
-            use traits::TryInto;
-            use traits::Into;
-            use starknet::ContractAddress;
-            use starknet::Felt252TryIntoContractAddress;
-
-            use snforge_std::{ declare, ContractClassTrait, start_roll };
-
-            #[starknet::interface]
-            trait IConstructorRollChecker<TContractState> {
-                fn get_stored_block_number(ref self: TContractState) -> u64;
-            }
-
-            #[test]
-            fn test_roll_constructor_simple() {
-                let contract = declare('ConstructorRollChecker');
-                let constructor_calldata = array![];
-                let precalculated_address = contract.precalculate_address(@constructor_calldata); 
-                
-                start_roll(precalculated_address, 234);
-                let contract_address = contract.deploy(@constructor_calldata).unwrap();
-                
-                assert(contract_address == precalculated_address, 'Addresses dont match'); 
-                    
-                let dispatcher = IConstructorRollCheckerDispatcher { contract_address };
-                assert(dispatcher.get_stored_block_number() == 234, 'Wrong stored block nb');
-            }
-        "#
-        ),
-        Contract::from_code_path(
-            "ConstructorRollChecker".to_string(),
-            Path::new("tests/data/contracts/constructor_roll_checker.cairo"),
-        )
-        .unwrap()
-    );
-
-    let result = run_test_case(&test);
-
-    assert_passed!(result);
-}
-
-#[test]
-fn stop_roll() {
-    let test = test_case!(
-        indoc!(
-            r#"
-            use result::ResultTrait;
-            use array::ArrayTrait;
-            use option::OptionTrait;
-            use traits::TryInto;
-            use starknet::ContractAddress;
-            use starknet::Felt252TryIntoContractAddress;
-            use snforge_std::{ declare, ContractClassTrait, start_roll, stop_roll };
-
-            #[starknet::interface]
-            trait IRollChecker<TContractState> {
-                fn get_block_number(ref self: TContractState) -> u64;
-            }
-
-            #[test]
-            fn test_stop_roll() {
-                let contract = declare('RollChecker');
-                let contract_address = contract.deploy(@ArrayTrait::new()).unwrap();
-                let dispatcher = IRollCheckerDispatcher { contract_address };
-
-                let old_block_number = dispatcher.get_block_number();
-
-                start_roll(contract_address, 234);
-
-                let new_block_number = dispatcher.get_block_number();
-                assert(new_block_number == 234, 'Wrong block number');
-
-                stop_roll(contract_address);
-
-                let new_block_number = dispatcher.get_block_number();
-                assert(new_block_number == old_block_number, 'Block num did not change back');
-            }
-        "#
-        ),
-        Contract::from_code_path(
-            "RollChecker".to_string(),
-            Path::new("tests/data/contracts/roll_checker.cairo"),
-        )
-        .unwrap()
-    );
-
-    let result = run_test_case(&test);
-
-    assert_passed!(result);
-}
-
-#[test]
-fn double_roll() {
-=======
 fn roll() {
->>>>>>> 4733172d
     let test = test_case!(
         indoc!(
             r#"
