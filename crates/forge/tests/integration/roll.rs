--- conflicted
+++ resolved
@@ -17,202 +17,174 @@
             use traits::TryInto;
             use starknet::ContractAddress;
             use starknet::Felt252TryIntoContractAddress;
-<<<<<<< HEAD
+            use cheatcodes::{ declare, PreparedContract, deploy, start_roll };
+
+            #[starknet::interface]
+            trait IRollChecker<TContractState> {
+                fn get_block_number(ref self: TContractState) -> u64;
+            }
+
+            #[test]
+            fn test_roll_simple() {
+                let class_hash = declare('RollChecker');
+                let prepared = PreparedContract { class_hash: class_hash, constructor_calldata: @ArrayTrait::new() };
+                let contract_address = deploy(prepared).unwrap();
+                let dispatcher = IRollCheckerDispatcher { contract_address };
+
+                start_roll(contract_address, 234);
+
+                let block_number = dispatcher.get_block_number();
+                assert(block_number == 234, 'Wrong block number');
+            }
+        "#
+        ),
+        Contract::from_code_path(
+            "RollChecker".to_string(),
+            Path::new("tests/data/contracts/roll_checker.cairo"),
+        )
+        .unwrap()
+    );
+
+    let result = run(
+        &test.path().unwrap(),
+        &test.path().unwrap().join("src/lib.cairo"),
+        &Some(test.linked_libraries()),
+        &Default::default(),
+        &corelib_path(),
+        &test.contracts(&corelib_path()).unwrap(),
+        &Utf8PathBuf::from_path_buf(predeployed_contracts().to_path_buf()).unwrap(),
+    )
+    .unwrap();
+
+    assert_passed!(result);
+}
+
+#[test]
+fn start_roll_with_other_syscall() {
+    let test = test_case!(
+        indoc!(
+            r#"
+            use result::ResultTrait;
+            use array::ArrayTrait;
+            use option::OptionTrait;
+            use traits::TryInto;
+            use starknet::ContractAddress;
+            use starknet::Felt252TryIntoContractAddress;
             use cheatcodes::{ declare, PreparedContract, deploy, start_roll };
             
-=======
-            use cheatcodes::PreparedContract;
-            use forge_print::PrintTrait;
-
->>>>>>> d8696678
+            #[starknet::interface]
+            trait IRollChecker<TContractState> {
+                fn get_block_number_and_emit_event(ref self: TContractState) -> u64;
+            }
+
+            #[test]
+            fn test_roll_simple() {
+                let class_hash = declare('RollChecker');
+                let prepared = PreparedContract { class_hash: class_hash, constructor_calldata: @ArrayTrait::new() };
+                let contract_address = deploy(prepared).unwrap();
+                let dispatcher = IRollCheckerDispatcher { contract_address };
+
+                start_roll(contract_address, 234);
+
+                let block_number = dispatcher.get_block_number_and_emit_event();
+                assert(block_number == 234, 'Wrong block number');
+            }
+        "#
+        ),
+        Contract::from_code_path(
+            "RollChecker".to_string(),
+            Path::new("tests/data/contracts/roll_checker.cairo"),
+        )
+        .unwrap()
+    );
+
+    let result = run(
+        &test.path().unwrap(),
+        &test.path().unwrap().join("src/lib.cairo"),
+        &Some(test.linked_libraries()),
+        &Default::default(),
+        &corelib_path(),
+        &test.contracts(&corelib_path()).unwrap(),
+        &Utf8PathBuf::from_path_buf(predeployed_contracts().to_path_buf()).unwrap(),
+    )
+    .unwrap();
+
+    assert_passed!(result);
+}
+
+// TODO (#254): Make it pass
+#[test]
+#[ignore]
+fn start_roll_in_constructor_test() {
+    let test = test_case!(
+        indoc!(
+            r#"
+            use result::ResultTrait;
+            use array::ArrayTrait;
+            use option::OptionTrait;
+            use traits::TryInto;
+            use starknet::ContractAddress;
+            use starknet::Felt252TryIntoContractAddress;
+            use cheatcodes::{ declare, PreparedContract, deploy, start_roll };
+
+            #[starknet::interface]
+            trait IConstructorRollChecker<TContractState> {
+                fn get_stored_block_number(ref self: TContractState) -> u64;
+            }
+
+            #[test]
+            fn test_roll_constructor_simple() {
+                let class_hash = declare('ConstructorRollChecker');
+                let prepared = PreparedContract { class_hash: class_hash, constructor_calldata: @ArrayTrait::new() };
+                let contract_address: ContractAddress = 2598896470772924212281968896271340780432065735045468431712403008297614014532.try_into().unwrap();
+                start_roll(contract_address, 234);
+                let contract_address = deploy(prepared).unwrap();
+
+                let dispatcher = IConstructorRollCheckerDispatcher { contract_address };
+                assert(dispatcher.get_stored_block_number() == 234, 'Wrong stored blk_nb');
+            }
+        "#
+        ),
+        Contract::from_code_path(
+            "ConstructorRollChecker".to_string(),
+            Path::new("tests/data/contracts/constructor_roll_checker.cairo"),
+        )
+        .unwrap()
+    );
+
+    let result = run(
+        &test.path().unwrap(),
+        &test.path().unwrap().join("src/lib.cairo"),
+        &Some(test.linked_libraries()),
+        &Default::default(),
+        &corelib_path(),
+        &test.contracts(&corelib_path()).unwrap(),
+        &Utf8PathBuf::from_path_buf(predeployed_contracts().to_path_buf()).unwrap(),
+    )
+    .unwrap();
+
+    assert_passed!(result);
+}
+
+#[test]
+fn stop_roll() {
+    let test = test_case!(
+        indoc!(
+            r#"
+            use result::ResultTrait;
+            use array::ArrayTrait;
+            use option::OptionTrait;
+            use traits::TryInto;
+            use starknet::ContractAddress;
+            use starknet::Felt252TryIntoContractAddress;
+            use cheatcodes::{ declare, PreparedContract, deploy, start_roll, stop_roll };
+
             #[starknet::interface]
             trait IRollChecker<TContractState> {
                 fn get_block_number(ref self: TContractState) -> u64;
             }
 
             #[test]
-            fn test_roll_simple() {
-                let class_hash = declare('RollChecker');
-                let prepared = PreparedContract { class_hash: class_hash, constructor_calldata: @ArrayTrait::new() };
-                let contract_address = deploy(prepared).unwrap();
-                let dispatcher = IRollCheckerDispatcher { contract_address };
-
-                start_roll(contract_address, 234);
-
-                let block_number = dispatcher.get_block_number();
-                assert(block_number == 234, 'Wrong block number');
-            }
-        "#
-        ),
-        Contract::from_code_path(
-            "RollChecker".to_string(),
-            Path::new("tests/data/contracts/roll_checker.cairo"),
-        )
-        .unwrap()
-    );
-
-    let result = run(
-        &test.path().unwrap(),
-        &test.path().unwrap().join("src/lib.cairo"),
-        &Some(test.linked_libraries()),
-        &Default::default(),
-        &corelib_path(),
-        &test.contracts(&corelib_path()).unwrap(),
-        &Utf8PathBuf::from_path_buf(predeployed_contracts().to_path_buf()).unwrap(),
-    )
-    .unwrap();
-
-    assert_passed!(result);
-}
-
-#[test]
-fn start_roll_with_other_syscall() {
-    let test = test_case!(
-        indoc!(
-            r#"
-            use result::ResultTrait;
-            use array::ArrayTrait;
-            use option::OptionTrait;
-            use traits::TryInto;
-            use starknet::ContractAddress;
-            use starknet::Felt252TryIntoContractAddress;
-<<<<<<< HEAD
-            use cheatcodes::{ declare, PreparedContract, deploy, start_roll };
-            
-=======
-            use cheatcodes::PreparedContract;
-
->>>>>>> d8696678
-            #[starknet::interface]
-            trait IRollChecker<TContractState> {
-                fn get_block_number_and_emit_event(ref self: TContractState) -> u64;
-            }
-
-            #[test]
-            fn test_roll_simple() {
-                let class_hash = declare('RollChecker');
-                let prepared = PreparedContract { class_hash: class_hash, constructor_calldata: @ArrayTrait::new() };
-                let contract_address = deploy(prepared).unwrap();
-                let dispatcher = IRollCheckerDispatcher { contract_address };
-
-                start_roll(contract_address, 234);
-
-                let block_number = dispatcher.get_block_number_and_emit_event();
-                assert(block_number == 234, 'Wrong block number');
-            }
-        "#
-        ),
-        Contract::from_code_path(
-            "RollChecker".to_string(),
-            Path::new("tests/data/contracts/roll_checker.cairo"),
-        )
-        .unwrap()
-    );
-
-    let result = run(
-        &test.path().unwrap(),
-        &test.path().unwrap().join("src/lib.cairo"),
-        &Some(test.linked_libraries()),
-        &Default::default(),
-        &corelib_path(),
-        &test.contracts(&corelib_path()).unwrap(),
-        &Utf8PathBuf::from_path_buf(predeployed_contracts().to_path_buf()).unwrap(),
-    )
-    .unwrap();
-
-    assert_passed!(result);
-}
-
-// TODO (#254): Make it pass
-#[test]
-#[ignore]
-fn start_roll_in_constructor_test() {
-    let test = test_case!(
-        indoc!(
-            r#"
-            use result::ResultTrait;
-            use array::ArrayTrait;
-            use option::OptionTrait;
-            use traits::TryInto;
-            use starknet::ContractAddress;
-            use starknet::Felt252TryIntoContractAddress;
-<<<<<<< HEAD
-            use cheatcodes::{ declare, PreparedContract, deploy, start_roll };
-            
-=======
-            use cheatcodes::PreparedContract;
-            use forge_print::PrintTrait;
-
->>>>>>> d8696678
-            #[starknet::interface]
-            trait IConstructorRollChecker<TContractState> {
-                fn get_stored_block_number(ref self: TContractState) -> u64;
-            }
-
-            #[test]
-            fn test_roll_constructor_simple() {
-                let class_hash = declare('ConstructorRollChecker');
-                let prepared = PreparedContract { class_hash: class_hash, constructor_calldata: @ArrayTrait::new() };
-                let contract_address: ContractAddress = 2598896470772924212281968896271340780432065735045468431712403008297614014532.try_into().unwrap();
-                start_roll(contract_address, 234);
-<<<<<<< HEAD
-                let contract_address = deploy(prepared).unwrap();
-            
-=======
-                let contract_address: ContractAddress = deploy(prepared).unwrap().try_into().unwrap();
-
->>>>>>> d8696678
-                let dispatcher = IConstructorRollCheckerDispatcher { contract_address };
-                assert(dispatcher.get_stored_block_number() == 234, 'Wrong stored blk_nb');
-            }
-        "#
-        ),
-        Contract::from_code_path(
-            "ConstructorRollChecker".to_string(),
-            Path::new("tests/data/contracts/constructor_roll_checker.cairo"),
-        )
-        .unwrap()
-    );
-
-    let result = run(
-        &test.path().unwrap(),
-        &test.path().unwrap().join("src/lib.cairo"),
-        &Some(test.linked_libraries()),
-        &Default::default(),
-        &corelib_path(),
-        &test.contracts(&corelib_path()).unwrap(),
-        &Utf8PathBuf::from_path_buf(predeployed_contracts().to_path_buf()).unwrap(),
-    )
-    .unwrap();
-
-    assert_passed!(result);
-}
-
-#[test]
-fn stop_roll() {
-    let test = test_case!(
-        indoc!(
-            r#"
-            use result::ResultTrait;
-            use array::ArrayTrait;
-            use option::OptionTrait;
-            use traits::TryInto;
-            use starknet::ContractAddress;
-            use starknet::Felt252TryIntoContractAddress;
-<<<<<<< HEAD
-            use cheatcodes::{ declare, PreparedContract, deploy, start_roll, stop_roll };
-            
-=======
-            use cheatcodes::PreparedContract;
-            use forge_print::PrintTrait;
-
->>>>>>> d8696678
-            #[starknet::interface]
-            trait IRollChecker<TContractState> {
-                fn get_block_number(ref self: TContractState) -> u64;
-            }
-
-            #[test]
             fn test_stop_roll() {
                 let class_hash = declare('RollChecker');
                 let prepared = PreparedContract { class_hash: class_hash, constructor_calldata: @ArrayTrait::new() };
@@ -265,14 +237,8 @@
             use traits::TryInto;
             use starknet::ContractAddress;
             use starknet::Felt252TryIntoContractAddress;
-<<<<<<< HEAD
             use cheatcodes::{ declare, PreparedContract, deploy, start_roll, stop_roll };
-            
-=======
-            use cheatcodes::PreparedContract;
-            use forge_print::PrintTrait;
-
->>>>>>> d8696678
+
             #[starknet::interface]
             trait IRollChecker<TContractState> {
                 fn get_block_number(ref self: TContractState) -> u64;
