--- conflicted
+++ resolved
@@ -3,38 +3,25 @@
 use crate::integration::common::corelib::{corelib_path, predeployed_contracts};
 use crate::integration::common::runner::TestCase;
 use camino::Utf8PathBuf;
-<<<<<<< HEAD
+
 use forge::run;
 use forge::TestFileSummary;
 use rand::{thread_rng, RngCore};
 use tokio_util::sync::CancellationToken;
 
-#[tokio::main]
-pub async fn run_test_case(test: &TestCase) -> Vec<TestFileSummary> {
-    let token = CancellationToken::new();
-    let cancellation_token = Arc::new(token.clone());
-=======
 use forge::{run, RunnerConfig, RunnerParams, TestCrateSummary};
 use std::default::Default;
 use std::path::PathBuf;
 use tempfile::tempdir;
 
+#[tokio::main]
 pub fn run_test_case(test: &TestCase) -> Vec<TestCrateSummary> {
->>>>>>> ee9180b5
+    let token = CancellationToken::new();
+    let cancellation_token = Arc::new(token.clone());
     run(
         &Utf8PathBuf::from_path_buf(PathBuf::from(tempdir().unwrap().path())).unwrap(),
         &test.path().unwrap(),
         &String::from("src"),
-<<<<<<< HEAD
-        &test.path().unwrap().join("src/lib.cairo"),
-        &Some(test.linked_libraries()),
-        &Default::default(),
-        &corelib_path(),
-        &test.contracts(&corelib_path()).unwrap(),
-        &Utf8PathBuf::from_path_buf(predeployed_contracts().to_path_buf()).unwrap(),
-        thread_rng().next_u64(),
-        cancellation_token,
-=======
         &test.path().unwrap().join("src"),
         &test.linked_libraries(),
         &RunnerConfig::new(
@@ -45,13 +32,13 @@
             Some(12345),
             &Default::default(),
         ),
-        &RunnerParams::new(
+        can & RunnerParams::new(
             corelib_path(),
             test.contracts(&corelib_path()).unwrap(),
             Utf8PathBuf::from_path_buf(predeployed_contracts().to_path_buf()).unwrap(),
             test.env().clone(),
         ),
->>>>>>> ee9180b5
+        cancellation_token,
     )
     .await
     .unwrap()
