--- conflicted
+++ resolved
@@ -12,17 +12,13 @@
         indoc!(
             r#"
         use result::ResultTrait;
-<<<<<<< HEAD
-        use cheatcodes::{ declare, ContractClass, ContractClassTrait };
-=======
-        use snforge_std::{ declare, PreparedContract, deploy };
->>>>>>> a798efbe
-        use array::ArrayTrait;
-        
+        use snforge_std::{ declare, ContractClass, ContractClassTrait };
+        use array::ArrayTrait;
+
         #[test]
         fn test_deploy_error_handling() {
             let contract = declare('PanickingConstructor');
-        
+
             match contract.deploy(@ArrayTrait::new()) {
                 Result::Ok(_) => panic_with_felt252('Should have panicked'),
                 Result::Err(x) => {
@@ -40,10 +36,10 @@
                 #[starknet::contract]
                 mod PanickingConstructor {
                     use array::ArrayTrait;
-                
+
                     #[storage]
                     struct Storage {}
-                
+
                     #[constructor]
                     fn constructor(ref self: ContractState) {
                         let mut panic_data = ArrayTrait::new();
@@ -78,13 +74,9 @@
         indoc!(
             r#"
         use result::ResultTrait;
-<<<<<<< HEAD
-        use cheatcodes::{ declare, ContractClass, ContractClassTrait };
-=======
-        use snforge_std::{ declare, PreparedContract, deploy };
->>>>>>> a798efbe
-        use array::ArrayTrait; 
-            
+        use snforge_std::{ declare, ContractClass, ContractClassTrait };
+        use array::ArrayTrait;
+
         #[test]
         fn deploy_invalid_calldata() {
             let mut calldata = ArrayTrait::new();
@@ -127,17 +119,13 @@
         indoc!(
             r#"
         use result::ResultTrait;
-<<<<<<< HEAD
-        use cheatcodes::{ declare, ContractClass, ContractClassTrait };
-=======
-        use snforge_std::{ declare, PreparedContract, deploy };
->>>>>>> a798efbe
-        use array::ArrayTrait; 
-            
+        use snforge_std::{ declare, ContractClass, ContractClassTrait };
+        use array::ArrayTrait;
+
         #[test]
         fn deploy_invalid_calldata() {
             let mut calldata = ArrayTrait::new();
-        
+
             let contract = declare('HelloStarknet');
             let contract_address = contract.deploy(@calldata).unwrap();
             assert(2 == 2, '2 == 2');
@@ -182,11 +170,7 @@
         indoc!(
             r#"
         use result::ResultTrait;
-<<<<<<< HEAD
-        use cheatcodes::{ declare, ContractClass, ContractClassTrait };
-=======
-        use snforge_std::{ declare, PreparedContract, deploy };
->>>>>>> a798efbe
+        use snforge_std::{ declare, ContractClass, ContractClassTrait };
         use array::ArrayTrait;
 
         #[test]
@@ -244,11 +228,7 @@
             r#"
         use result::ResultTrait;
         use option::OptionTrait;
-<<<<<<< HEAD
-        use cheatcodes::{ declare, ContractClass, ContractClassTrait };
-=======
-        use snforge_std::{ declare, PreparedContract, deploy };
->>>>>>> a798efbe
+        use snforge_std::{ declare, ContractClass, ContractClassTrait };
         use array::ArrayTrait;
         use traits::TryInto;
         use starknet::Felt252TryIntoClassHash;
@@ -301,21 +281,17 @@
             r#"
         use option::OptionTrait;
         use result::ResultTrait;
-<<<<<<< HEAD
-        use cheatcodes::{ declare, ContractClass, ContractClassTrait };
-=======
-        use snforge_std::{ declare, PreparedContract, deploy };
->>>>>>> a798efbe
+        use snforge_std::{ declare, ContractClass, ContractClassTrait };
         use array::ArrayTrait;
         use traits::TryInto;
         use starknet::ContractAddress;
         use starknet::Felt252TryIntoContractAddress;
-        
+
         #[starknet::interface]
         trait ThingGetter<TContractState> {
             fn get_thing(self: @TContractState) -> felt252;
         }
-        
+
         #[test]
         fn deploy_invokes_constructor() {
             let mut calldata = ArrayTrait::new();
