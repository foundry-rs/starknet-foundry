use crate::integration::common::running_tests::run_test_case;
use crate::{assert_passed, test_case};

use crate::integration::common::corelib::{corelib_path, predeployed_contracts};
use camino::Utf8PathBuf;
use forge::scarb::{ForgeConfig, ForkTarget};
use forge::{run, CancellationTokens, RunnerConfig, RunnerParams};
use indoc::formatdoc;
use std::collections::HashMap;
use std::path::PathBuf;
use std::sync::Arc;
use tempfile::tempdir;
use tokio::runtime::Runtime;

static CHEATNET_RPC_URL: &str = "http://188.34.188.184:9545/rpc/v0.4";

#[test]
fn fork_simple_decorator() {
    let test = test_case!(formatdoc!(
        r#"
            use result::ResultTrait;
            use array::ArrayTrait;
            use option::OptionTrait;
            use traits::TryInto;
            use starknet::ContractAddress;
            use starknet::Felt252TryIntoContractAddress;
            use starknet::contract_address_const;
            use snforge_std::{{ BlockTag, BlockId }};

            #[starknet::interface]
            trait IHelloStarknet<TContractState> {{
                fn increase_balance(ref self: TContractState, amount: felt252);
                fn get_balance(self: @TContractState) -> felt252;
            }}

            #[test]
            #[fork(url: "{}", block_id: BlockId::Number(313388))]
            fn test_fork_simple() {{
                let dispatcher = IHelloStarknetDispatcher {{
                    contract_address: contract_address_const::<3216637956526895219277698311134811322769343974163380838558193911733621219342>()
                }};

                let balance = dispatcher.get_balance();
                assert(balance == 2, 'Balance should be 2');

                dispatcher.increase_balance(100);

                let balance = dispatcher.get_balance();
                assert(balance == 102, 'Balance should be 102');
            }}
        "#,
        CHEATNET_RPC_URL
    ).as_str());

    let result = run_test_case(&test);

    assert_passed!(result);
}

#[test]
fn fork_aliased_decorator() {
    let test = test_case!(formatdoc!(
        r#"
            use result::ResultTrait;
            use array::ArrayTrait;
            use option::OptionTrait;
            use traits::TryInto;
            use starknet::ContractAddress;
            use starknet::Felt252TryIntoContractAddress;
            use starknet::contract_address_const;

            #[starknet::interface]
            trait IHelloStarknet<TContractState> {{
                fn increase_balance(ref self: TContractState, amount: felt252);
                fn get_balance(self: @TContractState) -> felt252;
            }}

            #[test]
            #[fork("FORK_NAME_FROM_SCARB_TOML")]
            fn test_fork_simple() {{
                let dispatcher = IHelloStarknetDispatcher {{
                    contract_address: contract_address_const::<3216637956526895219277698311134811322769343974163380838558193911733621219342>()
                }};

                let balance = dispatcher.get_balance();
                assert(balance == 2, 'Balance should be 2');

                dispatcher.increase_balance(100);

                let balance = dispatcher.get_balance();
                assert(balance == 102, 'Balance should be 102');
            }}
        "#
    ).as_str());

<<<<<<< HEAD
    let result = run(
        &Utf8PathBuf::from_path_buf(PathBuf::from(tempdir().unwrap().path())).unwrap(),
        &test.path().unwrap(),
        &String::from("src"),
        &test.path().unwrap().join("src"),
        &RunnerConfig::new(
            None,
            false,
            false,
            Some(1234),
            Some(500),
            &ForgeConfig {
                exit_first: false,
                fork: vec![ForkTarget {
                    name: "FORK_NAME_FROM_SCARB_TOML".to_string(),
                    url: CHEATNET_RPC_URL.to_string(),
                    block_id: HashMap::from([("tag".to_string(), "Latest".to_string())]),
                }],
                fuzzer_runs: Some(1234),
                fuzzer_seed: Some(500),
            },
        ),
        &RunnerParams::new(
            corelib_path(),
            test.contracts(&corelib_path()).unwrap(),
            Utf8PathBuf::from_path_buf(predeployed_contracts().to_path_buf()).unwrap(),
            Default::default(),
            test.linked_libraries(),
        ),
    )
    .unwrap();
=======
    let rt = Runtime::new().expect("Could not instantiate Runtime");
    let result = rt
        .block_on(run(
            &test.path().unwrap(),
            &String::from("src"),
            &test.path().unwrap().join("src"),
            &test.linked_libraries(),
            Arc::new(RunnerConfig::new(
                Utf8PathBuf::from_path_buf(PathBuf::from(tempdir().unwrap().path())).unwrap(),
                None,
                false,
                false,
                Some(1234),
                Some(500),
                &ForgeConfig {
                    exit_first: false,
                    fuzzer_runs: Some(1234),
                    fuzzer_seed: Some(500),
                    fork: vec![ForkTarget {
                        name: "FORK_NAME_FROM_SCARB_TOML".to_string(),
                        url: CHEATNET_RPC_URL.to_string(),
                        block_id: HashMap::from([("tag".to_string(), "Latest".to_string())]),
                    }],
                },
            )),
            Arc::new(RunnerParams::new(
                corelib_path(),
                test.contracts(&corelib_path()).unwrap(),
                Utf8PathBuf::from_path_buf(predeployed_contracts().to_path_buf()).unwrap(),
                Default::default(),
            )),
            Arc::new(CancellationTokens::new()),
        ))
        .expect("Runner fail");
>>>>>>> b19ec2e7

    assert_passed!(result);
}

#[test]
fn fork_cairo0_contract() {
    let test = test_case!(formatdoc!(
        r#"
            use starknet::contract_address_const;

            #[starknet::interface]
            trait IERC20Camel<TState> {{
                fn totalSupply(self: @TState) -> u256;
            }}

            #[test]
            #[fork(url: "{}", block_id: BlockId::Number(313494))]
            fn test_timestamp() {{
                let contract_address = contract_address_const::<0x049d36570d4e46f48e99674bd3fcc84644ddd6b96f7c741b1562b82f9e004dc7>();

                let dispatcher = IERC20CamelDispatcher {{ contract_address }};

                let total_supply = dispatcher.totalSupply();
                assert(total_supply == 1368798332311330795498, 'Wrong total supply');
            }}
        "#,
        CHEATNET_RPC_URL
    ).as_str());

    let result = run_test_case(&test);

    assert_passed!(result);
}<|MERGE_RESOLUTION|>--- conflicted
+++ resolved
@@ -93,46 +93,12 @@
         "#
     ).as_str());
 
-<<<<<<< HEAD
-    let result = run(
-        &Utf8PathBuf::from_path_buf(PathBuf::from(tempdir().unwrap().path())).unwrap(),
-        &test.path().unwrap(),
-        &String::from("src"),
-        &test.path().unwrap().join("src"),
-        &RunnerConfig::new(
-            None,
-            false,
-            false,
-            Some(1234),
-            Some(500),
-            &ForgeConfig {
-                exit_first: false,
-                fork: vec![ForkTarget {
-                    name: "FORK_NAME_FROM_SCARB_TOML".to_string(),
-                    url: CHEATNET_RPC_URL.to_string(),
-                    block_id: HashMap::from([("tag".to_string(), "Latest".to_string())]),
-                }],
-                fuzzer_runs: Some(1234),
-                fuzzer_seed: Some(500),
-            },
-        ),
-        &RunnerParams::new(
-            corelib_path(),
-            test.contracts(&corelib_path()).unwrap(),
-            Utf8PathBuf::from_path_buf(predeployed_contracts().to_path_buf()).unwrap(),
-            Default::default(),
-            test.linked_libraries(),
-        ),
-    )
-    .unwrap();
-=======
     let rt = Runtime::new().expect("Could not instantiate Runtime");
     let result = rt
         .block_on(run(
             &test.path().unwrap(),
             &String::from("src"),
             &test.path().unwrap().join("src"),
-            &test.linked_libraries(),
             Arc::new(RunnerConfig::new(
                 Utf8PathBuf::from_path_buf(PathBuf::from(tempdir().unwrap().path())).unwrap(),
                 None,
@@ -156,11 +122,11 @@
                 test.contracts(&corelib_path()).unwrap(),
                 Utf8PathBuf::from_path_buf(predeployed_contracts().to_path_buf()).unwrap(),
                 Default::default(),
+                test.linked_libraries(),
             )),
             Arc::new(CancellationTokens::new()),
         ))
         .expect("Runner fail");
->>>>>>> b19ec2e7
 
     assert_passed!(result);
 }
