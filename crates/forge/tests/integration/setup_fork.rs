--- conflicted
+++ resolved
@@ -163,7 +163,6 @@
                         .join(VERSIONED_PROGRAMS_DIR),
                     }),
                 }),
-<<<<<<< HEAD
                 fork_targets: vec![ForkTarget::new(
                     "FORK_NAME_FROM_SCARB_TOML".to_string(),
                     RawForkParams {
@@ -173,17 +172,6 @@
                     },
                 )],
             },
-=======
-            }),
-            &[ForkTarget::new(
-                "FORK_NAME_FROM_SCARB_TOML".to_string(),
-                RawForkParams {
-                    url: node_rpc_url().to_string(),
-                    block_id_type: "Tag".to_string(),
-                    block_id_value: "Latest".to_string(),
-                },
-            )],
->>>>>>> 971154ac
             &mut BlockNumberMap::default(),
         ))
         .expect("Runner fail");
