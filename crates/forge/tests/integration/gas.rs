--- conflicted
+++ resolved
@@ -1620,24 +1620,15 @@
     //      -> 1 pedersen costs 4050, 1 range check costs 70
     // 175300 = cost of 2 call contract syscalls (see `multiple_storage_writes_cost_sierra_gas` test)
     // 14170 = cost of 1 SendMessageToL1 syscall (see `l1_message_cost_sierra_gas` test)
-<<<<<<< HEAD
-    // 127360 = reported consumed sierra gas
-    // 29524 l1_gas + (128 + 64) l1_data_gas + (285620 + 175300 + 14170 + 127360) l2 gas
-=======
     // 96150 = reported consumed sierra gas
     // 29524 l1_gas + (128 + 64) l1_data_gas + (285620 + 175300 + 14170 + 96150) l2 gas
->>>>>>> 9be9e3d9
     assert_gas(
         &result,
         "l1_message_cost_for_proxy",
         GasVector {
             l1_gas: GasAmount(29524),
             l1_data_gas: GasAmount(192),
-<<<<<<< HEAD
-            l2_gas: GasAmount(602_450),
-=======
             l2_gas: GasAmount(571_240),
->>>>>>> 9be9e3d9
         },
     );
 }
@@ -1794,24 +1785,15 @@
     // 10000 = cost of 1 emit event syscall (see `events_cost_sierra_gas` test)
     // 142810 = cost of 1 deploy syscall (see `deploy_syscall_cost_sierra_gas` test)
     // 87650 = cost of 1 call contract syscall (see `contract_keccak_cost_sierra_gas` test)
-<<<<<<< HEAD
-    // 1626887 = reported consumed sierra gas
-    // 0 l1_gas + 288 l1_data_gas + (512000 + 256000 + 10000 + 3 * 142810 + 2 * 87650 + 1626887) l2 gas
-=======
     // 638032 = reported consumed sierra gas
     // 0 l1_gas + 288 l1_data_gas + (512000 + 256000 + 10000 + 3 * 142810 + 2 * 87650 + 638032) l2 gas
->>>>>>> 9be9e3d9
     assert_gas(
         &result,
         "test_call_other_contract",
         GasVector {
             l1_gas: GasAmount(0),
             l1_data_gas: GasAmount(288),
-<<<<<<< HEAD
-            l2_gas: GasAmount(3_008_617),
-=======
             l2_gas: GasAmount(2_019_762),
->>>>>>> 9be9e3d9
         },
     );
 }
@@ -1876,24 +1858,15 @@
     // 10000 = cost of 1 emit event syscall (see `events_cost_sierra_gas` test)
     // 142810 = cost of 1 deploy syscall (see `deploy_syscall_cost_sierra_gas` test)
     // 87650 = cost of 1 call contract syscall (see `contract_keccak_cost_sierra_gas` test)
-<<<<<<< HEAD
-    // 1584157 = reported consumed sierra gas
-    // 0 l1_gas + 192 l1_data_gas + (512000 + 256000 + 10000 + 2 * 142810 + 2 * 87650 + 1584157) l2 gas
-=======
     // 599612 = reported consumed sierra gas
     // 0 l1_gas + 192 l1_data_gas + (512000 + 256000 + 10000 + 2 * 142810 + 2 * 87650 + 599612) l2 gas
->>>>>>> 9be9e3d9
     assert_gas(
         &result,
         "test_call_other_contract_fork",
         GasVector {
             l1_gas: GasAmount(0),
             l1_data_gas: GasAmount(192),
-<<<<<<< HEAD
-            l2_gas: GasAmount(2_823_077),
-=======
             l2_gas: GasAmount(1_838_532),
->>>>>>> 9be9e3d9
         },
     );
 }