--- conflicted
+++ resolved
@@ -420,24 +420,15 @@
 
     assert_passed(&result);
     // 96 = cost of deploy (see snforge_std_deploy_cost test)
-<<<<<<< HEAD
     // 10 = cost of 125 pedersen builtins (because int(0.08 * 125) = 10)
     // 0 l1_gas + 96 l1_data_gas + 10 * (100 / 0.0025) l2 gas
-=======
-    // 8 = cost of 88 pedersen builtins (because int(0.08 * 88) = 8)
-    // 0 l1_gas + 96 l1_data_gas + 8 * (100 / 0.0025) l2 gas
->>>>>>> 1b6092a8
     assert_gas(
         &result,
         "contract_pedersen_cost",
         GasVector {
             l1_gas: GasAmount(0),
             l1_data_gas: GasAmount(96),
-<<<<<<< HEAD
             l2_gas: GasAmount(400_000),
-=======
-            l2_gas: GasAmount(320_000),
->>>>>>> 1b6092a8
         },
     );
 }
@@ -1235,24 +1226,15 @@
     //      -> 1 deploy syscall costs 1132 cairo steps, 7 pedersen and 18 range check builtins
     //      -> 1 calldata element costs 8 cairo steps and 1 pedersen
     //      -> 1 pedersen costs 4050, 1 range check costs 70
-<<<<<<< HEAD
     // 476314 = reported consumed sierra gas
     // 0 l1_gas + 96 l1_data_gas + (20000 + 147660 + 476314) l2 gas
-=======
-    // 471734 = reported consumed sierra gas
-    // 0 l1_gas + 96 l1_data_gas + (20000 + 147660 + 471734) l2 gas
->>>>>>> 1b6092a8
     assert_gas(
         &result,
         "deploy_syscall_cost",
         GasVector {
             l1_gas: GasAmount(0),
             l1_data_gas: GasAmount(96),
-<<<<<<< HEAD
             l2_gas: GasAmount(643_974),
-=======
-            l2_gas: GasAmount(639_394),
->>>>>>> 1b6092a8
         },
     );
 }
@@ -1285,24 +1267,15 @@
     // 96 = gas cost of onchain data (see `deploy_syscall_cost_sierra_gas` test)
     // 20000 = cost of 2 keccak syscall (see `deploy_syscall_cost_sierra_gas` test)
     // 147660 = cost of 1 deploy syscall (see `deploy_syscall_cost_sierra_gas` test)
-<<<<<<< HEAD
     // 496254 = reported consumed sierra gas
     // 0 l1_gas + 96 l1_data_gas + (20000 + 147660 + 496254) l2 gas
-=======
-    // 491584 = reported consumed sierra gas
-    // 0 l1_gas + 96 l1_data_gas + (20000 + 147660 + 491584) l2 gas
->>>>>>> 1b6092a8
     assert_gas(
         &result,
         "deploy_cost",
         GasVector {
             l1_gas: GasAmount(0),
             l1_data_gas: GasAmount(96),
-<<<<<<< HEAD
             l2_gas: GasAmount(663_914),
-=======
-            l2_gas: GasAmount(659_244),
->>>>>>> 1b6092a8
         },
     );
 }
@@ -1374,24 +1347,15 @@
     // 87650 = cost of 1 call contract syscall (because 1 * 866 * 100 + 15 * 70)
     //      -> 1 call contract syscall costs 866 cairo steps and 15 range check builtins
     //      -> 1 range check costs 70
-<<<<<<< HEAD
     // 1169195 = reported consumed sierra gas
     // 0 l1_gas + 96 l1_data_gas + (142810 + 50000 + 87650 + 1169195) l2 gas
-=======
-    // 1160435 = reported consumed sierra gas
-    // 0 l1_gas + 96 l1_data_gas + (142810 + 50000 + 87650 + 1160435) l2 gas
->>>>>>> 1b6092a8
     assert_gas(
         &result,
         "contract_keccak_cost",
         GasVector {
             l1_gas: GasAmount(0),
             l1_data_gas: GasAmount(96),
-<<<<<<< HEAD
             l2_gas: GasAmount(1_449_655),
-=======
-            l2_gas: GasAmount(1_440_895),
->>>>>>> 1b6092a8
         },
     );
 }
@@ -1429,24 +1393,15 @@
     // 96 = gas cost of onchain data (see `deploy_syscall_cost_sierra_gas` test)
     // 142810 = cost of 1 deploy syscall (see `deploy_syscall_cost_sierra_gas` test)
     // 87650 = cost of 1 call contract syscall (see `contract_keccak_cost_sierra_gas` test)
-<<<<<<< HEAD
     // 140230 = reported consumed sierra gas
     // 0 l1_gas + 96 l1_data_gas + (142810 + 87650 + 140230) l2 gas
-=======
-    // 131470 = reported consumed sierra gas
-    // 0 l1_gas + 96 l1_data_gas + (142810 + 87650 + 131470) l2 gas
->>>>>>> 1b6092a8
     assert_gas(
         &result,
         "contract_range_check_cost",
         GasVector {
             l1_gas: GasAmount(0),
             l1_data_gas: GasAmount(96),
-<<<<<<< HEAD
             l2_gas: GasAmount(370_690),
-=======
-            l2_gas: GasAmount(361_930),
->>>>>>> 1b6092a8
         },
     );
 }
@@ -1490,24 +1445,15 @@
     //      -> 1 storage write syscall costs 93 cairo steps and 1 range check builtin
     //      -> 1 range check costs 70
     //      -> the minimum total cost is `syscall_base_gas_cost`, which is pre-charged by the compiler (atm it is 100 * 100)
-<<<<<<< HEAD
     // 62570 = reported consumed sierra gas
     // 0 l1_gas + (96 + 64 + 32) l1_data_gas + (142810 + 87650 + 10000 + 62570) l2 gas
-=======
-    // 53810 = reported consumed sierra gas
-    // 0 l1_gas + (96 + 64 + 32) l1_data_gas + (142810 + 87650 + 10000 + 53810) l2 gas
->>>>>>> 1b6092a8
     assert_gas(
         &result,
         "storage_write_cost",
         GasVector {
             l1_gas: GasAmount(0),
             l1_data_gas: GasAmount(192),
-<<<<<<< HEAD
             l2_gas: GasAmount(303_030),
-=======
-            l2_gas: GasAmount(294_270),
->>>>>>> 1b6092a8
         },
     );
 }
@@ -1558,24 +1504,15 @@
     //      -> 1 storage write syscall costs 93 cairo steps and 1 range check builtin
     //      -> 1 range check costs 70
     //      -> the minimum total cost is `syscall_base_gas_cost`, which is pre-charged by the compiler (atm it is 100 * 100)
-<<<<<<< HEAD
     // 73960 = reported consumed sierra gas
     // 0 l1_gas + (64 + 64 + 32 + 32) l1_data_gas + (142810 + 175300 + 20000 + 73960) l2 gas
-=======
-    // 61110 = reported consumed sierra gas
-    // 0 l1_gas + (64 + 64 + 32 + 32) l1_data_gas + (142810 + 175300 + 20000 + 61110) l2 gas
->>>>>>> 1b6092a8
     assert_gas(
         &result,
         "multiple_storage_writes_cost",
         GasVector {
             l1_gas: GasAmount(0),
             l1_data_gas: GasAmount(192),
-<<<<<<< HEAD
             l2_gas: GasAmount(412_070),
-=======
-            l2_gas: GasAmount(399_220),
->>>>>>> 1b6092a8
         },
     );
 }
@@ -1618,24 +1555,15 @@
     // 14170 = cost of 1 SendMessageToL1 syscall (because 1 * 141 * 100 + 1 * 70 )
     //      -> 1 storage write syscall costs 141 cairo steps and 1 range check builtin
     //      -> 1 range check costs 70
-<<<<<<< HEAD
     // 61430 = reported consumed sierra gas
     // 29524 l1_gas + 96 l1_data_gas + (142810 + 87650 + 14170 + 61430) l2 gas
-=======
-    // 52370 = reported consumed sierra gas
-    // 29524 l1_gas + 96 l1_data_gas + (142810 + 87650 + 14170 + 52370) l2 gas
->>>>>>> 1b6092a8
     assert_gas(
         &result,
         "l1_message_cost",
         GasVector {
             l1_gas: GasAmount(29524),
             l1_data_gas: GasAmount(96),
-<<<<<<< HEAD
             l2_gas: GasAmount(306_060),
-=======
-            l2_gas: GasAmount(297_000),
->>>>>>> 1b6092a8
         },
     );
 }
@@ -1692,24 +1620,15 @@
     //      -> 1 pedersen costs 4050, 1 range check costs 70
     // 175300 = cost of 2 call contract syscalls (see `multiple_storage_writes_cost_sierra_gas` test)
     // 14170 = cost of 1 SendMessageToL1 syscall (see `l1_message_cost_sierra_gas` test)
-<<<<<<< HEAD
     // 132800 = reported consumed sierra gas
     // 29524 l1_gas + (128 + 64) l1_data_gas + (285620 + 175300 + 14170 + 132800) l2 gas
-=======
-    // 110320 = reported consumed sierra gas
-    // 29524 l1_gas + (128 + 64) l1_data_gas + (285620 + 175300 + 14170 + 110320) l2 gas
->>>>>>> 1b6092a8
     assert_gas(
         &result,
         "l1_message_cost_for_proxy",
         GasVector {
             l1_gas: GasAmount(29524),
             l1_data_gas: GasAmount(192),
-<<<<<<< HEAD
             l2_gas: GasAmount(607_890),
-=======
-            l2_gas: GasAmount(585_410),
->>>>>>> 1b6092a8
         },
     );
 }
@@ -1795,176 +1714,15 @@
     // 10000 = cost of 1 emit event syscall (see `events_cost_sierra_gas` test)
     // 142810 = cost of 1 deploy syscall (see `deploy_syscall_cost_sierra_gas` test)
     // 87650 = cost of 1 call contract syscall (see `contract_keccak_cost_sierra_gas` test)
-<<<<<<< HEAD
     // 240810 = reported consumed sierra gas
     // 0 l1_gas + 96 l1_data_gas + (512000 + 256000 + 10000 + 142810 + 87650 + 240810) l2 gas
-=======
-    // 232050 = reported consumed sierra gas
-    // 0 l1_gas + 96 l1_data_gas + (512000 + 256000 + 10000 + 142810 + 87650 + 232050) l2 gas
->>>>>>> 1b6092a8
     assert_gas(
         &result,
         "event_emission_cost",
         GasVector {
             l1_gas: GasAmount(0),
             l1_data_gas: GasAmount(96),
-<<<<<<< HEAD
             l2_gas: GasAmount(1_249_270),
-=======
-            l2_gas: GasAmount(1_240_510),
-        },
-    );
-}
-
-#[test]
-#[cfg_attr(not(feature = "scarb_since_2_10"), ignore)]
-fn nested_call_cost_sierra_gas() {
-    let test = test_case!(
-        indoc!(
-            r#"
-            use snforge_std::{ContractClassTrait, DeclareResultTrait, declare};
-            use starknet::{ContractAddress, SyscallResult};
-
-            #[starknet::interface]
-            trait IGasCheckerProxy<TContractState> {
-                fn call_other_contract(
-                    self: @TContractState,
-                    contract_address: ContractAddress,
-                    entry_point_selector: felt252,
-                    calldata: Array::<felt252>,
-                ) -> SyscallResult<Span<felt252>>;
-            }
-
-            fn deploy_contract(name: ByteArray) -> ContractAddress {
-                let contract = declare(name).unwrap().contract_class();
-                let (contract_address, _) = contract.deploy(@ArrayTrait::new()).unwrap();
-                contract_address
-            }
-
-            #[test]
-            fn test_call_other_contract() {
-                let contract_address_a = deploy_contract("GasCheckerProxy");
-                let contract_address_b = deploy_contract("GasCheckerProxy");
-                let hello_starknet_address = deploy_contract("HelloStarknet");
-
-                let dispatcher_a = IGasCheckerProxyDispatcher { contract_address: contract_address_a };
-                let _ = dispatcher_a
-                    .call_other_contract(
-                        contract_address_b,
-                        selector!("call_other_contract"),
-                        array![hello_starknet_address.into(), selector!("example_function"), 0],
-                    );
-            }
-        "#
-        ),
-        Contract::from_code_path(
-            "HelloStarknet".to_string(),
-            Path::new("tests/data/contracts/hello_starknet_for_nested_calls.cairo"),
-        )
-        .unwrap(),
-        Contract::from_code_path(
-            "GasCheckerProxy".to_string(),
-            Path::new("tests/data/contracts/gas_checker_proxy.cairo"),
-        )
-        .unwrap()
-    );
-
-    let result = run_test_case(&test, ForgeTrackedResource::SierraGas);
-
-    assert_passed(&result);
-    // TODO(#3473): Once the bug with duplicated builtins from syscalls in nested calls is fixed, reported consumed sierra gas should be lower.
-    // 512000 = event keys cost (see `events_cost_sierra_gas` test)
-    // 256000 = event data cost (see `events_cost_sierra_gas` test)
-    // 10000 = cost of 1 emit event syscall (see `events_cost_sierra_gas` test)
-    // 142810 = cost of 1 deploy syscall (see `deploy_syscall_cost_sierra_gas` test)
-    // 87650 = cost of 1 call contract syscall (see `contract_keccak_cost_sierra_gas` test)
-    // 1597317 = reported consumed sierra gas
-    // 0 l1_gas + 288 l1_data_gas + (512000 + 256000 + 10000 + 3 * 142810 + 2 * 87650 + 1597317) l2 gas
-    assert_gas(
-        &result,
-        "test_call_other_contract",
-        GasVector {
-            l1_gas: GasAmount(0),
-            l1_data_gas: GasAmount(288),
-            l2_gas: GasAmount(2_979_047),
-        },
-    );
-}
-
-#[test]
-#[cfg_attr(not(feature = "scarb_since_2_10"), ignore)]
-fn nested_call_cost_in_forked_contract_sierra_gas() {
-    let test = test_case!(
-        formatdoc!(
-            r#"
-            use snforge_std::{{ContractClassTrait, DeclareResultTrait, declare}};
-            use starknet::{{ContractAddress, SyscallResult}};
-
-            #[starknet::interface]
-            trait IGasCheckerProxy<TContractState> {{
-                fn call_other_contract(
-                    self: @TContractState,
-                    contract_address: ContractAddress,
-                    entry_point_selector: felt252,
-                    calldata: Array::<felt252>,
-                ) -> SyscallResult<Span<felt252>>;
-            }}
-
-            fn deploy_contract(name: ByteArray) -> ContractAddress {{
-                let contract = declare(name).unwrap().contract_class();
-                let (contract_address, _) = contract.deploy(@ArrayTrait::new()).unwrap();
-                contract_address
-            }}
-
-            #[test]
-            #[fork(url: "{}", block_number: 861_389)]
-            fn test_call_other_contract_fork() {{
-                let contract_address_a = deploy_contract("GasCheckerProxy");
-                let contract_address_b = deploy_contract("GasCheckerProxy");
-                let hello_starknet_address: ContractAddress = 0x07f01bbebed8dfeb60944bd9273e2bd844e39b0106eb6ca05edaeee95a817c64.try_into().unwrap();
-
-                let dispatcher_a = IGasCheckerProxyDispatcher {{ contract_address: contract_address_a }};
-                let _ = dispatcher_a
-                    .call_other_contract(
-                        contract_address_b,
-                        selector!("call_other_contract"),
-                        array![hello_starknet_address.into(), selector!("example_function"), 0],
-                    );
-            }}
-        "#,
-            node_rpc_url()
-        ).as_str(),
-        Contract::from_code_path(
-            "HelloStarknet".to_string(),
-            Path::new("tests/data/contracts/hello_starknet_for_nested_calls.cairo"),
-        )
-        .unwrap(),
-        Contract::from_code_path(
-            "GasCheckerProxy".to_string(),
-            Path::new("tests/data/contracts/gas_checker_proxy.cairo"),
-        )
-        .unwrap()
-    );
-
-    let result = run_test_case(&test, ForgeTrackedResource::SierraGas);
-
-    assert_passed(&result);
-    // TODO(#3473): Once the bug with duplicated builtins from syscalls in nested calls is fixed, reported consumed sierra gas should be lower.
-    // 512000 = event keys cost (see `events_cost_sierra_gas` test)
-    // 256000 = event data cost (see `events_cost_sierra_gas` test)
-    // 10000 = cost of 1 emit event syscall (see `events_cost_sierra_gas` test)
-    // 142810 = cost of 1 deploy syscall (see `deploy_syscall_cost_sierra_gas` test)
-    // 87650 = cost of 1 call contract syscall (see `contract_keccak_cost_sierra_gas` test)
-    // 1558897 = reported consumed sierra gas
-    // 0 l1_gas + 192 l1_data_gas + (512000 + 256000 + 10000 + 2 * 142810 + 2 * 87650 + 1558897) l2 gas
-    assert_gas(
-        &result,
-        "test_call_other_contract_fork",
-        GasVector {
-            l1_gas: GasAmount(0),
-            l1_data_gas: GasAmount(192),
-            l2_gas: GasAmount(2_797_817),
->>>>>>> 1b6092a8
         },
     );
 }