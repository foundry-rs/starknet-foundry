--- conflicted
+++ resolved
@@ -61,13 +61,8 @@
 
     assert_passed(&result);
     // 1101 = gas cost of onchain data (deploy cost)
-<<<<<<< HEAD
     // int(5.12 * 2) = 11 = keccak cost from constructor
-    assert_gas!(result, "deploy_syscall_cost", 1101 + 11);
-=======
-    // int(10.24 * 2) = 21 = keccak cost from constructor
-    assert_gas(&result, "deploy_syscall_cost", 1101 + 21);
->>>>>>> 82f0f013
+    assert_gas(&result, "deploy_syscall_cost", 1101 + 11);
 }
 
 #[test]
@@ -96,13 +91,8 @@
 
     assert_passed(&result);
     // 1101 = gas cost of onchain data (deploy cost)
-<<<<<<< HEAD
     // int(5.12 * 2) = 11 = keccak cost from constructor
-    assert_gas!(result, "deploy_cost", 1101 + 11);
-=======
-    // int(10.24 * 2) = 21 = keccak cost from constructor
-    assert_gas(&result, "deploy_cost", 1101 + 21);
->>>>>>> 82f0f013
+    assert_gas(&result, "deploy_cost", 1101 + 11);
 }
 
 #[test]
@@ -118,13 +108,8 @@
 
     let result = run_test_case(&test);
 
-<<<<<<< HEAD
-    assert_passed!(result);
-    assert_gas!(result, "keccak_cost", 6);
-=======
-    assert_passed(&result);
-    assert_gas(&result, "keccak_cost", 11);
->>>>>>> 82f0f013
+    assert_passed(&result);
+    assert_gas(&result, "keccak_cost", 6);
 }
 
 #[test]
@@ -160,13 +145,8 @@
 
     assert_passed(&result);
     // 1101 = cost of deploy (see snforge_std_deploy_cost test)
-<<<<<<< HEAD
     // 26 = cost of 5x keccak builtin
-    assert_gas!(result, "contract_keccak_cost", 1101 + 26);
-=======
-    // 52 = cost of 5x keccak builtin
-    assert_gas(&result, "contract_keccak_cost", 1101 + 52);
->>>>>>> 82f0f013
+    assert_gas(&result, "contract_keccak_cost", 1101 + 26);
 }
 
 #[test]
@@ -222,13 +202,8 @@
 
     assert_passed(&result);
     // 1101 = cost of deploy (see snforge_std_deploy_cost test)
-<<<<<<< HEAD
     // 8 = cost of 192 range check builtins
-    assert_gas!(result, "contract_range_check_cost", 1101 + 8);
-=======
-    // 16 = cost of 192 range check builtins
-    assert_gas(&result, "contract_range_check_cost", 1101 + 16);
->>>>>>> 82f0f013
+    assert_gas(&result, "contract_range_check_cost", 1101 + 8);
 }
 
 #[test]
@@ -283,13 +258,8 @@
 
     assert_passed(&result);
     // 1101 = cost of deploy l1 cost (see snforge_std_deploy_cost test)
-<<<<<<< HEAD
     // 48 = cost of 300 bitwise builtins
-    assert_gas!(result, "contract_bitwise_cost", 1101 + 48);
-=======
-    // 64 = cost of 200 bitwise builtins
-    assert_gas(&result, "contract_bitwise_cost", 1101 + 64);
->>>>>>> 82f0f013
+    assert_gas(&result, "contract_bitwise_cost", 1101 + 48);
 }
 
 #[test]
@@ -344,13 +314,8 @@
 
     assert_passed(&result);
     // 1101 = cost of deploy (see snforge_std_deploy_cost test)
-<<<<<<< HEAD
     // 7 = cost of 86 pedersen builtins
-    assert_gas!(result, "contract_pedersen_cost", 1101 + 7);
-=======
-    // 14 = cost of 86 pedersen builtins
-    assert_gas(&result, "contract_pedersen_cost", 1101 + 14);
->>>>>>> 82f0f013
+    assert_gas(&result, "contract_pedersen_cost", 1101 + 7);
 }
 
 #[test]
@@ -406,13 +371,8 @@
 
     assert_passed(&result);
     // 1101 = cost of deploy (see snforge_std_deploy_cost test)
-<<<<<<< HEAD
     // 13 = cost of 160 poseidon builtins
-    assert_gas!(result, "contract_poseidon_cost", 1101 + 13);
-=======
-    // 26 = cost of 160 poseidon builtins
-    assert_gas(&result, "contract_poseidon_cost", 1101 + 26);
->>>>>>> 82f0f013
+    assert_gas(&result, "contract_poseidon_cost", 1101 + 13);
 }
 
 #[test]
@@ -431,13 +391,8 @@
 
     let result = run_test_case(&test);
 
-<<<<<<< HEAD
-    assert_passed!(result);
-    assert_gas!(result, "ec_op_cost", 3);
-=======
-    assert_passed(&result);
-    assert_gas(&result, "ec_op_cost", 6);
->>>>>>> 82f0f013
+    assert_passed(&result);
+    assert_gas(&result, "ec_op_cost", 3);
 }
 
 #[test]
@@ -473,13 +428,8 @@
 
     assert_passed(&result);
     // 1101 = cost of deploy (see snforge_std_deploy_cost test)
-<<<<<<< HEAD
     // 26 = cost of 10x ec_op builtins
-    assert_gas!(result, "contract_ec_op_cost", 1101 + 26);
-=======
-    // 52 = cost of 10x ec_op builtins
-    assert_gas(&result, "contract_ec_op_cost", 1101 + 52);
->>>>>>> 82f0f013
+    assert_gas(&result, "contract_ec_op_cost", 1101 + 26);
 }
 
 #[test]
@@ -513,17 +463,10 @@
 
     let result = run_test_case(&test);
 
-<<<<<<< HEAD
-    assert_passed!(result);
+    assert_passed(&result);
     // 6 = gas cost of steps
     // 2203 = gas cost of onchain data
-    assert_gas!(result, "storage_write_cost", 6 + 2203);
-=======
-    assert_passed(&result);
-    // 11 = gas cost of steps
-    // 2203 = gas cost of onchain data
-    assert_gas(&result, "storage_write_cost", 11 + 2203);
->>>>>>> 82f0f013
+    assert_gas(&result, "storage_write_cost", 6 + 2203);
 }
 
 #[test]
@@ -588,17 +531,10 @@
 
     let result = run_test_case(&test);
 
-<<<<<<< HEAD
-    assert_passed!(result);
+    assert_passed(&result);
     // 9 = gas cost of steps
     // 2203 = gas cost of onchain data
-    assert_gas!(result, "multiple_storage_writes_cost", 9 + 2203);
-=======
-    assert_passed(&result);
-    // 16 = gas cost of steps
-    // 2203 = gas cost of onchain data
-    assert_gas(&result, "multiple_storage_writes_cost", 16 + 2203);
->>>>>>> 82f0f013
+    assert_gas(&result, "multiple_storage_writes_cost", 9 + 2203);
 }
 
 #[test]
@@ -632,19 +568,11 @@
 
     let result = run_test_case(&test);
 
-<<<<<<< HEAD
-    assert_passed!(result);
+    assert_passed(&result);
     // 6 = gas cost of steps
     // 1101 = gas cost of deployment
     // 29524 = gas cost of onchain data
-    assert_gas!(result, "l1_message_cost", 6 + 1101 + 29524);
-=======
-    assert_passed(&result);
-    // 12 = gas cost of steps
-    // 1101 = gas cost of deployment
-    // 29524 = gas cost of onchain data
-    assert_gas(&result, "l1_message_cost", 11 + 1101 + 29524);
->>>>>>> 82f0f013
+    assert_gas(&result, "l1_message_cost", 6 + 1101 + 29524);
 }
 
 #[test]
@@ -709,19 +637,11 @@
 
     let result = run_test_case(&test);
 
-<<<<<<< HEAD
-    assert_passed!(result);
+    assert_passed(&result);
     // 12 = gas cost of steps
     // 2442 = gas cost of l1 data (deployments - discounts)
     // 29524 = gas cost of message
-    assert_gas!(result, "l1_message_cost_for_proxy", 12 + 2442 + 29524);
-=======
-    assert_passed(&result);
-    // 22 = gas cost of steps
-    // 2442 = gas cost of l1 data (deployments - discounts)
-    // 29524 = gas cost of message
-    assert_gas(&result, "l1_message_cost_for_proxy", 21 + 2442 + 29524);
->>>>>>> 82f0f013
+    assert_gas(&result, "l1_message_cost_for_proxy", 12 + 2442 + 29524);
 }
 
 #[test]
@@ -757,8 +677,7 @@
     // 1101 = gas cost of onchain data (deploy cost)
     // int(5.12 * 4) = 21 = keccak cost from l1 handler
     // 14643 - l1 cost of payload + emit message handle event
-<<<<<<< HEAD
-    assert_gas!(result, "l1_handler_cost", 1101 + 21 + 14643);
+    assert_gas(&result, "l1_handler_cost", 1101 + 21 + 14643);
 }
 
 #[test]
@@ -790,7 +709,4 @@
     // 6 gas for 50 event values
     // ~13 gas for 50 event keys
     assert_gas!(result, "events_cost", 8 + 6 + 13);
-=======
-    assert_gas(&result, "l1_handler_cost", 1101 + 41 + 14643);
->>>>>>> 82f0f013
 }