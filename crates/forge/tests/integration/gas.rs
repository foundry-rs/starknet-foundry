--- conflicted
+++ resolved
@@ -180,13 +180,8 @@
     let test = test_case!(indoc!(
         r"
             #[test]
-<<<<<<< HEAD
-            fn test_bitwise() {
+            fn bitwise_cost() {
                 let _bitwise = 1_u8 & 1_u8;
-=======
-            fn bitwise_cost() {
-                let bitwise = 1_u8 & 1_u8;
->>>>>>> 2c8c4d2d
                 assert(1 == 1, 'error message');
             }
         "
