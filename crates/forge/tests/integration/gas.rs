--- conflicted
+++ resolved
@@ -463,17 +463,10 @@
 
     let result = run_test_case(&test);
 
-<<<<<<< HEAD
-    assert_passed!(result);
+    assert_passed(&result);
     // 11 = gas cost of steps
     // 2203 = gas cost of onchain data
-    assert_gas!(result, "storage_write_cost", 11 + 2203);
-=======
-    assert_passed(&result);
-    // 12 = gas cost of steps
-    // 2203 = gas cost of onchain data
-    assert_gas(&result, "storage_write_cost", 12 + 2203);
->>>>>>> e6410c12
+    assert_gas(&result, "storage_write_cost", 11 + 2203);
 }
 
 #[test]
@@ -538,17 +531,10 @@
 
     let result = run_test_case(&test);
 
-<<<<<<< HEAD
-    assert_passed!(result);
+    assert_passed(&result);
     // 16 = gas cost of steps
     // 2203 = gas cost of onchain data
-    assert_gas!(result, "multiple_storage_writes_cost", 16 + 2203);
-=======
-    assert_passed(&result);
-    // 17 = gas cost of steps
-    // 2203 = gas cost of onchain data
-    assert_gas(&result, "multiple_storage_writes_cost", 17 + 2203);
->>>>>>> e6410c12
+    assert_gas(&result, "multiple_storage_writes_cost", 16 + 2203);
 }
 
 #[test]
@@ -584,14 +570,9 @@
 
     assert_passed(&result);
     // 12 = gas cost of steps
-<<<<<<< HEAD
     // 1101 = gas cost of deployment
     // 29524 = gas cost of onchain data
-    assert_gas!(result, "l1_message_cost", 11 + 1101 + 29524);
-=======
-    // 27865 = gas cost of onchain data
-    assert_gas(&result, "l1_message_cost", 12 + 27865);
->>>>>>> e6410c12
+    assert_gas(&result, "l1_message_cost", 11 + 1101 + 29524);
 }
 
 #[test]
@@ -656,18 +637,11 @@
 
     let result = run_test_case(&test);
 
-<<<<<<< HEAD
-    assert_passed!(result);
+    assert_passed(&result);
     // 22 = gas cost of steps
     // 2442 = gas cost of l1 data (deployments - discounts)
     // 29524 = gas cost of message
-    assert_gas!(result, "l1_message_cost_for_proxy", 21 + 2442 + 29524);
-=======
-    assert_passed(&result);
-    // 23 = gas cost of steps
-    // 29206 = gas cost of onchain data
-    assert_gas(&result, "l1_message_cost_for_proxy", 23 + 29206);
->>>>>>> e6410c12
+    assert_gas(&result, "l1_message_cost_for_proxy", 21 + 2442 + 29524);
 }
 
 #[test]
@@ -699,17 +673,9 @@
     );
 
     let result = run_test_case(&test);
-<<<<<<< HEAD
-    assert_passed!(result);
+    assert_passed(&result);
     // 1101 = gas cost of onchain data (deploy cost)
     // int(10.24 * 4) = 41 = keccak cost from l1 handler
     // 14643 - l1 cost of payload + emit message handle event
-    assert_gas!(result, "l1_handler_cost", 1101 + 41 + 14643);
-=======
-
-    assert_passed(&result);
-    // 1101 = gas cost of onchain data (deploy cost)
-    // int(10.24 * 4) = 41 = keccak cost from l1 handler
-    assert_gas(&result, "l1_message_cost", 1101 + 41);
->>>>>>> e6410c12
+    assert_gas(&result, "l1_handler_cost", 1101 + 41 + 14643);
 }