use crate::integration::common::runner::Contract;
use crate::integration::common::running_tests::run_test_case;
use crate::{assert_passed, test_case};
use indoc::indoc;
use std::path::Path;

#[test]
fn warp() {
    let test = test_case!(
        indoc!(
            r#"
            use result::ResultTrait;
            use array::ArrayTrait;
            use option::OptionTrait;
            use traits::TryInto;
            use traits::Into;
            use starknet::ContractAddress;
            use starknet::Felt252TryIntoContractAddress;
            use snforge_std::{ declare, ContractClassTrait, start_warp, stop_warp, start_roll };

            #[starknet::interface]
            trait IWarpChecker<TContractState> {
                fn get_block_timestamp(ref self: TContractState) -> u64;
                fn get_block_timestamp_and_emit_event(ref self: TContractState) -> u64;
                fn get_block_timestamp_and_number(ref self: TContractState) -> (u64, u64);
            }

            fn deploy_warp_checker()  -> IWarpCheckerDispatcher {
                let contract = declare('WarpChecker');
                let contract_address = contract.deploy(@ArrayTrait::new()).unwrap();
                IWarpCheckerDispatcher { contract_address }
            }

            #[test]
            fn test_warp() {
                let warp_checker = deploy_warp_checker();

                let old_block_timestamp = warp_checker.get_block_timestamp();

                start_warp(warp_checker.contract_address, 123);

                let new_block_timestamp = warp_checker.get_block_timestamp();
                assert(new_block_timestamp == 123, 'Wrong block timestamp');

                stop_warp(warp_checker.contract_address);

                let new_block_timestamp = warp_checker.get_block_timestamp();
                assert(new_block_timestamp == old_block_timestamp, 'Timestamp did not change back')
            }
        "#
        ),
        Contract::from_code_path(
            "WarpChecker".to_string(),
            Path::new("tests/data/contracts/warp_checker.cairo"),
        )
        .unwrap()
    );

    let result = run_test_case(&test);

    assert_passed!(result);
<<<<<<< HEAD
}

#[test]
fn start_warp_in_constructor_test() {
    let test = test_case!(
        indoc!(
            r#"
            use result::ResultTrait;
            use array::ArrayTrait;
            use option::OptionTrait;
            use traits::TryInto;
            use traits::Into;
            use starknet::ContractAddress;
            use starknet::Felt252TryIntoContractAddress;
            
            use snforge_std::{ declare, ContractClassTrait, start_warp };

            #[starknet::interface]
            trait IConstructorWarpChecker<TContractState> {
                fn get_stored_block_timestamp(ref self: TContractState) -> u64;
            }

            #[test]
            fn test_warp_constructor_simple() {
                let contract = declare('ConstructorWarpChecker');
                let constructor_calldata = array![];
                let precalculated_address = contract.precalculate_address(@constructor_calldata);
                
                start_warp(precalculated_address, 234);
                let contract_address = contract.deploy(@ArrayTrait::new()).unwrap();
                
                assert(contract_address == precalculated_address, 'Addresses dont match');

                let dispatcher = IConstructorWarpCheckerDispatcher { contract_address };
                assert(dispatcher.get_stored_block_timestamp() == 234, 'Wrong stored timestamp');
            }
        "#
        ),
        Contract::from_code_path(
            "ConstructorWarpChecker".to_string(),
            Path::new("tests/data/contracts/constructor_warp_checker.cairo"),
        )
        .unwrap()
    );

    let result = run_test_case(&test);

    assert_passed!(result);
}

#[test]
fn start_warp_with_proxy() {
    let test = test_case!(
        indoc!(
            r#"
            use result::ResultTrait;
            use array::ArrayTrait;
            use option::OptionTrait;
            use traits::TryInto;
            use traits::Into;
            use starknet::ContractAddress;
            use starknet::Felt252TryIntoContractAddress;
            use snforge_std::{ declare, ContractClassTrait, start_warp };


            #[starknet::interface]
            trait IWarpCheckerProxy<TContractState> {
                fn get_warp_checkers_block_info(ref self: TContractState, address: ContractAddress) -> u64;
            }

            #[test]
            fn test_warp_simple() {
                let contract = declare('WarpChecker');
                let warp_checker_contract_address = contract.deploy(@ArrayTrait::new()).unwrap();
                start_warp(warp_checker_contract_address, 234);

                let contract = declare('WarpCheckerProxy');
                let proxy_contract_address = contract.deploy(@ArrayTrait::new()).unwrap();
                let proxy_dispatcher = IWarpCheckerProxyDispatcher { contract_address: proxy_contract_address };

                let block_timestamp = proxy_dispatcher.get_warp_checkers_block_info(warp_checker_contract_address);
                assert(block_timestamp == 234, block_timestamp.into());
            }
        "#
        ),
        Contract::from_code_path(
            "WarpChecker".to_string(),
            Path::new("tests/data/contracts/warp_checker.cairo"),
        )
        .unwrap(),
        Contract::from_code_path(
            "WarpCheckerProxy".to_string(),
            Path::new("tests/data/contracts/warp_checker_proxy.cairo"),
        )
        .unwrap()
    );

    let result = run_test_case(&test);

    assert_passed!(result);
}

#[test]
fn start_warp_with_library_call() {
    let test = test_case!(
        indoc!(
            r#"
            use result::ResultTrait;
            use array::ArrayTrait;
            use option::OptionTrait;
            use traits::TryInto;
            use traits::Into;
            use starknet::ContractAddress;
            use starknet::Felt252TryIntoContractAddress;
            use snforge_std::{ declare, ContractClassTrait, start_warp };

            use starknet::ClassHash;

            #[starknet::interface]
            trait IWarpCheckerLibCall<TContractState> {
                fn get_block_timestamp_with_lib_call(ref self: TContractState, class_hash: ClassHash) -> u64;
            }

            #[test]
            fn test_warp_simple() {
                let warp_checker_contract = declare('WarpChecker');

                let warp_checker_class_hash = warp_checker_contract.class_hash;

                let contract = declare('WarpCheckerLibCall');
                let contract_address = contract.deploy( @ArrayTrait::new()).unwrap();

                start_warp(contract_address, 234);

                let dispatcher = IWarpCheckerLibCallDispatcher { contract_address };
                let block_timestamp = dispatcher.get_block_timestamp_with_lib_call(warp_checker_class_hash);
                assert(block_timestamp == 234, block_timestamp.into());
            }
        "#
        ),
        Contract::from_code_path(
            "WarpChecker".to_string(),
            Path::new("tests/data/contracts/warp_checker.cairo"),
        )
        .unwrap(),
        Contract::from_code_path(
            "WarpCheckerLibCall".to_string(),
            Path::new("tests/data/contracts/warp_checker_library_call.cairo"),
        )
        .unwrap()
    );

    let result = run_test_case(&test);

    assert_passed!(result);
=======
>>>>>>> 4733172d
}<|MERGE_RESOLUTION|>--- conflicted
+++ resolved
@@ -59,162 +59,4 @@
     let result = run_test_case(&test);
 
     assert_passed!(result);
-<<<<<<< HEAD
-}
-
-#[test]
-fn start_warp_in_constructor_test() {
-    let test = test_case!(
-        indoc!(
-            r#"
-            use result::ResultTrait;
-            use array::ArrayTrait;
-            use option::OptionTrait;
-            use traits::TryInto;
-            use traits::Into;
-            use starknet::ContractAddress;
-            use starknet::Felt252TryIntoContractAddress;
-            
-            use snforge_std::{ declare, ContractClassTrait, start_warp };
-
-            #[starknet::interface]
-            trait IConstructorWarpChecker<TContractState> {
-                fn get_stored_block_timestamp(ref self: TContractState) -> u64;
-            }
-
-            #[test]
-            fn test_warp_constructor_simple() {
-                let contract = declare('ConstructorWarpChecker');
-                let constructor_calldata = array![];
-                let precalculated_address = contract.precalculate_address(@constructor_calldata);
-                
-                start_warp(precalculated_address, 234);
-                let contract_address = contract.deploy(@ArrayTrait::new()).unwrap();
-                
-                assert(contract_address == precalculated_address, 'Addresses dont match');
-
-                let dispatcher = IConstructorWarpCheckerDispatcher { contract_address };
-                assert(dispatcher.get_stored_block_timestamp() == 234, 'Wrong stored timestamp');
-            }
-        "#
-        ),
-        Contract::from_code_path(
-            "ConstructorWarpChecker".to_string(),
-            Path::new("tests/data/contracts/constructor_warp_checker.cairo"),
-        )
-        .unwrap()
-    );
-
-    let result = run_test_case(&test);
-
-    assert_passed!(result);
-}
-
-#[test]
-fn start_warp_with_proxy() {
-    let test = test_case!(
-        indoc!(
-            r#"
-            use result::ResultTrait;
-            use array::ArrayTrait;
-            use option::OptionTrait;
-            use traits::TryInto;
-            use traits::Into;
-            use starknet::ContractAddress;
-            use starknet::Felt252TryIntoContractAddress;
-            use snforge_std::{ declare, ContractClassTrait, start_warp };
-
-
-            #[starknet::interface]
-            trait IWarpCheckerProxy<TContractState> {
-                fn get_warp_checkers_block_info(ref self: TContractState, address: ContractAddress) -> u64;
-            }
-
-            #[test]
-            fn test_warp_simple() {
-                let contract = declare('WarpChecker');
-                let warp_checker_contract_address = contract.deploy(@ArrayTrait::new()).unwrap();
-                start_warp(warp_checker_contract_address, 234);
-
-                let contract = declare('WarpCheckerProxy');
-                let proxy_contract_address = contract.deploy(@ArrayTrait::new()).unwrap();
-                let proxy_dispatcher = IWarpCheckerProxyDispatcher { contract_address: proxy_contract_address };
-
-                let block_timestamp = proxy_dispatcher.get_warp_checkers_block_info(warp_checker_contract_address);
-                assert(block_timestamp == 234, block_timestamp.into());
-            }
-        "#
-        ),
-        Contract::from_code_path(
-            "WarpChecker".to_string(),
-            Path::new("tests/data/contracts/warp_checker.cairo"),
-        )
-        .unwrap(),
-        Contract::from_code_path(
-            "WarpCheckerProxy".to_string(),
-            Path::new("tests/data/contracts/warp_checker_proxy.cairo"),
-        )
-        .unwrap()
-    );
-
-    let result = run_test_case(&test);
-
-    assert_passed!(result);
-}
-
-#[test]
-fn start_warp_with_library_call() {
-    let test = test_case!(
-        indoc!(
-            r#"
-            use result::ResultTrait;
-            use array::ArrayTrait;
-            use option::OptionTrait;
-            use traits::TryInto;
-            use traits::Into;
-            use starknet::ContractAddress;
-            use starknet::Felt252TryIntoContractAddress;
-            use snforge_std::{ declare, ContractClassTrait, start_warp };
-
-            use starknet::ClassHash;
-
-            #[starknet::interface]
-            trait IWarpCheckerLibCall<TContractState> {
-                fn get_block_timestamp_with_lib_call(ref self: TContractState, class_hash: ClassHash) -> u64;
-            }
-
-            #[test]
-            fn test_warp_simple() {
-                let warp_checker_contract = declare('WarpChecker');
-
-                let warp_checker_class_hash = warp_checker_contract.class_hash;
-
-                let contract = declare('WarpCheckerLibCall');
-                let contract_address = contract.deploy( @ArrayTrait::new()).unwrap();
-
-                start_warp(contract_address, 234);
-
-                let dispatcher = IWarpCheckerLibCallDispatcher { contract_address };
-                let block_timestamp = dispatcher.get_block_timestamp_with_lib_call(warp_checker_class_hash);
-                assert(block_timestamp == 234, block_timestamp.into());
-            }
-        "#
-        ),
-        Contract::from_code_path(
-            "WarpChecker".to_string(),
-            Path::new("tests/data/contracts/warp_checker.cairo"),
-        )
-        .unwrap(),
-        Contract::from_code_path(
-            "WarpCheckerLibCall".to_string(),
-            Path::new("tests/data/contracts/warp_checker_library_call.cairo"),
-        )
-        .unwrap()
-    );
-
-    let result = run_test_case(&test);
-
-    assert_passed!(result);
-=======
->>>>>>> 4733172d
 }