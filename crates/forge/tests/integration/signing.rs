--- conflicted
+++ resolved
@@ -12,7 +12,7 @@
             const UPPER_BOUND: felt252 = 0x800000000000000000000000000000000000000000000000000000000000000;
 
             #[test]
-            fn test_valid_range() {
+            fn valid_range() {
                 let key_pair = KeyPairTrait::<felt252, felt252>::generate();
                 
                 let msg_hash = UPPER_BOUND - 1;
@@ -24,7 +24,7 @@
 
             #[test]
             #[should_panic(expected: ('message_hash out of range', ))]
-            fn test_invalid_range() {
+            fn invalid_range() {
                 let key_pair = KeyPairTrait::<felt252, felt252>::generate();
                 
                 // message_hash should be smaller than UPPER_BOUND
@@ -48,7 +48,7 @@
         use snforge_std::signature::stark_curve::{StarkCurveKeyPairImpl, StarkCurveSignerImpl, StarkCurveVerifierImpl};
         
         #[test]
-        fn test() {
+        fn simple_signing_flow() {
             let key_pair = KeyPairTrait::<felt252, felt252>::generate();
             
             let msg_hash = 0xbadc0ffee;
@@ -79,8 +79,7 @@
             use core::starknet::SyscallResultTrait;
 
             #[test]
-<<<<<<< HEAD
-            fn test() {
+            fn simple_signing_flow() {
                 let key_pair = KeyPairTrait::<u256, Secp256k1Point>::generate();
                 
                 let msg_hash = 0xbadc0ffee;
@@ -109,14 +108,9 @@
             use snforge_std::signature::secp256_curve::{Secp256CurveKeyPairImpl, Secp256CurveSignerImpl, Secp256CurveVerifierImpl};
             use starknet::secp256r1::{Secp256r1Impl, Secp256r1Point, Secp256r1PointImpl};
             use core::starknet::SyscallResultTrait;
-=======
+
+            #[test]
             fn simple_signing_flow() {
-                let mut key_pair = StarkCurveKeyPairTrait::generate();
-                let message_hash = 123456;
->>>>>>> fb001978
-
-            #[test]
-            fn test() {
                 let key_pair = KeyPairTrait::<u256, Secp256r1Point>::generate();
                 
                 let msg_hash = 0xbadc0ffee;
@@ -148,7 +142,7 @@
             use core::starknet::SyscallResultTrait;
 
             #[test]
-            fn test() {
+            fn simple_signing_flow() {
                 let secret_key = 554433;
 
                 let key_pair_k1 = KeyPairTrait::<u256, Secp256k1Point>::from_secret_key(secret_key);
@@ -189,8 +183,7 @@
             use core::starknet::SyscallResultTrait;
             
             #[test]
-<<<<<<< HEAD
-            fn test() {
+            fn stark_secp256_curves() {
                 let secret_key = 554433;
             
                 let key_pair_stark = KeyPairTrait::<felt252, felt252>::from_secret_key(secret_key);
@@ -268,23 +261,12 @@
                 }
                 fn mul(self: UnsupportedCurvePoint, scalar: u256) -> SyscallResult<UnsupportedCurvePoint> {
                     SyscallResult::Ok(self)
-=======
-            fn try_to_sign_max_felt() {
-                let mut key_pair = StarkCurveKeyPairTrait::generate();
-                let max_felt = 3618502788666131213697322783095070105623107215331596699973092056135872020480;
-
-                match key_pair.sign(max_felt) {
-                    Result::Ok(_) => panic_with_felt252('shouldve panicked'),
-                    Result::Err(msg) => {
-                        assert(msg == 'message_hash out of range', msg);
-                    }
->>>>>>> fb001978
                 }
             }
             
             #[test]
             #[should_panic(expected: ('Currently only Secp256k1 and', 'Secp256r1 curves are supported'))]
-            fn test() {
+            fn unsupported_curve() {
                 let key_pair = KeyPairTrait::<u256, UnsupportedCurvePoint>::generate();
             }
         "
@@ -309,32 +291,32 @@
             
             #[test]
             #[should_panic(expected: ('invalid secret_key', ))]
-            fn test_from_secret_key_stark() {
+            fn from_secret_key_stark() {
                 let key_pair = KeyPairTrait::<felt252, felt252>::from_secret_key(0);
             }
             
             #[test]
             #[should_panic(expected: ('invalid secret_key', ))]
-            fn test_from_secret_key_secp256k1() {
+            fn from_secret_key_secp256k1() {
                 let key_pair = KeyPairTrait::<u256, Secp256k1Point>::from_secret_key(0);
             }
             
             #[test]
             #[should_panic(expected: ('invalid secret_key', ))]
-            fn test_from_secret_key_secp256r1() {
+            fn from_secret_key_secp256r1() {
                 let key_pair = KeyPairTrait::<u256, Secp256r1Point>::from_secret_key(0);
             }
             
             #[test]
             #[should_panic(expected: ('invalid secret_key', ))]
-            fn test_sign_stark() {
+            fn sign_stark() {
                 let key_pair = KeyPair { secret_key: 0, public_key: 0x321 } ;
                 let (r, s) = key_pair.sign(123);
             }
             
             #[test]
             #[should_panic(expected: ('invalid secret_key', ))]
-            fn test_sign_secp256k1() {
+            fn sign_secp256k1() {
                 let generator = Secp256k1Impl::get_generator_point();
                 let key_pair = KeyPair { secret_key: 0, public_key: generator } ;
                 let (r, s) = key_pair.sign(123);
@@ -342,7 +324,7 @@
             
             #[test]
             #[should_panic(expected: ('invalid secret_key', ))]
-            fn test_sign_secp256r1() {
+            fn sign_secp256r1() {
                 let generator = Secp256r1Impl::get_generator_point();
                 let key_pair = KeyPair { secret_key: 0, public_key: generator } ;
                 let (r, s) = key_pair.sign(123);
