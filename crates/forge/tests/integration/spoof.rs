--- conflicted
+++ resolved
@@ -70,7 +70,6 @@
                 let transaction_hash = dispatcher.get_tx_hash();
                 assert(transaction_hash == tx_hash_before_mock, 'Invalid tx hash');
             }
-<<<<<<< HEAD
 
             #[test]
             fn test_spoof_all_stop_one() {
@@ -92,10 +91,7 @@
                 let transaction_hash = dispatcher.get_tx_hash();
                 assert(tx_hash_before_mock == transaction_hash, 'Tx hash did not change back');
             }
-        "#
-=======
-        "
->>>>>>> 1497f846
+        "
         ),
         Contract::from_code_path(
             "SpoofChecker".to_string(),
