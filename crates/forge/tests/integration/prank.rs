use crate::integration::common::corelib::{corelib_path, predeployed_contracts};
use crate::integration::common::runner::Contract;
use crate::{assert_passed, test_case};
use camino::Utf8PathBuf;
use forge::run;
use indoc::indoc;
use std::path::Path;

#[test]
fn start_prank_simple() {
    let test = test_case!(
        indoc!(
            r#"
            use result::ResultTrait;
            use array::ArrayTrait;
            use option::OptionTrait;
            use traits::TryInto;
            use starknet::ContractAddress;
            use starknet::Felt252TryIntoContractAddress;
<<<<<<< HEAD
            use cheatcodes::{ declare, ContractClassTrait, start_prank };
=======
            use snforge_std::{ declare, PreparedContract, deploy, start_prank };
>>>>>>> a798efbe

            #[starknet::interface]
            trait IPrankChecker<TContractState> {
                fn get_caller_address(ref self: TContractState) -> felt252;
            }

            #[test]
            fn test_prank_simple() {
                let contract = declare('PrankChecker');
                let contract_address = contract.deploy(@ArrayTrait::new()).unwrap();
                let dispatcher = IPrankCheckerDispatcher { contract_address };

                let caller_address: felt252 = 123;
                let caller_address: ContractAddress = caller_address.try_into().unwrap();

                start_prank(contract_address, caller_address);

                let caller_address = dispatcher.get_caller_address();
                assert(caller_address == 123, 'Wrong caller address');
            }
        "#
        ),
        Contract::from_code_path(
            "PrankChecker".to_string(),
            Path::new("tests/data/contracts/prank_checker.cairo"),
        )
        .unwrap()
    );

    let result = run(
        &test.path().unwrap(),
        &String::from("src"),
        &test.path().unwrap().join("src/lib.cairo"),
        &Some(test.linked_libraries()),
        &Default::default(),
        &corelib_path(),
        &test.contracts(&corelib_path()).unwrap(),
        &Utf8PathBuf::from_path_buf(predeployed_contracts().to_path_buf()).unwrap(),
    )
    .unwrap();

    assert_passed!(result);
}

#[test]
fn start_prank_with_other_syscall() {
    let test = test_case!(
        indoc!(
            r#"
            use result::ResultTrait;
            use array::ArrayTrait;
            use option::OptionTrait;
            use traits::TryInto;
            use starknet::ContractAddress;
            use starknet::Felt252TryIntoContractAddress;
<<<<<<< HEAD
            use cheatcodes::{ declare, ContractClassTrait, start_prank };
=======
            use snforge_std::{ declare, PreparedContract, deploy, start_prank };
>>>>>>> a798efbe
            
            #[starknet::interface]
            trait IPrankChecker<TContractState> {
                fn get_caller_address_and_emit_event(ref self: TContractState) -> felt252;
            }

            #[test]
            fn test_prank_with_other_syscall() {
                let contract = declare('PrankChecker');
                let contract_address = contract.deploy(@ArrayTrait::new()).unwrap();
                let dispatcher = IPrankCheckerDispatcher { contract_address };

                let caller_address: felt252 = 123;
                let caller_address: ContractAddress = caller_address.try_into().unwrap();

                start_prank(contract_address, caller_address);

                let caller_address = dispatcher.get_caller_address_and_emit_event();
                assert(caller_address == 123, 'Wrong caller address');
            }
        "#
        ),
        Contract::from_code_path(
            "PrankChecker".to_string(),
            Path::new("tests/data/contracts/prank_checker.cairo"),
        )
        .unwrap()
    );

    let result = run(
        &test.path().unwrap(),
        &String::from("src"),
        &test.path().unwrap().join("src/lib.cairo"),
        &Some(test.linked_libraries()),
        &Default::default(),
        &corelib_path(),
        &test.contracts(&corelib_path()).unwrap(),
        &Utf8PathBuf::from_path_buf(predeployed_contracts().to_path_buf()).unwrap(),
    )
    .unwrap();

    assert_passed!(result);
}

// TODO (#254): Make it pass
#[test]
#[ignore]
fn start_prank_in_constructor_test() {
    let test = test_case!(
        indoc!(
            r#"
            use result::ResultTrait;
            use array::ArrayTrait;
            use option::OptionTrait;
            use traits::TryInto;
            use starknet::ContractAddress;
            use starknet::Felt252TryIntoContractAddress;
<<<<<<< HEAD
            use cheatcodes::{ declare, ContractClassTrait, start_prank };
=======
            use snforge_std::{ declare, PreparedContract, deploy, start_prank };
>>>>>>> a798efbe
            
            #[starknet::interface]
            trait IConstructorPrankChecker<TContractState> {
                fn get_stored_caller_address(ref self: TContractState) -> ContractAddress;
            }

            #[test]
            fn test_prank_constructor_simple() {
                let contract = declare('ConstructorPrankChecker');

                // TODO (#254): Change to the actual address
                let contract_address: ContractAddress = 2598896470772924212281968896271340780432065735045468431712403008297614014532.try_into().unwrap();
                start_prank(contract_address, 555);
                let contract_address: ContractAddress = contract.deploy(@ArrayTrait::new()).unwrap().try_into().unwrap();

                let dispatcher = IConstructorPrankCheckerDispatcher { contract_address };
                assert(dispatcher.get_stored_block_number() == 555, 'Wrong stored caller address');
            }
        "#
        ),
        Contract::from_code_path(
            "ConstructorPrankChecker".to_string(),
            Path::new("tests/data/contracts/constructor_prank_checker.cairo"),
        )
        .unwrap()
    );

    let result = run(
        &test.path().unwrap(),
        &String::from("src"),
        &test.path().unwrap().join("src/lib.cairo"),
        &Some(test.linked_libraries()),
        &Default::default(),
        &corelib_path(),
        &test.contracts(&corelib_path()).unwrap(),
        &Utf8PathBuf::from_path_buf(predeployed_contracts().to_path_buf()).unwrap(),
    )
    .unwrap();

    assert_passed!(result);
}

#[test]
fn stop_prank() {
    let test = test_case!(
        indoc!(
            r#"
            use result::ResultTrait;
            use array::ArrayTrait;
            use option::OptionTrait;
            use traits::TryInto;
            use starknet::ContractAddress;
            use starknet::Felt252TryIntoContractAddress;
<<<<<<< HEAD
            use cheatcodes::{ declare, ContractClassTrait, start_prank, stop_prank };
=======
            use snforge_std::{ declare, PreparedContract, deploy, start_prank, stop_prank };
>>>>>>> a798efbe

            #[starknet::interface]
            trait IPrankChecker<TContractState> {
                fn get_caller_address(ref self: TContractState) -> felt252;
            }

            #[test]
            fn test_stop_prank() {
                let contract = declare('PrankChecker');
                let contract_address = contract.deploy(@ArrayTrait::new()).unwrap();
                let dispatcher = IPrankCheckerDispatcher { contract_address };

                let target_caller_address: felt252 = 123;
                let target_caller_address: ContractAddress = target_caller_address.try_into().unwrap();

                let old_caller_address = dispatcher.get_caller_address();

                start_prank(contract_address, target_caller_address);

                let new_caller_address = dispatcher.get_caller_address();
                assert(new_caller_address == 123, 'Wrong caller address');

                stop_prank(contract_address);

                let new_caller_address = dispatcher.get_caller_address();
                assert(old_caller_address == new_caller_address, 'Address did not change back');
            }
        "#
        ),
        Contract::from_code_path(
            "PrankChecker".to_string(),
            Path::new("tests/data/contracts/prank_checker.cairo"),
        )
        .unwrap()
    );

    let result = run(
        &test.path().unwrap(),
        &String::from("src"),
        &test.path().unwrap().join("src/lib.cairo"),
        &Some(test.linked_libraries()),
        &Default::default(),
        &corelib_path(),
        &test.contracts(&corelib_path()).unwrap(),
        &Utf8PathBuf::from_path_buf(predeployed_contracts().to_path_buf()).unwrap(),
    )
    .unwrap();

    assert_passed!(result);
}

#[test]
fn double_prank() {
    let test = test_case!(
        indoc!(
            r#"
            use result::ResultTrait;
            use array::ArrayTrait;
            use option::OptionTrait;
            use traits::TryInto;
            use starknet::ContractAddress;
            use starknet::Felt252TryIntoContractAddress;
<<<<<<< HEAD
            use cheatcodes::{ declare, ContractClassTrait, start_prank, stop_prank };
=======
            use snforge_std::{ declare, PreparedContract, deploy, start_prank, stop_prank };
>>>>>>> a798efbe

            #[starknet::interface]
            trait IPrankChecker<TContractState> {
                fn get_caller_address(ref self: TContractState) -> felt252;
            }

            #[test]
            fn test_stop_prank() {
                let contract = declare('PrankChecker');
                let contract_address = contract.deploy(@ArrayTrait::new()).unwrap();
                let dispatcher = IPrankCheckerDispatcher { contract_address };

                let target_caller_address: felt252 = 123;
                let target_caller_address: ContractAddress = target_caller_address.try_into().unwrap();

                let old_caller_address = dispatcher.get_caller_address();

                start_prank(contract_address, target_caller_address);
                start_prank(contract_address, target_caller_address);

                let new_caller_address = dispatcher.get_caller_address();
                assert(new_caller_address == 123, 'Wrong caller address');

                stop_prank(contract_address);

                let new_caller_address = dispatcher.get_caller_address();
                assert(old_caller_address == new_caller_address, 'Address did not change back');
            }
        "#
        ),
        Contract::from_code_path(
            "PrankChecker".to_string(),
            Path::new("tests/data/contracts/prank_checker.cairo"),
        )
        .unwrap()
    );

    let result = run(
        &test.path().unwrap(),
        &String::from("src"),
        &test.path().unwrap().join("src/lib.cairo"),
        &Some(test.linked_libraries()),
        &Default::default(),
        &corelib_path(),
        &test.contracts(&corelib_path()).unwrap(),
        &Utf8PathBuf::from_path_buf(predeployed_contracts().to_path_buf()).unwrap(),
    )
    .unwrap();

    assert_passed!(result);
}

#[test]
fn start_prank_with_proxy() {
    let test = test_case!(
        indoc!(
            r#"
            use result::ResultTrait;
            use array::ArrayTrait;
            use option::OptionTrait;
            use traits::TryInto;
            use traits::Into;
            use starknet::ContractAddress;
            use starknet::Felt252TryIntoContractAddress;
<<<<<<< HEAD
            use cheatcodes::{ declare, ContractClassTrait, start_prank, stop_prank };
=======
            use snforge_std::{ declare, PreparedContract, deploy, start_prank, stop_prank };
>>>>>>> a798efbe
            
            #[starknet::interface]
            trait IPrankCheckerProxy<TContractState> {
                fn get_prank_checkers_caller_address(ref self: TContractState, address: ContractAddress) -> felt252;
            }
            #[test]
            fn test_prank_simple() {
                let contract = declare('PrankChecker');
                let prank_checker_contract_address = contract.deploy(@ArrayTrait::new()).unwrap();
                let contract_address: ContractAddress = 234.try_into().unwrap();
                start_prank(prank_checker_contract_address, contract_address);

                let contract = declare('PrankCheckerProxy');
                let proxy_contract_address = contract.deploy(@ArrayTrait::new()).unwrap();
                let proxy_dispatcher = IPrankCheckerProxyDispatcher { contract_address: proxy_contract_address };
                let caller_address = proxy_dispatcher.get_prank_checkers_caller_address(prank_checker_contract_address);
                assert(caller_address == 234, caller_address);
            }
        "#
        ),
        Contract::from_code_path(
            "PrankChecker".to_string(),
            Path::new("tests/data/contracts/prank_checker.cairo"),
        )
        .unwrap(),
        Contract::from_code_path(
            "PrankCheckerProxy".to_string(),
            Path::new("tests/data/contracts/prank_checker_proxy.cairo"),
        )
        .unwrap()
    );

    let result = run(
        &test.path().unwrap(),
        &String::from("src"),
        &test.path().unwrap().join("src/lib.cairo"),
        &Some(test.linked_libraries()),
        &Default::default(),
        &corelib_path(),
        &test.contracts(&corelib_path()).unwrap(),
        &Utf8PathBuf::from_path_buf(predeployed_contracts().to_path_buf()).unwrap(),
    )
    .unwrap();

    assert_passed!(result);
}

#[test]
fn start_prank_with_library_call() {
    let test = test_case!(
        indoc!(
            r#"
            use result::ResultTrait;
            use array::ArrayTrait;
            use option::OptionTrait;
            use traits::TryInto;
            use traits::Into;
            use starknet::ContractAddress;
            use starknet::Felt252TryIntoContractAddress;
<<<<<<< HEAD
            use cheatcodes::{ declare, ContractClassTrait, start_prank };
=======
            use snforge_std::{ declare, PreparedContract, deploy, start_prank };
>>>>>>> a798efbe
            use starknet::ClassHash;

            #[starknet::interface]
            trait IPrankCheckerLibCall<TContractState> {
                fn get_caller_address_with_lib_call(ref self: TContractState, class_hash: ClassHash) -> felt252;
            }

            #[test]
            fn test_prank_simple() {
                let prank_checker_contract = declare('PrankChecker');
                let prank_checker_class_hash = prank_checker_contract.class_hash.into();

                let contract = declare('PrankCheckerLibCall');
                let contract_address = contract.deploy(@ArrayTrait::new()).unwrap();

                let pranked_address: ContractAddress = 234.try_into().unwrap();
                start_prank(contract_address, pranked_address);

                let dispatcher = IPrankCheckerLibCallDispatcher { contract_address };
                let caller_address = dispatcher.get_caller_address_with_lib_call(prank_checker_class_hash);
                assert(caller_address == 234, caller_address);
            }
        "#
        ),
        Contract::from_code_path(
            "PrankChecker".to_string(),
            Path::new("tests/data/contracts/prank_checker.cairo"),
        )
        .unwrap(),
        Contract::from_code_path(
            "PrankCheckerLibCall".to_string(),
            Path::new("tests/data/contracts/prank_checker_library_call.cairo"),
        )
        .unwrap()
    );

    let result = run(
        &test.path().unwrap(),
        &String::from("src"),
        &test.path().unwrap().join("src/lib.cairo"),
        &Some(test.linked_libraries()),
        &Default::default(),
        &corelib_path(),
        &test.contracts(&corelib_path()).unwrap(),
        &Utf8PathBuf::from_path_buf(predeployed_contracts().to_path_buf()).unwrap(),
    )
    .unwrap();

    assert_passed!(result);
}<|MERGE_RESOLUTION|>--- conflicted
+++ resolved
@@ -17,11 +17,7 @@
             use traits::TryInto;
             use starknet::ContractAddress;
             use starknet::Felt252TryIntoContractAddress;
-<<<<<<< HEAD
-            use cheatcodes::{ declare, ContractClassTrait, start_prank };
-=======
-            use snforge_std::{ declare, PreparedContract, deploy, start_prank };
->>>>>>> a798efbe
+            use snforge_std::{ declare, ContractClassTrait, start_prank };
 
             #[starknet::interface]
             trait IPrankChecker<TContractState> {
@@ -77,12 +73,8 @@
             use traits::TryInto;
             use starknet::ContractAddress;
             use starknet::Felt252TryIntoContractAddress;
-<<<<<<< HEAD
-            use cheatcodes::{ declare, ContractClassTrait, start_prank };
-=======
-            use snforge_std::{ declare, PreparedContract, deploy, start_prank };
->>>>>>> a798efbe
-            
+            use snforge_std::{ declare, ContractClassTrait, start_prank };
+
             #[starknet::interface]
             trait IPrankChecker<TContractState> {
                 fn get_caller_address_and_emit_event(ref self: TContractState) -> felt252;
@@ -139,12 +131,8 @@
             use traits::TryInto;
             use starknet::ContractAddress;
             use starknet::Felt252TryIntoContractAddress;
-<<<<<<< HEAD
-            use cheatcodes::{ declare, ContractClassTrait, start_prank };
-=======
-            use snforge_std::{ declare, PreparedContract, deploy, start_prank };
->>>>>>> a798efbe
-            
+            use snforge_std::{ declare, ContractClassTrait, start_prank };
+
             #[starknet::interface]
             trait IConstructorPrankChecker<TContractState> {
                 fn get_stored_caller_address(ref self: TContractState) -> ContractAddress;
@@ -197,11 +185,7 @@
             use traits::TryInto;
             use starknet::ContractAddress;
             use starknet::Felt252TryIntoContractAddress;
-<<<<<<< HEAD
-            use cheatcodes::{ declare, ContractClassTrait, start_prank, stop_prank };
-=======
-            use snforge_std::{ declare, PreparedContract, deploy, start_prank, stop_prank };
->>>>>>> a798efbe
+            use snforge_std::{ declare, ContractClassTrait, start_prank, stop_prank };
 
             #[starknet::interface]
             trait IPrankChecker<TContractState> {
@@ -264,11 +248,8 @@
             use traits::TryInto;
             use starknet::ContractAddress;
             use starknet::Felt252TryIntoContractAddress;
-<<<<<<< HEAD
-            use cheatcodes::{ declare, ContractClassTrait, start_prank, stop_prank };
-=======
-            use snforge_std::{ declare, PreparedContract, deploy, start_prank, stop_prank };
->>>>>>> a798efbe
+            use snforge_std::{ declare, ContractClassTrait, start_prank, stop_prank };
+
 
             #[starknet::interface]
             trait IPrankChecker<TContractState> {
@@ -333,12 +314,8 @@
             use traits::Into;
             use starknet::ContractAddress;
             use starknet::Felt252TryIntoContractAddress;
-<<<<<<< HEAD
-            use cheatcodes::{ declare, ContractClassTrait, start_prank, stop_prank };
-=======
-            use snforge_std::{ declare, PreparedContract, deploy, start_prank, stop_prank };
->>>>>>> a798efbe
-            
+            use snforge_std::{ declare, ContractClassTrait, start_prank, stop_prank };
+
             #[starknet::interface]
             trait IPrankCheckerProxy<TContractState> {
                 fn get_prank_checkers_caller_address(ref self: TContractState, address: ContractAddress) -> felt252;
@@ -397,11 +374,8 @@
             use traits::Into;
             use starknet::ContractAddress;
             use starknet::Felt252TryIntoContractAddress;
-<<<<<<< HEAD
-            use cheatcodes::{ declare, ContractClassTrait, start_prank };
-=======
-            use snforge_std::{ declare, PreparedContract, deploy, start_prank };
->>>>>>> a798efbe
+            use snforge_std::{ declare, ContractClassTrait, start_prank };
+
             use starknet::ClassHash;
 
             #[starknet::interface]
