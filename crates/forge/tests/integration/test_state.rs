use indoc::indoc;
use std::path::Path;
use test_utils::runner::Contract;
use test_utils::running_tests::run_test_case;
use test_utils::{assert_case_output_contains, assert_failed, assert_passed, test_case};

#[test]
fn test_storage_access_from_tests() {
    let test = test_case!(indoc!(
        r#"
        #[starknet::contract]
        mod Contract {
            #[storage]
            struct Storage {
                balance: felt252, 
            }
            
            #[generate_trait]
            impl InternalImpl of InternalTrait {
                fn internal_function(self: @ContractState) -> felt252 {
                    self.balance.read()
                }
            }
        }

        use tests::test_case::Contract::balanceContractMemberStateTrait;

        #[test]
        fn test_internal() {
            let mut state = Contract::contract_state_for_testing();
            state.balance.write(10);
            
            let value = Contract::InternalImpl::internal_function(@state);
            assert(value == 10, 'Incorrect storage value');
        }
    "#
    ),);

    let result = run_test_case(&test);

    assert_passed!(result);
}

#[test]
fn test_simple_syscalls() {
    let test = test_case!(
        indoc!(
            r#"
        use starknet::info::{get_execution_info, TxInfo};
        use result::ResultTrait;
        use box::BoxTrait;
        use serde::Serde;
        use starknet::{ContractAddress, get_block_hash_syscall};
        use array::SpanTrait;
        use snforge_std::{ declare, ContractClassTrait, test_address };

        #[starknet::interface]
        trait ISpoofChecker<TContractState> {
            fn get_tx_hash(ref self: TContractState) -> felt252;
            fn get_nonce(ref self: TContractState) -> felt252;
            fn get_account_contract_address(ref self: TContractState) -> ContractAddress;
            fn get_signature(ref self: TContractState) -> Span<felt252>;
            fn get_version(ref self: TContractState) -> felt252;
            fn get_max_fee(ref self: TContractState) -> u128;
            fn get_chain_id(ref self: TContractState) -> felt252;
        }
        #[starknet::interface]
        trait IRollChecker<TContractState> {
            fn get_block_number(ref self: TContractState) -> u64;
        }

        #[starknet::interface]
        trait IWarpChecker<TContractState> {
            fn get_block_timestamp(ref self: TContractState) -> u64;
        }

        #[starknet::interface]
        trait IElectChecker<TContractState> {
            fn get_sequencer_address(ref self: TContractState) -> ContractAddress;
        }

        #[test]
        fn test_get_execution_info() {
            let exec_info = get_execution_info().unbox();
            assert(exec_info.caller_address.into() == 0, 'Incorrect caller address');
            assert(exec_info.contract_address == test_address(), exec_info.contract_address.into());
            // Hash of TEST_CASE_SELECTOR
            assert(exec_info.entry_point_selector.into() == 655947323460646800722791151288222075903983590237721746322261907338444055163, 'Incorrect entry point selector');

            let block_info = exec_info.block_info.unbox();

            let contract_roll = declare('RollChecker');
            let contract_address_roll = contract_roll.deploy(@ArrayTrait::new()).unwrap();
            let dispatcher_roll = IRollCheckerDispatcher { contract_address: contract_address_roll };

            let contract_warp = declare('WarpChecker');
            let contract_address_warp = contract_warp.deploy(@ArrayTrait::new()).unwrap();
            let dispatcher_warp = IWarpCheckerDispatcher { contract_address: contract_address_warp };
            
            let contract_elect = declare('ElectChecker');
            let contract_address_elect = contract_elect.deploy(@ArrayTrait::new()).unwrap();
            let dispatcher_elect = IElectCheckerDispatcher { contract_address: contract_address_elect };

            assert(dispatcher_roll.get_block_number() == block_info.block_number, 'Invalid block number');
            assert(dispatcher_warp.get_block_timestamp() == block_info.block_timestamp, 'Invalid block timestamp');
            assert(dispatcher_elect.get_sequencer_address() == block_info.sequencer_address, 'Invalid sequencer address');

            let contract = declare('SpoofChecker');
            let contract_address = contract.deploy(@ArrayTrait::new()).unwrap();
            let dispatcher = ISpoofCheckerDispatcher { contract_address };

            let tx_info = exec_info.tx_info.unbox();
            assert(tx_info.version == dispatcher.get_version(), 'Incorrect version');
            assert(tx_info.account_contract_address == dispatcher.get_account_contract_address(), 'Incorrect acc_address');
            assert(tx_info.max_fee == dispatcher.get_max_fee(), 'Incorrect max fee');
            assert(tx_info.signature == dispatcher.get_signature(), 'Incorrect signature');
            assert(tx_info.transaction_hash == dispatcher.get_tx_hash(), 'Incorrect transaction_hash');
            assert(tx_info.chain_id == dispatcher.get_chain_id(), 'Incorrect chain_id');
            assert(tx_info.nonce == dispatcher.get_nonce(), 'Incorrect nonce');
        }
    "#
        ),
        Contract::from_code_path(
            "SpoofChecker".to_string(),
            Path::new("tests/data/contracts/spoof_checker.cairo"),
        )
        .unwrap(),
        Contract::from_code_path(
            "RollChecker".to_string(),
            Path::new("tests/data/contracts/roll_checker.cairo"),
        )
        .unwrap(),
        Contract::from_code_path(
            "WarpChecker".to_string(),
            Path::new("tests/data/contracts/warp_checker.cairo"),
        )
        .unwrap(),
        Contract::from_code_path(
            "ElectChecker".to_string(),
            Path::new("tests/data/contracts/elect_checker.cairo")
        )
        .unwrap()
    );

    let result = run_test_case(&test);

    assert_passed!(result);
}

#[test]
fn test_get_block_hash_syscall() {
    let test = test_case!(
        indoc!(
            r#"
        use starknet::info::{get_execution_info, TxInfo};
        use result::ResultTrait;
        use box::BoxTrait;
        use serde::Serde;
        use starknet::{ContractAddress, get_block_hash_syscall};
        use array::SpanTrait;
        use snforge_std::{ declare, ContractClassTrait, test_address };

        #[starknet::interface]
        trait BlockHashChecker<TContractState> {
            fn write_block(ref self: TContractState);
            fn read_block_hash(self: @TContractState) -> felt252;
        }

        #[test]
        fn test_get_block_hash() {
            let block_hash_checker = declare('BlockHashChecker');
            let block_hash_checker_address = block_hash_checker.deploy(@ArrayTrait::new()).unwrap();
            let block_hash_checker_dispatcher = BlockHashCheckerDispatcher { contract_address: block_hash_checker_address };
            
            block_hash_checker_dispatcher.write_block();
            
            let stored_blk_hash = block_hash_checker_dispatcher.read_block_hash();
            assert(stored_blk_hash == 0, 'Wrong stored blk hash');
        }
    "#
        ),
        Contract::from_code_path(
            "BlockHashChecker".to_string(),
            Path::new("tests/data/contracts/block_hash_checker.cairo"),
        )
        .unwrap()
    );

    let result = run_test_case(&test);

    assert_passed!(result);
}

#[test]
fn test_library_calls() {
    let test = test_case!(
        indoc!(
            r#"
        use result::ResultTrait;
        use starknet::{ ClassHash, library_call_syscall, ContractAddress };
        use snforge_std::{ declare };

        #[starknet::interface]
        trait ILibraryContract<TContractState> {
            fn get_value(
                self: @TContractState,
            ) -> felt252;

            fn set_value(
                ref self: TContractState,
                number: felt252
            );
        }

        #[test]
        fn test_get_execution_info() {
            let class_hash = declare('LibraryContract').class_hash;
            let lib_dispatcher = ILibraryContractSafeLibraryDispatcher { class_hash };
            let value = lib_dispatcher.get_value().unwrap();
            assert(value == 0, 'Incorrect state');
            lib_dispatcher.set_value(10);
            let value = lib_dispatcher.get_value().unwrap();
            assert(value == 10, 'Incorrect state');
        }
    "#
        ),
        Contract::new(
            "LibraryContract",
            indoc!(
                r#"
                #[starknet::contract]
                mod LibraryContract {
                    use result::ResultTrait;
                    use starknet::ClassHash;
                    use starknet::library_call_syscall;

                    #[storage]
                    struct Storage {
                        value: felt252
                    }

                    #[external(v0)]
                    fn get_value(
                        self: @ContractState,
                    ) -> felt252 {
                       self.value.read()
                    }

                    #[external(v0)]
                    fn set_value(
                        ref self: ContractState,
                        number: felt252
                    ) {
                       self.value.write(number);
                    }
                }
                "#
            )
        )
    );

    let result = run_test_case(&test);

    assert_passed!(result);
}

#[test]
fn test_disabled_syscalls() {
    let test = test_case!(
        indoc!(
            r#"
        use result::ResultTrait;
        use starknet::{ClassHash, deploy_syscall, replace_class_syscall, get_block_hash_syscall};
        use snforge_std::declare;
        
        #[test]
        fn test_replace_class() {
            let value : ClassHash = 'xd'.try_into().unwrap();
            replace_class_syscall(value);
        }
    "#
        ),
        Contract::from_code_path(
            "HelloStarknet".to_string(),
            Path::new("tests/data/contracts/hello_starknet.cairo"),
        )
        .unwrap()
    );

    let result = run_test_case(&test);

    assert_failed!(result);
    assert_case_output_contains!(
        result,
        "test_replace_class",
        "Replace class can't be used in tests"
    );
}

#[test]
fn test_get_block_hash() {
    let test = test_case!(indoc!(
        r#"
        use result::ResultTrait;
        use box::BoxTrait;
        use starknet::{get_block_hash_syscall, get_block_info};

        #[test]
        fn test_get_block_hash() {
            let block_info = get_block_info().unbox();
            let hash = get_block_hash_syscall(block_info.block_number - 10).unwrap();
            assert(hash == 0, 'Hash not zero');
        }
    "#
    ));

    let result = run_test_case(&test);

    assert_passed!(result);
}

#[test]
fn test_cant_call_test_contract() {
    let test = test_case!(
        indoc!(
            r#"
        use result::ResultTrait;
        use starknet::{ClassHash, ContractAddress, deploy_syscall, replace_class_syscall, get_block_hash_syscall};
        use snforge_std::{ declare, ContractClassTrait, test_address };

        #[starknet::interface]
        trait ICallsBack<TContractState> {
            fn call_back(ref self: TContractState, address: ContractAddress);
        }

        #[test]
        fn test_calling_test_fails() {
            let contract = declare('CallsBack');
            let contract_address = contract.deploy(@ArrayTrait::new()).unwrap();
            let dispatcher = ICallsBackDispatcher { contract_address: contract_address };
            dispatcher.call_back(test_address());
        }
    "#
        ),
        Contract::new(
            "CallsBack",
            indoc!(
                r#"
                #[starknet::contract]
                mod CallsBack {
                    use result::ResultTrait;
                    use starknet::ClassHash;
                    use starknet::{library_call_syscall, ContractAddress};

                    #[storage]
                    struct Storage {
                    }

                    #[starknet::interface]
                    trait IDontExist<TContractState> {
                        fn test_calling_test_fails(ref self: TContractState);
                    }
        

                    #[external(v0)]
                    fn call_back(ref self: ContractState, address: ContractAddress) {
                        let dispatcher = IDontExistDispatcher{contract_address: address};
                        dispatcher.test_calling_test_fails();
                    }
                }
                "#
            )
        )
    );

    let result = run_test_case(&test);

    assert_failed!(result);
    assert_case_output_contains!(result, "test_calling_test_fails", "Entry point");
    assert_case_output_contains!(result, "test_calling_test_fails", "not found in contract");
}

#[test]
fn test_storage_access_default_values() {
    let test = test_case!(indoc!(
        r#"
        #[starknet::contract]
        mod Contract {
            #[derive(starknet::Store, Drop)]
            struct CustomStruct {
                a: felt252,
                b: felt252,
            }
            #[storage]
            struct Storage {
                balance: felt252,
                legacy_map: LegacyMap<felt252, felt252>,
                custom_struct: CustomStruct,
            }
        }

        use tests::test_case::Contract::balanceContractMemberStateTrait;
        use tests::test_case::Contract::legacy_mapContractMemberStateTrait;
        use tests::test_case::Contract::custom_structContractMemberStateTrait;

        #[test]
        fn testing_storage_defaults() {
            let mut state = Contract::contract_state_for_testing();
            let default_felt252 = state.balance.read();
            assert(default_felt252 == 0, 'Incorrect storage value');

            let default_map_value = state.legacy_map.read(22);
            assert(default_map_value == 0, 'Incorrect map value');

            let default_custom_struct = state.custom_struct.read();
            assert(default_custom_struct.a == 0, 'Invalid cs.a value');
            assert(default_custom_struct.b == 0, 'Invalid cs.b value');
        }
    "#
    ),);

    let result = run_test_case(&test);

    assert_passed!(result);
}

#[test]
fn test_simple_cheatcodes() {
    let test = test_case!(indoc!(
        r#"
        use result::ResultTrait;
        use box::BoxTrait;
        use serde::Serde;
        use starknet::ContractAddress;
        use array::SpanTrait;
        use starknet::ContractAddressIntoFelt252;
        use snforge_std::{
<<<<<<< HEAD
            start_elect, stop_elect,
=======
            CheatTarget,
>>>>>>> 7b8b24ae
            start_prank, stop_prank,
            start_roll, stop_roll,
            start_warp, stop_warp,
            start_spoof, stop_spoof,
            TxInfoMockTrait,
            test_address
        };

        #[test]
        fn test_prank_test_state() {
            let test_address: ContractAddress = test_address();
            let caller_addr_before = starknet::get_caller_address();
            let target_caller_address: ContractAddress = (123_felt252).try_into().unwrap();

            start_prank(test_address, target_caller_address);
            let caller_addr_after = starknet::get_caller_address();
            assert(caller_addr_after==target_caller_address, caller_addr_after.into());

            stop_prank(test_address);
            let caller_addr_after = starknet::get_caller_address();
            assert(caller_addr_after==caller_addr_before, caller_addr_before.into());
        }

        #[test]
        fn test_roll_test_state() {
            let test_address: ContractAddress = test_address();
            let old_block_number = starknet::get_block_info().unbox().block_number;

            start_roll(test_address, 234);
            let new_block_number = starknet::get_block_info().unbox().block_number;
            assert(new_block_number == 234, 'Wrong block number');

            stop_roll(test_address);
            let new_block_number = starknet::get_block_info().unbox().block_number;
            assert(new_block_number == old_block_number, 'Block num did not change back');
        }

        #[test]
        fn test_warp_test_state() {
            let test_address: ContractAddress = test_address();
            let old_block_timestamp = starknet::get_block_info().unbox().block_timestamp;

            start_warp(CheatTarget::One(test_address), 123);
            let new_block_timestamp = starknet::get_block_info().unbox().block_timestamp;
            assert(new_block_timestamp == 123, 'Wrong block timestamp');

            stop_warp(CheatTarget::One(test_address));
            let new_block_timestamp = starknet::get_block_info().unbox().block_timestamp;
            assert(new_block_timestamp == old_block_timestamp, 'Timestamp did not change back')
        }

        #[test]
        fn test_elect_test_state() {
            let test_address: ContractAddress = test_address();
            let old_sequencer_address = starknet::get_block_info().unbox().sequencer_address;

            start_elect(test_address, 123.try_into().unwrap());
            let new_sequencer_address = starknet::get_block_info().unbox().sequencer_address;
            assert(new_sequencer_address == 123.try_into().unwrap(), 'Wrong sequencer address');

            stop_elect(test_address);
            let new_sequencer_address = starknet::get_block_info().unbox().sequencer_address;
            assert(new_sequencer_address == old_sequencer_address, 'Sequencer address did not change back')
        }

        #[test]
        fn test_spoof_test_state() {
            let test_address: ContractAddress = test_address();
            let old_tx_info = starknet::get_tx_info().unbox();

            let mut tx_info_mock = TxInfoMockTrait::default();
            tx_info_mock.transaction_hash = Option::Some(421);

            start_spoof(test_address, tx_info_mock);
            let new_tx_info = starknet::get_tx_info().unbox();
            assert(new_tx_info.nonce == old_tx_info.nonce, 'Wrong nonce');
            assert(new_tx_info.transaction_hash == 421, 'Wrong transaction_hash');

            stop_spoof(test_address);
            let new_tx_info = starknet::get_tx_info().unbox();
            assert(new_tx_info.nonce == old_tx_info.nonce, 'Wrong nonce');
            assert(
                new_tx_info.transaction_hash == old_tx_info.transaction_hash,
                'Wrong transaction_hash'
            )
        }
    "#
    ));

    let result = run_test_case(&test);

    assert_passed!(result);
}

#[test]
fn test_spy_events_simple() {
    let test = test_case!(indoc!(
        r#"
            use array::ArrayTrait;
            use result::ResultTrait;
            use starknet::SyscallResultTrait;
            use starknet::ContractAddress;
            use snforge_std::{ declare, ContractClassTrait, spy_events, EventSpy, EventFetcher,
                event_name_hash, EventAssertions, Event, SpyOn, test_address };

            #[test]
            fn test_expect_events_simple() {
                let contract_address = test_address();
                let mut spy = spy_events(SpyOn::One(contract_address));
                assert(spy._id == 0, 'Id should be 0');

                starknet::emit_event_syscall(array![1234].span(), array![2345].span()).unwrap_syscall();

                spy.assert_emitted(@array![
                    (
                        contract_address,
                        Event { keys: array![1234], data: array![2345] }
                    )
                ]);

                assert(spy.events.len() == 0, 'There should be no events left');
            }
        "#
    ),);

    let result = run_test_case(&test);

    assert_passed!(result);
}

#[test]
fn test_spy_struct_events() {
    let test = test_case!(indoc!(
        r#"
            use array::ArrayTrait;
            use snforge_std::{ 
                declare, ContractClassTrait, spy_events, 
                EventSpy, EventFetcher, 
                EventAssertions, Event, SpyOn, test_address 
            };
                
           #[starknet::contract]
            mod Emitter {
                use result::ResultTrait;
                use starknet::ClassHash;
                
                #[event]
                #[derive(Drop, starknet::Event)]
                enum Event {
                    ThingEmitted: ThingEmitted
                }
                
                #[derive(Drop, starknet::Event)]
                struct ThingEmitted {
                    thing: felt252
                }
    
                #[storage]
                struct Storage {}

                #[external(v0)]
                fn emit_event(
                    ref self: ContractState,
                ) {
                    self.emit(Event::ThingEmitted(ThingEmitted { thing: 420 }));
                }
            }

            #[test]
            fn test_expect_event_struct() {
                let contract_address = test_address();
                let mut spy = spy_events(SpyOn::One(contract_address));
                
                let mut testing_state = Emitter::contract_state_for_testing();
                Emitter::emit_event(ref testing_state);
                
                spy.assert_emitted(
                    @array![
                        (
                            contract_address,
                            Emitter::Event::ThingEmitted(Emitter::ThingEmitted { thing: 420 })
                        )
                    ]
                )
            }
        "#
    ));

    let result = run_test_case(&test);

    assert_passed!(result);
}

#[test]
fn test_inconsistent_syscall_pointers() {
    let test = test_case!(indoc!(
        r#"
        use starknet::ContractAddress;
        use starknet::info::get_block_number;
        use snforge_std::start_mock_call;

        #[starknet::interface]
        trait IContract<TContractState> {
            fn get_value(self: @TContractState, arg: ContractAddress) -> u128;
        }

        #[test]
        fn test_deploy_error_handling() {
            // verifies if SyscallHandler.syscal_ptr is incremented correctly when calling a contract
            let address = 'address'.try_into().unwrap();
            start_mock_call(address, 'get_value', 55);
            let contract = IContractDispatcher { contract_address: address };
            let value = contract.get_value(address);
            let block_number = get_block_number();
        }
    "#
    ),);
    let result = run_test_case(&test);

    assert_passed!(result);
}

#[test]
fn test_caller_address_in_called_contract() {
    let test = test_case!(
        indoc!(
            r#"
        use result::ResultTrait;
        use array::ArrayTrait;
        use option::OptionTrait;
        use traits::TryInto;
        use starknet::ContractAddress;
        use starknet::Felt252TryIntoContractAddress;
        use snforge_std::{ declare, ContractClassTrait, test_address };

        #[starknet::interface]
        trait IPrankChecker<TContractState> {
            fn get_caller_address(ref self: TContractState) -> felt252;
        }

        #[starknet::interface]
        trait IConstructorPrankChecker<TContractState> {
            fn get_stored_caller_address(ref self: TContractState) -> ContractAddress;
        }

        #[test]
        fn test_contract() {
            let prank_checker = declare('PrankChecker');
            let contract_address_prank_checker = prank_checker.deploy(@ArrayTrait::new()).unwrap();
            let dispatcher_prank_checker = IPrankCheckerDispatcher { contract_address: contract_address_prank_checker };

            assert(dispatcher_prank_checker.get_caller_address() == test_address().into(), 'Incorrect caller address');


            let constructor_prank_checker = declare('ConstructorPrankChecker');
            let contract_address_constructor_prank_checker = constructor_prank_checker.deploy(@ArrayTrait::new()).unwrap();
            let dispatcher_constructor_prank_checker = IConstructorPrankCheckerDispatcher { contract_address: contract_address_constructor_prank_checker };

            assert(dispatcher_constructor_prank_checker.get_stored_caller_address() == test_address(), 'Incorrect caller address');

        }
    "#
        ),
        Contract::from_code_path(
            "PrankChecker".to_string(),
            Path::new("tests/data/contracts/prank_checker.cairo"),
        )
        .unwrap(),
        Contract::new(
            "ConstructorPrankChecker",
            indoc!(
                r#"
            use starknet::ContractAddress;

            #[starknet::interface]
            trait IConstructorPrankChecker<TContractState> {
                fn get_stored_caller_address(ref self: TContractState) -> ContractAddress;
            }

            #[starknet::contract]
            mod ConstructorPrankChecker {
                use starknet::ContractAddress;

                #[storage]
                struct Storage {
                    caller_address: ContractAddress,
                }

                #[constructor]
                fn constructor(ref self: ContractState) {
                    let address = starknet::get_caller_address();
                    self.caller_address.write(address);
                }

                #[external(v0)]
                impl IConstructorPrankChecker of super::IConstructorPrankChecker<ContractState> {
                    fn get_stored_caller_address(ref self: ContractState) -> ContractAddress {
                        self.caller_address.read()
                    }
                }
            }
        "#
            )
        )
    );
    let result = run_test_case(&test);

    assert_passed!(result);
}<|MERGE_RESOLUTION|>--- conflicted
+++ resolved
@@ -435,11 +435,8 @@
         use array::SpanTrait;
         use starknet::ContractAddressIntoFelt252;
         use snforge_std::{
-<<<<<<< HEAD
+            CheatTarget,
             start_elect, stop_elect,
-=======
-            CheatTarget,
->>>>>>> 7b8b24ae
             start_prank, stop_prank,
             start_roll, stop_roll,
             start_warp, stop_warp,
