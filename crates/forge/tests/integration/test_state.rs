use std::path::Path;

use crate::integration::common::runner::Contract;
use crate::integration::common::running_tests::run_test_case;
use crate::{assert_case_output_contains, assert_failed, assert_passed, test_case};
use indoc::indoc;

#[test]
fn test_storage_access_from_tests() {
    let test = test_case!(indoc!(
        r#"
        #[starknet::contract]
        mod Contract {
            #[storage]
            struct Storage {
                balance: felt252, 
            }
            
            #[generate_trait]
            impl InternalImpl of InternalTrait {
                fn internal_function(self: @ContractState) -> felt252 {
                    self.balance.read()
                }
            }
        }

        use tests::test_case::Contract::balanceContractMemberStateTrait;

        #[test]
        fn test_internal() {
            let mut state = Contract::contract_state_for_testing();
            state.balance.write(10);
            
            let value = Contract::InternalImpl::internal_function(@state);
            assert(value == 10, 'Incorrect storage value');
        }
    "#
    ),);

    let result = run_test_case(&test);

    assert_passed!(result);
}

#[test]
fn test_simple_syscalls() {
    let test = test_case!(
        indoc!(
            r#"
        use starknet::info::{get_execution_info, TxInfo};
        use result::ResultTrait;
        use box::BoxTrait;
        use serde::Serde;
        use starknet::{ContractAddress, get_block_hash_syscall};
        use array::SpanTrait;
        use snforge_std::{ declare, ContractClassTrait, test_address };

        #[starknet::interface]
        trait ISpoofChecker<TContractState> {
            fn get_tx_hash(ref self: TContractState) -> felt252;
            fn get_nonce(ref self: TContractState) -> felt252;
            fn get_account_contract_address(ref self: TContractState) -> ContractAddress;
            fn get_signature(ref self: TContractState) -> Span<felt252>;
            fn get_version(ref self: TContractState) -> felt252;
            fn get_max_fee(ref self: TContractState) -> u128;
            fn get_chain_id(ref self: TContractState) -> felt252;
        }
        #[starknet::interface]
        trait IRollChecker<TContractState> {
            fn get_block_number(ref self: TContractState) -> u64;
        }

        #[starknet::interface]
        trait IWarpChecker<TContractState> {
            fn get_block_timestamp(ref self: TContractState) -> u64;
        }

     #[starknet::interface]
        trait ISequencerAddressChecker<TContractState> {
            fn get_sequencer_address(self: @TContractState) -> ContractAddress;
        }

        #[test]
        fn test_get_execution_info() {
            let exec_info = get_execution_info().unbox();
            assert(exec_info.caller_address.into() == 0, 'Incorrect caller address');
            assert(exec_info.contract_address == test_address(), exec_info.contract_address.into());
            // Hash of TEST_CASE_SELECTOR
            assert(exec_info.entry_point_selector.into() == 655947323460646800722791151288222075903983590237721746322261907338444055163, 'Incorrect entry point selector');

            let block_info = exec_info.block_info.unbox();

            let contract_roll = declare('RollChecker');
            let contract_address_roll = contract_roll.deploy(@ArrayTrait::new()).unwrap();
            let dispatcher_roll = IRollCheckerDispatcher { contract_address: contract_address_roll };

            let contract_warp = declare('WarpChecker');
            let contract_address_warp = contract_warp.deploy(@ArrayTrait::new()).unwrap();
            let dispatcher_warp = IWarpCheckerDispatcher { contract_address: contract_address_warp };
            
            let contract_sequencer_add = declare('SequencerAddressChecker');
            let contract_sequencer_add_address = contract_sequencer_add.deploy(@ArrayTrait::new()).unwrap();
            let dispatcher_sequencer_add = ISequencerAddressCheckerDispatcher { contract_address: contract_sequencer_add_address };

            assert(dispatcher_roll.get_block_number() == block_info.block_number, 'Invalid block number');
            assert(dispatcher_warp.get_block_timestamp() == block_info.block_timestamp, 'Invalid block timestamp');
            assert(dispatcher_sequencer_add.get_sequencer_address() == block_info.sequencer_address, 'Invalid block timestamp');

            let contract = declare('SpoofChecker');
            let contract_address = contract.deploy(@ArrayTrait::new()).unwrap();
            let dispatcher = ISpoofCheckerDispatcher { contract_address };

            let tx_info = exec_info.tx_info.unbox();
            assert(tx_info.version == dispatcher.get_version(), 'Incorrect version');
            assert(tx_info.account_contract_address == dispatcher.get_account_contract_address(), 'Incorrect acc_address');
            assert(tx_info.max_fee == dispatcher.get_max_fee(), 'Incorrect max fee');
            assert(tx_info.signature == dispatcher.get_signature(), 'Incorrect signature');
            assert(tx_info.transaction_hash == dispatcher.get_tx_hash(), 'Incorrect transaction_hash');
            assert(tx_info.chain_id == dispatcher.get_chain_id(), 'Incorrect chain_id');
            assert(tx_info.nonce == dispatcher.get_nonce(), 'Incorrect nonce');
        }
    "#
        ),
        Contract::from_code_path(
            "SpoofChecker".to_string(),
            Path::new("tests/data/contracts/spoof_checker.cairo"),
        )
        .unwrap(),
        Contract::from_code_path(
            "RollChecker".to_string(),
            Path::new("tests/data/contracts/roll_checker.cairo"),
        )
        .unwrap(),
        Contract::from_code_path(
            "WarpChecker".to_string(),
            Path::new("tests/data/contracts/warp_checker.cairo"),
        )
        .unwrap(),
        Contract::from_code_path(
            "SequencerAddressChecker".to_string(),
            Path::new("tests/data/contracts/sequencer_address_checker.cairo")
        )
        .unwrap()
    );

    let result = run_test_case(&test);

    assert_passed!(result);
}

#[test]
fn test_get_block_hash_syscall() {
    let test = test_case!(
        indoc!(
            r#"
        use starknet::info::{get_execution_info, TxInfo};
        use result::ResultTrait;
        use box::BoxTrait;
        use serde::Serde;
        use starknet::{ContractAddress, get_block_hash_syscall};
        use array::SpanTrait;
        use snforge_std::{ declare, ContractClassTrait, test_address };

        #[starknet::interface]
        trait BlockHashChecker<TContractState> {
            fn write_block(ref self: TContractState);
            fn read_block_hash(self: @TContractState) -> felt252;
        }

        #[test]
        fn test_get_block_hash() {
            let block_hash_checker = declare('BlockHashChecker');
            let block_hash_checker_address = block_hash_checker.deploy(@ArrayTrait::new()).unwrap();
            let block_hash_checker_dispatcher = BlockHashCheckerDispatcher { contract_address: block_hash_checker_address };
            
            block_hash_checker_dispatcher.write_block();
            
            let stored_blk_hash = block_hash_checker_dispatcher.read_block_hash();
            assert(stored_blk_hash == 0, 'Wrong stored blk hash');
        }
    "#
        ),
        Contract::from_code_path(
            "BlockHashChecker".to_string(),
            Path::new("tests/data/contracts/block_hash_checker.cairo"),
        )
        .unwrap()
    );

    let result = run_test_case(&test);

    assert_passed!(result);
}

#[test]
#[ignore]
fn test_library_calls() {
    let test = test_case!(
        indoc!(
            r#"
        use result::ResultTrait;
        use starknet::{ ClassHash, library_call_syscall, ContractAddress };
        use snforge_std::{ declare };

        #[starknet::interface]
        trait ILibraryContract<TContractState> {
            fn get_value(
                self: @TContractState,
            ) -> felt252;

            fn set_value(
                ref self: TContractState,
                number: felt252
            );
        }

        #[test]
        fn test_get_execution_info() {
            let class_hash = declare('LibraryContract').class_hash;
            let lib_dispatcher = ILibraryContractSafeLibraryDispatcher { class_hash };
            let value = lib_dispatcher.get_value().unwrap();
            assert(value == 0, 'Incorrect state');
            lib_dispatcher.set_value(10);
            let value = lib_dispatcher.get_value().unwrap();
            assert(value == 10, 'Incorrect state');
        }
    "#
        ),
        Contract::new(
            "LibraryContract",
            indoc!(
                r#"
                #[starknet::contract]
                mod LibraryContract {
                    use result::ResultTrait;
                    use starknet::ClassHash;
                    use starknet::library_call_syscall;

                    #[storage]
                    struct Storage {
                        value: felt252
                    }

                    #[external(v0)]
                    fn get_value(
                        self: @ContractState,
                    ) -> felt252 {
                       self.value.read()
                    }

                    #[external(v0)]
                    fn set_value(
                        ref self: ContractState,
                        number: felt252
                    ) {
                       self.value.write(number);
                    }
                }
                "#
            )
        )
    );

    let result = run_test_case(&test);

    assert_passed!(result);
}

#[test]
fn test_disabled_syscalls() {
    let test = test_case!(
        indoc!(
            r#"
        use result::ResultTrait;
        use starknet::{ClassHash, deploy_syscall, replace_class_syscall, get_block_hash_syscall};
        use snforge_std::declare;
        
        #[test]
        fn test_replace_class() {
            let value : ClassHash = 'xd'.try_into().unwrap();
            replace_class_syscall(value);
        }

        #[test]
        fn test_deploy() {
            let class_hash = declare('HelloStarknet').class_hash;
            deploy_syscall(class_hash, 98435723905, ArrayTrait::new().span(), false);
        }
    "#
        ),
        Contract::from_code_path(
            "HelloStarknet".to_string(),
            Path::new("tests/data/contracts/hello_starknet.cairo"),
        )
        .unwrap()
    );

    let result = run_test_case(&test);

    assert_failed!(result);
    assert_case_output_contains!(
        result,
        "test_replace_class",
        "Replace class can't be used in tests"
    );
    assert_case_output_contains!(
        result,
        "test_deploy",
        "Use snforge_std::ContractClass::deploy instead of deploy_syscall"
    );
}

#[test]
fn test_get_block_hash() {
    let test = test_case!(indoc!(
        r#"
        use result::ResultTrait;
        use box::BoxTrait;
        use starknet::{get_block_hash_syscall, get_block_info};

        #[test]
        fn test_get_block_hash() {
            let block_info = get_block_info().unbox();
            let hash = get_block_hash_syscall(block_info.block_number - 10).unwrap();
            assert(hash == 0, 'Hash not zero');
        }
    "#
    ));

    let result = run_test_case(&test);

    assert_passed!(result);
}

#[test]
fn test_cant_call_test_contract() {
    let test = test_case!(
        indoc!(
            r#"
        use result::ResultTrait;
        use starknet::{ClassHash, ContractAddress, deploy_syscall, replace_class_syscall, get_block_hash_syscall};
        use snforge_std::{ declare, ContractClassTrait, test_address };

        #[starknet::interface]
        trait ICallsBack<TContractState> {
            fn call_back(ref self: TContractState, address: ContractAddress);
        }

        #[test]
        fn test_calling_test_fails() {
            let contract = declare('CallsBack');
            let contract_address = contract.deploy(@ArrayTrait::new()).unwrap();
            let dispatcher = ICallsBackDispatcher { contract_address: contract_address };
            dispatcher.call_back(test_address());
        }
    "#
        ),
        Contract::new(
            "CallsBack",
            indoc!(
                r#"
                #[starknet::contract]
                mod CallsBack {
                    use result::ResultTrait;
                    use starknet::ClassHash;
                    use starknet::{library_call_syscall, ContractAddress};

                    #[storage]
                    struct Storage {
                    }

                    #[starknet::interface]
                    trait IDontExist<TContractState> {
                        fn test_calling_test_fails(ref self: TContractState);
                    }
        

                    #[external(v0)]
                    fn call_back(ref self: ContractState, address: ContractAddress) {
                        let dispatcher = IDontExistDispatcher{contract_address: address};
                        dispatcher.test_calling_test_fails();
                    }
                }
                "#
            )
        )
    );

    let result = run_test_case(&test);

    assert_failed!(result);
    assert_case_output_contains!(result, "test_calling_test_fails", "not deployed");
}

#[test]
<<<<<<< HEAD
fn test_simple_cheatcodes() {
    let test = test_case!(indoc!(
        r#"
        use result::ResultTrait;
        use box::BoxTrait;
        use serde::Serde;
        use starknet::ContractAddress;
        use array::SpanTrait;
        use starknet::ContractAddressIntoFelt252;
        use snforge_std::{
            start_prank, stop_prank,
            start_roll, stop_roll,
            start_warp, stop_warp,
            test_address
        };

        #[test]
        fn test_prank_test_state() {
            let test_address: ContractAddress = test_address();
            let caller_addr_before = starknet::get_caller_address();
            let target_caller_address: ContractAddress = (123_felt252).try_into().unwrap();

            start_prank(test_address, target_caller_address);
            let caller_addr_after = starknet::get_caller_address();
            assert(caller_addr_after==target_caller_address, caller_addr_after.into());

            stop_prank(test_address);
            let caller_addr_after = starknet::get_caller_address();
            assert(caller_addr_after==caller_addr_before, caller_addr_before.into());
        }

        #[test]
        fn test_roll_test_state() {
            let test_address: ContractAddress = test_address();
            let old_block_number = starknet::get_block_info().unbox().block_number;

            start_roll(test_address, 234);
            let new_block_number = starknet::get_block_info().unbox().block_number;
            assert(new_block_number == 234, 'Wrong block number');

            stop_roll(test_address);
            let new_block_number = starknet::get_block_info().unbox().block_number;
            assert(new_block_number == old_block_number, 'Block num did not change back');
        }

        #[test]
        fn test_warp_test_state() {
            let test_address: ContractAddress = test_address();
            let old_block_timestamp = starknet::get_block_info().unbox().block_timestamp;

            start_warp(test_address, 123);
            let new_block_timestamp = starknet::get_block_info().unbox().block_timestamp;
            assert(new_block_timestamp == 123, 'Wrong block timestamp');

            stop_warp(test_address);
            let new_block_timestamp = starknet::get_block_info().unbox().block_timestamp;
            assert(new_block_timestamp == old_block_timestamp, 'Timestamp did not change back')
        }
    "#
    ));

    let result = run_test_case(&test);

    assert_passed!(result);
}

#[test]
#[ignore] //TODO (#612)
fn test_spy_events_simple() {
    let test = test_case!(indoc!(
        r#"
            use array::ArrayTrait;
            use result::ResultTrait;
            use starknet::SyscallResultTrait;
            use starknet::ContractAddress;
            use snforge_std::{ declare, ContractClassTrait, spy_events, EventSpy, EventFetcher,
                event_name_hash, EventAssertions, SpyOn, test_address };
            #[test]
            fn test_expect_events_simple() {
                let contract_address = test_address();
                let mut spy = spy_events(SpyOn::One(contract_address));
                assert(spy._id == 0, 'Id should be 0');
                let mut keys = array![];
                let mut data = array![];
                keys.append(1234);
                data.append(2345);
                starknet::emit_event_syscall(keys.span(), data.span()).unwrap_syscall();
                spy.fetch_events();
                assert(spy.events.len() == 1, 'There should be 1 event');
            }
        "#
=======
fn test_storage_access_default_values() {
    let test = test_case!(indoc!(
        r#"
        #[starknet::contract]
        mod Contract {
            #[derive(starknet::Store, Drop)]
            struct CustomStruct {
                a: felt252,
                b: felt252,
            }
            #[storage]
            struct Storage {
                balance: felt252,
                legacy_map: LegacyMap<felt252, felt252>,
                custom_struct: CustomStruct, 
            }
        }

        use tests::test_case::Contract::balanceContractMemberStateTrait;
        use tests::test_case::Contract::legacy_mapContractMemberStateTrait;
        use tests::test_case::Contract::custom_structContractMemberStateTrait;

        #[test]
        fn testing_storage_defaults() {
            let mut state = Contract::contract_state_for_testing();
            let default_felt252 = state.balance.read();
            assert(default_felt252 == 0, 'Incorrect storage value');
            
            let default_map_value = state.legacy_map.read(22);
            assert(default_map_value == 0, 'Incorrect map value');
            
            let default_custom_struct = state.custom_struct.read();
            assert(default_custom_struct.a == 0, 'Invalid cs.a value');
            assert(default_custom_struct.b == 0, 'Invalid cs.b value');
        }
    "#
>>>>>>> 8ce5e502
    ),);

    let result = run_test_case(&test);

    assert_passed!(result);
}<|MERGE_RESOLUTION|>--- conflicted
+++ resolved
@@ -393,7 +393,50 @@
 }
 
 #[test]
-<<<<<<< HEAD
+fn test_storage_access_default_values() {
+    let test = test_case!(indoc!(
+        r#"
+        #[starknet::contract]
+        mod Contract {
+            #[derive(starknet::Store, Drop)]
+            struct CustomStruct {
+                a: felt252,
+                b: felt252,
+            }
+            #[storage]
+            struct Storage {
+                balance: felt252,
+                legacy_map: LegacyMap<felt252, felt252>,
+                custom_struct: CustomStruct,
+            }
+        }
+
+        use tests::test_case::Contract::balanceContractMemberStateTrait;
+        use tests::test_case::Contract::legacy_mapContractMemberStateTrait;
+        use tests::test_case::Contract::custom_structContractMemberStateTrait;
+
+        #[test]
+        fn testing_storage_defaults() {
+            let mut state = Contract::contract_state_for_testing();
+            let default_felt252 = state.balance.read();
+            assert(default_felt252 == 0, 'Incorrect storage value');
+
+            let default_map_value = state.legacy_map.read(22);
+            assert(default_map_value == 0, 'Incorrect map value');
+
+            let default_custom_struct = state.custom_struct.read();
+            assert(default_custom_struct.a == 0, 'Invalid cs.a value');
+            assert(default_custom_struct.b == 0, 'Invalid cs.b value');
+        }
+    "#
+    ),);
+
+    let result = run_test_case(&test);
+
+    assert_passed!(result);
+}
+
+#[test]
 fn test_simple_cheatcodes() {
     let test = test_case!(indoc!(
         r#"
@@ -485,44 +528,6 @@
                 assert(spy.events.len() == 1, 'There should be 1 event');
             }
         "#
-=======
-fn test_storage_access_default_values() {
-    let test = test_case!(indoc!(
-        r#"
-        #[starknet::contract]
-        mod Contract {
-            #[derive(starknet::Store, Drop)]
-            struct CustomStruct {
-                a: felt252,
-                b: felt252,
-            }
-            #[storage]
-            struct Storage {
-                balance: felt252,
-                legacy_map: LegacyMap<felt252, felt252>,
-                custom_struct: CustomStruct, 
-            }
-        }
-
-        use tests::test_case::Contract::balanceContractMemberStateTrait;
-        use tests::test_case::Contract::legacy_mapContractMemberStateTrait;
-        use tests::test_case::Contract::custom_structContractMemberStateTrait;
-
-        #[test]
-        fn testing_storage_defaults() {
-            let mut state = Contract::contract_state_for_testing();
-            let default_felt252 = state.balance.read();
-            assert(default_felt252 == 0, 'Incorrect storage value');
-            
-            let default_map_value = state.legacy_map.read(22);
-            assert(default_map_value == 0, 'Incorrect map value');
-            
-            let default_custom_struct = state.custom_struct.read();
-            assert(default_custom_struct.a == 0, 'Invalid cs.a value');
-            assert(default_custom_struct.b == 0, 'Invalid cs.b value');
-        }
-    "#
->>>>>>> 8ce5e502
     ),);
 
     let result = run_test_case(&test);
