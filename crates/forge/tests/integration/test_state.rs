use indoc::indoc;
use std::path::Path;
use test_utils::runner::{assert_case_output_contains, assert_failed, assert_passed, Contract};
use test_utils::running_tests::run_test_case;
use test_utils::test_case;

#[test]
fn storage_access_from_tests() {
    let test = test_case!(indoc!(
        r"
        #[starknet::contract]
        mod Contract {
            #[storage]
            struct Storage {
                balance: felt252, 
            }
            
            #[generate_trait]
            impl InternalImpl of InternalTrait {
                fn internal_function(self: @ContractState) -> felt252 {
                    self.balance.read()
                }
            }
        }

<<<<<<< HEAD
        use starknet::storage::StorageMemberAccessTrait;
=======
>>>>>>> d9e6c90f

        #[test]
        fn storage_access_from_tests() {
            let mut state = Contract::contract_state_for_testing();
            state.balance.write(10);
            
            let value = Contract::InternalImpl::internal_function(@state);
            assert(value == 10, 'Incorrect storage value');
        }
    "
    ),);

    let result = run_test_case(&test);

    assert_passed(&result);
}

#[test]
fn simple_syscalls() {
    let test = test_case!(
        indoc!(
            r#"
        use starknet::info::{get_execution_info, TxInfo};
        use result::ResultTrait;
        use box::BoxTrait;
        use serde::Serde;
        use starknet::{ContractAddress, get_block_hash_syscall};
        use array::SpanTrait;
        use snforge_std::{ declare, ContractClassTrait, test_address };

        #[starknet::interface]
        trait ICheatTxInfoChecker<TContractState> {
            fn get_tx_hash(ref self: TContractState) -> felt252;
            fn get_nonce(ref self: TContractState) -> felt252;
            fn get_account_contract_address(ref self: TContractState) -> ContractAddress;
            fn get_signature(ref self: TContractState) -> Span<felt252>;
            fn get_version(ref self: TContractState) -> felt252;
            fn get_max_fee(ref self: TContractState) -> u128;
            fn get_chain_id(ref self: TContractState) -> felt252;
        }
        #[starknet::interface]
        trait ICheatBlockNumberChecker<TContractState> {
            fn get_block_number(ref self: TContractState) -> u64;
        }

        #[starknet::interface]
        trait ICheatBlockTimestampChecker<TContractState> {
            fn get_block_timestamp(ref self: TContractState) -> u64;
        }

        #[starknet::interface]
        trait ICheatSequencerAddressChecker<TContractState> {
            fn get_sequencer_address(ref self: TContractState) -> ContractAddress;
        }

        #[test]
        fn simple_syscalls() {
            let exec_info = get_execution_info().unbox();
            assert(exec_info.caller_address.into() == 0, 'Incorrect caller address');
            assert(exec_info.contract_address == test_address(), exec_info.contract_address.into());
            // Hash of TEST_CASE_SELECTOR
            assert(exec_info.entry_point_selector.into() == 655947323460646800722791151288222075903983590237721746322261907338444055163, 'Incorrect entry point selector');

            let block_info = exec_info.block_info.unbox();

            let contract_cheat_block_number = declare("CheatBlockNumberChecker").unwrap();
            let (contract_address_cheat_block_number, _) = contract_cheat_block_number.deploy(@ArrayTrait::new()).unwrap();
            let dispatcher_cheat_block_number = ICheatBlockNumberCheckerDispatcher { contract_address: contract_address_cheat_block_number };

            let contract_cheat_block_timestamp = declare("CheatBlockTimestampChecker").unwrap();
            let (contract_address_cheat_block_timestamp, _) = contract_cheat_block_timestamp.deploy(@ArrayTrait::new()).unwrap();
            let dispatcher_cheat_block_timestamp = ICheatBlockTimestampCheckerDispatcher { contract_address: contract_address_cheat_block_timestamp };
            
            let contract_cheat_sequencer_address = declare("CheatSequencerAddressChecker").unwrap();
            let (contract_address_cheat_sequencer_address, _) = contract_cheat_sequencer_address.deploy(@ArrayTrait::new()).unwrap();
            let dispatcher_cheat_sequencer_address = ICheatSequencerAddressCheckerDispatcher { contract_address: contract_address_cheat_sequencer_address };

            assert(dispatcher_cheat_block_number.get_block_number() == block_info.block_number, 'Invalid block number');
            assert(dispatcher_cheat_block_timestamp.get_block_timestamp() == block_info.block_timestamp, 'Invalid block timestamp');
            assert(dispatcher_cheat_sequencer_address.get_sequencer_address() == block_info.sequencer_address, 'Invalid sequencer address');

            let contract = declare("CheatTxInfoChecker").unwrap();
            let (contract_address, _) = contract.deploy(@ArrayTrait::new()).unwrap();
            let dispatcher = ICheatTxInfoCheckerDispatcher { contract_address };

            let tx_info = exec_info.tx_info.unbox();
            assert(tx_info.version == dispatcher.get_version(), 'Incorrect version');
            assert(tx_info.account_contract_address == dispatcher.get_account_contract_address(), 'Incorrect acc_address');
            assert(tx_info.max_fee == dispatcher.get_max_fee(), 'Incorrect max fee');
            assert(tx_info.signature == dispatcher.get_signature(), 'Incorrect signature');
            assert(tx_info.transaction_hash == dispatcher.get_tx_hash(), 'Incorrect transaction_hash');
            assert(tx_info.chain_id == dispatcher.get_chain_id(), 'Incorrect chain_id');
            assert(tx_info.nonce == dispatcher.get_nonce(), 'Incorrect nonce');
        }
    "#
        ),
        Contract::from_code_path(
            "CheatTxInfoChecker".to_string(),
            Path::new("tests/data/contracts/cheat_tx_info_checker.cairo"),
        )
        .unwrap(),
        Contract::from_code_path(
            "CheatBlockNumberChecker".to_string(),
            Path::new("tests/data/contracts/cheat_block_number_checker.cairo"),
        )
        .unwrap(),
        Contract::from_code_path(
            "CheatBlockTimestampChecker".to_string(),
            Path::new("tests/data/contracts/cheat_block_timestamp_checker.cairo"),
        )
        .unwrap(),
        Contract::from_code_path(
            "CheatSequencerAddressChecker".to_string(),
            Path::new("tests/data/contracts/cheat_sequencer_address_checker.cairo")
        )
        .unwrap()
    );

    let result = run_test_case(&test);

    assert_passed(&result);
}

#[test]
fn get_block_hash_syscall_in_dispatcher() {
    let test = test_case!(
        indoc!(
            r#"
        use starknet::info::{get_execution_info, TxInfo};
        use result::ResultTrait;
        use box::BoxTrait;
        use serde::Serde;
        use starknet::{ContractAddress, get_block_hash_syscall};
        use array::SpanTrait;
        use snforge_std::{ declare, ContractClassTrait, test_address };

        #[starknet::interface]
        trait BlockHashChecker<TContractState> {
            fn write_block(ref self: TContractState);
            fn read_block_hash(self: @TContractState) -> felt252;
        }

        #[test]
        fn get_block_hash_syscall_in_dispatcher() {
            let block_hash_checker = declare("BlockHashChecker").unwrap();
            let (block_hash_checker_address, _) = block_hash_checker.deploy(@ArrayTrait::new()).unwrap();
            let block_hash_checker_dispatcher = BlockHashCheckerDispatcher { contract_address: block_hash_checker_address };
            
            block_hash_checker_dispatcher.write_block();
            
            let stored_blk_hash = block_hash_checker_dispatcher.read_block_hash();
            assert(stored_blk_hash == 0, 'Wrong stored blk hash');
        }
    "#
        ),
        Contract::from_code_path(
            "BlockHashChecker".to_string(),
            Path::new("tests/data/contracts/block_hash_checker.cairo"),
        )
        .unwrap()
    );

    let result = run_test_case(&test);

    assert_passed(&result);
}

#[test]
fn library_calls() {
    let test = test_case!(
        indoc!(
            r#"
        use result::ResultTrait;
        use starknet::{ ClassHash, library_call_syscall, ContractAddress };
        use snforge_std::{ declare };

        #[starknet::interface]
        trait ILibraryContract<TContractState> {
            fn get_value(
                self: @TContractState,
            ) -> felt252;

            fn set_value(
                ref self: TContractState,
                number: felt252
            );
        }

        #[test]
        fn library_calls() {
            let class_hash = declare("LibraryContract").unwrap().class_hash;
            let lib_dispatcher = ILibraryContractLibraryDispatcher { class_hash };
            let value = lib_dispatcher.get_value();
            assert(value == 0, 'Incorrect state');
            lib_dispatcher.set_value(10);
            let value = lib_dispatcher.get_value();
            assert(value == 10, 'Incorrect state');
        }
    "#
        ),
        Contract::new(
            "LibraryContract",
            indoc!(
                r"
                #[starknet::interface]
                trait ILibraryContract<TContractState> {
                    fn get_value(
                            self: @TContractState,
                        ) -> felt252;
                    fn set_value(
                        ref self: TContractState,
                        number: felt252
                    );
                }

                #[starknet::contract]
                mod LibraryContract {
                    use result::ResultTrait;
                    use starknet::ClassHash;
                    use starknet::library_call_syscall;

                    #[storage]
                    struct Storage {
                        value: felt252
                    }

                    #[abi(embed_v0)]
                    impl LibraryContractImpl of super::ILibraryContract<ContractState> {
                        fn get_value(
                            self: @ContractState,
                        ) -> felt252 {
                           self.value.read()
                        }

                        fn set_value(
                            ref self: ContractState,
                            number: felt252
                        ) {
                           self.value.write(number);
                        }
                    }
                }
                "
            )
        )
    );

    let result = run_test_case(&test);

    assert_passed(&result);
}

#[test]
fn disabled_syscalls() {
    let test = test_case!(
        indoc!(
            r"
        use result::ResultTrait;
        use starknet::{ClassHash, deploy_syscall, replace_class_syscall, get_block_hash_syscall};
        use snforge_std::declare;
        
        #[test]
        fn disabled_syscalls() {
            let value : ClassHash = 'xd'.try_into().unwrap();
            replace_class_syscall(value).unwrap();
        }
    "
        ),
        Contract::from_code_path(
            "HelloStarknet".to_string(),
            Path::new("tests/data/contracts/hello_starknet.cairo"),
        )
        .unwrap()
    );

    let result = run_test_case(&test);

    assert_failed(&result);
    assert_case_output_contains(
        &result,
        "disabled_syscalls",
        "Replace class can't be used in tests",
    );
}

#[test]
fn get_block_hash() {
    let test = test_case!(indoc!(
        r"
        use result::ResultTrait;
        use box::BoxTrait;
        use starknet::{get_block_hash_syscall, get_block_info};

        #[test]
        fn get_block_hash() {
            let block_info = get_block_info().unbox();
            let hash = get_block_hash_syscall(block_info.block_number - 10).unwrap();
            assert(hash == 0, 'Hash not zero');
        }
    "
    ));

    let result = run_test_case(&test);

    assert_passed(&result);
}

#[test]
fn cant_call_test_contract() {
    let test = test_case!(
        indoc!(
            r#"
        use result::ResultTrait;
        use starknet::{ClassHash, ContractAddress, deploy_syscall, replace_class_syscall, get_block_hash_syscall};
        use snforge_std::{ declare, ContractClassTrait, test_address };

        #[starknet::interface]
        trait ICallsBack<TContractState> {
            fn call_back(ref self: TContractState, address: ContractAddress);
        }

        #[test]
        fn cant_call_test_contract() {
            let contract = declare("CallsBack").unwrap();
            let (contract_address, _) = contract.deploy(@ArrayTrait::new()).unwrap();
            let dispatcher = ICallsBackDispatcher { contract_address: contract_address };
            dispatcher.call_back(test_address());
        }
    "#
        ),
        Contract::new(
            "CallsBack",
            indoc!(
                r"
                use starknet::ContractAddress;

                #[starknet::interface]
                trait ICallsBack<TContractState> {
                    fn call_back(ref self: TContractState, address: ContractAddress);
                }

                #[starknet::contract]
                mod CallsBack {
                    use result::ResultTrait;
                    use starknet::ClassHash;
                    use starknet::{library_call_syscall, ContractAddress};

                    #[storage]
                    struct Storage {
                    }

                    #[starknet::interface]
                    trait IDontExist<TContractState> {
                        fn test_calling_test_fails(ref self: TContractState);
                    }
        

                    #[abi(embed_v0)]
                    impl CallsBackImpl of super::ICallsBack<ContractState> {
                        fn call_back(ref self: ContractState, address: ContractAddress) {
                            let dispatcher = IDontExistDispatcher{contract_address: address};
                            dispatcher.test_calling_test_fails();
                        }
                    }
                }
                "
            )
        )
    );

    let result = run_test_case(&test);

    assert_failed(&result);
    assert_case_output_contains(&result, "cant_call_test_contract", "Entry point");
    assert_case_output_contains(&result, "cant_call_test_contract", "not found in contract");
}

#[test]
fn storage_access_default_values() {
    let test = test_case!(indoc!(
        r"
        #[starknet::contract]
        mod Contract {
            #[derive(starknet::Store, Drop)]
            struct CustomStruct {
                a: felt252,
                b: felt252,
            }
            #[storage]
            struct Storage {
                balance: felt252,
                legacy_map: LegacyMap<felt252, felt252>,
                custom_struct: CustomStruct,
            }
        }

<<<<<<< HEAD
        use starknet::storage::{StorageMemberAccessTrait, StorageLegacyMapMemberAccessTrait};
=======
>>>>>>> d9e6c90f

        #[test]
        fn storage_access_default_values() {
            let mut state = Contract::contract_state_for_testing();
            let default_felt252 = state.balance.read();
            assert(default_felt252 == 0, 'Incorrect storage value');

            let default_map_value = state.legacy_map.read(22);
            assert(default_map_value == 0, 'Incorrect map value');

            let default_custom_struct = state.custom_struct.read();
            assert(default_custom_struct.a == 0, 'Invalid cs.a value');
            assert(default_custom_struct.b == 0, 'Invalid cs.b value');
        }
    "
    ),);

    let result = run_test_case(&test);

    assert_passed(&result);
}

#[test]
#[allow(clippy::too_many_lines)]
fn simple_cheatcodes() {
    let test = test_case!(indoc!(
        r"
        use result::ResultTrait;
        use box::BoxTrait;
        use serde::Serde;
        use starknet::ContractAddress;
        use array::SpanTrait;
        use starknet::ContractAddressIntoFelt252;
        use snforge_std::{
            start_cheat_sequencer_address, stop_cheat_sequencer_address,
            start_cheat_caller_address, stop_cheat_caller_address,
            start_cheat_block_number, stop_cheat_block_number,
            start_cheat_block_timestamp, stop_cheat_block_timestamp,
            start_cheat_transaction_hash, stop_cheat_transaction_hash,
            test_address, TxInfoMock,
            Operation, CheatArguments, CheatSpan
        };
        use starknet::{
            SyscallResultTrait, SyscallResult, syscalls::get_execution_info_v2_syscall,
        };

        #[test]
        fn cheat_caller_address_test_state() {
            let test_address: ContractAddress = test_address();
            let caller_addr_before = starknet::get_caller_address();
            let target_caller_address: ContractAddress = (123_felt252).try_into().unwrap();

            start_cheat_caller_address(test_address, target_caller_address);
            let caller_addr_after = starknet::get_caller_address();
            assert(caller_addr_after==target_caller_address, caller_addr_after.into());

            stop_cheat_caller_address(test_address);
            let caller_addr_after = starknet::get_caller_address();
            assert(caller_addr_after==caller_addr_before, caller_addr_before.into());
        }

        #[test]
        fn cheat_block_number_test_state() {
            let test_address: ContractAddress = test_address();
            let old_block_number = starknet::get_block_info().unbox().block_number;

            start_cheat_block_number(test_address, 234);
            let new_block_number = starknet::get_block_info().unbox().block_number;
            assert(new_block_number == 234, 'Wrong block number');

            stop_cheat_block_number(test_address);
            let new_block_number = starknet::get_block_info().unbox().block_number;
            assert(new_block_number == old_block_number, 'Block num did not change back');
        }

        #[test]
        fn cheat_block_timestamp_test_state() {
            let test_address: ContractAddress = test_address();
            let old_block_timestamp = starknet::get_block_info().unbox().block_timestamp;

            start_cheat_block_timestamp(test_address, 123);
            let new_block_timestamp = starknet::get_block_info().unbox().block_timestamp;
            assert(new_block_timestamp == 123, 'Wrong block timestamp');

            stop_cheat_block_timestamp(test_address);
            let new_block_timestamp = starknet::get_block_info().unbox().block_timestamp;
            assert(new_block_timestamp == old_block_timestamp, 'Timestamp did not change back')
        }

        #[test]
        fn cheat_sequencer_address_test_state() {
            let test_address: ContractAddress = test_address();
            let old_sequencer_address = starknet::get_block_info().unbox().sequencer_address;

            start_cheat_sequencer_address(test_address, 123.try_into().unwrap());
            let new_sequencer_address = starknet::get_block_info().unbox().sequencer_address;
            assert(new_sequencer_address == 123.try_into().unwrap(), 'Wrong sequencer address');

            stop_cheat_sequencer_address(test_address);
            let new_sequencer_address = starknet::get_block_info().unbox().sequencer_address;
            assert(new_sequencer_address == old_sequencer_address, 'Sequencer addr did not revert')
        }

        #[test]
        fn transaction_hash_test_state() {
            let test_address: ContractAddress = test_address();
            let old_tx_info = starknet::get_tx_info().unbox();
            let old_tx_info_v2 = get_tx_info_v2().unbox();

            start_cheat_transaction_hash(test_address, 421);

            let new_tx_info = starknet::get_tx_info().unbox();
            let new_tx_info_v2 = get_tx_info_v2().unbox();

            assert(new_tx_info.nonce == old_tx_info.nonce, 'Wrong nonce');
            assert(new_tx_info_v2.tip == old_tx_info_v2.tip, 'Wrong tip');
            assert(new_tx_info.transaction_hash == 421, 'Wrong transaction_hash');

            stop_cheat_transaction_hash(test_address);
            
            let new_tx_info = starknet::get_tx_info().unbox();
            let new_tx_info_v2 = get_tx_info_v2().unbox();

            assert(new_tx_info.nonce == old_tx_info.nonce, 'Wrong nonce');
            assert(new_tx_info_v2.tip == old_tx_info_v2.tip, 'Wrong tip');
            assert(
                new_tx_info.transaction_hash == old_tx_info.transaction_hash,
                'Wrong transaction_hash'
            )
        }

        fn get_execution_info_v2() -> Box<starknet::info::v2::ExecutionInfo> {
            get_execution_info_v2_syscall().unwrap_syscall()
        }

        fn get_tx_info_v2() -> Box<starknet::info::v2::TxInfo> {
            get_execution_info_v2().unbox().tx_info
        }
    "
    ));

    let result = run_test_case(&test);

    assert_passed(&result);
}

#[test]
fn spy_events_simple() {
    let test = test_case!(indoc!(
        r"
            use array::ArrayTrait;
            use result::ResultTrait;
            use starknet::SyscallResultTrait;
            use starknet::ContractAddress;
            use snforge_std::{
                declare, ContractClassTrait, spy_events, Event, EventSpy,
                EventSpyTrait, EventSpyAssertionsTrait, EventsFilterTrait, test_address
            };

            #[test]
            fn spy_events_simple() {
                let contract_address = test_address();
                let mut spy = spy_events();
                assert(spy._event_offset == 0, 'Events offset should be 0');

                starknet::emit_event_syscall(array![1234].span(), array![2345].span()).unwrap_syscall();

                spy.assert_emitted(@array![
                    (
                        contract_address,
                        Event { keys: array![1234], data: array![2345] }
                    )
                ]);
            }
        "
    ),);

    let result = run_test_case(&test);

    assert_passed(&result);
}

#[test]
fn spy_struct_events() {
    let test = test_case!(indoc!(
        r"
            use array::ArrayTrait;
            use snforge_std::{
                declare, ContractClassTrait, spy_events, EventSpy,
                EventSpyTrait, EventSpyAssertionsTrait, EventsFilterTrait, test_address
            };

            #[starknet::interface]
            trait IEmitter<TContractState> {
              fn emit_event(ref self: TContractState);
            }
                
            #[starknet::contract]
            mod Emitter {
                use result::ResultTrait;
                use starknet::ClassHash;
                
                #[event]
                #[derive(Drop, starknet::Event)]
                enum Event {
                    ThingEmitted: ThingEmitted
                }
                
                #[derive(Drop, starknet::Event)]
                struct ThingEmitted {
                    thing: felt252
                }
    
                #[storage]
                struct Storage {}

                #[abi(embed_v0)]
                impl EmitterImpl of super::IEmitter<ContractState> {
                    fn emit_event(
                        ref self: ContractState,
                    ) {
                        self.emit(Event::ThingEmitted(ThingEmitted { thing: 420 }));
                    }
                }
            }

            #[test]
            fn spy_struct_events() {
                let contract_address = test_address();
                let mut spy = spy_events();
                
                let mut testing_state = Emitter::contract_state_for_testing();
                Emitter::EmitterImpl::emit_event(ref testing_state);

                spy.assert_emitted(
                    @array![
                        (
                            contract_address,
                            Emitter::Event::ThingEmitted(Emitter::ThingEmitted { thing: 420 })
                        )
                    ]
                )
            }
        "
    ));

    let result = run_test_case(&test);

    assert_passed(&result);
}

#[test]
fn inconsistent_syscall_pointers() {
    let test = test_case!(indoc!(
        r#"
        use starknet::ContractAddress;
        use starknet::info::get_block_number;
        use snforge_std::start_mock_call;

        #[starknet::interface]
        trait IContract<TContractState> {
            fn get_value(self: @TContractState, arg: ContractAddress) -> u128;
        }

        #[test]
        fn inconsistent_syscall_pointers() {
            // verifies if SyscallHandler.syscal_ptr is incremented correctly when calling a contract
            let address = 'address'.try_into().unwrap();
            start_mock_call(address, selector!("get_value"), 55);
            let contract = IContractDispatcher { contract_address: address };
            contract.get_value(address);
            get_block_number();
        }
    "#
    ),);
    let result = run_test_case(&test);

    assert_passed(&result);
}

#[test]
fn caller_address_in_called_contract() {
    let test = test_case!(
        indoc!(
            r#"
        use result::ResultTrait;
        use array::ArrayTrait;
        use option::OptionTrait;
        use traits::TryInto;
        use starknet::ContractAddress;
        use starknet::Felt252TryIntoContractAddress;
        use snforge_std::{ declare, ContractClassTrait, test_address };

        #[starknet::interface]
        trait ICheatCallerAddressChecker<TContractState> {
            fn get_caller_address(ref self: TContractState) -> felt252;
        }

        #[starknet::interface]
        trait IConstructorCheatCallerAddressChecker<TContractState> {
            fn get_stored_caller_address(ref self: TContractState) -> ContractAddress;
        }

        #[test]
        fn caller_address_in_called_contract() {
            let cheat_caller_address_checker = declare("CheatCallerAddressChecker").unwrap();
            let (contract_address_cheat_caller_address_checker, _) = cheat_caller_address_checker.deploy(@ArrayTrait::new()).unwrap();
            let dispatcher_cheat_caller_address_checker = ICheatCallerAddressCheckerDispatcher { contract_address: contract_address_cheat_caller_address_checker };

            assert(dispatcher_cheat_caller_address_checker.get_caller_address() == test_address().into(), 'Incorrect caller address');


            let constructor_cheat_caller_address_checker = declare("ConstructorCheatCallerAddressChecker").unwrap();
            let (contract_address_constructor_cheat_caller_address_checker, _) = constructor_cheat_caller_address_checker.deploy(@ArrayTrait::new()).unwrap();
            let dispatcher_constructor_cheat_caller_address_checker = IConstructorCheatCallerAddressCheckerDispatcher { contract_address: contract_address_constructor_cheat_caller_address_checker };

            assert(dispatcher_constructor_cheat_caller_address_checker.get_stored_caller_address() == test_address(), 'Incorrect caller address');

        }
    "#
        ),
        Contract::from_code_path(
            "CheatCallerAddressChecker".to_string(),
            Path::new("tests/data/contracts/cheat_caller_address_checker.cairo"),
        )
        .unwrap(),
        Contract::new(
            "ConstructorCheatCallerAddressChecker",
            indoc!(
                r"
            use starknet::ContractAddress;

            #[starknet::interface]
            trait IConstructorCheatCallerAddressChecker<TContractState> {
                fn get_stored_caller_address(ref self: TContractState) -> ContractAddress;
            }

            #[starknet::contract]
            mod ConstructorCheatCallerAddressChecker {
                use starknet::ContractAddress;

                #[storage]
                struct Storage {
                    caller_address: ContractAddress,
                }

                #[constructor]
                fn constructor(ref self: ContractState) {
                    let address = starknet::get_caller_address();
                    self.caller_address.write(address);
                }

                #[abi(embed_v0)]
                impl IConstructorCheatCallerAddressChecker of super::IConstructorCheatCallerAddressChecker<ContractState> {
                    fn get_stored_caller_address(ref self: ContractState) -> ContractAddress {
                        self.caller_address.read()
                    }
                }
            }
        "
            )
        )
    );
    let result = run_test_case(&test);

    assert_passed(&result);
}

#[test]
fn felt252_dict_usage() {
    let test = test_case!(indoc!(
        r"
        #[starknet::contract]
        mod DictUsingContract {
            use core::num::traits::{One};
            
            fn unique_count(mut ary: Array<felt252>) -> u32 {
                let mut dict: Felt252Dict<felt252> = Default::default();
                let mut counter = 0;
                // TODO
                loop {
                    match ary.pop_front() {
                        Option::Some(value) => {
                            if dict.get(value).is_one() {
                                continue;
                            }
                            dict.insert(value, One::one());
                            counter += 1;
                        },
                        Option::None => { break; }
                    }
                };
                counter
            }

            #[storage]
            struct Storage {
                unique_count: u32
            }
        
            #[constructor]
            fn constructor(ref self: ContractState, values: Array<felt252>) {
                self.unique_count.write(unique_count(values));
            }
        
            #[external(v0)]
            fn get_unique(self: @ContractState) -> u32 {
                self.unique_count.read()
            }
            #[external(v0)]
            fn write_unique(ref self: ContractState, values: Array<felt252>) {
                self.unique_count.write(unique_count(values));
            }
        }
        
        #[test]
        fn test_dict_in_constructor() {
            let mut testing_state = DictUsingContract::contract_state_for_testing();
            DictUsingContract::constructor(
                ref testing_state, 
                array![1, 2, 3, 3, 3, 3 ,3, 4, 4, 4, 4, 4, 5, 5, 5, 5]
            );
            
            assert(DictUsingContract::get_unique(@testing_state) == 5_u32, 'wrong unq ctor');
            
            DictUsingContract::write_unique(
                ref testing_state, 
                array![1, 2, 3, 3, 3, 3 ,3, 4, 4, 4, 4, 4]
            );
            
            assert(DictUsingContract::get_unique(@testing_state) == 4_u32, ' wrote wrong unq');
        }
        "
    ));

    let result = run_test_case(&test);

    assert_passed(&result);
}<|MERGE_RESOLUTION|>--- conflicted
+++ resolved
@@ -23,10 +23,6 @@
             }
         }
 
-<<<<<<< HEAD
-        use starknet::storage::StorageMemberAccessTrait;
-=======
->>>>>>> d9e6c90f
 
         #[test]
         fn storage_access_from_tests() {
@@ -423,10 +419,6 @@
             }
         }
 
-<<<<<<< HEAD
-        use starknet::storage::{StorageMemberAccessTrait, StorageLegacyMapMemberAccessTrait};
-=======
->>>>>>> d9e6c90f
 
         #[test]
         fn storage_access_default_values() {
