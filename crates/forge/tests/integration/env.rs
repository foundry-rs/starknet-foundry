use cairo_felt::Felt252;
use indoc::indoc;
use num_bigint::BigUint;
use test_utils::running_tests::run_test_case;
use test_utils::{assert_case_output_contains, assert_failed, assert_passed, test_case};

#[test]
fn read_short_string() {
    let mut test = test_case!(indoc!(
        r"
        use snforge_std::env::var;

        #[test]
        fn read_short_string() {
            let result = var('MY_ENV_VAR');
            assert(result == 'env_var_value', 'failed reading env var');
        }
    "
    ));
    test.set_env("MY_ENV_VAR", "'env_var_value'");

    let result = run_test_case(&test);

    assert_passed!(result);
}

#[test]
fn read_felt252() {
    let mut test = test_case!(indoc!(
        r"
        use snforge_std::env::var;

        #[test]
        fn read_felt252() {
            let result = var('MY_ENV_VAR');
            assert(result == 1234567, 'failed reading env var');
        }
    "
    ));
    test.set_env("MY_ENV_VAR", "1234567");

    let result = run_test_case(&test);

    assert_passed!(result);
}

#[test]
fn read_invalid_felt252() {
    let mut test = test_case!(indoc!(
        r"
        use snforge_std::env::var;

        #[test]
<<<<<<< HEAD
        fn test_read_invalid_felt252() {
            var('MY_ENV_VAR');
=======
        fn read_invalid_felt252() {
            let result = var('MY_ENV_VAR');
>>>>>>> 2c8c4d2d
        }
    "
    ));

    let value = (Felt252::prime() + BigUint::from(1_u32)).to_string();
    test.set_env("MY_ENV_VAR", &value);

    let result = run_test_case(&test);

    assert_failed!(result);
    assert_case_output_contains!(
        result,
        "read_invalid_felt252",
        &format!("Failed to parse value = {value} to felt")
    );
}

#[test]
fn read_invalid_short_string() {
    let mut test = test_case!(indoc!(
        r"
        use snforge_std::env::var;

        #[test]
<<<<<<< HEAD
        fn test_read_invalid_short_string() {
            var('MY_ENV_VAR');
=======
        fn read_invalid_short_string() {
            let result = var('MY_ENV_VAR');
>>>>>>> 2c8c4d2d
        }
    "
    ));

    let value =
        "aaaaaaaaaaaaaaaaaaaaaaaaaaaaaaaaaaaaaaaaaaaaaaaaaaaaaaaaaaaaaaaaaaaaaaaaaaaaaaaaaaaa";
    test.set_env("MY_ENV_VAR", value);

    let result = run_test_case(&test);

    assert_failed!(result);
    assert_case_output_contains!(
        result,
        "read_invalid_short_string",
        &format!("Failed to parse value = {value} to felt")
    );
}

#[test]
fn read_non_existent() {
    let test = test_case!(indoc!(
        r"
        use snforge_std::env::var;

        #[test]
<<<<<<< HEAD
        fn test_read_invalid_short_string() {
            var('MY_ENV_VAR');
=======
        fn read_invalid_short_string() {
            let result = var('MY_ENV_VAR');
>>>>>>> 2c8c4d2d
        }
    "
    ));
    let result = run_test_case(&test);

    assert_failed!(result);
    assert_case_output_contains!(
        result,
        "read_invalid_short_string",
        "Failed to read from env var = MY_ENV_VAR"
    );
}<|MERGE_RESOLUTION|>--- conflicted
+++ resolved
@@ -51,13 +51,8 @@
         use snforge_std::env::var;
 
         #[test]
-<<<<<<< HEAD
-        fn test_read_invalid_felt252() {
+        fn read_invalid_felt252() {
             var('MY_ENV_VAR');
-=======
-        fn read_invalid_felt252() {
-            let result = var('MY_ENV_VAR');
->>>>>>> 2c8c4d2d
         }
     "
     ));
@@ -82,13 +77,8 @@
         use snforge_std::env::var;
 
         #[test]
-<<<<<<< HEAD
-        fn test_read_invalid_short_string() {
+        fn read_invalid_short_string() {
             var('MY_ENV_VAR');
-=======
-        fn read_invalid_short_string() {
-            let result = var('MY_ENV_VAR');
->>>>>>> 2c8c4d2d
         }
     "
     ));
@@ -114,13 +104,8 @@
         use snforge_std::env::var;
 
         #[test]
-<<<<<<< HEAD
-        fn test_read_invalid_short_string() {
+        fn read_invalid_short_string() {
             var('MY_ENV_VAR');
-=======
-        fn read_invalid_short_string() {
-            let result = var('MY_ENV_VAR');
->>>>>>> 2c8c4d2d
         }
     "
     ));
