--- conflicted
+++ resolved
@@ -440,11 +440,7 @@
 #[test]
 #[cfg_attr(feature = "skip_plugin_checks", ignore = "Plugin checks skipped")]
 fn test_case() {
-<<<<<<< HEAD
-    let temp = setup_package_at_path(Utf8PathBuf::from("diagnostics/test_case"));
-=======
     let temp = setup_package_at_path(Utf8PathBuf::from("diagnostics/test_case_attr"));
->>>>>>> 64ea63a3
     let output = SnapboxCommand::from_std(
         ScarbCommand::new()
             .current_dir(temp.path())
@@ -459,38 +455,21 @@
         indoc! {r"
         error: Plugin diagnostic: #[test_case] The function must have at least one parameter to use #[test_case] attribute
          --> [..]/tests/basic.cairo:2:1
-<<<<<<< HEAD
-        #[test_case(1, 2, 3)]
-=======
         #[test_case(3, 4, 7)]
->>>>>>> 64ea63a3
         ^^^^^^^^^^^^^^^^^^^^^
         note: this error originates in the attribute macro: `test`
 
         error: Plugin diagnostic: #[test_case] Expected 2 arguments, but got 3
-<<<<<<< HEAD
-         --> [..]/tests/basic.cairo:9:1
-        #[test_case(1, 2, 3)]
-=======
         #[test_case(3, 4, 7)]
->>>>>>> 64ea63a3
         ^^^^^^^^^^^^^^^^^^^^^
         note: this error originates in the attribute macro: `test`
 
         error: Plugin diagnostic: #[test_case] Only string literals are allowed for 'name' argument.
-<<<<<<< HEAD
-         --> /Users/franciszekjob/Projects/sss/tests/test_contract.cairo:14:1
-=======
->>>>>>> 64ea63a3
         #[test_case(name: array![1, 2, 3], 3, 4, 7)]
         ^^^^^^^^^^^^^^^^^^^^^^^^^^^^^^^^^^^^^^^^^^^^
         note: this error originates in the attribute macro: `test`
 
-<<<<<<< HEAD
-        error: could not compile `test_case_integrationtest` due to previous error
-=======
         error: could not compile `test_case_attr_integrationtest` due to previous error
->>>>>>> 64ea63a3
     "},
     );
 }