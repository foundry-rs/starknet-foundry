use assert_fs::TempDir;
use forge_runner::build_trace_data::TRACE_DIR;
use std::collections::HashMap;
use std::fs;

use trace_data::DeprecatedSyscallSelector::{
    CallContract, Deploy, EmitEvent, GetBlockHash, GetExecutionInfo, Keccak, LibraryCall,
    SendMessageToL1, StorageRead, StorageWrite,
};
use trace_data::{
    CallTrace as ProfilerCallTrace, ExecutionResources as ProfilerExecutionResources,
};

use crate::e2e::common::runner::{setup_package, test_runner};

#[test]
fn trace_resources_call() {
    assert_resources_for_test("test_call", check_call);
}

#[test]
fn trace_resources_deploy() {
    assert_resources_for_test("test_deploy", check_deploy);
}

#[test]
fn trace_resources_l1_handler() {
    assert_resources_for_test("test_l1_handler", check_l1_handler);
}

#[test]
fn trace_resources_lib_call() {
    assert_resources_for_test("test_lib_call", check_libcall);
}

#[test]
#[ignore] // TODO(#1657)
fn trace_resources_failed_call() {
    assert_resources_for_test("test_failed_call", |_| ());
}

#[test]
#[ignore] // TODO(#1657)
fn trace_resources_failed_lib_call() {
    assert_resources_for_test("test_failed_lib_call", |_| ());
}

fn assert_resources_for_test(
    test_name: &str,
    check_not_easily_unifiable_syscalls: fn(&ProfilerCallTrace),
) {
    let temp = setup_package("trace_resources");
    let snapbox = test_runner();
    snapbox
        .current_dir(&temp)
        .arg(test_name)
        .arg("--save-trace-data")
        .assert()
        .success();

    let call_trace = deserialize_call_trace(test_name, &temp);
    check_vm_resources_and_easily_unifiable_syscalls(&call_trace);
    // test Deploy, CallContract and LibraryCall syscalls as their counts cannot be unified as easily as the rest
    check_not_easily_unifiable_syscalls(&call_trace);
}

fn deserialize_call_trace(test_name: &str, temp_dir: &TempDir) -> ProfilerCallTrace {
    let trace_data = fs::read_to_string(
        temp_dir
            .join(TRACE_DIR)
            .join(format!("tests::{test_name}::{test_name}.json")),
    )
    .unwrap();
    serde_json::from_str(&trace_data).expect("Failed to parse call trace")
}

fn check_vm_resources_and_easily_unifiable_syscalls(
    call_trace: &ProfilerCallTrace,
) -> (&ProfilerExecutionResources, isize) {
    let mut child_resources = vec![];
    for call in &call_trace.nested_calls {
        child_resources.push(check_vm_resources_and_easily_unifiable_syscalls(call));
    }

    let mut sum_child_resources = ProfilerExecutionResources::default();
    let mut sum_child_storage_writes = 0;
    for (resource, storage_writes) in child_resources {
        sum_child_resources += resource;

        sum_child_storage_writes += storage_writes;
    }

    let current_resources = &call_trace.cumulative_resources;
    assert!(current_resources.gt_eq_than(&sum_child_resources));

    let current_storage_writes = call_trace.used_l1_resources.storage_writes;
    assert!(current_storage_writes >= sum_child_storage_writes);

    let resource_diff = current_resources - &sum_child_resources;
    assert_correct_diff_for_builtins_and_easily_unifiable_syscalls(&resource_diff);
    assert_l2_l1_messages(call_trace);

    let storage_writes_diff = current_storage_writes - sum_child_storage_writes;
    assert_l1_resources(call_trace, storage_writes_diff);

    (current_resources, current_storage_writes)
}

fn assert_correct_diff_for_builtins_and_easily_unifiable_syscalls(
    resource_diff: &ProfilerExecutionResources,
) {
    for syscall in [
        EmitEvent,
        GetBlockHash,
        GetExecutionInfo,
        StorageWrite,
        StorageRead,
        SendMessageToL1,
        Keccak,
    ] {
        assert_eq!(
            *resource_diff
                .syscall_counter
                .get(&syscall)
                .unwrap_or_else(|| panic!("Expected resource diff to contain {syscall:?}")),
            1,
            "Incorrect diff for {syscall:?}"
        );
    }

    for builtin in [
        "poseidon_builtin",
        "ec_op_builtin",
        "bitwise_builtin",
        "pedersen_builtin",
    ] {
        assert_eq!(
            *resource_diff
                .vm_resources
                .builtin_instance_counter
                .get(builtin)
                .unwrap_or_else(|| panic!("Expected resource diff to contain {builtin:?}")),
            1,
            "Incorrect diff for {builtin:?}"
        );
    }
}

<<<<<<< HEAD
fn assert_l1_resources(call_trace: &ProfilerCallTrace, storage_writes_diff: isize) {
=======
fn assert_l2_l1_messages(call_trace: &ProfilerCallTrace) {
>>>>>>> 4b9c28df
    assert_eq!(
        call_trace.used_l1_resources.l2_l1_message_sizes.len(),
        1,
        "Every call should have one message"
    );
    assert_eq!(
        call_trace.used_l1_resources.l2_l1_message_sizes,
        vec![2],
        "Message should have payload of length 2"
    );
<<<<<<< HEAD
    assert!(
        storage_writes_diff <= 1,
        "Every call should have at most one storage write"
    );
=======
>>>>>>> 4b9c28df
}

// When sth fails in the functions below and you didn't change anything in the cairo code it is a BUG.
// If you changed the corresponding cairo code count the expected occurrences of syscalls manually first, then assert them.
// TL;DR: DON't mindlessly change numbers to fix the tests if they ever fail.
fn check_call(test_call_trace: &ProfilerCallTrace) {
    assert_not_easily_unifiable_syscalls(test_call_trace, 14, 8, 1);

    let regular_call = &test_call_trace.nested_calls[1];
    assert_not_easily_unifiable_syscalls(regular_call, 2, 1, 0);

    let from_proxy = &regular_call.nested_calls[0];
    assert_not_easily_unifiable_syscalls(from_proxy, 1, 0, 0);

    let with_libcall = &test_call_trace.nested_calls[2];
    assert_not_easily_unifiable_syscalls(with_libcall, 2, 0, 1);

    let from_proxy = &with_libcall.nested_calls[0];
    assert_not_easily_unifiable_syscalls(from_proxy, 1, 0, 0);

    let call_two = &test_call_trace.nested_calls[3];
    assert_not_easily_unifiable_syscalls(call_two, 3, 2, 0);

    let from_proxy = &call_two.nested_calls[0];
    assert_not_easily_unifiable_syscalls(from_proxy, 1, 0, 0);

    let from_proxy_dummy = &call_two.nested_calls[1];
    assert_not_easily_unifiable_syscalls(from_proxy_dummy, 1, 0, 0);

    let from_proxy = &test_call_trace.nested_calls[4];
    assert_not_easily_unifiable_syscalls(from_proxy, 1, 0, 0);
}

fn check_deploy(test_call_trace: &ProfilerCallTrace) {
    assert_not_easily_unifiable_syscalls(test_call_trace, 14, 4, 0);

    for deploy_proxy in &test_call_trace.nested_calls {
        assert_not_easily_unifiable_syscalls(deploy_proxy, 2, 1, 0);

        let from_proxy = &deploy_proxy.nested_calls[0];
        assert_not_easily_unifiable_syscalls(from_proxy, 1, 0, 0);
    }
}

fn check_l1_handler(test_call_trace: &ProfilerCallTrace) {
    assert_not_easily_unifiable_syscalls(test_call_trace, 8, 3, 0);

    let handle_l1 = &test_call_trace.nested_calls[1];
    assert_not_easily_unifiable_syscalls(handle_l1, 3, 2, 0);

    let regular_call = &handle_l1.nested_calls[0];
    assert_not_easily_unifiable_syscalls(regular_call, 2, 1, 0);

    let from_proxy = &regular_call.nested_calls[0];
    assert_not_easily_unifiable_syscalls(from_proxy, 1, 0, 0);
}

fn check_libcall(test_call_trace: &ProfilerCallTrace) {
    assert_not_easily_unifiable_syscalls(test_call_trace, 11, 3, 5);

    let regular_call = &test_call_trace.nested_calls[0];
    assert_not_easily_unifiable_syscalls(regular_call, 2, 1, 0);

    let from_proxy = &regular_call.nested_calls[0];
    assert_not_easily_unifiable_syscalls(from_proxy, 1, 0, 0);

    let with_libcall = &test_call_trace.nested_calls[1];
    assert_not_easily_unifiable_syscalls(with_libcall, 2, 0, 1);

    let call_two = &test_call_trace.nested_calls[2];
    assert_not_easily_unifiable_syscalls(call_two, 3, 2, 0);

    let from_proxy = &call_two.nested_calls[0];
    assert_not_easily_unifiable_syscalls(from_proxy, 1, 0, 0);

    let from_proxy_dummy = &call_two.nested_calls[1];
    assert_not_easily_unifiable_syscalls(from_proxy_dummy, 1, 0, 0);

    let from_proxy = &test_call_trace.nested_calls[3];
    assert_not_easily_unifiable_syscalls(from_proxy, 1, 0, 0);
}

fn assert_not_easily_unifiable_syscalls(
    call: &ProfilerCallTrace,
    deploy_count: usize,
    call_contract_count: usize,
    library_call_count: usize,
) {
    let syscall_counter = &call.cumulative_resources.syscall_counter;

    let expected_counts: HashMap<_, _> = [
        (Deploy, deploy_count),
        (CallContract, call_contract_count),
        (LibraryCall, library_call_count),
    ]
    .into_iter()
    .filter(|(_key, val)| *val > 0)
    .collect();

    for key in [Deploy, CallContract, LibraryCall] {
        assert_eq!(
            syscall_counter.get(&key).copied(),
            expected_counts.get(&key).copied(),
            "Incorrect count for {key:?}"
        );
    }
}<|MERGE_RESOLUTION|>--- conflicted
+++ resolved
@@ -146,11 +146,7 @@
     }
 }
 
-<<<<<<< HEAD
 fn assert_l1_resources(call_trace: &ProfilerCallTrace, storage_writes_diff: isize) {
-=======
-fn assert_l2_l1_messages(call_trace: &ProfilerCallTrace) {
->>>>>>> 4b9c28df
     assert_eq!(
         call_trace.used_l1_resources.l2_l1_message_sizes.len(),
         1,
@@ -161,13 +157,10 @@
         vec![2],
         "Message should have payload of length 2"
     );
-<<<<<<< HEAD
     assert!(
         storage_writes_diff <= 1,
         "Every call should have at most one storage write"
     );
-=======
->>>>>>> 4b9c28df
 }
 
 // When sth fails in the functions below and you didn't change anything in the cairo code it is a BUG.
