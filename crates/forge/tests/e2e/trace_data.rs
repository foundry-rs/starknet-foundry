--- conflicted
+++ resolved
@@ -1,6 +1,8 @@
 use std::fs;
 
-use forge_runner::trace_data::{ProfilerCallTrace, TRACE_DIR};
+use forge_runner::trace_data::{
+    ProfilerCallTrace, TEST_CODE_CONTRACT_NAME, TEST_CODE_FUNCTION_NAME, TRACE_DIR,
+};
 
 use crate::e2e::common::runner::{setup_package, test_runner};
 
@@ -52,11 +54,7 @@
 }
 
 #[test]
-<<<<<<< HEAD
 fn trace_has_contract_and_function_names() {
-=======
-fn trace_has_contract_names() {
->>>>>>> 4914c956
     let temp = setup_package("trace");
     let snapbox = test_runner();
 
@@ -77,30 +75,21 @@
 
     assert_eq!(
         call_trace.entry_point.contract_name,
-        Some(String::from("SNFORGE_TEST_CODE"))
+        Some(String::from(TEST_CODE_CONTRACT_NAME))
     );
-<<<<<<< HEAD
     assert_eq!(
         call_trace.entry_point.function_name,
-        Some(String::from("SNFORGE_TEST_CODE_FUNCTION"))
+        Some(String::from(TEST_CODE_FUNCTION_NAME))
     );
     assert_contract_and_function_names(&call_trace.nested_calls[0]);
 }
 
 fn assert_contract_and_function_names(trace: &ProfilerCallTrace) {
     // every call in this package uses the same contract and function
-=======
-    assert_contract_names(&call_trace.nested_calls[0]);
-}
-
-fn assert_contract_names(trace: &ProfilerCallTrace) {
-    // every call in this package uses the same contract
->>>>>>> 4914c956
     assert_eq!(
         trace.entry_point.contract_name,
         Some(String::from("SimpleContract"))
     );
-<<<<<<< HEAD
     assert_eq!(
         trace.entry_point.function_name,
         Some(String::from("execute_calls"))
@@ -108,10 +97,5 @@
 
     for sub_trace in &trace.nested_calls {
         assert_contract_and_function_names(sub_trace);
-=======
-
-    for sub_trace in &trace.nested_calls {
-        assert_contract_names(sub_trace);
->>>>>>> 4914c956
     }
 }