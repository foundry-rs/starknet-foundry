use super::common::runner::{setup_package, test_runner};
use indoc::indoc;
use shared::test_utils::output_assert::assert_stdout_contains;

#[test]
fn features() {
    let temp = setup_package("features");

    let output = test_runner(&temp)
        .arg("--features")
        .arg("snforge_test_only")
        .assert()
        .code(0);

    assert_stdout_contains(
        output,
        indoc! {r"
        [..]Compiling[..]
        [..]Finished[..]


        Collected 2 test(s) from features package
        Running 0 test(s) from src/
        Running 2 test(s) from tests/
        [PASS] features_integrationtest::test::test_mock_function [..]
        [PASS] features_integrationtest::test::test_mock_contract [..]
        Tests: 2 passed, 0 failed, 0 skipped, 0 ignored, 0 filtered out
        "},
    );
}

#[test]
fn compilation_fails_when_no_features_passed() {
    let temp = setup_package("features");

    let output = test_runner(&temp).assert().failure();

    assert_stdout_contains(
        output,
        indoc! {r"
        [..]Compiling[..]
        [..]Finished[..]

<<<<<<< HEAD
        Collected 2 test(s) from features package
        Running 2 test(s) from tests/
        [FAIL] features_integrationtest::test::test_mock_contract

        Failure data:
            "Failed to get contract artifact for name = MockContract."
=======
        error[..] Function not found.
>>>>>>> c20f7692
    "},
    );
}<|MERGE_RESOLUTION|>--- conflicted
+++ resolved
@@ -41,16 +41,7 @@
         [..]Compiling[..]
         [..]Finished[..]
 
-<<<<<<< HEAD
-        Collected 2 test(s) from features package
-        Running 2 test(s) from tests/
-        [FAIL] features_integrationtest::test::test_mock_contract
-
-        Failure data:
-            "Failed to get contract artifact for name = MockContract."
-=======
         error[..] Function not found.
->>>>>>> c20f7692
     "},
     );
 }