--- conflicted
+++ resolved
@@ -10,13 +10,8 @@
     let expected = indoc! {r#"
         [..]Compiling[..]
         [..]Finished[..]
-<<<<<<< HEAD
-        Collected 18 test(s) and 2 test file(s) from file_reading package
+        Collected 23 test(s) and 2 test file(s) from file_reading package
         Running 9 inline test(s)
-=======
-        Collected 23 test(s) and 2 test file(s)
-        Running 9 test(s) from file_reading package
->>>>>>> b947d424
         [PASS] file_reading::valid_content_and_same_content_no_matter_whitespaces
         [PASS] file_reading::serialization
         [PASS] file_reading::valid_content_different_folder
