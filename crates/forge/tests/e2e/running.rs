use super::common::runner::{
    get_current_branch, get_remote_url, runner, setup_package, snforge_test_bin_path, test_runner,
};
use assert_fs::TempDir;
use assert_fs::fixture::{FileTouch, FileWriteStr, PathChild, PathCopy};
use camino::Utf8PathBuf;
use forge::CAIRO_EDITION;
use forge::scarb::config::SCARB_MANIFEST_TEMPLATE_CONTENT;
use indoc::{formatdoc, indoc};
use shared::test_utils::output_assert::assert_stdout_contains;
use snapbox::assert_matches;
use snapbox::cmd::Command as SnapboxCommand;
use std::ffi::OsString;
use std::path::PathBuf;
use std::{env, fs, iter, path::Path, str::FromStr};
use test_utils::{get_local_snforge_std_absolute_path, tempdir_with_tool_versions};
use toml_edit::{DocumentMut, Formatted, InlineTable, Item, Value, value};

#[test]
fn simple_package() {
    let temp = setup_package("simple_package");
    let output = test_runner(&temp).assert().code(1);

    assert_stdout_contains(
        output,
        indoc! {r"
    [..]Compiling[..]
    [..]Finished[..]


    Collected 13 test(s) from simple_package package
    Running 2 test(s) from src/
    [PASS] simple_package::tests::test_fib [..]
    [IGNORE] simple_package::tests::ignored_test
    Running 11 test(s) from tests/
    [PASS] simple_package_integrationtest::contract::call_and_invoke [..]
    [PASS] simple_package_integrationtest::ext_function_test::test_my_test [..]
    [IGNORE] simple_package_integrationtest::ext_function_test::ignored_test
    [PASS] simple_package_integrationtest::ext_function_test::test_simple [..]
    [PASS] simple_package_integrationtest::test_simple::test_simple [..]
    [PASS] simple_package_integrationtest::test_simple::test_simple2 [..]
    [PASS] simple_package_integrationtest::test_simple::test_two [..]
    [PASS] simple_package_integrationtest::test_simple::test_two_and_two [..]
    [FAIL] simple_package_integrationtest::test_simple::test_failing

    Failure data:
        0x6661696c696e6720636865636b ('failing check')

    [FAIL] simple_package_integrationtest::test_simple::test_another_failing

    Failure data:
        0x6661696c696e6720636865636b ('failing check')

    [PASS] simple_package_integrationtest::without_prefix::five [..]
    Tests: 9 passed, 2 failed, 0 skipped, 2 ignored, 0 filtered out

    Failures:
        simple_package_integrationtest::test_simple::test_failing
        simple_package_integrationtest::test_simple::test_another_failing
    "},
    );
}

#[test]
fn simple_package_with_git_dependency() {
    let temp = tempdir_with_tool_versions().unwrap();

    temp.copy_from("tests/data/simple_package", &["**/*.cairo", "**/*.toml"])
        .unwrap();
    let remote_url = get_remote_url().to_lowercase();
    let branch = get_current_branch();
    let manifest_path = temp.child("Scarb.toml");
    manifest_path
        .write_str(&formatdoc!(
            r#"
            [package]
            name = "simple_package"
            version = "0.1.0"

            [[target.starknet-contract]]

            [dependencies]
            starknet = "2.6.4"
            snforge_std = {{ git = "https://github.com/{}", branch = "{}" }}
            "#,
            remote_url,
            branch
        ))
        .unwrap();

    let output = test_runner(&temp).assert().code(1);

    assert_stdout_contains(
        output,
        formatdoc!(
            r"
        [..]Updating git repository https://github.com/{}
        [..]Compiling[..]
        [..]Finished[..]


        Collected 13 test(s) from simple_package package
        Running 2 test(s) from src/
        [PASS] simple_package::tests::test_fib [..]
        [IGNORE] simple_package::tests::ignored_test
        Running 11 test(s) from tests/
        [PASS] simple_package_integrationtest::contract::call_and_invoke [..]
        [PASS] simple_package_integrationtest::ext_function_test::test_my_test [..]
        [IGNORE] simple_package_integrationtest::ext_function_test::ignored_test
        [PASS] simple_package_integrationtest::ext_function_test::test_simple [..]
        [PASS] simple_package_integrationtest::test_simple::test_simple [..]
        [PASS] simple_package_integrationtest::test_simple::test_simple2 [..]
        [PASS] simple_package_integrationtest::test_simple::test_two [..]
        [PASS] simple_package_integrationtest::test_simple::test_two_and_two [..]
        [FAIL] simple_package_integrationtest::test_simple::test_failing

        Failure data:
            0x6661696c696e6720636865636b ('failing check')

        [FAIL] simple_package_integrationtest::test_simple::test_another_failing

        Failure data:
            0x6661696c696e6720636865636b ('failing check')

        [PASS] simple_package_integrationtest::without_prefix::five [..]
        Tests: 9 passed, 2 failed, 0 skipped, 2 ignored, 0 filtered out

        Failures:
            simple_package_integrationtest::test_simple::test_failing
            simple_package_integrationtest::test_simple::test_another_failing
        ",
            remote_url.trim_end_matches(".git")
        ),
    );
}

#[test]
fn with_failing_scarb_build() {
    let temp = setup_package("simple_package");
    temp.child("src/lib.cairo")
        .write_str(indoc!(
            r"
                mod hello_starknet;
                mods erc20;
            "
        ))
        .unwrap();

    let output = test_runner(&temp).arg("--no-optimization").assert().code(2);

    assert_stdout_contains(
        output,
        indoc!(
            r"
                [ERROR] Failed to build contracts with Scarb: `scarb` exited with error
            "
        ),
    );
}

#[test]
fn with_filter() {
    let temp = setup_package("simple_package");

    let output = test_runner(&temp).arg("two").assert().success();

    assert_stdout_contains(
        output,
        indoc! {r"
        [..]Compiling[..]
        [..]Finished[..]


        Collected 2 test(s) from simple_package package
        Running 2 test(s) from tests/
        [PASS] simple_package_integrationtest::test_simple::test_two [..]
        [PASS] simple_package_integrationtest::test_simple::test_two_and_two [..]
        Tests: 2 passed, 0 failed, 0 skipped, 0 ignored, 11 filtered out
        "},
    );
}

#[test]
fn with_filter_matching_module() {
    let temp = setup_package("simple_package");

    let output = test_runner(&temp)
        .arg("ext_function_test::")
        .assert()
        .success();

    assert_stdout_contains(
        output,
        indoc! {r"
        [..]Compiling[..]
        [..]Finished[..]


        Collected 3 test(s) from simple_package package
        Running 3 test(s) from tests/
        [PASS] simple_package_integrationtest::ext_function_test::test_my_test [..]
        [IGNORE] simple_package_integrationtest::ext_function_test::ignored_test
        [PASS] simple_package_integrationtest::ext_function_test::test_simple [..]
        Tests: 2 passed, 0 failed, 0 skipped, 1 ignored, 10 filtered out
        "},
    );
}

#[test]
fn with_exact_filter() {
    let temp = setup_package("simple_package");

    let output = test_runner(&temp)
        .arg("simple_package_integrationtest::test_simple::test_two")
        .arg("--exact")
        .assert()
        .success();

    assert_stdout_contains(
        output,
        indoc! {r"
        [..]Compiling[..]
        [..]Finished[..]


        Collected 1 test(s) from simple_package package
        Running 0 test(s) from src/
        Running 1 test(s) from tests/
        [PASS] simple_package_integrationtest::test_simple::test_two [..]
        Tests: 1 passed, 0 failed, 0 skipped, 0 ignored, other filtered out
        "},
    );
}

#[test]
fn with_exact_filter_and_duplicated_test_names() {
    let temp = setup_package("duplicated_test_names");

    let output = test_runner(&temp)
        .arg("duplicated_test_names_integrationtest::tests_a::test_simple")
        .arg("--exact")
        .assert()
        .success();

    assert_stdout_contains(
        output,
        indoc! {r"
        [..]Compiling[..]
        [..]Finished[..]


        Collected 1 test(s) from duplicated_test_names package
        Running 0 test(s) from src/
        Running 1 test(s) from tests/
        [PASS] duplicated_test_names_integrationtest::tests_a::test_simple [..]
        Tests: 1 passed, 0 failed, 0 skipped, 0 ignored, other filtered out
        "},
    );
}

#[test]
fn with_non_matching_filter() {
    let temp = setup_package("simple_package");

    let output = test_runner(&temp).arg("qwerty").assert().success();

    assert_stdout_contains(
        output,
        indoc! {r"
        [..]Compiling[..]
        [..]Finished[..]


        Collected 0 test(s) from simple_package package
        Running 0 test(s) from src/
        Running 0 test(s) from tests/
        Tests: 0 passed, 0 failed, 0 skipped, 0 ignored, 13 filtered out
        "},
    );
}

#[test]
fn with_ignored_flag() {
    let temp = setup_package("simple_package");

    let output = test_runner(&temp).arg("--ignored").assert().code(1);

    assert_stdout_contains(
        output,
        indoc! {r"
        [..]Compiling[..]
        [..]Finished[..]


        Collected 2 test(s) from simple_package package
        Running 1 test(s) from src/
        [PASS] simple_package::tests::ignored_test [..]
        Running 1 test(s) from tests/
        [FAIL] simple_package_integrationtest::ext_function_test::ignored_test

        Failure data:
            0x6e6f742070617373696e67 ('not passing')

        Tests: 1 passed, 1 failed, 0 skipped, 0 ignored, 11 filtered out

        Failures:
            simple_package_integrationtest::ext_function_test::ignored_test
        "},
    );
}

#[test]
fn with_include_ignored_flag() {
    let temp = setup_package("simple_package");

    let output = test_runner(&temp).arg("--include-ignored").assert().code(1);

    assert_stdout_contains(
        output,
        indoc! {r"
        [..]Compiling[..]
        [..]Finished[..]


        Collected 13 test(s) from simple_package package
        Running 2 test(s) from src/
        [PASS] simple_package::tests::test_fib [..]
        [PASS] simple_package::tests::ignored_test [..]
        Running 11 test(s) from tests/
        [PASS] simple_package_integrationtest::contract::call_and_invoke [..]
        [PASS] simple_package_integrationtest::ext_function_test::test_my_test [..]
        [FAIL] simple_package_integrationtest::ext_function_test::ignored_test

        Failure data:
            0x6e6f742070617373696e67 ('not passing')

        [PASS] simple_package_integrationtest::ext_function_test::test_simple [..]
        [PASS] simple_package_integrationtest::test_simple::test_simple [..]
        [PASS] simple_package_integrationtest::test_simple::test_simple2 [..]
        [PASS] simple_package_integrationtest::test_simple::test_two [..]
        [PASS] simple_package_integrationtest::test_simple::test_two_and_two [..]
        [FAIL] simple_package_integrationtest::test_simple::test_failing

        Failure data:
            0x6661696c696e6720636865636b ('failing check')

        [FAIL] simple_package_integrationtest::test_simple::test_another_failing

        Failure data:
            0x6661696c696e6720636865636b ('failing check')

        [PASS] simple_package_integrationtest::without_prefix::five [..]
        Tests: 10 passed, 3 failed, 0 skipped, 0 ignored, 0 filtered out

        Failures:
            simple_package_integrationtest::ext_function_test::ignored_test
            simple_package_integrationtest::test_simple::test_failing
            simple_package_integrationtest::test_simple::test_another_failing
        "},
    );
}

#[test]
fn with_ignored_flag_and_filter() {
    let temp = setup_package("simple_package");

    let output = test_runner(&temp)
        .arg("--ignored")
        .arg("ext_function_test::ignored_test")
        .assert()
        .code(1);

    assert_stdout_contains(
        output,
        indoc! {r"
        [..]Compiling[..]
        [..]Finished[..]


        Collected 1 test(s) from simple_package package
        Running 0 test(s) from src/
        Running 1 test(s) from tests/
        [FAIL] simple_package_integrationtest::ext_function_test::ignored_test

        Failure data:
            0x6e6f742070617373696e67 ('not passing')

        Tests: 0 passed, 1 failed, 0 skipped, 0 ignored, 12 filtered out

        Failures:
            simple_package_integrationtest::ext_function_test::ignored_test
        "},
    );
}

#[test]
fn with_include_ignored_flag_and_filter() {
    let temp = setup_package("simple_package");

    let output = test_runner(&temp)
        .arg("--include-ignored")
        .arg("ignored_test")
        .assert()
        .code(1);

    assert_stdout_contains(
        output,
        indoc! {r"
        [..]Compiling[..]
        [..]Finished[..]


        Collected 2 test(s) from simple_package package
        Running 1 test(s) from src/
        [PASS] simple_package::tests::ignored_test [..]
        Running 1 test(s) from tests/
        [FAIL] simple_package_integrationtest::ext_function_test::ignored_test

        Failure data:
            0x6e6f742070617373696e67 ('not passing')

        Tests: 1 passed, 1 failed, 0 skipped, 0 ignored, 11 filtered out

        Failures:
            simple_package_integrationtest::ext_function_test::ignored_test
        "},
    );
}

#[test]
fn with_exclude_flag() {
    let temp = setup_package("simple_package");

    // Exclude the test "test_failing"
    let output = test_runner(&temp)
        .arg("--exclude-filter")
        .arg("test_failing")
        .assert()
        .code(1); // Assuming no other test fails

    assert_stdout_contains(
        output,
        indoc! {r"
        [..]Compiling[..]
        [..]Finished[..]
        
        Collected 12 test(s) from simple_package package
        Running 2 test(s) from src/
        [IGNORE] simple_package::tests::ignored_test
        [PASS] simple_package::tests::test_fib [..]
        [IGNORE] simple_package_integrationtest::ext_function_test::ignored_test
        [PASS] simple_package_integrationtest::test_simple::test_two (gas: ~1)
        [FAIL] simple_package_integrationtest::test_simple::test_another_failing

        Failure data:
            0x6661696c696e6720636865636b ('failing check')

        [PASS] simple_package_integrationtest::ext_function_test::test_my_test (gas: ~1)
        [PASS] simple_package_integrationtest::test_simple::test_simple (gas: ~1)
        [PASS] simple_package_integrationtest::ext_function_test::test_simple (gas: ~1)
        [PASS] simple_package_integrationtest::without_prefix::five (gas: ~1)
        [PASS] simple_package_integrationtest::test_simple::test_two_and_two (gas: ~1)
        [PASS] simple_package_integrationtest::test_simple::test_simple2 (gas: ~1)
        [PASS] simple_package_integrationtest::contract::call_and_invoke (gas: ~170)
        Tests: 9 passed, 1 failed, 0 skipped, 2 ignored, 1 filtered out

        Failures:
            simple_package_integrationtest::test_simple::test_another_failing
        "},
    );
}

#[test]
fn with_rerun_failed_flag_without_cache() {
    let temp = setup_package("simple_package");

    let output = test_runner(&temp).arg("--rerun-failed").assert().code(1);

    assert_stdout_contains(
        output,
        indoc! {r"
        [..]Compiling[..]
        [..]Finished[..]


        Collected 13 test(s) from simple_package package
        Running 2 test(s) from src/
        [PASS] simple_package::tests::test_fib [..]
        Running 11 test(s) from tests/
        [PASS] simple_package_integrationtest::contract::call_and_invoke [..]
        [PASS] simple_package_integrationtest::ext_function_test::test_my_test [..]

        [PASS] simple_package_integrationtest::ext_function_test::test_simple [..]
        [PASS] simple_package_integrationtest::test_simple::test_simple [..]
        [PASS] simple_package_integrationtest::test_simple::test_simple2 [..]
        [PASS] simple_package_integrationtest::test_simple::test_two [..]
        [PASS] simple_package_integrationtest::test_simple::test_two_and_two [..]
        [FAIL] simple_package_integrationtest::test_simple::test_failing

        Failure data:
            0x6661696c696e6720636865636b ('failing check')

        [FAIL] simple_package_integrationtest::test_simple::test_another_failing

        [PASS] simple_package_integrationtest::without_prefix::five [..]
        Failures:
            simple_package_integrationtest::test_simple::test_failing
            simple_package_integrationtest::test_simple::test_another_failing
        [IGNORE] simple_package::tests::ignored_test
        [IGNORE] simple_package_integrationtest::ext_function_test::ignored_test
        Tests: 9 passed, 2 failed, 0 skipped, 2 ignored, 0 filtered out
        Failure data:
            0x6661696c696e6720636865636b ('failing check')

        "},
    );
}

#[test]
fn with_rerun_failed_flag_and_name_filter() {
    let temp = setup_package("simple_package");

    test_runner(&temp).assert().code(1);

    let output = test_runner(&temp)
        .arg("--rerun-failed")
        .arg("test_another_failing")
        .assert()
        .code(1);

    assert_stdout_contains(
        output,
        indoc! {r"
        [..]Compiling[..]
        [..]Finished[..]

        Collected 1 test(s) from simple_package package
        Running 1 test(s) from tests/
        [FAIL] simple_package_integrationtest::test_simple::test_another_failing

        Failure data:
            0x6661696c696e6720636865636b ('failing check')

        Tests: 0 passed, 1 failed, 0 skipped, 0 ignored, 12 filtered out

        Failures:
            simple_package_integrationtest::test_simple::test_another_failing

        "},
    );
}

#[test]
fn with_rerun_failed_flag() {
    let temp = setup_package("simple_package");

    test_runner(&temp).assert().code(1);

    let output = test_runner(&temp).arg("--rerun-failed").assert().code(1);

    assert_stdout_contains(
        output,
        indoc! {r"
        [..]Compiling[..]
        [..]Finished[..]

        Collected 2 test(s) from simple_package package
        Running 0 test(s) from src/
        Running 2 test(s) from tests/
        [FAIL] simple_package_integrationtest::test_simple::test_another_failing

        Failure data:
            0x6661696c696e6720636865636b ('failing check')

        [FAIL] simple_package_integrationtest::test_simple::test_failing

        Failure data:
            0x6661696c696e6720636865636b ('failing check')

        Tests: 0 passed, 2 failed, 0 skipped, 0 ignored, 11 filtered out

        Failures:
            simple_package_integrationtest::test_simple::test_another_failing
            simple_package_integrationtest::test_simple::test_failing

        "},
    );
}

#[test]
fn with_panic_data_decoding() {
    let temp = setup_package("panic_decoding");

    let output = test_runner(&temp).assert().code(1);

    assert_stdout_contains(
        output,
        indoc! {r#"
        [..]Compiling[..]
        [..]Finished[..]


        Collected 8 test(s) from panic_decoding package
        Running 8 test(s) from tests/
        [FAIL] panic_decoding_integrationtest::test_panic_decoding::test_panic_decoding2

        Failure data:
            0x80

        [FAIL] panic_decoding_integrationtest::test_panic_decoding::test_assert

        Failure data:
            "assertion failed: `x`."

        [FAIL] panic_decoding_integrationtest::test_panic_decoding::test_panic_decoding

        Failure data:
            (0x7b ('{'), 0x616161 ('aaa'), 0x800000000000011000000000000000000000000000000000000000000000000, 0x98, 0x7c ('|'), 0x95)

        [PASS] panic_decoding_integrationtest::test_panic_decoding::test_simple2 (l1_gas: [..], l1_data_gas: [..], l2_gas: [..])
        [PASS] panic_decoding_integrationtest::test_panic_decoding::test_simple (l1_gas: [..], l1_data_gas: [..], l2_gas: [..])
        [FAIL] panic_decoding_integrationtest::test_panic_decoding::test_assert_eq

        Failure data:
            "assertion `x == y` failed.
            x: 5
            y: 6"

        [FAIL] panic_decoding_integrationtest::test_panic_decoding::test_assert_message

        Failure data:
            "Another identifiable and meaningful error message"

        [FAIL] panic_decoding_integrationtest::test_panic_decoding::test_assert_eq_message

        Failure data:
            "assertion `x == y` failed: An identifiable and meaningful error message
            x: 5
            y: 6"

        Tests: 2 passed, 6 failed, 0 skipped, 0 ignored, 0 filtered out

        Failures:
            panic_decoding_integrationtest::test_panic_decoding::test_panic_decoding2
            panic_decoding_integrationtest::test_panic_decoding::test_assert
            panic_decoding_integrationtest::test_panic_decoding::test_panic_decoding
            panic_decoding_integrationtest::test_panic_decoding::test_assert_eq
            panic_decoding_integrationtest::test_panic_decoding::test_assert_message
            panic_decoding_integrationtest::test_panic_decoding::test_assert_eq_message
        "#},
    );
}

#[test]
fn with_exit_first() {
    let temp = setup_package("exit_first");
    let scarb_path = temp.child("Scarb.toml");

    scarb_path
        .write_str(&formatdoc!(
            r#"
            [package]
            name = "exit_first"
            version = "0.1.0"

            [dependencies]
            starknet = "2.4.0"
            snforge_std = {{ path = "{}" }}

            [tool.snforge]
            exit_first = true
            "#,
            Utf8PathBuf::from_str("../../snforge_std")
                .unwrap()
                .canonicalize_utf8()
                .unwrap()
                .to_string()
                .replace('\\', "/")
        ))
        .unwrap();

    let output = test_runner(&temp).assert().code(1);
    assert_stdout_contains(
        output,
        indoc! {r"
        [..]Compiling[..]
        [..]Finished[..]


        Collected 2 test(s) from exit_first package
        Running 2 test(s) from tests/
        [FAIL] exit_first_integrationtest::ext_function_test::simple_test

        Failure data:
            0x73696d706c6520636865636b ('simple check')

        Tests: 0 passed, 1 failed, 1 skipped, 0 ignored, 0 filtered out

        Failures:
            exit_first_integrationtest::ext_function_test::simple_test
        "},
    );
}

#[test]
fn with_exit_first_flag() {
    let temp = setup_package("exit_first");

    let output = test_runner(&temp).arg("--exit-first").assert().code(1);

    assert_stdout_contains(
        output,
        indoc! {r"
        [..]Compiling[..]
        [..]Finished[..]


        Collected 2 test(s) from exit_first package
        Running 2 test(s) from tests/
        [FAIL] exit_first_integrationtest::ext_function_test::simple_test

        Failure data:
            0x73696d706c6520636865636b ('simple check')

        Tests: 0 passed, 1 failed, 1 skipped, 0 ignored, 0 filtered out

        Failures:
            exit_first_integrationtest::ext_function_test::simple_test
        "},
    );
}

#[test]
fn init_new_project() {
    let temp = tempdir_with_tool_versions().unwrap();

    let output = runner(&temp)
        .args(["init", "test_name"])
        .env("DEV_DISABLE_SNFORGE_STD_DEPENDENCY", "true")
        .assert()
        .success();

    assert_stdout_contains(
        output,
        indoc!(
            r"
                [WARNING] Command `snforge init` is deprecated and will be removed in the future. Please use `snforge new` instead.
            "
        ),
    );

    validate_init(&temp.join("test_name"), false);
}

#[test]
fn create_new_project_dir_not_exist() {
    let temp = tempdir_with_tool_versions().unwrap();
    let project_path = temp.join("new").join("project");

    runner(&temp)
        .args(["new", "--name", "test_name"])
        .arg(&project_path)
        .env("DEV_DISABLE_SNFORGE_STD_DEPENDENCY", "true")
        .assert()
        .success();

    validate_init(&project_path, false);
}

#[test]
fn create_new_project_dir_not_empty() {
    let temp = tempdir_with_tool_versions().unwrap();
    temp.child("empty.txt").touch().unwrap();

    let output = runner(&temp)
        .args(["new", "--name", "test_name"])
        .arg(temp.path())
        .assert()
        .code(2);

    assert_stdout_contains(
        output,
        indoc!(
            r"
                [ERROR] The provided path [..] points to a non-empty directory. If you wish to create a project in this directory, use the `--overwrite` flag
            "
        ),
    );
}

#[test]
fn create_new_project_dir_exists_and_empty() {
    let temp = tempdir_with_tool_versions().unwrap();
    let project_path = temp.join("new").join("project");

    fs::create_dir_all(&project_path).unwrap();
    assert!(project_path.exists());

    runner(&temp)
        .args(["new", "--name", "test_name"])
        .arg(&project_path)
        .env("DEV_DISABLE_SNFORGE_STD_DEPENDENCY", "true")
        .assert()
        .success();

    validate_init(&project_path, false);
}

#[test]
fn init_new_project_from_scarb() {
    let temp = tempdir_with_tool_versions().unwrap();

    SnapboxCommand::new("scarb")
        .current_dir(&temp)
        .args(["new", "test_name"])
        .env("SCARB_INIT_TEST_RUNNER", "starknet-foundry")
        .env(
            "PATH",
            append_to_path_var(snforge_test_bin_path().parent().unwrap()),
        )
        .assert()
        .success();

    validate_init(&temp.join("test_name"), true);
}

pub fn append_to_path_var(path: &Path) -> OsString {
    let script_path = iter::once(path.to_path_buf());
    let os_path = env::var_os("PATH").unwrap();
    let other_paths = env::split_paths(&os_path);
    env::join_paths(script_path.chain(other_paths)).unwrap()
}

fn validate_init(project_path: &PathBuf, validate_snforge_std: bool) {
    let manifest_path = project_path.join("Scarb.toml");
    let scarb_toml = fs::read_to_string(manifest_path.clone()).unwrap();

    let snforge_std_assert = if validate_snforge_std {
        "\nsnforge_std = \"[..]\""
    } else {
        ""
    };

    let expected = formatdoc!(
        r#"
            [package]
            name = "test_name"
            version = "0.1.0"
            edition = "{CAIRO_EDITION}"

            # See more keys and their definitions at https://docs.swmansion.com/scarb/docs/reference/manifest.html

            [dependencies]
            starknet = "[..]"

            [dev-dependencies]{}
            assert_macros = "[..]"

            [[target.starknet-contract]]
            sierra = true

            [scripts]
            test = "snforge test"

            [tool.scarb]
            allow-prebuilt-plugins = ["snforge_std"]
            {SCARB_MANIFEST_TEMPLATE_CONTENT}
        "#,
        snforge_std_assert
    ).trim_end()
    .to_string()+ "\n";

    assert_matches(&expected, &scarb_toml);

    let mut scarb_toml = DocumentMut::from_str(&scarb_toml).unwrap();

    let dependencies = scarb_toml
        .get_mut("dev-dependencies")
        .unwrap()
        .as_table_mut()
        .unwrap();

    let local_snforge_std = get_local_snforge_std_absolute_path()
        .unwrap()
        .to_str()
        .unwrap()
        .to_string();

    let mut snforge_std = InlineTable::new();
    snforge_std.insert("path", Value::String(Formatted::new(local_snforge_std)));

    dependencies.remove("snforge_std");
    dependencies.insert("snforge_std", Item::Value(Value::InlineTable(snforge_std)));

    std::fs::write(manifest_path, scarb_toml.to_string()).unwrap();

    let output = test_runner(&TempDir::new().unwrap())
        .current_dir(project_path)
        .assert()
        .success();

    let expected = indoc!(
        r"
        [..]Compiling[..]
        [..]Finished[..]

        Collected 2 test(s) from test_name package
        Running 0 test(s) from src/
        Running 2 test(s) from tests/
        [PASS] test_name_integrationtest::test_contract::test_increase_balance [..]
        [PASS] test_name_integrationtest::test_contract::test_cannot_increase_balance_with_zero_value [..]
        Tests: 2 passed, 0 failed, 0 skipped, 0 ignored, 0 filtered out
        "
    );

    assert_stdout_contains(output, expected);
}

#[test]
#[cfg(feature = "smoke")]
fn test_init_project_with_custom_snforge_dependency_git() {
    let temp = tempdir_with_tool_versions().unwrap();

    runner(&temp)
        .args(["new", "test_name"])
        .env("DEV_DISABLE_SNFORGE_STD_DEPENDENCY", "true")
        .assert()
        .success();

    let project_path = temp.join("test_name");
    let manifest_path = project_path.join("Scarb.toml");

    let scarb_toml = std::fs::read_to_string(&manifest_path).unwrap();
    let mut scarb_toml = DocumentMut::from_str(&scarb_toml).unwrap();

    let dependencies = scarb_toml
        .get_mut("dev-dependencies")
        .unwrap()
        .as_table_mut()
        .unwrap();

    let branch = get_current_branch();
    let remote_url = format!("https://github.com/{}", get_remote_url());

    let mut snforge_std = InlineTable::new();
    snforge_std.insert("git", Value::String(Formatted::new(remote_url.clone())));
    snforge_std.insert("branch", Value::String(Formatted::new(branch)));

    dependencies.remove("snforge_std");
    dependencies.insert("snforge_std", Item::Value(Value::InlineTable(snforge_std)));

    std::fs::write(&manifest_path, scarb_toml.to_string()).unwrap();

    let output = test_runner(&temp)
        .current_dir(&project_path)
        .assert()
        .success();

    let expected = formatdoc!(
        r"
        [..]Updating git repository {}
        [..]Compiling test_name v0.1.0[..]
        [..]Finished[..]

        Collected 2 test(s) from test_name package
        Running 0 test(s) from src/
        Running 2 test(s) from tests/
        [PASS] test_name_integrationtest::test_contract::test_increase_balance [..]
        [PASS] test_name_integrationtest::test_contract::test_cannot_increase_balance_with_zero_value [..]
        Tests: 2 passed, 0 failed, 0 skipped, 0 ignored, 0 filtered out
        ",
        remote_url.trim_end_matches(".git")
    );

    assert_stdout_contains(output, expected);
}

#[test]
fn should_panic() {
    let temp = setup_package("should_panic_test");

    let output = test_runner(&temp).assert().code(1);

    assert_stdout_contains(
        output,
        indoc! { r"
        Collected 14 test(s) from should_panic_test package
        Running 0 test(s) from src/
        Running 14 test(s) from tests/
        [FAIL] should_panic_test_integrationtest::should_panic_test::didnt_expect_panic

        Failure data:
            0x756e65787065637465642070616e6963 ('unexpected panic')

        [FAIL] should_panic_test_integrationtest::should_panic_test::should_panic_expected_contains_error

        Failure data:
            Incorrect panic data
            Actual:    [0x46a6158a16a947e5916b2a2ca68501a45e93d7110e81aa2d6438b1c57c879a3, 0x0, 0x77696c6c, 0x4] (will)
            Expected:  [0x46a6158a16a947e5916b2a2ca68501a45e93d7110e81aa2d6438b1c57c879a3, 0x0, 0x546869732077696c6c2070616e6963, 0xf] (This will panic)

        [FAIL] should_panic_test_integrationtest::should_panic_test::should_panic_byte_array_with_felt

        Failure data:
            Incorrect panic data
            Actual:    [0x46a6158a16a947e5916b2a2ca68501a45e93d7110e81aa2d6438b1c57c879a3, 0x0, 0x546869732077696c6c2070616e6963, 0xf] (This will panic)
            Expected:  [0x546869732077696c6c2070616e6963] (This will panic)

        [FAIL] should_panic_test_integrationtest::should_panic_test::expected_panic_but_didnt_with_expected_multiple

        Failure data:
            Expected to panic but didn't
            Expected panic data:  [0x70616e6963206d657373616765, 0x7365636f6e64206d657373616765] (panic message, second message)

        [FAIL] should_panic_test_integrationtest::should_panic_test::expected_panic_but_didnt

        Failure data:
            Expected to panic but didn't

        [PASS] should_panic_test_integrationtest::should_panic_test::should_panic_no_data (l1_gas: [..], l1_data_gas: [..], l2_gas: [..])

        Success data:
            0x0 ('')

        [PASS] should_panic_test_integrationtest::should_panic_test::should_panic_check_data (l1_gas: [..], l1_data_gas: [..], l2_gas: [..])
        [FAIL] should_panic_test_integrationtest::should_panic_test::should_panic_not_matching_suffix

        Failure data:
            Incorrect panic data
            Actual:    [0x46a6158a16a947e5916b2a2ca68501a45e93d7110e81aa2d6438b1c57c879a3, 0x0, 0x546869732077696c6c2070616e6963, 0xf] (This will panic)
            Expected:  [0x46a6158a16a947e5916b2a2ca68501a45e93d7110e81aa2d6438b1c57c879a3, 0x0, 0x77696c6c2070616e696363, 0xb] (will panicc)

        [PASS] should_panic_test_integrationtest::should_panic_test::should_panic_match_suffix (l1_gas: [..], l1_data_gas: [..], l2_gas: [..])
        [PASS] should_panic_test_integrationtest::should_panic_test::should_panic_felt_matching (l1_gas: [..], l1_data_gas: [..], l2_gas: [..])
        [FAIL] should_panic_test_integrationtest::should_panic_test::should_panic_felt_with_byte_array

        Failure data:
            Incorrect panic data
            Actual:    [0x546869732077696c6c2070616e6963] (This will panic)
            Expected:  [0x46a6158a16a947e5916b2a2ca68501a45e93d7110e81aa2d6438b1c57c879a3, 0x0, 0x546869732077696c6c2070616e6963, 0xf] (This will panic)

        [PASS] should_panic_test_integrationtest::should_panic_test::should_panic_multiple_messages (l1_gas: [..], l1_data_gas: [..], l2_gas: [..])
        [FAIL] should_panic_test_integrationtest::should_panic_test::expected_panic_but_didnt_with_expected

        Failure data:
            Expected to panic but didn't
            Expected panic data:  [0x70616e6963206d657373616765] (panic message)

        [FAIL] should_panic_test_integrationtest::should_panic_test::should_panic_with_non_matching_data

        Failure data:
            Incorrect panic data
            Actual:    [0x6661696c696e6720636865636b] (failing check)
            Expected:  [0x0] ()

        Tests: 5 passed, 9 failed, 0 skipped, 0 ignored, 0 filtered out

        Failures:
            should_panic_test_integrationtest::should_panic_test::didnt_expect_panic
            should_panic_test_integrationtest::should_panic_test::should_panic_expected_contains_error
            should_panic_test_integrationtest::should_panic_test::should_panic_byte_array_with_felt
            should_panic_test_integrationtest::should_panic_test::expected_panic_but_didnt_with_expected_multiple
            should_panic_test_integrationtest::should_panic_test::expected_panic_but_didnt
            should_panic_test_integrationtest::should_panic_test::should_panic_not_matching_suffix
            should_panic_test_integrationtest::should_panic_test::should_panic_felt_with_byte_array
            should_panic_test_integrationtest::should_panic_test::expected_panic_but_didnt_with_expected
            should_panic_test_integrationtest::should_panic_test::should_panic_with_non_matching_data
        "},
    );
}

#[test]
fn incompatible_snforge_std_version_warning() {
    let temp = setup_package("steps");
    let manifest_path = temp.child("Scarb.toml");

    let mut scarb_toml = fs::read_to_string(&manifest_path)
        .unwrap()
        .parse::<DocumentMut>()
        .unwrap();
    scarb_toml["dev-dependencies"]["snforge_std"] = value("0.34.1");
    // TODO(#3069)
    scarb_toml["dev-dependencies"]["snforge_scarb_plugin"] = value("0.34.1");
    manifest_path.write_str(&scarb_toml.to_string()).unwrap();

    let output = test_runner(&temp).assert().failure();

    assert_stdout_contains(
        output,
        indoc! {r"
        [WARNING] Package snforge_std version does not meet the recommended version requirement =0.[..], [..]
        [..]Compiling[..]
        [..]Finished[..]

        Collected 2 test(s) from steps package
        Running 2 test(s) from src/
        [PASS] steps::tests::steps_less_than_10000000 [..]
        [FAIL] steps::tests::steps_more_than_10000000

        Failure data:
            Could not reach the end of the program. RunResources has no remaining steps.
            Suggestion: Consider using the flag `--max-n-steps` to increase allowed limit of steps

        Tests: 1 passed, 1 failed, 0 skipped, 0 ignored, 0 filtered out

        Failures:
            steps::tests::steps_more_than_10000000
        "},
    );
}

#[test]
fn detailed_resources_flag() {
    let temp = setup_package("erc20_package");
    let output = test_runner(&temp)
        .arg("--detailed-resources")
        .assert()
        .success();

    assert_stdout_contains(
        output,
        indoc! {r"
        [..]Compiling[..]
        [..]Finished[..]


        Collected 1 test(s) from erc20_package package
        Running 0 test(s) from src/
        Running 1 test(s) from tests/
        [PASS] erc20_package_integrationtest::test_complex::complex[..]
                steps: [..]
                memory holes: [..]
                builtins: ([..])
                syscalls: ([..])
        Tests: 1 passed, 0 failed, 0 skipped, 0 ignored, 0 filtered out
        "},
    );
}

#[test]
#[cfg_attr(not(feature = "scarb_since_2_10"), ignore)]
fn detailed_resources_flag_sierra_gas() {
    let temp = setup_package("erc20_package");
    let output = test_runner(&temp)
        .arg("--detailed-resources")
        .arg("--tracked-resource")
        .arg("sierra-gas")
        .assert()
        .success();

    assert_stdout_contains(
        output,
        indoc! {r"
        [..]Compiling[..]
        [..]Finished[..]
        Collected 1 test(s) from erc20_package package
        Running 0 test(s) from src/
        Running 1 test(s) from tests/
        [PASS] erc20_package_integrationtest::test_complex::complex[..]
                sierra_gas_consumed: ([..])
                syscalls: ([..])
        Tests: 1 passed, 0 failed, 0 skipped, 0 ignored, 0 filtered out
        "},
    );
}

#[test]
fn catch_runtime_errors() {
    let temp = setup_package("simple_package");

    let expected_panic = if cfg!(target_os = "windows") {
        "The system cannot find the file specified"
    } else {
        "No such file or directory"
    };

    temp.child("tests/test.cairo")
        .write_str(
            formatdoc!(
                r#"
                use snforge_std::fs::{{FileTrait, read_txt}};

                #[test]
                #[should_panic(expected: "{}")]
                fn catch_no_such_file() {{
                    let file = FileTrait::new("no_way_this_file_exists");
                    let content = read_txt(@file);

                    assert!(false);
                }}
            "#,
                expected_panic
            )
            .as_str(),
        )
        .unwrap();

    let output = test_runner(&temp).assert();

    assert_stdout_contains(
        output,
        formatdoc!(
            r"
                [..]Compiling[..]
                [..]Finished[..]
                [PASS] simple_package_integrationtest::test::catch_no_such_file [..]
            "
        ),
    );
}

#[test]
fn call_nonexistent_selector() {
    let temp = setup_package("nonexistent_selector");

    let output = test_runner(&temp).assert().code(0);

    assert_stdout_contains(
        output,
        indoc! {r"
        Collected 1 test(s) from nonexistent_selector package
        Running 0 test(s) from src/
        Running 1 test(s) from tests/
        [PASS] nonexistent_selector_integrationtest::test_contract::test_unwrapped_call_contract_syscall [..]
        Tests: 1 passed, 0 failed, 0 skipped, 0 ignored, 0 filtered out
        "},
    );
}

#[test]
<<<<<<< HEAD
fn create_new_project_and_check_gitignore() {
    let temp = tempdir_with_tool_versions().unwrap();
    let project_path = temp.join("project");

    runner(&temp)
        .env("DEV_DISABLE_SNFORGE_STD_DEPENDENCY", "true")
        .args(["new", "--name", "test_name"])
        .arg(&project_path)
        .assert()
        .success();

    let gitignore_path = project_path.join(".gitignore");
    assert!(gitignore_path.exists(), ".gitignore file should exist");

    let gitignore_content = fs::read_to_string(gitignore_path).unwrap();

    let expected_gitignore_content = indoc! {
        r"
        target
        .snfoundry_cache/
        snfoundry_trace/
        coverage/
        profile/
        "
    };

    assert_eq!(gitignore_content, expected_gitignore_content);
=======
#[cfg_attr(feature = "scarb_since_2_10", ignore)]
fn sierra_gas_with_older_scarb() {
    let temp = setup_package("erc20_package");
    let output = test_runner(&temp)
        .arg("--detailed-resources")
        .arg("--tracked-resource")
        .arg("sierra-gas")
        .assert()
        .failure();

    assert_stdout_contains(
        output,
        indoc! {r"
        Checking requirements
        [..]Scarb Version [..] doesn't satisfy minimal 2.10.0[..]
        [..]This version of scarb is the minimum required in order to support sierra gas tracking (it comes with sierra >= 1.7.0 support)[..]
        [..]Follow instructions from https://docs.swmansion.com/scarb/download.html[..]
        [..]
        [ERROR] Requirements not satisfied
        "},
    );
>>>>>>> b0b17ca1
}<|MERGE_RESOLUTION|>--- conflicted
+++ resolved
@@ -1228,7 +1228,30 @@
 }
 
 #[test]
-<<<<<<< HEAD
+#[cfg_attr(feature = "scarb_since_2_10", ignore)]
+fn sierra_gas_with_older_scarb() {
+    let temp = setup_package("erc20_package");
+    let output = test_runner(&temp)
+        .arg("--detailed-resources")
+        .arg("--tracked-resource")
+        .arg("sierra-gas")
+        .assert()
+        .failure();
+
+    assert_stdout_contains(
+        output,
+        indoc! {r"
+        Checking requirements
+        [..]Scarb Version [..] doesn't satisfy minimal 2.10.0[..]
+        [..]This version of scarb is the minimum required in order to support sierra gas tracking (it comes with sierra >= 1.7.0 support)[..]
+        [..]Follow instructions from https://docs.swmansion.com/scarb/download.html[..]
+        [..]
+        [ERROR] Requirements not satisfied
+        "},
+    );
+}
+
+#[test]
 fn create_new_project_and_check_gitignore() {
     let temp = tempdir_with_tool_versions().unwrap();
     let project_path = temp.join("project");
@@ -1256,27 +1279,4 @@
     };
 
     assert_eq!(gitignore_content, expected_gitignore_content);
-=======
-#[cfg_attr(feature = "scarb_since_2_10", ignore)]
-fn sierra_gas_with_older_scarb() {
-    let temp = setup_package("erc20_package");
-    let output = test_runner(&temp)
-        .arg("--detailed-resources")
-        .arg("--tracked-resource")
-        .arg("sierra-gas")
-        .assert()
-        .failure();
-
-    assert_stdout_contains(
-        output,
-        indoc! {r"
-        Checking requirements
-        [..]Scarb Version [..] doesn't satisfy minimal 2.10.0[..]
-        [..]This version of scarb is the minimum required in order to support sierra gas tracking (it comes with sierra >= 1.7.0 support)[..]
-        [..]Follow instructions from https://docs.swmansion.com/scarb/download.html[..]
-        [..]
-        [ERROR] Requirements not satisfied
-        "},
-    );
->>>>>>> b0b17ca1
 }