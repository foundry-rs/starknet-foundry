--- conflicted
+++ resolved
@@ -816,37 +816,12 @@
 
         Failure data:
             Incorrect panic data
-<<<<<<< HEAD
-            Actual:    [0x000000000000000000000000000000000000006661696c696e6720636865636b] (failing check)
-            Expected:  [0x0000000000000000000000000000000000000000000000000000000000000000] ()
-        
-        [FAIL] should_panic_test_integrationtest::should_panic_test::expected_panic_but_didnt_with_expected
-        
-        Failure data:
-            Expected to panic but didn't
-            Expected panic data:  [0x0000000000000000000000000000000000000070616e6963206d657373616765] (panic message)
-        
-        [FAIL] should_panic_test_integrationtest::should_panic_test::expected_panic_but_didnt_with_expected_multiple
-        
-        Failure data:
-            Expected to panic but didn't
-            Expected panic data:  [0x0000000000000000000000000000000000000070616e6963206d657373616765, 0x0000000000000000000000000000000000007365636f6e64206d657373616765] (panic message, second message)
-        
-        [FAIL] should_panic_test_integrationtest::should_panic_test::didnt_expect_panic
-        
-        Failure data:
-            0x756e65787065637465642070616e6963 ('unexpected panic')
-        
-        Tests: 3 passed, 5 failed, 0 skipped, 0 ignored, 0 filtered out
-        
-=======
             Actual:    [8111420071579136082810415440747] (failing check)
             Expected:  [0] ()
 
         Running 0 test(s) from src/
         Tests: 5 passed, 9 failed, 0 skipped, 0 ignored, 0 filtered out
 
->>>>>>> 4cf95a91
         Failures:
             should_panic_test_integrationtest::should_panic_test::should_panic_byte_array_with_felt
             should_panic_test_integrationtest::should_panic_test::didnt_expect_panic
