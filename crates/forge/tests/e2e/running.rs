--- conflicted
+++ resolved
@@ -757,54 +757,19 @@
 
         Collected 14 test(s) from should_panic_test package
         Running 0 test(s) from src/
-<<<<<<< HEAD
-        Running 8 test(s) from tests/
-        [FAIL] should_panic_test_integrationtest::should_panic_test::expected_panic_but_didnt
-        
-=======
         Running 14 test(s) from tests/
         [FAIL] tests::should_panic_test::didnt_expect_panic
 
->>>>>>> d9e6c90f
         Failure data:
             0x756e65787065637465642070616e6963 ('unexpected panic')
 
-<<<<<<< HEAD
-        [PASS] should_panic_test_integrationtest::should_panic_test::should_panic_check_data [..]
-        [PASS] should_panic_test_integrationtest::should_panic_test::should_panic_multiple_messages [..]
-        [PASS] should_panic_test_integrationtest::should_panic_test::should_panic_no_data [..]
-        
-        Success data:
-            0x0 ('')
-        
-        [FAIL] should_panic_test_integrationtest::should_panic_test::should_panic_with_non_matching_data
-        
-=======
         [PASS] tests::should_panic_test::should_panic_match_suffix [..]
         [FAIL] tests::should_panic_test::should_panic_with_non_matching_data
 
->>>>>>> d9e6c90f
         Failure data:
             Incorrect panic data
             Actual:    [8111420071579136082810415440747] (failing check)
             Expected:  [0] ()
-<<<<<<< HEAD
-        
-        [FAIL] should_panic_test_integrationtest::should_panic_test::expected_panic_but_didnt_with_expected
-        
-        Failure data:
-            Expected to panic but didn't
-            Expected panic data:  [8903707727067478891290643490661] (panic message)
-        
-        [FAIL] should_panic_test_integrationtest::should_panic_test::expected_panic_but_didnt_with_expected_multiple
-        
-        Failure data:
-            Expected to panic but didn't
-            Expected panic data:  [8903707727067478891290643490661, 2340509922561928411394884117817189] (panic message, second message)
-        
-        [FAIL] should_panic_test_integrationtest::should_panic_test::didnt_expect_panic
-        
-=======
 
         [PASS] tests::should_panic_test::should_panic_felt_matching [..]
         [FAIL] tests::should_panic_test::should_panic_byte_array_with_felt
@@ -829,7 +794,6 @@
 
         [FAIL] tests::should_panic_test::expected_panic_but_didnt
 
->>>>>>> d9e6c90f
         Failure data:
             Expected to panic but didn't
 
@@ -863,13 +827,6 @@
         Tests: 5 passed, 9 failed, 0 skipped, 0 ignored, 0 filtered out
 
         Failures:
-<<<<<<< HEAD
-            should_panic_test_integrationtest::should_panic_test::expected_panic_but_didnt
-            should_panic_test_integrationtest::should_panic_test::should_panic_with_non_matching_data
-            should_panic_test_integrationtest::should_panic_test::expected_panic_but_didnt_with_expected
-            should_panic_test_integrationtest::should_panic_test::expected_panic_but_didnt_with_expected_multiple
-            should_panic_test_integrationtest::should_panic_test::didnt_expect_panic
-=======
             tests::should_panic_test::didnt_expect_panic
             tests::should_panic_test::should_panic_with_non_matching_data
             tests::should_panic_test::should_panic_byte_array_with_felt
@@ -879,7 +836,6 @@
             tests::should_panic_test::should_panic_not_matching_suffix
             tests::should_panic_test::should_panic_expected_contains_error
             tests::should_panic_test::should_panic_felt_with_byte_array
->>>>>>> d9e6c90f
         "},
     );
 }
@@ -916,11 +872,7 @@
 }
 
 #[test]
-<<<<<<< HEAD
 #[ignore] //TODO(#2253) unignore when there exists prvious version that supports new attributes
-=======
-#[ignore] //TODO(#2253) unignore when there exists previous version that supports new attributes
->>>>>>> d9e6c90f
 fn incompatible_snforge_std_version_warning() {
     let temp = setup_package("steps");
     let manifest_path = temp.child("Scarb.toml");
