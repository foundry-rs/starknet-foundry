--- conflicted
+++ resolved
@@ -1062,15 +1062,11 @@
 }
 
 #[test]
-<<<<<<< HEAD
 #[cfg_attr(
     feature = "cairo-native",
     ignore = "Native runner does not support vm resources tracking"
 )]
-fn detailed_resources_flag() {
-=======
 fn detailed_resources_flag_cairo_steps() {
->>>>>>> 0618a5d7
     let temp = setup_package("erc20_package");
     let output = test_runner(&temp)
         .arg("--detailed-resources")
