--- conflicted
+++ resolved
@@ -141,17 +141,8 @@
         ))
         .unwrap();
 
-<<<<<<< HEAD
     test_runner(&temp).assert().code(2).stdout_eq(indoc! {r"
-            [ERROR] Failed to build test artifacts with Scarb
-=======
-    test_runner()
-        .current_dir(&temp)
-        .assert()
-        .code(2)
-        .stdout_eq(indoc! {r"
             [ERROR] Failed to build test artifacts with Scarb: `scarb` exited with error
->>>>>>> e11694e3
         "});
 }
 
