use super::common::runner::{get_current_branch, get_remote_url, setup_package, test_runner};
use assert_fs::fixture::{FileWriteStr, PathChild, PathCopy};
use camino::Utf8PathBuf;
use indoc::{formatdoc, indoc};
use shared::test_utils::output_assert::{assert_stdout, assert_stdout_contains};
use std::{fs, str::FromStr};
use test_utils::tempdir_with_tool_versions;
use toml_edit::{DocumentMut, value};

#[test]
fn simple_package() {
    let temp = setup_package("simple_package");
    let output = test_runner(&temp).assert().code(1);

    assert_stdout_contains(
        output,
        indoc! {r"
    [..]Compiling[..]
    [..]Finished[..]


    Collected 13 test(s) from simple_package package
    Running 2 test(s) from src/
    [PASS] simple_package::tests::test_fib [..]
    [IGNORE] simple_package::tests::ignored_test
    Running 11 test(s) from tests/
    [PASS] simple_package_integrationtest::contract::call_and_invoke [..]
    [PASS] simple_package_integrationtest::ext_function_test::test_my_test [..]
    [IGNORE] simple_package_integrationtest::ext_function_test::ignored_test
    [PASS] simple_package_integrationtest::ext_function_test::test_simple [..]
    [PASS] simple_package_integrationtest::test_simple::test_simple [..]
    [PASS] simple_package_integrationtest::test_simple::test_simple2 [..]
    [PASS] simple_package_integrationtest::test_simple::test_two [..]
    [PASS] simple_package_integrationtest::test_simple::test_two_and_two [..]
    [FAIL] simple_package_integrationtest::test_simple::test_failing

    Failure data:
        0x6661696c696e6720636865636b ('failing check')

    [FAIL] simple_package_integrationtest::test_simple::test_another_failing

    Failure data:
        0x6661696c696e6720636865636b ('failing check')

    [PASS] simple_package_integrationtest::without_prefix::five [..]
    Tests: 9 passed, 2 failed, 0 skipped, 2 ignored, 0 filtered out

    Failures:
        simple_package_integrationtest::test_simple::test_failing
        simple_package_integrationtest::test_simple::test_another_failing
    "},
    );
}

#[test]
fn simple_package_with_git_dependency() {
    let temp = tempdir_with_tool_versions().unwrap();

    temp.copy_from("tests/data/simple_package", &["**/*.cairo", "**/*.toml"])
        .unwrap();
    let remote_url = get_remote_url().to_lowercase();
    let branch = get_current_branch();
    let manifest_path = temp.child("Scarb.toml");
    manifest_path
        .write_str(&formatdoc!(
            r#"
            [package]
            name = "simple_package"
            version = "0.1.0"

            [[target.starknet-contract]]

            [dependencies]
            starknet = "2.6.4"
            snforge_std = {{ git = "https://github.com/{}", branch = "{}" }}
            "#,
            remote_url,
            branch
        ))
        .unwrap();

    let output = test_runner(&temp).assert().code(1);

    assert_stdout_contains(
        output,
        formatdoc!(
            r"
        [..]Updating git repository https://github.com/{}
        [..]Compiling[..]
        [..]Finished[..]


        Collected 13 test(s) from simple_package package
        Running 2 test(s) from src/
        [PASS] simple_package::tests::test_fib [..]
        [IGNORE] simple_package::tests::ignored_test
        Running 11 test(s) from tests/
        [PASS] simple_package_integrationtest::contract::call_and_invoke [..]
        [PASS] simple_package_integrationtest::ext_function_test::test_my_test [..]
        [IGNORE] simple_package_integrationtest::ext_function_test::ignored_test
        [PASS] simple_package_integrationtest::ext_function_test::test_simple [..]
        [PASS] simple_package_integrationtest::test_simple::test_simple [..]
        [PASS] simple_package_integrationtest::test_simple::test_simple2 [..]
        [PASS] simple_package_integrationtest::test_simple::test_two [..]
        [PASS] simple_package_integrationtest::test_simple::test_two_and_two [..]
        [FAIL] simple_package_integrationtest::test_simple::test_failing

        Failure data:
            0x6661696c696e6720636865636b ('failing check')

        [FAIL] simple_package_integrationtest::test_simple::test_another_failing

        Failure data:
            0x6661696c696e6720636865636b ('failing check')

        [PASS] simple_package_integrationtest::without_prefix::five [..]
        Tests: 9 passed, 2 failed, 0 skipped, 2 ignored, 0 filtered out

        Failures:
            simple_package_integrationtest::test_simple::test_failing
            simple_package_integrationtest::test_simple::test_another_failing
        ",
            remote_url.trim_end_matches(".git")
        ),
    );
}

#[test]
fn with_failing_scarb_build() {
    let temp = setup_package("simple_package");
    temp.child("src/lib.cairo")
        .write_str(indoc!(
            r"
                mod hello_starknet;
                mods erc20;
            "
        ))
        .unwrap();

    let output = test_runner(&temp).arg("--no-optimization").assert().code(2);

    assert_stdout_contains(
        output,
        indoc!(
            r"
                [ERROR] Failed to build contracts with Scarb: `scarb` exited with error
            "
        ),
    );
}

#[test]
fn with_filter() {
    let temp = setup_package("simple_package");

    let output = test_runner(&temp).arg("two").assert().success();

    assert_stdout_contains(
        output,
        indoc! {r"
        [..]Compiling[..]
        [..]Finished[..]


        Collected 2 test(s) from simple_package package
        Running 2 test(s) from tests/
        [PASS] simple_package_integrationtest::test_simple::test_two [..]
        [PASS] simple_package_integrationtest::test_simple::test_two_and_two [..]
        Tests: 2 passed, 0 failed, 0 skipped, 0 ignored, 11 filtered out
        "},
    );
}

#[test]
fn with_filter_matching_module() {
    let temp = setup_package("simple_package");

    let output = test_runner(&temp)
        .arg("ext_function_test::")
        .assert()
        .success();

    assert_stdout_contains(
        output,
        indoc! {r"
        [..]Compiling[..]
        [..]Finished[..]


        Collected 3 test(s) from simple_package package
        Running 3 test(s) from tests/
        [PASS] simple_package_integrationtest::ext_function_test::test_my_test [..]
        [IGNORE] simple_package_integrationtest::ext_function_test::ignored_test
        [PASS] simple_package_integrationtest::ext_function_test::test_simple [..]
        Tests: 2 passed, 0 failed, 0 skipped, 1 ignored, 10 filtered out
        "},
    );
}

#[test]
fn with_exact_filter() {
    let temp = setup_package("simple_package");

    let output = test_runner(&temp)
        .arg("simple_package_integrationtest::test_simple::test_two")
        .arg("--exact")
        .assert()
        .success();

    assert_stdout_contains(
        output,
        indoc! {r"
        [..]Compiling[..]
        [..]Finished[..]


        Collected 1 test(s) from simple_package package
        Running 0 test(s) from src/
        Running 1 test(s) from tests/
        [PASS] simple_package_integrationtest::test_simple::test_two [..]
        Tests: 1 passed, 0 failed, 0 skipped, 0 ignored, other filtered out
        "},
    );
}

#[test]
fn with_exact_filter_and_duplicated_test_names() {
    let temp = setup_package("duplicated_test_names");

    let output = test_runner(&temp)
        .arg("duplicated_test_names_integrationtest::tests_a::test_simple")
        .arg("--exact")
        .assert()
        .success();

    assert_stdout_contains(
        output,
        indoc! {r"
        [..]Compiling[..]
        [..]Finished[..]


        Collected 1 test(s) from duplicated_test_names package
        Running 0 test(s) from src/
        Running 1 test(s) from tests/
        [PASS] duplicated_test_names_integrationtest::tests_a::test_simple [..]
        Tests: 1 passed, 0 failed, 0 skipped, 0 ignored, other filtered out
        "},
    );
}

#[test]
fn with_non_matching_filter() {
    let temp = setup_package("simple_package");

    let output = test_runner(&temp).arg("qwerty").assert().success();

    assert_stdout_contains(
        output,
        indoc! {r"
        [..]Compiling[..]
        [..]Finished[..]


        Collected 0 test(s) from simple_package package
        Running 0 test(s) from src/
        Running 0 test(s) from tests/
        Tests: 0 passed, 0 failed, 0 skipped, 0 ignored, 13 filtered out
        "},
    );
}

#[test]
fn with_ignored_flag() {
    let temp = setup_package("simple_package");

    let output = test_runner(&temp).arg("--ignored").assert().code(1);

    assert_stdout_contains(
        output,
        indoc! {r"
        [..]Compiling[..]
        [..]Finished[..]


        Collected 2 test(s) from simple_package package
        Running 1 test(s) from src/
        [PASS] simple_package::tests::ignored_test [..]
        Running 1 test(s) from tests/
        [FAIL] simple_package_integrationtest::ext_function_test::ignored_test

        Failure data:
            0x6e6f742070617373696e67 ('not passing')

        Tests: 1 passed, 1 failed, 0 skipped, 0 ignored, 11 filtered out

        Failures:
            simple_package_integrationtest::ext_function_test::ignored_test
        "},
    );
}

#[test]
fn with_include_ignored_flag() {
    let temp = setup_package("simple_package");

    let output = test_runner(&temp).arg("--include-ignored").assert().code(1);

    assert_stdout_contains(
        output,
        indoc! {r"
        [..]Compiling[..]
        [..]Finished[..]


        Collected 13 test(s) from simple_package package
        Running 2 test(s) from src/
        [PASS] simple_package::tests::test_fib [..]
        [PASS] simple_package::tests::ignored_test [..]
        Running 11 test(s) from tests/
        [PASS] simple_package_integrationtest::contract::call_and_invoke [..]
        [PASS] simple_package_integrationtest::ext_function_test::test_my_test [..]
        [FAIL] simple_package_integrationtest::ext_function_test::ignored_test

        Failure data:
            0x6e6f742070617373696e67 ('not passing')

        [PASS] simple_package_integrationtest::ext_function_test::test_simple [..]
        [PASS] simple_package_integrationtest::test_simple::test_simple [..]
        [PASS] simple_package_integrationtest::test_simple::test_simple2 [..]
        [PASS] simple_package_integrationtest::test_simple::test_two [..]
        [PASS] simple_package_integrationtest::test_simple::test_two_and_two [..]
        [FAIL] simple_package_integrationtest::test_simple::test_failing

        Failure data:
            0x6661696c696e6720636865636b ('failing check')

        [FAIL] simple_package_integrationtest::test_simple::test_another_failing

        Failure data:
            0x6661696c696e6720636865636b ('failing check')

        [PASS] simple_package_integrationtest::without_prefix::five [..]
        Tests: 10 passed, 3 failed, 0 skipped, 0 ignored, 0 filtered out

        Failures:
            simple_package_integrationtest::ext_function_test::ignored_test
            simple_package_integrationtest::test_simple::test_failing
            simple_package_integrationtest::test_simple::test_another_failing
        "},
    );
}

#[test]
fn with_ignored_flag_and_filter() {
    let temp = setup_package("simple_package");

    let output = test_runner(&temp)
        .arg("--ignored")
        .arg("ext_function_test::ignored_test")
        .assert()
        .code(1);

    assert_stdout_contains(
        output,
        indoc! {r"
        [..]Compiling[..]
        [..]Finished[..]


        Collected 1 test(s) from simple_package package
        Running 0 test(s) from src/
        Running 1 test(s) from tests/
        [FAIL] simple_package_integrationtest::ext_function_test::ignored_test

        Failure data:
            0x6e6f742070617373696e67 ('not passing')

        Tests: 0 passed, 1 failed, 0 skipped, 0 ignored, 12 filtered out

        Failures:
            simple_package_integrationtest::ext_function_test::ignored_test
        "},
    );
}

#[test]
fn with_include_ignored_flag_and_filter() {
    let temp = setup_package("simple_package");

    let output = test_runner(&temp)
        .arg("--include-ignored")
        .arg("ignored_test")
        .assert()
        .code(1);

    assert_stdout_contains(
        output,
        indoc! {r"
        [..]Compiling[..]
        [..]Finished[..]


        Collected 2 test(s) from simple_package package
        Running 1 test(s) from src/
        [PASS] simple_package::tests::ignored_test [..]
        Running 1 test(s) from tests/
        [FAIL] simple_package_integrationtest::ext_function_test::ignored_test

        Failure data:
            0x6e6f742070617373696e67 ('not passing')

        Tests: 1 passed, 1 failed, 0 skipped, 0 ignored, 11 filtered out

        Failures:
            simple_package_integrationtest::ext_function_test::ignored_test
        "},
    );
}

#[test]
fn with_rerun_failed_flag_without_cache() {
    let temp = setup_package("simple_package");

    let output = test_runner(&temp).arg("--rerun-failed").assert().code(1);

    assert_stdout_contains(
        output,
        indoc! {r"
        [..]Compiling[..]
        [..]Finished[..]


        Collected 13 test(s) from simple_package package
        Running 2 test(s) from src/
        [PASS] simple_package::tests::test_fib [..]
        Running 11 test(s) from tests/
        [PASS] simple_package_integrationtest::contract::call_and_invoke [..]
        [PASS] simple_package_integrationtest::ext_function_test::test_my_test [..]

        [PASS] simple_package_integrationtest::ext_function_test::test_simple [..]
        [PASS] simple_package_integrationtest::test_simple::test_simple [..]
        [PASS] simple_package_integrationtest::test_simple::test_simple2 [..]
        [PASS] simple_package_integrationtest::test_simple::test_two [..]
        [PASS] simple_package_integrationtest::test_simple::test_two_and_two [..]
        [FAIL] simple_package_integrationtest::test_simple::test_failing

        Failure data:
            0x6661696c696e6720636865636b ('failing check')

        [FAIL] simple_package_integrationtest::test_simple::test_another_failing

        [PASS] simple_package_integrationtest::without_prefix::five [..]
        Failures:
            simple_package_integrationtest::test_simple::test_failing
            simple_package_integrationtest::test_simple::test_another_failing
        [IGNORE] simple_package::tests::ignored_test
        [IGNORE] simple_package_integrationtest::ext_function_test::ignored_test
        Tests: 9 passed, 2 failed, 0 skipped, 2 ignored, 0 filtered out
        Failure data:
            0x6661696c696e6720636865636b ('failing check')

        "},
    );
}

#[test]
fn with_rerun_failed_flag_and_name_filter() {
    let temp = setup_package("simple_package");

    test_runner(&temp).assert().code(1);

    let output = test_runner(&temp)
        .arg("--rerun-failed")
        .arg("test_another_failing")
        .assert()
        .code(1);

    assert_stdout_contains(
        output,
        indoc! {r"
        [..]Compiling[..]
        [..]Finished[..]

        Collected 1 test(s) from simple_package package
        Running 1 test(s) from tests/
        [FAIL] simple_package_integrationtest::test_simple::test_another_failing

        Failure data:
            0x6661696c696e6720636865636b ('failing check')

        Tests: 0 passed, 1 failed, 0 skipped, 0 ignored, 12 filtered out

        Failures:
            simple_package_integrationtest::test_simple::test_another_failing

        "},
    );
}

#[test]
fn with_rerun_failed_flag() {
    let temp = setup_package("simple_package");

    test_runner(&temp).assert().code(1);

    let output = test_runner(&temp).arg("--rerun-failed").assert().code(1);

    assert_stdout_contains(
        output,
        indoc! {r"
        [..]Compiling[..]
        [..]Finished[..]

        Collected 2 test(s) from simple_package package
        Running 0 test(s) from src/
        Running 2 test(s) from tests/
        [FAIL] simple_package_integrationtest::test_simple::test_another_failing

        Failure data:
            0x6661696c696e6720636865636b ('failing check')

        [FAIL] simple_package_integrationtest::test_simple::test_failing

        Failure data:
            0x6661696c696e6720636865636b ('failing check')

        Tests: 0 passed, 2 failed, 0 skipped, 0 ignored, 11 filtered out

        Failures:
            simple_package_integrationtest::test_simple::test_another_failing
            simple_package_integrationtest::test_simple::test_failing

        "},
    );
}

#[test]
fn with_panic_data_decoding() {
    let temp = setup_package("panic_decoding");

    let output = test_runner(&temp).assert().code(1);

    assert_stdout_contains(
        output,
        indoc! {r#"
        [..]Compiling[..]
        [..]Finished[..]


        Collected 8 test(s) from panic_decoding package
        Running 8 test(s) from tests/
        [FAIL] panic_decoding_integrationtest::test_panic_decoding::test_panic_decoding2

        Failure data:
            0x80

        [FAIL] panic_decoding_integrationtest::test_panic_decoding::test_assert

        Failure data:
            "assertion failed: `x`."

        [FAIL] panic_decoding_integrationtest::test_panic_decoding::test_panic_decoding

        Failure data:
            (0x7b ('{'), 0x616161 ('aaa'), 0x800000000000011000000000000000000000000000000000000000000000000, 0x98, 0x7c ('|'), 0x95)

        [PASS] panic_decoding_integrationtest::test_panic_decoding::test_simple2 (l1_gas: [..], l1_data_gas: [..], l2_gas: [..])
        [PASS] panic_decoding_integrationtest::test_panic_decoding::test_simple (l1_gas: [..], l1_data_gas: [..], l2_gas: [..])
        [FAIL] panic_decoding_integrationtest::test_panic_decoding::test_assert_eq

        Failure data:
            "assertion `x == y` failed.
            x: 5
            y: 6"

        [FAIL] panic_decoding_integrationtest::test_panic_decoding::test_assert_message

        Failure data:
            "Another identifiable and meaningful error message"

        [FAIL] panic_decoding_integrationtest::test_panic_decoding::test_assert_eq_message

        Failure data:
            "assertion `x == y` failed: An identifiable and meaningful error message
            x: 5
            y: 6"

        Tests: 2 passed, 6 failed, 0 skipped, 0 ignored, 0 filtered out

        Failures:
            panic_decoding_integrationtest::test_panic_decoding::test_panic_decoding2
            panic_decoding_integrationtest::test_panic_decoding::test_assert
            panic_decoding_integrationtest::test_panic_decoding::test_panic_decoding
            panic_decoding_integrationtest::test_panic_decoding::test_assert_eq
            panic_decoding_integrationtest::test_panic_decoding::test_assert_message
            panic_decoding_integrationtest::test_panic_decoding::test_assert_eq_message
        "#},
    );
}

#[test]
fn with_exit_first() {
    let temp = setup_package("exit_first");
    let scarb_path = temp.child("Scarb.toml");

    scarb_path
        .write_str(&formatdoc!(
            r#"
            [package]
            name = "exit_first"
            version = "0.1.0"

            [dependencies]
            starknet = "2.4.0"
            snforge_std = {{ path = "{}" }}

            [tool.snforge]
            exit_first = true
            "#,
            Utf8PathBuf::from_str("../../snforge_std")
                .unwrap()
                .canonicalize_utf8()
                .unwrap()
                .to_string()
                .replace('\\', "/")
        ))
        .unwrap();

    let output = test_runner(&temp).assert().code(1);
    assert_stdout_contains(
        output,
        indoc! {r"
        [..]Compiling[..]
        [..]Finished[..]


        Collected 2 test(s) from exit_first package
        Running 2 test(s) from tests/
        [FAIL] exit_first_integrationtest::ext_function_test::simple_test

        Failure data:
            0x73696d706c6520636865636b ('simple check')

        Tests: 0 passed, 1 failed, 1 skipped, 0 ignored, 0 filtered out

        Failures:
            exit_first_integrationtest::ext_function_test::simple_test
        "},
    );
}

#[test]
fn with_exit_first_flag() {
    let temp = setup_package("exit_first");

    let output = test_runner(&temp).arg("--exit-first").assert().code(1);

    assert_stdout_contains(
        output,
        indoc! {r"
        [..]Compiling[..]
        [..]Finished[..]


        Collected 2 test(s) from exit_first package
        Running 2 test(s) from tests/
        [FAIL] exit_first_integrationtest::ext_function_test::simple_test

        Failure data:
            0x73696d706c6520636865636b ('simple check')

        Tests: 0 passed, 1 failed, 1 skipped, 0 ignored, 0 filtered out

        Failures:
            exit_first_integrationtest::ext_function_test::simple_test
        "},
    );
}

#[test]
fn should_panic() {
    let temp = setup_package("should_panic_test");

    let output = test_runner(&temp).assert().code(1);

    assert_stdout_contains(
        output,
        indoc! { r"
        Collected 14 test(s) from should_panic_test package
        Running 0 test(s) from src/
        Running 14 test(s) from tests/
        [FAIL] should_panic_test_integrationtest::should_panic_test::didnt_expect_panic

        Failure data:
            0x756e65787065637465642070616e6963 ('unexpected panic')

        [FAIL] should_panic_test_integrationtest::should_panic_test::should_panic_expected_contains_error

        Failure data:
            Incorrect panic data
            Actual:    [0x46a6158a16a947e5916b2a2ca68501a45e93d7110e81aa2d6438b1c57c879a3, 0x0, 0x77696c6c, 0x4] (will)
            Expected:  [0x46a6158a16a947e5916b2a2ca68501a45e93d7110e81aa2d6438b1c57c879a3, 0x0, 0x546869732077696c6c2070616e6963, 0xf] (This will panic)

        [FAIL] should_panic_test_integrationtest::should_panic_test::should_panic_byte_array_with_felt

        Failure data:
            Incorrect panic data
            Actual:    [0x46a6158a16a947e5916b2a2ca68501a45e93d7110e81aa2d6438b1c57c879a3, 0x0, 0x546869732077696c6c2070616e6963, 0xf] (This will panic)
            Expected:  [0x546869732077696c6c2070616e6963] (This will panic)

        [FAIL] should_panic_test_integrationtest::should_panic_test::expected_panic_but_didnt_with_expected_multiple

        Failure data:
            Expected to panic, but no panic occurred
            Expected panic data:  [0x70616e6963206d657373616765, 0x7365636f6e64206d657373616765] (panic message, second message)

        [FAIL] should_panic_test_integrationtest::should_panic_test::expected_panic_but_didnt

        Failure data:
            Expected to panic, but no panic occurred

        [PASS] should_panic_test_integrationtest::should_panic_test::should_panic_no_data (l1_gas: [..], l1_data_gas: [..], l2_gas: [..])

        [PASS] should_panic_test_integrationtest::should_panic_test::should_panic_check_data (l1_gas: [..], l1_data_gas: [..], l2_gas: [..])
        [FAIL] should_panic_test_integrationtest::should_panic_test::should_panic_not_matching_suffix

        Failure data:
            Incorrect panic data
            Actual:    [0x46a6158a16a947e5916b2a2ca68501a45e93d7110e81aa2d6438b1c57c879a3, 0x0, 0x546869732077696c6c2070616e6963, 0xf] (This will panic)
            Expected:  [0x46a6158a16a947e5916b2a2ca68501a45e93d7110e81aa2d6438b1c57c879a3, 0x0, 0x77696c6c2070616e696363, 0xb] (will panicc)

        [PASS] should_panic_test_integrationtest::should_panic_test::should_panic_match_suffix (l1_gas: [..], l1_data_gas: [..], l2_gas: [..])
        [PASS] should_panic_test_integrationtest::should_panic_test::should_panic_felt_matching (l1_gas: [..], l1_data_gas: [..], l2_gas: [..])
        [FAIL] should_panic_test_integrationtest::should_panic_test::should_panic_felt_with_byte_array

        Failure data:
            Incorrect panic data
            Actual:    [0x546869732077696c6c2070616e6963] (This will panic)
            Expected:  [0x46a6158a16a947e5916b2a2ca68501a45e93d7110e81aa2d6438b1c57c879a3, 0x0, 0x546869732077696c6c2070616e6963, 0xf] (This will panic)

        [PASS] should_panic_test_integrationtest::should_panic_test::should_panic_multiple_messages (l1_gas: [..], l1_data_gas: [..], l2_gas: [..])
        [FAIL] should_panic_test_integrationtest::should_panic_test::expected_panic_but_didnt_with_expected

        Failure data:
            Expected to panic, but no panic occurred
            Expected panic data:  [0x70616e6963206d657373616765] (panic message)

        [FAIL] should_panic_test_integrationtest::should_panic_test::should_panic_with_non_matching_data

        Failure data:
            Incorrect panic data
            Actual:    [0x6661696c696e6720636865636b] (failing check)
            Expected:  [0x0] ()

        Tests: 5 passed, 9 failed, 0 skipped, 0 ignored, 0 filtered out

        Failures:
            should_panic_test_integrationtest::should_panic_test::didnt_expect_panic
            should_panic_test_integrationtest::should_panic_test::should_panic_expected_contains_error
            should_panic_test_integrationtest::should_panic_test::should_panic_byte_array_with_felt
            should_panic_test_integrationtest::should_panic_test::expected_panic_but_didnt_with_expected_multiple
            should_panic_test_integrationtest::should_panic_test::expected_panic_but_didnt
            should_panic_test_integrationtest::should_panic_test::should_panic_not_matching_suffix
            should_panic_test_integrationtest::should_panic_test::should_panic_felt_with_byte_array
            should_panic_test_integrationtest::should_panic_test::expected_panic_but_didnt_with_expected
            should_panic_test_integrationtest::should_panic_test::should_panic_with_non_matching_data
        "},
    );
}

#[test]
#[ignore = "TODO(#3322) restore the asserted message to be proper test output and not `ERROR` after there exists a previous plugin version compatible with changes from #3027"]
fn incompatible_snforge_std_version_warning() {
    let temp = setup_package("steps");
    let manifest_path = temp.child("Scarb.toml");

    let mut scarb_toml = fs::read_to_string(&manifest_path)
        .unwrap()
        .parse::<DocumentMut>()
        .unwrap();
    scarb_toml["dev-dependencies"]["snforge_std"] = value("0.34.1");
    scarb_toml["dev-dependencies"]["snforge_scarb_plugin"] = value("0.34.1");
    manifest_path.write_str(&scarb_toml.to_string()).unwrap();

    let output = test_runner(&temp).assert().failure();

    assert_stdout_contains(
        output,
        indoc! {r"
        [WARNING] Package snforge_std version does not meet the recommended version requirement ^0.[..], [..]
        [..]Compiling[..]
        [..]Finished[..]

        Collected 2 test(s) from steps package
        Running 2 test(s) from src/
        [PASS] steps::tests::steps_less_than_10000000 [..]
        [FAIL] steps::tests::steps_more_than_10000000

        Failure data:
            Could not reach the end of the program. RunResources has no remaining steps.
            Suggestion: Consider using the flag `--max-n-steps` to increase allowed limit of steps

        Tests: 1 passed, 1 failed, 0 skipped, 0 ignored, 0 filtered out

        Failures:
            steps::tests::steps_more_than_10000000
        "},
    );
}

#[test]
fn incompatible_snforge_std_version_error() {
    let temp = setup_package("steps");
    let manifest_path = temp.child("Scarb.toml");

    let mut scarb_toml = fs::read_to_string(&manifest_path)
        .unwrap()
        .parse::<DocumentMut>()
        .unwrap();
    scarb_toml["dev-dependencies"]["snforge_std"] = value("0.42.0");
    scarb_toml["dev-dependencies"]["snforge_scarb_plugin"] = value("0.42.0");
    manifest_path.write_str(&scarb_toml.to_string()).unwrap();

    let output = test_runner(&temp).assert().failure();

<<<<<<< HEAD
    // TODO Update this to 0.44.0 after it has been released
    assert_stdout_contains(
        output,
        indoc! {r"
        [ERROR] Package snforge_std version does not meet the minimum required version >=0.43.0. Please upgrade snforge_std in Scarb.toml
=======
    assert_stdout_contains(
        output,
        indoc! {r"
        [ERROR] Package snforge_std version does not meet the minimum required version >=0.44.0. Please upgrade snforge_std in Scarb.toml
>>>>>>> 030369fa
        "},
    );
}

#[test]
fn detailed_resources_flag() {
    let temp = setup_package("erc20_package");
    let output = test_runner(&temp)
        .arg("--detailed-resources")
        .assert()
        .success();

    assert_stdout_contains(
        output,
        indoc! {r"
        [..]Compiling[..]
        [..]Finished[..]


        Collected 1 test(s) from erc20_package package
        Running 0 test(s) from src/
        Running 1 test(s) from tests/
        [PASS] erc20_package_integrationtest::test_complex::complex[..]
                steps: [..]
                memory holes: [..]
                builtins: ([..])
                syscalls: ([..])
        Tests: 1 passed, 0 failed, 0 skipped, 0 ignored, 0 filtered out
        "},
    );
}

#[test]
#[cfg_attr(not(feature = "scarb_since_2_10"), ignore)]
fn detailed_resources_flag_sierra_gas() {
    let temp = setup_package("erc20_package");
    let output = test_runner(&temp)
        .arg("--detailed-resources")
        .arg("--tracked-resource")
        .arg("sierra-gas")
        .assert()
        .success();

    assert_stdout_contains(
        output,
        indoc! {r"
        [..]Compiling[..]
        [..]Finished[..]
        Collected 1 test(s) from erc20_package package
        Running 0 test(s) from src/
        Running 1 test(s) from tests/
        [PASS] erc20_package_integrationtest::test_complex::complex[..]
                sierra_gas_consumed: ([..])
                syscalls: ([..])
        Tests: 1 passed, 0 failed, 0 skipped, 0 ignored, 0 filtered out
        "},
    );
}

#[test]
fn catch_runtime_errors() {
    let temp = setup_package("simple_package");

    let expected_panic = if cfg!(target_os = "windows") {
        "The system cannot find the file specified"
    } else {
        "No such file or directory"
    };

    temp.child("tests/test.cairo")
        .write_str(
            formatdoc!(
                r#"
                use snforge_std::fs::{{FileTrait, read_txt}};

                #[test]
                #[should_panic(expected: "{}")]
                fn catch_no_such_file() {{
                    let file = FileTrait::new("no_way_this_file_exists");
                    let content = read_txt(@file);

                    assert!(false);
                }}
            "#,
                expected_panic
            )
            .as_str(),
        )
        .unwrap();

    let output = test_runner(&temp).assert();

    assert_stdout_contains(
        output,
        formatdoc!(
            r"
                [..]Compiling[..]
                [..]Finished[..]
                [PASS] simple_package_integrationtest::test::catch_no_such_file [..]
            "
        ),
    );
}

#[test]
fn call_nonexistent_selector() {
    let temp = setup_package("nonexistent_selector");

    let output = test_runner(&temp).assert().code(0);

    assert_stdout_contains(
        output,
        indoc! {r"
        Collected 1 test(s) from nonexistent_selector package
        Running 0 test(s) from src/
        Running 1 test(s) from tests/
        [PASS] nonexistent_selector_integrationtest::test_contract::test_unwrapped_call_contract_syscall [..]
        Tests: 1 passed, 0 failed, 0 skipped, 0 ignored, 0 filtered out
        "},
    );
}

#[test]
#[cfg_attr(not(feature = "scarb_2_9_1"), ignore)]
fn sierra_gas_with_older_scarb() {
    let temp = setup_package("erc20_package");
    let output = test_runner(&temp)
        .arg("--detailed-resources")
        .arg("--tracked-resource")
        .arg("sierra-gas")
        .assert()
        .failure();

    assert_stdout_contains(
        output,
        indoc! {r"
        Checking requirements
        [..]Scarb Version [..] doesn't satisfy minimal 2.10.0[..]
        [..]To track sierra gas, minimal required scarb version is 2.10.0 (it comes with sierra >= 1.7.0 support)[..]
        [..]Follow instructions from https://docs.swmansion.com/scarb/download.html[..]
        [..]
        [ERROR] Requirements not satisfied
        "},
    );
}

#[test]
fn exact_printing_pass() {
    let temp = setup_package("deterministic_output");

    let output = test_runner(&temp).arg("pass").assert().code(0);

    assert_stdout(
        output,
        indoc! {r"
        Collected 2 test(s) from deterministic_output package
        Running 2 test(s) from src/
        [PASS] deterministic_output::test::first_test_pass_y [..]
        [PASS] deterministic_output::test::second_test_pass_x [..]
        Tests: 2 passed, 0 failed, 0 skipped, 0 ignored, 2 filtered out
        "},
    );
}

#[test]
fn exact_printing_fail() {
    let temp = setup_package("deterministic_output");

    let output = test_runner(&temp).arg("fail").assert().code(1);

    assert_stdout(
        output,
        indoc! {r"
        Collected 2 test(s) from deterministic_output package
        Running 2 test(s) from src/
        [FAIL] deterministic_output::test::first_test_fail_x

        Failure data:
            0x73696d706c6520636865636b ('simple check')

        [FAIL] deterministic_output::test::second_test_fail_y

        Failure data:
            0x73696d706c6520636865636b ('simple check')

        Tests: 0 passed, 2 failed, 0 skipped, 0 ignored, 2 filtered out

        Failures:
            deterministic_output::test::first_test_fail_x
            deterministic_output::test::second_test_fail_y
        "},
    );
}

#[test]
fn exact_printing_mixed() {
    let temp = setup_package("deterministic_output");

    let output = test_runner(&temp).arg("x").assert().code(1);

    assert_stdout(
        output,
        indoc! {r"
        Collected 2 test(s) from deterministic_output package
        Running 2 test(s) from src/
        [FAIL] deterministic_output::test::first_test_fail_x

        Failure data:
            0x73696d706c6520636865636b ('simple check')

        [PASS] deterministic_output::test::second_test_pass_x [..]
        Tests: 1 passed, 1 failed, 0 skipped, 0 ignored, 2 filtered out

        Failures:
            deterministic_output::test::first_test_fail_x
        "},
    );
}

#[test]
fn dispatchers() {
    let temp = setup_package("dispatchers");

    let output = test_runner(&temp).assert().code(1);

    assert_stdout_contains(
        output,
        indoc! {r"
        Collected 4 test(s) from dispatchers package
        Running 0 test(s) from src/
        Running 4 test(s) from tests/
        [FAIL] dispatchers_integrationtest::test::test_unrecoverable_not_possible_to_handle
        Failure data:
        Got an exception while executing a hint: Requested contract address [..] is not deployed.

        [PASS] dispatchers_integrationtest::test::test_error_handled_in_contract [..]
        [PASS] dispatchers_integrationtest::test::test_handle_and_panic [..]
        [PASS] dispatchers_integrationtest::test::test_handle_recoverable_in_test [..]
        Tests: 3 passed, 1 failed, 0 skipped, 0 ignored, 0 filtered out

        Failures:
            dispatchers_integrationtest::test::test_unrecoverable_not_possible_to_handle
        "},
    );
}<|MERGE_RESOLUTION|>--- conflicted
+++ resolved
@@ -824,18 +824,10 @@
 
     let output = test_runner(&temp).assert().failure();
 
-<<<<<<< HEAD
-    // TODO Update this to 0.44.0 after it has been released
-    assert_stdout_contains(
-        output,
-        indoc! {r"
-        [ERROR] Package snforge_std version does not meet the minimum required version >=0.43.0. Please upgrade snforge_std in Scarb.toml
-=======
     assert_stdout_contains(
         output,
         indoc! {r"
         [ERROR] Package snforge_std version does not meet the minimum required version >=0.44.0. Please upgrade snforge_std in Scarb.toml
->>>>>>> 030369fa
         "},
     );
 }
