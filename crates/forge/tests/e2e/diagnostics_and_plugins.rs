use indoc::indoc;

use crate::e2e::common::runner::{runner, setup_package};

#[test]
fn print_error_if_attributes_incorrect() {
    let temp = setup_package("diagnostics_and_plugins");
    let snapbox = runner();

    snapbox
        .current_dir(&temp)
        .assert()
        .code(2)
        .stderr_matches(indoc!
        {r#"
            error: Plugin diagnostic: Expected fork config must be of the form `url: <double quote string>, block_id: <snforge_std::BlockId>`.
             --> lib.cairo:2:7
            #[fork(url: "https://lib.com")]
                  ^**********************^
            
            error: Plugin diagnostic: Expected fork config must be of the form `url: <double quote string>, block_id: <snforge_std::BlockId>`.
             --> lib.cairo:2:7
            #[fork(url: "https://lib.com")]
                  ^**********************^
            
            error: Plugin diagnostic: Expected fork config must be of the form `url: <double quote string>, block_id: <snforge_std::BlockId>`.
             --> test_fork.cairo:2:7
            #[fork(url: "https://test.com")]
                  ^***********************^
            
<<<<<<< HEAD
            error: Plugin diagnostic: Failed to parse the URL: relative URL without a base
             --> test_fork.cairo:8:7
            #[fork(url: "unparsable_url", block_id: BlockId::Number(1))]
                  ^***************************************************^
            
=======
            error: Plugin diagnostic: Expected fuzzer config must be of the form `runs: <u32>, seed: <u64>`
             --> test_fuzzer.cairo:2:9
            #[fuzzer(test: 10)]
                    ^********^
            
            error: Plugin diagnostic: Expected fuzzer config must be of the form `runs: <u32>, seed: <u64>`
             --> test_fuzzer.cairo:8:9
            #[fuzzer()]
                    ^^

>>>>>>> 302627ec
            error: Plugin diagnostic: Expected panic must be of the form `expected = <tuple of felts>`.
             --> test_should_panic.cairo:2:15
            #[should_panic(url: "https://test.com")]
                          ^***********************^

    "#});
}<|MERGE_RESOLUTION|>--- conflicted
+++ resolved
@@ -28,13 +28,11 @@
             #[fork(url: "https://test.com")]
                   ^***********************^
             
-<<<<<<< HEAD
             error: Plugin diagnostic: Failed to parse the URL: relative URL without a base
              --> test_fork.cairo:8:7
             #[fork(url: "unparsable_url", block_id: BlockId::Number(1))]
                   ^***************************************************^
             
-=======
             error: Plugin diagnostic: Expected fuzzer config must be of the form `runs: <u32>, seed: <u64>`
              --> test_fuzzer.cairo:2:9
             #[fuzzer(test: 10)]
@@ -44,8 +42,7 @@
              --> test_fuzzer.cairo:8:9
             #[fuzzer()]
                     ^^
-
->>>>>>> 302627ec
+            
             error: Plugin diagnostic: Expected panic must be of the form `expected = <tuple of felts>`.
              --> test_should_panic.cairo:2:15
             #[should_panic(url: "https://test.com")]
