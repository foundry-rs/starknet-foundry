use crate::assert_stderr_contains;
use indoc::formatdoc;

use crate::e2e::common::runner::{setup_package, test_runner};

#[test]
fn print_error_if_attributes_incorrect() {
    let mock_tests_dir = setup_package("diagnostics_and_plugins");
    let mock_tests_dir_path = mock_tests_dir.path().canonicalize().unwrap();
    let mock_tests_dir_path_str = mock_tests_dir_path.to_str().unwrap();

    let snapbox = test_runner();

    let output = snapbox.current_dir(&mock_tests_dir).assert().code(2);
    assert_stderr_contains!(
        output,
        &formatdoc! {r#"
            error: Plugin diagnostic: Expected fork config must be of the form `url: <double quote string>, block_id: <snforge_std::BlockId>`.
             --> {mock_tests_dir_path_str}/src/lib.cairo:4:11
                #[fork(url: "https://lib.com")]
                      ^**********************^
            
            error: Plugin diagnostic: Expected fork config must be of the form `url: <double quote string>, block_id: <snforge_std::BlockId>`.
             --> {mock_tests_dir_path_str}/src/lib.cairo:4:11
                #[fork(url: "https://lib.com")]
                      ^**********************^
            
            error: Plugin diagnostic: Expected fork config must be of the form `url: <double quote string>, block_id: <snforge_std::BlockId>`.
             --> {mock_tests_dir_path_str}/tests/test_fork.cairo:2:7
            #[fork(url: "https://test.com")]
                  ^***********************^
            
            error: Plugin diagnostic: Expected fork config must be of the form `url: <double quote string>, block_id: <snforge_std::BlockId>`.
             --> {mock_tests_dir_path_str}/tests/test_fork2.cairo:2:7
            #[fork(url: "http://188.34.188.184:9545/rpc/v0.4", block_id: BlockId::Number(Latest))]
                  ^*****************************************************************************^
            
            error: Plugin diagnostic: Expected fork config must be of the form `url: <double quote string>, block_id: <snforge_std::BlockId>`.
             --> {mock_tests_dir_path_str}/tests/test_fork3.cairo:2:7
            #[fork(url: "http://188.34.188.184:9545/rpc/v0.4", block_id: BlockId::Number(19446744073709551615))]
                  ^*******************************************************************************************^
            
            error: Plugin diagnostic: Expected fork config must be of the form `url: <double quote string>, block_id: <snforge_std::BlockId>`.
             --> {mock_tests_dir_path_str}/tests/test_fork4.cairo:2:7
            #[fork(url: "http://188.34.188.184:9545/rpc/v0.4", block_id: BlockId::Hash(Random))]
                  ^***************************************************************************^
            
            error: Plugin diagnostic: Expected fork config must be of the form `url: <double quote string>, block_id: <snforge_std::BlockId>`.
             --> {mock_tests_dir_path_str}/tests/test_fork5.cairo:2:7
            #[fork(url: "http://188.34.188.184:9545/rpc/v0.4", block_id: BlockId::Hash(Latest))]
                  ^***************************************************************************^
            
            error: Plugin diagnostic: Expected fork config must be of the form `url: <double quote string>, block_id: <snforge_std::BlockId>`.
             --> {mock_tests_dir_path_str}/tests/test_fork6.cairo:2:7
            #[fork(url: "http://188.34.188.184:9545/rpc/v0.4", block_id: BlockId::Tag(12345))]
                  ^*************************************************************************^
            
            error: Plugin diagnostic: Expected fork config must be of the form `url: <double quote string>, block_id: <snforge_std::BlockId>`.
             --> {mock_tests_dir_path_str}/tests/test_fork7.cairo:2:7
            #[fork(url: "http://188.34.188.184:9545/rpc/v0.4", block_id: BlockId::Tag(0x12345))]
                  ^***************************************************************************^
            
            error: Plugin diagnostic: Expected fork config must be of the form `url: <double quote string>, block_id: <snforge_std::BlockId>`.
             --> {mock_tests_dir_path_str}/tests/test_fork8.cairo:2:7
            #[fork(url: "http://188.34.188.184:9545/rpc/v0.4", block_id: BlockId::Tag(Random))]
                  ^**************************************************************************^
            
            error: Plugin diagnostic: Expected fork config must be of the form `url: <double quote string>, block_id: <snforge_std::BlockId>`.
             --> {mock_tests_dir_path_str}/tests/test_fork9.cairo:2:7
            #[fork(url: "http://188.34.188.184:9545/rpc/v0.4", block_id: BlockId::Number(Random))]
                  ^*****************************************************************************^
            
            error: Plugin diagnostic: Expected fuzzer config must be of the form `runs: <u32>, seed: <u64>`
             --> {mock_tests_dir_path_str}/tests/test_fuzzer.cairo:2:9
            #[fuzzer(test: 10)]
                    ^********^
            
            error: Plugin diagnostic: Expected fuzzer config must be of the form `runs: <u32>, seed: <u64>`
             --> {mock_tests_dir_path_str}/tests/test_fuzzer.cairo:8:9
            #[fuzzer()]
                    ^^
<<<<<<< HEAD
            
            error: Plugin diagnostic: Expected panic must be of the form `expected = <tuple of felts>`.
=======

            error: Plugin diagnostic: Expected panic must be of the form `expected: <tuple of felt252s>`.
>>>>>>> fbc8d7c4
             --> {mock_tests_dir_path_str}/tests/test_should_panic.cairo:2:15
            #[should_panic(url: "https://test.com")]
                          ^***********************^

    "#}
    );
}<|MERGE_RESOLUTION|>--- conflicted
+++ resolved
@@ -34,42 +34,42 @@
              --> {mock_tests_dir_path_str}/tests/test_fork2.cairo:2:7
             #[fork(url: "http://188.34.188.184:9545/rpc/v0.4", block_id: BlockId::Number(Latest))]
                   ^*****************************************************************************^
-            
+
             error: Plugin diagnostic: Expected fork config must be of the form `url: <double quote string>, block_id: <snforge_std::BlockId>`.
              --> {mock_tests_dir_path_str}/tests/test_fork3.cairo:2:7
             #[fork(url: "http://188.34.188.184:9545/rpc/v0.4", block_id: BlockId::Number(19446744073709551615))]
                   ^*******************************************************************************************^
-            
+
             error: Plugin diagnostic: Expected fork config must be of the form `url: <double quote string>, block_id: <snforge_std::BlockId>`.
              --> {mock_tests_dir_path_str}/tests/test_fork4.cairo:2:7
             #[fork(url: "http://188.34.188.184:9545/rpc/v0.4", block_id: BlockId::Hash(Random))]
                   ^***************************************************************************^
-            
+
             error: Plugin diagnostic: Expected fork config must be of the form `url: <double quote string>, block_id: <snforge_std::BlockId>`.
              --> {mock_tests_dir_path_str}/tests/test_fork5.cairo:2:7
             #[fork(url: "http://188.34.188.184:9545/rpc/v0.4", block_id: BlockId::Hash(Latest))]
                   ^***************************************************************************^
-            
+
             error: Plugin diagnostic: Expected fork config must be of the form `url: <double quote string>, block_id: <snforge_std::BlockId>`.
              --> {mock_tests_dir_path_str}/tests/test_fork6.cairo:2:7
             #[fork(url: "http://188.34.188.184:9545/rpc/v0.4", block_id: BlockId::Tag(12345))]
                   ^*************************************************************************^
-            
+
             error: Plugin diagnostic: Expected fork config must be of the form `url: <double quote string>, block_id: <snforge_std::BlockId>`.
              --> {mock_tests_dir_path_str}/tests/test_fork7.cairo:2:7
             #[fork(url: "http://188.34.188.184:9545/rpc/v0.4", block_id: BlockId::Tag(0x12345))]
                   ^***************************************************************************^
-            
+
             error: Plugin diagnostic: Expected fork config must be of the form `url: <double quote string>, block_id: <snforge_std::BlockId>`.
              --> {mock_tests_dir_path_str}/tests/test_fork8.cairo:2:7
             #[fork(url: "http://188.34.188.184:9545/rpc/v0.4", block_id: BlockId::Tag(Random))]
                   ^**************************************************************************^
-            
+
             error: Plugin diagnostic: Expected fork config must be of the form `url: <double quote string>, block_id: <snforge_std::BlockId>`.
              --> {mock_tests_dir_path_str}/tests/test_fork9.cairo:2:7
             #[fork(url: "http://188.34.188.184:9545/rpc/v0.4", block_id: BlockId::Number(Random))]
                   ^*****************************************************************************^
-            
+
             error: Plugin diagnostic: Expected fuzzer config must be of the form `runs: <u32>, seed: <u64>`
              --> {mock_tests_dir_path_str}/tests/test_fuzzer.cairo:2:9
             #[fuzzer(test: 10)]
@@ -79,13 +79,8 @@
              --> {mock_tests_dir_path_str}/tests/test_fuzzer.cairo:8:9
             #[fuzzer()]
                     ^^
-<<<<<<< HEAD
-            
-            error: Plugin diagnostic: Expected panic must be of the form `expected = <tuple of felts>`.
-=======
 
             error: Plugin diagnostic: Expected panic must be of the form `expected: <tuple of felt252s>`.
->>>>>>> fbc8d7c4
              --> {mock_tests_dir_path_str}/tests/test_should_panic.cairo:2:15
             #[should_panic(url: "https://test.com")]
                           ^***********************^
