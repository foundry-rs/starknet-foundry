use super::common::runner::{setup_package, test_runner};
use assert_fs::fixture::{FileTouch, FileWriteStr, PathChild};
use indoc::indoc;
use shared::test_utils::output_assert::{assert_stderr_contains, assert_stdout_contains};

#[test]
fn fuzzing() {
    let temp = setup_package("fuzzing");

    let output = test_runner(&temp).arg("fuzzing::").assert().code(1);

    assert_stdout_contains(
        output,
        indoc! {r"
        [..]Compiling[..]
        [..]Finished[..]


        Collected 13 test(s) from fuzzing package
        Running 13 test(s) from src/
        [PASS] fuzzing::tests::adding [..]
        [PASS] fuzzing::tests::fuzzed_argument (runs: 256, [..]
        [PASS] fuzzing::tests::fuzzed_both_arguments (runs: 256, [..]
        [PASS] fuzzing::tests::passing [..]
        [FAIL] fuzzing::tests::failing_fuzz (runs: 1, arguments: [[..], [..]])

        Failure data:
            0x726573756c74203d3d2061202b2062 ('result == a + b')

        [PASS] fuzzing::tests::custom_fuzzer_config (runs: 10, [..]
        [PASS] fuzzing::tests::uint8_arg (runs: 256, [..]
        [PASS] fuzzing::tests::fuzzed_while_loop (runs: 256, [..]
        [PASS] fuzzing::tests::uint16_arg (runs: 256, [..]
        [PASS] fuzzing::tests::uint32_arg (runs: 256, [..]
        [PASS] fuzzing::tests::uint64_arg (runs: 256, [..]
        [PASS] fuzzing::tests::uint128_arg (runs: 256, [..]
        [PASS] fuzzing::tests::uint256_arg (runs: 256, [..]
        Running 0 test(s) from tests/
        Tests: 12 passed, 1 failed, 0 ignored, 12 filtered out
        Fuzzer seed: [..]

        Failures:
            fuzzing::tests::failing_fuzz
        "},
    );
}

#[test]
fn fuzzing_set_runs() {
    let temp = setup_package("fuzzing");

    let output = test_runner(&temp)
        .args(["fuzzing::", "--fuzzer-runs", "10"])
        .assert()
        .code(1);

    assert_stdout_contains(
        output,
        indoc! {r"
        [..]Compiling[..]
        [..]Finished[..]
        
        
        Collected 13 test(s) from fuzzing package
        Running 13 test(s) from src/
        [PASS] fuzzing::tests::adding [..]
        [PASS] fuzzing::tests::fuzzed_argument (runs: 10, [..]
        [PASS] fuzzing::tests::fuzzed_both_arguments (runs: 10, [..]
        [PASS] fuzzing::tests::passing [..]
        [FAIL] fuzzing::tests::failing_fuzz (runs: 1, arguments: [[..], [..]])

        Failure data:
            0x726573756c74203d3d2061202b2062 ('result == a + b')

        [PASS] fuzzing::tests::custom_fuzzer_config (runs: 10, [..]
        [PASS] fuzzing::tests::uint8_arg (runs: 10, [..]
        [PASS] fuzzing::tests::fuzzed_while_loop (runs: 256, [..]
        [PASS] fuzzing::tests::uint16_arg (runs: 10, [..]
        [PASS] fuzzing::tests::uint32_arg (runs: 10, [..]
        [PASS] fuzzing::tests::uint64_arg (runs: 10, [..]
        [PASS] fuzzing::tests::uint128_arg (runs: 10, [..]
        [PASS] fuzzing::tests::uint256_arg (runs: 10, [..]
        Running 0 test(s) from tests/
        Tests: 12 passed, 1 failed, 0 ignored, 12 filtered out
        Fuzzer seed: [..]

        Failures:
            fuzzing::tests::failing_fuzz
        "},
    );
}

#[test]
fn fuzzing_set_seed() {
    let temp = setup_package("fuzzing");

    let output = test_runner(&temp)
        .args(["fuzzing::", "--fuzzer-seed", "1234"])
        .assert()
        .code(1);

    assert_stdout_contains(
        output,
        indoc! {r"
        [..]Compiling[..]
        [..]Finished[..]
        
        
        Collected 13 test(s) from fuzzing package
        Running 13 test(s) from src/
        [PASS] fuzzing::tests::adding [..]
        [PASS] fuzzing::tests::fuzzed_argument (runs: 256, [..]
        [PASS] fuzzing::tests::fuzzed_both_arguments (runs: 256, [..]
        [PASS] fuzzing::tests::passing [..]
        [FAIL] fuzzing::tests::failing_fuzz (runs: 1, arguments: [[..], [..]])

        Failure data:
            0x726573756c74203d3d2061202b2062 ('result == a + b')

        [PASS] fuzzing::tests::custom_fuzzer_config (runs: 10, [..]
        [PASS] fuzzing::tests::uint8_arg (runs: 256, [..]
        [PASS] fuzzing::tests::fuzzed_while_loop (runs: 256, [..]
        [PASS] fuzzing::tests::uint16_arg (runs: 256, [..]
        [PASS] fuzzing::tests::uint32_arg (runs: 256, [..]
        [PASS] fuzzing::tests::uint64_arg (runs: 256, [..]
        [PASS] fuzzing::tests::uint128_arg (runs: 256, [..]
        [PASS] fuzzing::tests::uint256_arg (runs: 256, [..]
        Running 0 test(s) from tests/
        Tests: 12 passed, 1 failed, 0 ignored, 12 filtered out
        Fuzzer seed: 1234

        Failures:
            fuzzing::tests::failing_fuzz
        "},
    );
}

#[test]
fn fuzzing_incorrect_runs() {
    let temp = setup_package("fuzzing");

    let output = test_runner(&temp)
        .args(["fuzzing::", "--fuzzer-runs", "0"])
        .assert()
        .code(2);

    assert_stderr_contains(
        output,
        indoc! {r"
        error: invalid value '0' for '--fuzzer-runs <FUZZER_RUNS>': number would be zero for non-zero type

        For more information, try '--help'.
        "},
    );
}

#[test]
fn fuzzing_incorrect_function_args() {
    let temp = setup_package("fuzzing");

    let output = test_runner(&temp)
        .args(["incorrect_args", "--features", "unimplemented"])
        .assert()
        .code(2);

    assert_stdout_contains(
        output,
        indoc! {r"
        error: Trait has no implementation in context: snforge_std[..]::fuzzable::Fuzzable::<fuzzing_integrationtest::incorrect_args::MyStruct, fuzzing_integrationtest::incorrect_args::MyStructDebug>.

        [ERROR] Failed to build test artifacts with Scarb: `scarb` exited with error
        "},
    );
}

#[test]
fn fuzzing_exit_first() {
    let temp = setup_package("fuzzing");

    let output = test_runner(&temp)
        .args(["exit_first_fuzz", "-x"])
        .assert()
        .code(1);

    assert_stdout_contains(
        output,
        indoc! {r"
        [..]Compiling[..]
        [..]Finished[..]


        Collected 2 test(s) from fuzzing package
        Running 2 test(s) from tests/
        [FAIL] fuzzing_integrationtest::exit_first_fuzz::exit_first_fails_test (runs: 1, arguments: [[..]])

        Failure data:
            0x32202b2062203d3d2032202b2062 ('2 + b == 2 + b')

        Tests: 0 passed, 1 failed, 0 ignored, 23 filtered out
        Interrupted execution of 1 test(s).

        Fuzzer seed: [..]
        Failures:
            fuzzing_integrationtest::exit_first_fuzz::exit_first_fails_test
        "},
    );
}

#[test]
fn fuzzing_exit_first_single_fail() {
    let temp = setup_package("fuzzing");

    let output = test_runner(&temp)
        .args(["exit_first_single_fail", "-x"])
        .assert()
        .code(1);

    assert_stdout_contains(
        output,
        indoc! {r"
        [..]Compiling[..]
        [..]Finished[..]


        Collected 2 test(s) from fuzzing package
        Running 2 test(s) from tests/
        [FAIL] fuzzing_integrationtest::exit_first_single_fail::exit_first_fails_test

        Failure data:
            0x32202b2062203d3d2032202b2062 ('2 + b == 2 + b')

        Failures:
            fuzzing_integrationtest::exit_first_single_fail::exit_first_fails_test

        Tests: 0 passed, 1 failed, 0 ignored, 23 filtered out
        Interrupted execution of 1 test(s).
        "},
    );
}

#[test]
fn fuzzing_multiple_attributes() {
    let temp = setup_package("fuzzing");

    let output = test_runner(&temp)
        .arg("multiple_attributes")
        .assert()
        .success();

    assert_stdout_contains(
        output,
        indoc! {r"
        [..]Compiling[..]
        [..]Finished[..]


        Collected 4 test(s) from fuzzing package
        Running 4 test(s) from tests/
        [IGNORE] fuzzing_integrationtest::multiple_attributes::ignored
        [PASS] fuzzing_integrationtest::multiple_attributes::with_should_panic (runs: 256, [..])
        [PASS] fuzzing_integrationtest::multiple_attributes::with_available_gas (runs: 50, [..])
        [PASS] fuzzing_integrationtest::multiple_attributes::with_both (runs: 300, [..])
        Tests: 3 passed, 0 failed, 1 ignored, 21 filtered out
        "},
    );
}

#[test]
fn generate_arg_cheatcode() {
    let temp = setup_package("fuzzing");

    let output = test_runner(&temp).arg("generate_arg").assert().code(1);

    assert_stdout_contains(
        output,
        indoc! {r#"
        [..]Compiling[..]
        [..]Finished[..]


        Collected 2 test(s) from fuzzing package
        Running 2 test(s) from tests/
        [FAIL] fuzzing_integrationtest::generate_arg::generate_arg_incorrect_range

        Failure data:
            "`generate_arg` cheatcode: `min_value` must be <= `max_value`, provided values after deserialization: 101 and 100"

<<<<<<< HEAD
        [PASS] fuzzing_integrationtest::generate_arg::use_generate_arg_outside_fuzzer [..]
=======
        [PASS] fuzzing_integrationtest::generate_arg::use_generate_arg_outside_fuzzer (l1_gas: ~0, l1_data_gas: ~0, l2_gas: ~[..])
>>>>>>> 0618a5d7
        Tests: 1 passed, 1 failed, 0 ignored, 23 filtered out
        "#},
    );
}

#[test]
#[cfg_attr(
    feature = "skip_test_for_only_latest_scarb",
    ignore = "Plugin checks skipped"
)]
fn no_fuzzer_attribute() {
    let temp = setup_package("fuzzing");
    let test_file = temp.child("tests/no_attribute.cairo");

    test_file.touch().unwrap();
    test_file
        .write_str(indoc! {r"
        #[test]
        fn no_attribute(arg: felt252) {
            assert(1 == 1, '');
        }
        "})
        .unwrap();

    let output = test_runner(&temp).assert().code(2);

    assert_stdout_contains(
        output,
        indoc! {r"
        error: Plugin diagnostic: #[test] function with parameters must have #[fuzzer] or #[test_case] attribute
         --> [..]no_attribute.cairo:1:1
        #[test]

        error: could not compile `fuzzing_integrationtest` due to previous error
        [ERROR] Failed to build test artifacts with Scarb: `scarb` exited with error
        "},
    );
}

#[test]
fn fuzz_generic_struct() {
    let temp = setup_package("fuzzing");

    let output = test_runner(&temp).arg("test_generic").assert().success();

    assert_stdout_contains(
        output,
        indoc! {r"
        [..]Compiling[..]
        [..]Finished[..]


        Collected 1 test(s) from fuzzing package
        Running 1 test(s) from tests/
        [PASS] fuzzing_integrationtest::generic_struct::test_generic ([..])
        Tests: 1 passed, 0 failed, 0 ignored, 24 filtered out
        "},
    );
}<|MERGE_RESOLUTION|>--- conflicted
+++ resolved
@@ -285,11 +285,7 @@
         Failure data:
             "`generate_arg` cheatcode: `min_value` must be <= `max_value`, provided values after deserialization: 101 and 100"
 
-<<<<<<< HEAD
-        [PASS] fuzzing_integrationtest::generate_arg::use_generate_arg_outside_fuzzer [..]
-=======
         [PASS] fuzzing_integrationtest::generate_arg::use_generate_arg_outside_fuzzer (l1_gas: ~0, l1_data_gas: ~0, l2_gas: ~[..])
->>>>>>> 0618a5d7
         Tests: 1 passed, 1 failed, 0 ignored, 23 filtered out
         "#},
     );
