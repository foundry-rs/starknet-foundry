use super::common::runner::{setup_package, test_runner};
use indoc::formatdoc;
use shared::test_utils::output_assert::assert_stdout_contains;

#[test]
fn debugging_trace() {
    let temp = setup_package("debugging");

    let output = test_runner(&temp).assert().code(1);

    assert_stdout_contains(
        output,
        formatdoc! {r"
        [..]Compiling[..]
        [..]Finished[..]

        Collected 2 test(s) from trace_info package
        Running 2 test(s) from tests/
        [FAIL] trace_info_integrationtest::test_trace::test_debugging_trace_fail

        Failure data:
            (0x1, 0x2, 0x3, 0x4, 0x5)

        note: run with `SNFORGE_BACKTRACE=1` environment variable to display a backtrace
        {debugging_trace_fail}

        [PASS] trace_info_integrationtest::test_trace::test_debugging_trace_success (l1_gas: ~0, l1_data_gas: ~288, l2_gas: ~1440000)

        Success data:
            (0x1, 0x2, 0x3, 0x4, 0x5)

        note: run with `SNFORGE_BACKTRACE=1` environment variable to display a backtrace
        {debugging_trace_pass}

        Running 0 test(s) from src/
        Tests: 1 passed, 1 failed, 0 skipped, 0 ignored, 0 filtered out

        Failures:
            trace_info_integrationtest::test_trace::test_debugging_trace_fail
        ",
        debugging_trace_fail = debugging_trace_message("fail"),
        debugging_trace_pass = debugging_trace_message("success")},
    );
}

fn debugging_trace_message(test_name: &str) -> String {
    formatdoc! {r"
        [test name] trace_info_integrationtest::test_trace::test_debugging_trace_{test_name}
        ├─ [selector] execute_calls
        │  ├─ [contract name] SimpleContract
        │  ├─ [entry point type] External
        │  ├─ [calldata] [0x2, 0x634cf632813aca745d024ee244aab954461a7341b610b103fa7569bf1e14a5e, 0x2, 0x38767c97f072a291507aa962d6d92b04ae7b4e01c406717f5485b7a86fbdde7, 0x0, 0x38767c97f072a291507aa962d6d92b04ae7b4e01c406717f5485b7a86fbdde7, 0x0, 0x38767c97f072a291507aa962d6d92b04ae7b4e01c406717f5485b7a86fbdde7, 0x0]
        │  ├─ [storage address] 0x5ab84515ea91a99261961ba72888d663606612958a363e8538302a27398bc29
        │  ├─ [caller address] 0x1724987234973219347210837402
        │  ├─ [call type] Call
        │  ├─ [call result] success: []
        │  ├─ [selector] execute_calls
        │  │  ├─ [contract name] SimpleContract
        │  │  ├─ [entry point type] External
        │  │  ├─ [calldata] [0x2, 0x38767c97f072a291507aa962d6d92b04ae7b4e01c406717f5485b7a86fbdde7, 0x0, 0x38767c97f072a291507aa962d6d92b04ae7b4e01c406717f5485b7a86fbdde7, 0x0]
        │  │  ├─ [storage address] 0x634cf632813aca745d024ee244aab954461a7341b610b103fa7569bf1e14a5e
        │  │  ├─ [caller address] 0x5ab84515ea91a99261961ba72888d663606612958a363e8538302a27398bc29
        │  │  ├─ [call type] Call
        │  │  ├─ [call result] success: []
        │  │  ├─ [selector] execute_calls
        │  │  │  ├─ [contract name] SimpleContract
        │  │  │  ├─ [entry point type] External
        │  │  │  ├─ [calldata] [0x0]
        │  │  │  ├─ [storage address] 0x38767c97f072a291507aa962d6d92b04ae7b4e01c406717f5485b7a86fbdde7
        │  │  │  ├─ [caller address] 0x634cf632813aca745d024ee244aab954461a7341b610b103fa7569bf1e14a5e
        │  │  │  ├─ [call type] Call
        │  │  │  └─ [call result] success: []
        │  │  └─ [selector] execute_calls
        │  │     ├─ [contract name] SimpleContract
        │  │     ├─ [entry point type] External
        │  │     ├─ [calldata] [0x0]
        │  │     ├─ [storage address] 0x38767c97f072a291507aa962d6d92b04ae7b4e01c406717f5485b7a86fbdde7
        │  │     ├─ [caller address] 0x634cf632813aca745d024ee244aab954461a7341b610b103fa7569bf1e14a5e
        │  │     ├─ [call type] Call
        │  │     └─ [call result] success: []
        │  └─ [selector] execute_calls
        │     ├─ [contract name] SimpleContract
        │     ├─ [entry point type] External
        │     ├─ [calldata] [0x0]
        │     ├─ [storage address] 0x38767c97f072a291507aa962d6d92b04ae7b4e01c406717f5485b7a86fbdde7
        │     ├─ [caller address] 0x5ab84515ea91a99261961ba72888d663606612958a363e8538302a27398bc29
        │     ├─ [call type] Call
        │     └─ [call result] success: []
        └─ [selector] fail
           ├─ [contract name] SimpleContract
           ├─ [entry point type] External
           ├─ [calldata] [0x5, 0x1, 0x2, 0x3, 0x4, 0x5]
           ├─ [storage address] 0x5ab84515ea91a99261961ba72888d663606612958a363e8538302a27398bc29
           ├─ [caller address] 0x1724987234973219347210837402
           ├─ [call type] Call
           └─ [call result] panic: [0x1, 0x2, 0x3, 0x4, 0x5]
<<<<<<< HEAD
        "};

#[test]
fn debugging_trace() {
    let temp = setup_package("debugging");

    let output = test_runner(&temp).assert().code(1);

    assert_stdout_contains(
        output,
        formatdoc! {r"
        [..]Compiling[..]
        [..]Finished[..]

        Collected 2 test(s) from trace_info package
        Running 2 test(s) from tests/
        [FAIL] trace_info_integrationtest::test_trace::test_debugging_trace_fail

        Failure data:
            (0x1, 0x2, 0x3, 0x4, 0x5)

        note: run with `SNFORGE_BACKTRACE=1` environment variable to display a backtrace
        {debugging_trace}

        [PASS] trace_info_integrationtest::test_trace::test_debugging_trace_success (l1_gas: ~0, l1_data_gas: ~288, l2_gas: ~1440000)

        Success data:
            (0x1, 0x2, 0x3, 0x4, 0x5)

        note: run with `SNFORGE_BACKTRACE=1` environment variable to display a backtrace
        {debugging_trace}

        Running 0 test(s) from src/
        Tests: 1 passed, 1 failed, 0 skipped, 0 ignored, 0 excluded, 0 filtered out

        Failures:
            trace_info_integrationtest::test_trace::test_debugging_trace_fail
        ", debugging_trace = DEBUGGING_TRACE},
    );
=======
        "}
>>>>>>> e7c1721d
}<|MERGE_RESOLUTION|>--- conflicted
+++ resolved
@@ -33,7 +33,7 @@
         {debugging_trace_pass}
 
         Running 0 test(s) from src/
-        Tests: 1 passed, 1 failed, 0 skipped, 0 ignored, 0 filtered out
+        Tests: 1 passed, 1 failed, 0 skipped, 0 ignored, 0 excluded, 0 filtered out
 
         Failures:
             trace_info_integrationtest::test_trace::test_debugging_trace_fail
@@ -94,47 +94,5 @@
            ├─ [caller address] 0x1724987234973219347210837402
            ├─ [call type] Call
            └─ [call result] panic: [0x1, 0x2, 0x3, 0x4, 0x5]
-<<<<<<< HEAD
-        "};
-
-#[test]
-fn debugging_trace() {
-    let temp = setup_package("debugging");
-
-    let output = test_runner(&temp).assert().code(1);
-
-    assert_stdout_contains(
-        output,
-        formatdoc! {r"
-        [..]Compiling[..]
-        [..]Finished[..]
-
-        Collected 2 test(s) from trace_info package
-        Running 2 test(s) from tests/
-        [FAIL] trace_info_integrationtest::test_trace::test_debugging_trace_fail
-
-        Failure data:
-            (0x1, 0x2, 0x3, 0x4, 0x5)
-
-        note: run with `SNFORGE_BACKTRACE=1` environment variable to display a backtrace
-        {debugging_trace}
-
-        [PASS] trace_info_integrationtest::test_trace::test_debugging_trace_success (l1_gas: ~0, l1_data_gas: ~288, l2_gas: ~1440000)
-
-        Success data:
-            (0x1, 0x2, 0x3, 0x4, 0x5)
-
-        note: run with `SNFORGE_BACKTRACE=1` environment variable to display a backtrace
-        {debugging_trace}
-
-        Running 0 test(s) from src/
-        Tests: 1 passed, 1 failed, 0 skipped, 0 ignored, 0 excluded, 0 filtered out
-
-        Failures:
-            trace_info_integrationtest::test_trace::test_debugging_trace_fail
-        ", debugging_trace = DEBUGGING_TRACE},
-    );
-=======
         "}
->>>>>>> e7c1721d
 }