--- conflicted
+++ resolved
@@ -1,13 +1,9 @@
 pub(crate) mod common;
-<<<<<<< HEAD
-mod env;
-mod io_operations;
-=======
 
 mod collection;
-mod file_operations;
+mod env;
 mod fork;
 mod fuzzing;
->>>>>>> 0c670d65
+mod io_operations;
 mod running;
 mod workspaces;