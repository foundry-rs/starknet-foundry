--- conflicted
+++ resolved
@@ -2,10 +2,6 @@
 
 mod collection;
 mod file_operations;
-<<<<<<< HEAD
 mod fuzzing;
 mod running;
-=======
-mod running;
-mod workspaces;
->>>>>>> 7acde3be
+mod workspaces;