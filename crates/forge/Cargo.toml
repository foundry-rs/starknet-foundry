[package]
name = "forge"
version.workspace = true
edition.workspace = true

# See more keys and their definitions at https://doc.rust-lang.org/cargo/reference/manifest.html

[dependencies]
anyhow.workspace = true
blockifier.workspace = true
camino.workspace = true
include_dir.workspace = true
starknet_api.workspace = true
rayon.workspace = true
shared.workspace = true
cheatnet = { path = "../cheatnet" }
conversions = { path = "../conversions" }
configuration = { path = "../configuration" }
scarb-api = { path = "../scarb-api" }
forge_runner = { path = "../forge-runner" }
universal-sierra-compiler-api = { path = "../universal-sierra-compiler-api" }
cairo-lang-runner.workspace = true
cairo-lang-casm.workspace = true
cairo-lang-sierra-to-casm.workspace = true
cairo-lang-sierra.workspace = true
cairo-lang-utils.workspace = true
cairo-lang-starknet.workspace = true
cairo-lang-compiler.workspace = true
cairo-lang-filesystem.workspace = true
cairo-lang-test-plugin.workspace = true
cairo-felt.workspace = true
itertools.workspace = true
regex.workspace = true
serde_json.workspace = true
serde.workspace = true
starknet.workspace = true
thiserror.workspace = true
num-traits.workspace = true
once_cell.workspace = true
num-bigint.workspace = true
clap.workspace = true
console.workspace = true
rand.workspace = true
scarb-metadata.workspace = true
scarb-ui.workspace = true
semver.workspace = true
schemars.workspace = true
cairo-vm.workspace = true
ark-ff.workspace = true
ark-std.workspace = true
ark-secp256k1.workspace = true
ark-secp256r1.workspace = true
# openssl is being used, please do not remove it!
openssl.workspace = true
toml_edit.workspace = true
flatten-serde-json.workspace = true
smol_str.workspace = true
tokio.workspace = true
tokio-util.workspace = true
futures.workspace = true
num-integer.workspace = true
url.workspace = true
trace-data.workspace = true

[[bin]]
name = "snforge"
path = "src/main.rs"

[dev-dependencies]
assert_fs.workspace = true
snapbox.workspace = true
test_utils = { path = "test_utils" }
axum.workspace = true
lazy_static.workspace = true
indoc.workspace = true
tempfile.workspace = true
<<<<<<< HEAD
cairo-lang-starknet-classes.workspace = true
=======
walkdir.workspace = true
>>>>>>> 722bb1f8
<|MERGE_RESOLUTION|>--- conflicted
+++ resolved
@@ -74,8 +74,5 @@
 lazy_static.workspace = true
 indoc.workspace = true
 tempfile.workspace = true
-<<<<<<< HEAD
 cairo-lang-starknet-classes.workspace = true
-=======
-walkdir.workspace = true
->>>>>>> 722bb1f8
+walkdir.workspace = true