--- conflicted
+++ resolved
@@ -54,11 +54,8 @@
 ark-secp256r1 = "0.4.0"
 openssl = { version = "0.10", features = ["vendored"] }
 which = "4.4.0"
-<<<<<<< HEAD
-=======
 toml_edit = "0.9.1"
 flatten-serde-json = "0.1.0"
->>>>>>> b947d424
 
 [lib]
 name = "forge"
