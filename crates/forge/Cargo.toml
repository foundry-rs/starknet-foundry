[package]
name = "forge"
version.workspace = true
edition.workspace = true

# See more keys and their definitions at https://doc.rust-lang.org/cargo/reference/manifest.html

[dependencies]
anyhow.workspace = true
assert_fs.workspace = true
blockifier.workspace = true
camino.workspace = true
include_dir.workspace = true
indoc.workspace = true
starknet_api.workspace = true
tempfile.workspace = true
rayon.workspace = true
test-collector = { path = "../test-collector" }
cheatnet = { path = "../cheatnet" }
conversions = { path = "../conversions" }
cairo-lang-runner.workspace = true
cairo-lang-casm.workspace = true
cairo-lang-test-runner.workspace = true
cairo-lang-sierra-to-casm.workspace = true
cairo-lang-sierra.workspace = true
cairo-lang-utils.workspace = true
cairo-lang-starknet.workspace = true
cairo-lang-compiler.workspace = true
cairo-lang-filesystem.workspace = true
itertools.workspace = true
regex.workspace = true
serde_json.workspace = true
serde.workspace = true
starknet.workspace = true
thiserror.workspace = true
num-traits.workspace = true
schemars = { version = "0.8.12", features = ["preserve_order"] }
parity-scale-codec = "3.5.0"
parity-scale-codec-derive = "3.1.4"
<<<<<<< HEAD
num-bigint.workspace = true
=======
num-bigint = "0.4.4"
>>>>>>> 4f863d12
cairo-felt = "0.8.1"
clap = { version = "4.2.7", features = ["derive"] }
walkdir = "2.3.3"
scarb-metadata = "1.4.2"
project-root = "0.2.2"
console = "0.15.7"
snapbox = "0.4.11"
once_cell = "1.18.0"
cairo-vm = "0.8.1"
ark-ff = "0.4.0-alpha.7"
ark-std = "0.4.0"
ark-secp256k1 = "0.4.0"
ark-secp256r1 = "0.4.0"
openssl = { version = "0.10", features = ["vendored"] }
which = "4.4.0"
flatten-serde-json = "0.1.0"

[lib]
name = "forge"

[[bin]]
name = "snforge"
path = "src/main.rs"<|MERGE_RESOLUTION|>--- conflicted
+++ resolved
@@ -37,11 +37,7 @@
 schemars = { version = "0.8.12", features = ["preserve_order"] }
 parity-scale-codec = "3.5.0"
 parity-scale-codec-derive = "3.1.4"
-<<<<<<< HEAD
 num-bigint.workspace = true
-=======
-num-bigint = "0.4.4"
->>>>>>> 4f863d12
 cairo-felt = "0.8.1"
 clap = { version = "4.2.7", features = ["derive"] }
 walkdir = "2.3.3"
