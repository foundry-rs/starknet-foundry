--- conflicted
+++ resolved
@@ -13,11 +13,8 @@
 indoc.workspace = true
 starknet_api.workspace = true
 tempfile.workspace = true
-<<<<<<< HEAD
 rayon.workspace = true
 shared.workspace = true
-=======
->>>>>>> 04671174
 cheatnet = { path = "../cheatnet" }
 conversions = { path = "../conversions" }
 scarb-api = { path = "../scarb-api" }
