[package]
name = "scarb-api"
version = "1.0.0"
edition.workspace = true

[dependencies]
anyhow.workspace = true
assert_fs.workspace = true
camino.workspace = true
indoc.workspace = true
scarb-metadata.workspace = true
scarb-ui.workspace = true
serde.workspace = true
serde_json.workspace = true
thiserror.workspace = true
<<<<<<< HEAD
which.workspace = true
=======
which.workspace = true
semver.workspace = true
sierra-casm = { path="../sierra-casm" }
>>>>>>> a2e82ca6
<|MERGE_RESOLUTION|>--- conflicted
+++ resolved
@@ -13,10 +13,5 @@
 serde.workspace = true
 serde_json.workspace = true
 thiserror.workspace = true
-<<<<<<< HEAD
 which.workspace = true
-=======
-which.workspace = true
-semver.workspace = true
-sierra-casm = { path="../sierra-casm" }
->>>>>>> a2e82ca6
+semver.workspace = true