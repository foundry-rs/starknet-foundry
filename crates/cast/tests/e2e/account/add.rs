--- conflicted
+++ resolved
@@ -5,11 +5,8 @@
 use indoc::indoc;
 use serde_json::json;
 use std::fs;
-<<<<<<< HEAD
+use tempfile::TempDir;
 use test_case::test_case;
-=======
-use tempfile::TempDir;
->>>>>>> a1faecc3
 
 #[tokio::test]
 pub async fn test_happy_case() {
