use crate::helpers::constants::{DEVNET_ENV_FILE, SEED, URL};
use crate::helpers::fixtures::{declare_contract, declare_deploy_contract, remove_devnet_env};
use ctor::{ctor, dtor};
use std::net::TcpStream;
use std::process::{Command, Stdio};
use std::string::ToString;
use std::time::{Duration, Instant};
use tokio::runtime::Runtime;
use url::Url;

#[cfg(test)]
#[ctor]
fn start_devnet() {
    fn verify_devnet_availability(address: &str) -> bool {
        TcpStream::connect(address).is_ok()
    }

    remove_devnet_env();
    let port = Url::parse(URL).unwrap().port().unwrap_or(80).to_string();
    let host = Url::parse(URL)
        .unwrap()
        .host()
        .expect("Can't parse devnet URL!")
        .to_string();

    loop {
        if verify_devnet_availability(&format!("{host}:{port}")) {
            stop_devnet();
        } else {
            break;
        }
    }

<<<<<<< HEAD
    let compiler_path = "tests/utils/compiler/scarb-".to_string()
        + SCARB_VERSION
        + "/cairo/bin/starknet-sierra-compile";
    Command::new("starknet-devnet")
        .args([
            "--hide-server-logs",
            "--port",
            &port,
            "--seed",
            &SEED.to_string(),
            "--sierra-compiler-path",
            &compiler_path,
        ])
=======
    Command::new("tests/utils/devnet/bin/starknet-devnet")
        .args(["--port", &port, "--seed", &SEED.to_string()])
>>>>>>> e6f83ffd
        .stdout(Stdio::null())
        .spawn()
        .expect("Failed to start devnet!");

    let now = Instant::now();
    let timeout = Duration::from_secs(30);

    loop {
        if verify_devnet_availability(&format!("{host}:{port}")) {
            break;
        } else if now.elapsed() >= timeout {
            eprintln!("Timed out while waiting for devnet!");
            std::process::exit(1);
        }
    }

    Command::new("tests/utils/build_contracts.sh")
        .spawn()
        .expect("Failed to compile contracts")
        .wait()
        .expect("Timed out compiling contracts");

    let rt = Runtime::new().expect("Could not instantiate Runtime");
    rt.block_on(declare_deploy_contract(
        "user1",
        "/map/target/dev/map_Map",
        "CAST_MAP",
    ));
    rt.block_on(declare_contract(
        "user4",
        "/constructor_with_params/target/dev/constructor_with_params_ConstructorWithParams",
        "CAST_WITH_CONSTRUCTOR",
    ));
    dotenv::from_filename(DEVNET_ENV_FILE).unwrap();
}

#[cfg(test)]
#[dtor]
fn stop_devnet() {
    let port = Url::parse(URL).unwrap().port().unwrap_or(80).to_string();
    Command::new("pkill")
        .args([
            "-f",
            &format!("starknet-devnet.*{}.*{}", &port, &SEED.to_string())[..],
        ])
        .spawn()
        .expect("Failed to kill devnet processes");
    remove_devnet_env();
}<|MERGE_RESOLUTION|>--- conflicted
+++ resolved
@@ -31,24 +31,8 @@
         }
     }
 
-<<<<<<< HEAD
-    let compiler_path = "tests/utils/compiler/scarb-".to_string()
-        + SCARB_VERSION
-        + "/cairo/bin/starknet-sierra-compile";
-    Command::new("starknet-devnet")
-        .args([
-            "--hide-server-logs",
-            "--port",
-            &port,
-            "--seed",
-            &SEED.to_string(),
-            "--sierra-compiler-path",
-            &compiler_path,
-        ])
-=======
     Command::new("tests/utils/devnet/bin/starknet-devnet")
         .args(["--port", &port, "--seed", &SEED.to_string()])
->>>>>>> e6f83ffd
         .stdout(Stdio::null())
         .spawn()
         .expect("Failed to start devnet!");
