<<<<<<< HEAD
use crate::starknet_commands::account::{
    get_account_deployment_fee, prepare_account_json, write_account_to_accounts_file,
};
use anyhow::{anyhow, Result};
=======
use crate::starknet_commands::account::{prepare_account_json, write_account_to_accounts_file};
use anyhow::{anyhow, bail, Result};
>>>>>>> d9f3306b
use camino::Utf8PathBuf;
use cast::helpers::constants::OZ_CLASS_HASH;
use cast::helpers::response_structs::AccountCreateResponse;
use cast::helpers::scarb_utils::CastConfig;
<<<<<<< HEAD
use cast::{extract_or_generate_salt, parse_number};
use clap::Args;
use serde_json::json;
use starknet::core::types::FieldElement;
use starknet::core::utils::get_contract_address;
use starknet::providers::jsonrpc::HttpTransport;
use starknet::providers::JsonRpcClient;
use starknet::signers::SigningKey;
=======
use cast::{extract_or_generate_salt, get_chain_id, parse_number};
use clap::Args;
use serde_json::json;
use starknet::accounts::{AccountFactory, OpenZeppelinAccountFactory};
use starknet::core::types::{FeeEstimate, FieldElement};
use starknet::core::utils::get_contract_address;
use starknet::providers::jsonrpc::HttpTransport;
use starknet::providers::JsonRpcClient;
use starknet::signers::{LocalWallet, SigningKey};
>>>>>>> d9f3306b

#[derive(Args, Debug)]
#[command(about = "Create an account with all important secrets")]
pub struct Create {
    /// Account name under which account information is going to be saved
    #[clap(short, long)]
    pub name: String,

    /// Salt for the address
    #[clap(short, long)]
    pub salt: Option<FieldElement>,

    /// If passed, a profile with corresponding data will be created in Scarb.toml
    #[clap(long)]
    pub add_profile: bool,
    // TODO (#253): think about supporting different account providers
    /// Custom open zeppelin contract class hash of declared contract
    #[clap(short, long)]
    pub class_hash: Option<String>,
}

#[allow(clippy::too_many_arguments)]
pub async fn create(
    config: &CastConfig,
    provider: &JsonRpcClient<HttpTransport>,
    path_to_scarb_toml: Option<Utf8PathBuf>,
    chain_id: FieldElement,
    salt: Option<FieldElement>,
    add_profile: bool,
    class_hash: Option<String>,
) -> Result<AccountCreateResponse> {
    let (account_json, max_fee) = {
        let salt = extract_or_generate_salt(salt);
        let class_hash = {
            let ch = match &class_hash {
                Some(class_hash) => class_hash,
                None => OZ_CLASS_HASH,
            };
            parse_number(ch)?
        };
        generate_account(provider, salt, class_hash).await?
    };

    let address = parse_number(
        account_json["address"]
            .as_str()
            .ok_or_else(|| anyhow!("Invalid address"))?,
    )?;

    write_account_to_accounts_file(
        &path_to_scarb_toml,
        &config.rpc_url,
        &config.account,
        &config.accounts_file,
        chain_id,
        account_json.clone(),
        add_profile,
    )?;

    let mut output = vec![("address", format!("{address:#x}"))];
    if account_json["deployed"] == json!(false) {
        println!("Account successfully created. Prefund generated address with at least {max_fee} tokens. It is good to send more in the case of higher demand, max_fee * 2 = {}", max_fee * 2);
        output.push(("max_fee", format!("{max_fee:#x}")));
    }

    if add_profile {
        output.push((
            "add-profile",
            "Profile successfully added to Scarb.toml".to_string(),
        ));
    }

    Ok(AccountCreateResponse {
        address,
        max_fee: FieldElement::from(max_fee),
        add_profile: if add_profile {
            "Profile successfully added to Scarb.toml".to_string()
        } else {
            "--add-profile flag was not set. No profile added to Scarb.toml".to_string()
        },
    })
}

async fn generate_account(
    provider: &JsonRpcClient<HttpTransport>,
    salt: FieldElement,
    class_hash: FieldElement,
) -> Result<(serde_json::Value, u64)> {
    let private_key = SigningKey::from_random();
<<<<<<< HEAD
=======

>>>>>>> d9f3306b
    let address: FieldElement = get_contract_address(
        salt,
        class_hash,
        &[private_key.verifying_key().scalar()],
        FieldElement::ZERO,
    );

    let account_json =
        prepare_account_json(&private_key, address, false, Some(class_hash), Some(salt));
<<<<<<< HEAD

    let max_fee = get_account_deployment_fee(&private_key, class_hash, salt, provider)
        .await?
        .overall_fee;

    Ok((account_json, max_fee))
=======

    let max_fee = get_account_deployment_fee(&private_key, class_hash, salt, provider)
        .await?
        .overall_fee;

    Ok((account_json, max_fee))
}

async fn get_account_deployment_fee(
    private_key: &SigningKey,
    class_hash: FieldElement,
    salt: FieldElement,
    provider: &JsonRpcClient<HttpTransport>,
) -> Result<FeeEstimate> {
    let signer = LocalWallet::from_signing_key(private_key.clone());
    let chain_id = get_chain_id(provider).await?;
    let factory = OpenZeppelinAccountFactory::new(class_hash, chain_id, signer, provider).await?;
    let deployment = factory.deploy(salt);

    let fee_estimate = deployment.estimate_fee().await;

    if let Err(err) = &fee_estimate {
        if err
            .to_string()
            .contains("StarknetErrorCode.UNDECLARED_CLASS")
        {
            bail!("The class {class_hash} is undeclared, try using --class-hash with a class hash that is already declared");
        }
    }

    Ok(fee_estimate?)
>>>>>>> d9f3306b
}<|MERGE_RESOLUTION|>--- conflicted
+++ resolved
@@ -1,17 +1,11 @@
-<<<<<<< HEAD
 use crate::starknet_commands::account::{
     get_account_deployment_fee, prepare_account_json, write_account_to_accounts_file,
 };
 use anyhow::{anyhow, Result};
-=======
-use crate::starknet_commands::account::{prepare_account_json, write_account_to_accounts_file};
-use anyhow::{anyhow, bail, Result};
->>>>>>> d9f3306b
 use camino::Utf8PathBuf;
 use cast::helpers::constants::OZ_CLASS_HASH;
 use cast::helpers::response_structs::AccountCreateResponse;
 use cast::helpers::scarb_utils::CastConfig;
-<<<<<<< HEAD
 use cast::{extract_or_generate_salt, parse_number};
 use clap::Args;
 use serde_json::json;
@@ -20,17 +14,6 @@
 use starknet::providers::jsonrpc::HttpTransport;
 use starknet::providers::JsonRpcClient;
 use starknet::signers::SigningKey;
-=======
-use cast::{extract_or_generate_salt, get_chain_id, parse_number};
-use clap::Args;
-use serde_json::json;
-use starknet::accounts::{AccountFactory, OpenZeppelinAccountFactory};
-use starknet::core::types::{FeeEstimate, FieldElement};
-use starknet::core::utils::get_contract_address;
-use starknet::providers::jsonrpc::HttpTransport;
-use starknet::providers::JsonRpcClient;
-use starknet::signers::{LocalWallet, SigningKey};
->>>>>>> d9f3306b
 
 #[derive(Args, Debug)]
 #[command(about = "Create an account with all important secrets")]
@@ -120,10 +103,7 @@
     class_hash: FieldElement,
 ) -> Result<(serde_json::Value, u64)> {
     let private_key = SigningKey::from_random();
-<<<<<<< HEAD
-=======
 
->>>>>>> d9f3306b
     let address: FieldElement = get_contract_address(
         salt,
         class_hash,
@@ -133,44 +113,10 @@
 
     let account_json =
         prepare_account_json(&private_key, address, false, Some(class_hash), Some(salt));
-<<<<<<< HEAD
 
     let max_fee = get_account_deployment_fee(&private_key, class_hash, salt, provider)
         .await?
         .overall_fee;
 
     Ok((account_json, max_fee))
-=======
-
-    let max_fee = get_account_deployment_fee(&private_key, class_hash, salt, provider)
-        .await?
-        .overall_fee;
-
-    Ok((account_json, max_fee))
-}
-
-async fn get_account_deployment_fee(
-    private_key: &SigningKey,
-    class_hash: FieldElement,
-    salt: FieldElement,
-    provider: &JsonRpcClient<HttpTransport>,
-) -> Result<FeeEstimate> {
-    let signer = LocalWallet::from_signing_key(private_key.clone());
-    let chain_id = get_chain_id(provider).await?;
-    let factory = OpenZeppelinAccountFactory::new(class_hash, chain_id, signer, provider).await?;
-    let deployment = factory.deploy(salt);
-
-    let fee_estimate = deployment.estimate_fee().await;
-
-    if let Err(err) = &fee_estimate {
-        if err
-            .to_string()
-            .contains("StarknetErrorCode.UNDECLARED_CLASS")
-        {
-            bail!("The class {class_hash} is undeclared, try using --class-hash with a class hash that is already declared");
-        }
-    }
-
-    Ok(fee_estimate?)
->>>>>>> d9f3306b
 }