--- conflicted
+++ resolved
@@ -2,12 +2,8 @@
 use std::collections::HashMap;
 
 use crate::starknet_commands::{call, declare, deploy, invoke};
-<<<<<<< HEAD
+use crate::{get_account, get_nonce, WaitForTx};
 use anyhow::{anyhow, Context, Result};
-=======
-use crate::{get_account, get_nonce, WaitForTx};
-use anyhow::{anyhow, ensure, Context, Result};
->>>>>>> 0c3d2fe4
 use cairo_felt::Felt252;
 use cairo_lang_casm::hints::{Hint, StarknetHint};
 use cairo_lang_casm::operand::{CellRef, ResOperand};
@@ -37,12 +33,8 @@
 use itertools::chain;
 use num_traits::ToPrimitive;
 use runtime::EnhancedHintError;
-<<<<<<< HEAD
 use scarb_artifacts::StarknetContractArtifacts;
-=======
-use scarb_metadata::ScarbCommand;
 use starknet::accounts::Account;
->>>>>>> 0c3d2fe4
 use starknet::core::types::{BlockId, BlockTag::Pending, FieldElement};
 use starknet::providers::jsonrpc::HttpTransport;
 use starknet::providers::JsonRpcClient;
@@ -240,18 +232,13 @@
                     &contract_name,
                     max_fee,
                     &account,
-<<<<<<< HEAD
                     self.artifacts,
-                    true,
-=======
-                    &None,
                     nonce,
                     WaitForTx {
                         wait: true,
                         timeout: self.config.wait_timeout,
                         retry_interval: self.config.wait_retry_interval,
                     },
->>>>>>> 0c3d2fe4
                 ))?;
 
                 buffer
