--- conflicted
+++ resolved
@@ -37,12 +37,8 @@
     calldata: Vec<FieldElement>,
     max_fee: Option<FieldElement>,
     account: &mut SingleOwnerAccount<&JsonRpcClient<HttpTransport>, LocalWallet>,
-<<<<<<< HEAD
     wait: bool,
-) -> Result<FieldElement> {
-=======
 ) -> Result<InvokeResponse> {
->>>>>>> a208fdd0
     let call = Call {
         to: contract_address,
         selector: get_selector_from_name(entry_point_name)?,
@@ -56,12 +52,8 @@
     account: &SingleOwnerAccount<&JsonRpcClient<HttpTransport>, LocalWallet>,
     calls: Vec<Call>,
     max_fee: Option<FieldElement>,
-<<<<<<< HEAD
     wait: bool,
-) -> Result<FieldElement> {
-=======
 ) -> Result<InvokeResponse> {
->>>>>>> a208fdd0
     let execution = account.execute(calls);
 
     let execution = if let Some(max_fee) = max_fee {
@@ -72,28 +64,19 @@
 
     match execution.send().await {
         Ok(result) => {
-<<<<<<< HEAD
-            let return_value = result.transaction_hash;
+            let return_value = InvokeResponse {
+                        transaction_hash: result.transaction_hash,
+                    };
             if wait {
                 handle_wait_for_tx_result(
                     account.provider(),
                     result.transaction_hash,
                     return_value,
                 )
-                    .await
+                .await
             } else {
                 return Ok(return_value);
             }
-=======
-            handle_wait_for_tx_result(
-                account.provider(),
-                result.transaction_hash,
-                InvokeResponse {
-                    transaction_hash: result.transaction_hash,
-                },
-            )
-            .await
->>>>>>> a208fdd0
         }
         Err(Provider(error)) => handle_rpc_error(error),
         _ => Err(anyhow!("Unknown RPC error")),
