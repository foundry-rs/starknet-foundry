--- conflicted
+++ resolved
@@ -4,8 +4,5 @@
 pub mod deploy;
 pub mod invoke;
 pub mod multicall;
-<<<<<<< HEAD
 pub mod verify;
-=======
-pub mod show_config;
->>>>>>> e6463aca
+pub mod show_config;