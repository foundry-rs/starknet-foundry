use camino::Utf8PathBuf;
use serde::Serialize;
use starknet::core::types::FieldElement;

#[derive(Serialize, Clone)]
pub struct InvokeResponse {
    pub transaction_hash: FieldElement,
}

#[derive(Serialize)]
pub struct DeployResponse {
    pub contract_address: FieldElement,
    pub transaction_hash: FieldElement,
}

#[derive(Serialize)]
pub struct DeclareResponse {
    pub class_hash: FieldElement,
    pub transaction_hash: FieldElement,
}

#[derive(Serialize)]
pub struct CallResponse {
    pub response: String,
}

#[derive(Serialize)]
pub struct AccountCreateResponse {
    pub address: FieldElement,
    pub max_fee: FieldElement,
    pub add_profile: String,
}

#[derive(Serialize)]
pub struct AccountAddResponse {
    pub add_profile: String,
}

#[derive(Serialize)]
pub struct MulticallNewResponse {
    pub path: Utf8PathBuf,
    pub content: String,
}

<<<<<<< HEAD
pub enum VerificationStatus {
    OK,
    Error,
}

impl Serialize for VerificationStatus {
    fn serialize<S>(&self, serializer: S) -> Result<S::Ok, S::Error>
    where
        S: serde::Serializer
    {
        match self {
            VerificationStatus::OK => serializer.serialize_bool(true),
            VerificationStatus::Error => serializer.serialize_bool(false)
        }
    }
}


#[derive(Serialize)]
pub struct VerifyResponse {
    pub verification_status: VerificationStatus,
    pub errors: Option<String>
=======
#[derive(Serialize)]
pub struct ShowConfigResponse {
    pub profile: Option<String>,
    pub chain_id: String,
    pub rpc_url: Option<String>,
    pub account: Option<String>,
    pub scarb_path: Option<Utf8PathBuf>,
    pub accounts_file_path: Option<Utf8PathBuf>,
    pub keystore: Option<Utf8PathBuf>,
>>>>>>> e6463aca
}<|MERGE_RESOLUTION|>--- conflicted
+++ resolved
@@ -42,7 +42,6 @@
     pub content: String,
 }
 
-<<<<<<< HEAD
 pub enum VerificationStatus {
     OK,
     Error,
@@ -65,7 +64,8 @@
 pub struct VerifyResponse {
     pub verification_status: VerificationStatus,
     pub errors: Option<String>
-=======
+}
+
 #[derive(Serialize)]
 pub struct ShowConfigResponse {
     pub profile: Option<String>,
@@ -75,5 +75,4 @@
     pub scarb_path: Option<Utf8PathBuf>,
     pub accounts_file_path: Option<Utf8PathBuf>,
     pub keystore: Option<Utf8PathBuf>,
->>>>>>> e6463aca
 }