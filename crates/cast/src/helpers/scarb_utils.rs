--- conflicted
+++ resolved
@@ -66,16 +66,11 @@
     Ok(path)
 }
 
-<<<<<<< HEAD
 pub fn get_scarb_metadata(manifest_path: &Utf8PathBuf) -> Result<scarb_metadata_1_4_2::Metadata> {
-    scarb_metadata_1_4_2::MetadataCommand::new()
-=======
-pub fn get_scarb_metadata(manifest_path: &Utf8PathBuf) -> Result<scarb_metadata::Metadata> {
     which::which("scarb")
         .context("Cannot find `scarb` binary in PATH. Make sure you have Scarb installed https://github.com/software-mansion/scarb")?;
 
-    scarb_metadata::MetadataCommand::new()
->>>>>>> b947d424
+    scarb_metadata_1_4_2::MetadataCommand::new()
         .inherit_stderr()
         .manifest_path(manifest_path)
         .no_deps()
