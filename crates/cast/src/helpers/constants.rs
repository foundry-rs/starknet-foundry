--- conflicted
+++ resolved
@@ -16,15 +16,9 @@
 pub const OZ_CLASS_HASH: &str =
     "0x058d97f7d76e78f44905cc30cb65b91ea49a4b908a76703c54197bca90f81773";
 
-<<<<<<< HEAD
-// used in wait_for_tx. Txs will be fetched every 5s with timeout of 60s - so 12 attempts
-#[allow(dead_code)]
-pub const WAIT_TIMEOUT: u16 = 60;
-=======
 // used in wait_for_tx. Txs will be fetched every 5s with timeout of 300s - so 60 attempts
 #[allow(dead_code)]
 pub const WAIT_TIMEOUT: u16 = 300;
->>>>>>> 0f75be22
 #[allow(dead_code)]
 pub const WAIT_RETRY_INTERVAL: u8 = 5;
 
