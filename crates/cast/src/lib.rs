--- conflicted
+++ resolved
@@ -63,8 +63,7 @@
 impl ValueFormat {
     pub fn format_u64(&self, input: u64) -> String {
         match self {
-            ValueFormat::Default => format!("{input}"),
-            ValueFormat::Int => format!("{input}"),
+            ValueFormat::Default | ValueFormat::Int => format!("{input}"),
             ValueFormat::Hex => format!("{input:#x}"),
         }
     }
@@ -72,13 +71,12 @@
     pub fn format_str(&self, input: &str) -> String {
         if let Ok(field) = FieldElement::from_str(input) {
             return match self {
-                ValueFormat::Default => format!("{field:#x}"),
                 ValueFormat::Int => format!("{field:#}"),
-                ValueFormat::Hex => format!("{field:#x}"),
+                ValueFormat::Hex | ValueFormat::Default => format!("{field:#x}"),
             };
         }
 
-        return format!("{input}");
+        format!("{input}")
     }
 }
 
@@ -372,25 +370,17 @@
                     .as_object()
                     .expect("Invalid JSON value")
                     .iter()
-<<<<<<< HEAD
-                    .map(|(k, v)| {
+                    .filter_map(|(k, v)| {
                         let value = match v {
                             Value::Number(n) => {
                                 let n = n.as_u64().expect("found unexpected value");
                                 value_format.format_u64(n)
                             }
                             Value::String(s) => value_format.format_str(&s),
-                            _ => {
-                                panic!("Found unexpected value as value");
-                            }
+                            _ => return None,
                         };
 
-                        dbg!((k.as_str(), value))
-=======
-                    .filter_map(|(k, v)| {
-                        // skip values that are not convertable to string
-                        v.as_str().map(|value| (k.as_str(), value.to_string()))
->>>>>>> b52a30fd
+                        Some((k.as_str(), value))
                     })
                     .collect::<Vec<(&str, String)>>(),
             );
