use crate::starknet_commands::account::Account;
use crate::starknet_commands::show_config::ShowConfig;
use crate::starknet_commands::{
    account, call::Call, declare::Declare, deploy::Deploy, invoke::Invoke, multicall::Multicall,verify::Verify
};
use anyhow::{anyhow, Result};

use camino::Utf8PathBuf;
use cast::helpers::constants::{DEFAULT_ACCOUNTS_FILE, DEFAULT_MULTICALL_CONTENTS};
use cast::helpers::scarb_utils::{parse_scarb_config, CastConfig};
use cast::{get_account, get_block_id, get_chain_id, get_provider, print_command_result};
use clap::{Parser, Subcommand};

mod starknet_commands;

#[derive(Parser)]
#[command(version)]
#[command(about = "Cast - a Starknet Foundry CLI", long_about = None)]
struct Cli {
    /// Profile name in Scarb.toml config file
    #[clap(short, long)]
    profile: Option<String>,

    /// Path to Scarb.toml that is to be used; overrides default behaviour of searching for scarb.toml in current or parent directories
    #[clap(short = 's', long)]
    path_to_scarb_toml: Option<Utf8PathBuf>,

    /// RPC provider url address; overrides url from Scarb.toml
    #[clap(short = 'u', long = "url")]
    rpc_url: Option<String>,

    /// Account to be used for contract declaration;
    /// When using keystore (`--keystore`), this should be a path to account file    
    /// When using accounts file, this should be an account name
    #[clap(short = 'a', long)]
    account: Option<String>,

    /// Path to the file holding accounts info
    #[clap(short = 'f', long = "accounts-file")]
    accounts_file_path: Option<Utf8PathBuf>,

    /// Path to keystore file; if specified, --account should be a path to starkli JSON account file
    #[clap(short, long)]
    keystore: Option<Utf8PathBuf>,

    /// If passed, values will be displayed as integers, otherwise as hexes
    #[clap(short, long)]
    int_format: bool,

    /// If passed, output will be displayed in json format
    #[clap(short, long)]
    json: bool,

    /// If passed, command will wait until transaction is accepted or rejected
    #[clap(short, long)]
    wait: bool,

    #[command(subcommand)]
    command: Commands,
}

#[derive(Subcommand)]
enum Commands {
    /// Declare a contract
    Declare(Declare),

    /// Deploy a contract
    Deploy(Deploy),

    /// Call a contract
    Call(Call),

    /// Invoke a contract
    Invoke(Invoke),

    /// Execute multiple calls
    Multicall(Multicall),

    /// Create and deploy an account
    Account(Account),

<<<<<<< HEAD
    /// Verify a contract
    Verify(Verify)
=======
    /// Show current configuration being used
    ShowConfig(ShowConfig),
>>>>>>> e6463aca
}

#[tokio::main]
#[allow(clippy::too_many_lines)]
async fn main() -> Result<()> {
    let cli = Cli::parse();

    let mut config = parse_scarb_config(&cli.profile, &cli.path_to_scarb_toml)?;
    update_cast_config(&mut config, &cli);

    let provider = get_provider(&config.rpc_url)?;

    match cli.command {
        Commands::Declare(declare) => {
            let account = get_account(
                &config.account,
                &config.accounts_file,
                &provider,
                &config.keystore,
            )
            .await?;
            let mut result = starknet_commands::declare::declare(
                &declare.contract,
                declare.max_fee,
                &account,
                &cli.path_to_scarb_toml,
                cli.wait,
            )
            .await;

            print_command_result("declare", &mut result, cli.int_format, cli.json)?;
            Ok(())
        }
        Commands::Deploy(deploy) => {
            let account = get_account(
                &config.account,
                &config.accounts_file,
                &provider,
                &config.keystore,
            )
            .await?;
            let mut result = starknet_commands::deploy::deploy(
                deploy.class_hash,
                deploy.constructor_calldata,
                deploy.salt,
                deploy.unique,
                deploy.max_fee,
                &account,
                cli.wait,
            )
            .await;

            print_command_result("deploy", &mut result, cli.int_format, cli.json)?;
            Ok(())
        }
        Commands::Call(call) => {
            let block_id = get_block_id(&call.block_id)?;

            let mut result = starknet_commands::call::call(
                call.contract_address,
                call.function.as_ref(),
                call.calldata,
                &provider,
                block_id.as_ref(),
            )
            .await;

            print_command_result("call", &mut result, cli.int_format, cli.json)?;
            Ok(())
        }
        Commands::Invoke(invoke) => {
            let account = get_account(
                &config.account,
                &config.accounts_file,
                &provider,
                &config.keystore,
            )
            .await?;
            let mut result = starknet_commands::invoke::invoke(
                invoke.contract_address,
                &invoke.function,
                invoke.calldata,
                invoke.max_fee,
                &account,
                cli.wait,
            )
            .await;

            print_command_result("invoke", &mut result, cli.int_format, cli.json)?;
            Ok(())
        }
        Commands::Multicall(multicall) => {
            match &multicall.command {
                starknet_commands::multicall::Commands::New(new) => {
                    if let Some(output_path) = &new.output_path {
                        let mut result =
                            starknet_commands::multicall::new::new(output_path, new.overwrite);
                        print_command_result(
                            "multicall new",
                            &mut result,
                            cli.int_format,
                            cli.json,
                        )?;
                    } else {
                        println!("{DEFAULT_MULTICALL_CONTENTS}");
                    }
                }
                starknet_commands::multicall::Commands::Run(run) => {
                    let account = get_account(
                        &config.account,
                        &config.accounts_file,
                        &provider,
                        &config.keystore,
                    )
                    .await?;
                    let mut result = starknet_commands::multicall::run::run(
                        &run.path,
                        &account,
                        run.max_fee,
                        cli.wait,
                    )
                    .await;

                    print_command_result("multicall run", &mut result, cli.int_format, cli.json)?;
                }
            }
            Ok(())
        }
        Commands::Account(account) => match account.command {
            account::Commands::Add(add) => {
                config.account = add.name.clone();
                let mut result = starknet_commands::account::add::add(
                    &config.rpc_url,
                    &config.account,
                    &config.accounts_file,
                    &cli.path_to_scarb_toml,
                    &provider,
                    &add,
                )
                .await;

                print_command_result("account add", &mut result, cli.int_format, cli.json)?;
                Ok(())
            }
            account::Commands::Create(create) => {
                let chain_id = get_chain_id(&provider).await?;
                if config.keystore == Utf8PathBuf::default() {
                    config.account = create
                        .name
                        .ok_or_else(|| anyhow!("required argument --name not provided"))?;
                }
                let mut result = starknet_commands::account::create::create(
                    &config.rpc_url,
                    &config.account,
                    &config.accounts_file,
                    &config.keystore,
                    &provider,
                    cli.path_to_scarb_toml,
                    chain_id,
                    create.salt,
                    create.add_profile,
                    create.class_hash,
                )
                .await;

                print_command_result("account create", &mut result, cli.int_format, cli.json)?;
                Ok(())
            }
            account::Commands::Deploy(deploy) => {
                let chain_id = get_chain_id(&provider).await?;
                let keystore_path =
                    Some(config.keystore.clone()).filter(|p| *p != Utf8PathBuf::default());
                let account_path = Some(Utf8PathBuf::from(config.account.clone()))
                    .filter(|p| *p != String::default());
                if config.keystore == Utf8PathBuf::default() {
                    config.account = deploy
                        .name
                        .ok_or_else(|| anyhow!("required argument --name not provided"))?;
                }
                let mut result = starknet_commands::account::deploy::deploy(
                    &provider,
                    config.accounts_file,
                    config.account,
                    chain_id,
                    deploy.max_fee,
                    cli.wait,
                    deploy.class_hash,
                    keystore_path,
                    account_path,
                )
                .await;

                print_command_result("account deploy", &mut result, cli.int_format, cli.json)?;
                Ok(())
            }
        },
<<<<<<< HEAD
        Commands::Verify(verify) => {
            let mut result = starknet_commands::verify::verify(
                verify.contract_address,
                verify.contract_name,
                verify.verifier,
                verify.network,
            )
            .await;

            print_command_result("account verify", &mut result, cli.int_format, cli.json)?;
=======
        Commands::ShowConfig(_) => {
            let mut result = starknet_commands::show_config::show_config(
                &provider,
                config,
                cli.profile,
                cli.path_to_scarb_toml,
            )
            .await;
            print_command_result("show-config", &mut result, cli.int_format, cli.json)?;
>>>>>>> e6463aca
            Ok(())
        }
    }
}

fn update_cast_config(config: &mut CastConfig, cli: &Cli) {
    macro_rules! clone_or_else {
        ($field:expr, $config_field:expr) => {
            $field.clone().unwrap_or_else(|| $config_field.clone())
        };
    }

    config.rpc_url = clone_or_else!(cli.rpc_url, config.rpc_url);
    config.account = clone_or_else!(cli.account, config.account);
    config.keystore = clone_or_else!(cli.keystore, config.keystore);

    if config.accounts_file == Utf8PathBuf::default() {
        config.accounts_file = Utf8PathBuf::from(DEFAULT_ACCOUNTS_FILE);
    }
    let new_accounts_file = clone_or_else!(cli.accounts_file_path, config.accounts_file);

    config.accounts_file = Utf8PathBuf::from(shellexpand::tilde(&new_accounts_file).to_string());
}<|MERGE_RESOLUTION|>--- conflicted
+++ resolved
@@ -79,13 +79,11 @@
     /// Create and deploy an account
     Account(Account),
 
-<<<<<<< HEAD
     /// Verify a contract
-    Verify(Verify)
-=======
+    Verify(Verify),
+    
     /// Show current configuration being used
     ShowConfig(ShowConfig),
->>>>>>> e6463aca
 }
 
 #[tokio::main]
@@ -282,7 +280,6 @@
                 Ok(())
             }
         },
-<<<<<<< HEAD
         Commands::Verify(verify) => {
             let mut result = starknet_commands::verify::verify(
                 verify.contract_address,
@@ -293,7 +290,8 @@
             .await;
 
             print_command_result("account verify", &mut result, cli.int_format, cli.json)?;
-=======
+            Ok(())
+        },
         Commands::ShowConfig(_) => {
             let mut result = starknet_commands::show_config::show_config(
                 &provider,
@@ -303,9 +301,8 @@
             )
             .await;
             print_command_result("show-config", &mut result, cli.int_format, cli.json)?;
->>>>>>> e6463aca
-            Ok(())
-        }
+            Ok(())
+         }
     }
 }
 
