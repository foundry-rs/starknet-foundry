use crate::starknet_commands::account::Account;
use crate::starknet_commands::show_config::ShowConfig;
use crate::starknet_commands::{
    account, call::Call, declare::Declare, deploy::Deploy, invoke::Invoke, multicall::Multicall,
    script::Script,
};
use anyhow::{anyhow, Result};

use camino::Utf8PathBuf;
use cast::helpers::constants::{DEFAULT_ACCOUNTS_FILE, DEFAULT_MULTICALL_CONTENTS};
use cast::helpers::scarb_utils::{parse_scarb_config, CastConfig};
use cast::{
<<<<<<< HEAD
    chain_id_to_network_name, get_account, get_block_id, get_chain_id, get_nonce, get_provider,
=======
    chain_id_to_network_name, get_account, get_block_id, get_chain_id, get_provider,
>>>>>>> 0f75be22
    print_command_result, ValueFormat, WaitForTx,
};
use clap::{Parser, Subcommand};
use starknet::providers::jsonrpc::HttpTransport;
use starknet::providers::JsonRpcClient;
use tokio::runtime::Runtime;

mod starknet_commands;

#[derive(Parser)]
#[command(version)]
#[command(about = "Cast - a Starknet Foundry CLI", long_about = None)]
#[clap(name = "sncast")]
#[allow(clippy::struct_excessive_bools)]
struct Cli {
    /// Profile name in Scarb.toml config file
    #[clap(short, long)]
    profile: Option<String>,

    /// Path to Scarb.toml that is to be used; overrides default behaviour of searching for scarb.toml in current or parent directories
    #[clap(short = 's', long)]
    path_to_scarb_toml: Option<Utf8PathBuf>,

    /// RPC provider url address; overrides url from Scarb.toml
    #[clap(short = 'u', long = "url")]
    rpc_url: Option<String>,

    /// Account to be used for contract declaration;
    /// When using keystore (`--keystore`), this should be a path to account file    
    /// When using accounts file, this should be an account name
    #[clap(short = 'a', long)]
    account: Option<String>,

    /// Path to the file holding accounts info
    #[clap(short = 'f', long = "accounts-file")]
    accounts_file_path: Option<Utf8PathBuf>,

    /// Path to keystore file; if specified, --account should be a path to starkli JSON account file
    #[clap(short, long)]
    keystore: Option<Utf8PathBuf>,

    /// If passed, values will be displayed as integers
    #[clap(long, conflicts_with = "hex_format")]
    int_format: bool,

    /// If passed, values will be displayed as hex
    #[clap(long, conflicts_with = "int_format")]
    hex_format: bool,

    /// If passed, output will be displayed in json format
    #[clap(short, long)]
    json: bool,

    /// If passed, command will wait until transaction is accepted or rejected
    #[clap(short = 'w', long)]
    wait: bool,

    /// Adjusts the time after which --wait assumes transaction was not received or rejected
<<<<<<< HEAD
    #[clap(short = 't', long)]
=======
    #[clap(long)]
>>>>>>> 0f75be22
    wait_timeout: Option<u16>,

    /// Adjusts the time between consecutive attempts to fetch transaction by --wait flag
    #[clap(long)]
    wait_retry_interval: Option<u8>,

    #[command(subcommand)]
    command: Commands,
}

#[derive(Subcommand)]
enum Commands {
    /// Declare a contract
    Declare(Declare),

    /// Deploy a contract
    Deploy(Deploy),

    /// Call a contract
    Call(Call),

    /// Invoke a contract
    Invoke(Invoke),

    /// Execute multiple calls
    Multicall(Multicall),

    /// Create and deploy an account
    Account(Account),

    /// Show current configuration being used
    ShowConfig(ShowConfig),

    /// Run a deployment script
    Script(Script),
}

fn main() -> Result<()> {
    let cli = Cli::parse();

    // Clap validates that both are not passed at same time
    let value_format = if cli.hex_format {
        ValueFormat::Hex
    } else if cli.int_format {
        ValueFormat::Int
    } else {
        ValueFormat::Default
    };

    let mut config = parse_scarb_config(&cli.profile, &cli.path_to_scarb_toml)?;
    update_cast_config(&mut config, &cli);

    let provider = get_provider(&config.rpc_url)?;
    let runtime = Runtime::new().expect("Could not instantiate Runtime");

    if let Commands::Script(script) = cli.command {
        let mut result = starknet_commands::script::run(
            &script.script_module_name,
            &cli.path_to_scarb_toml,
            &provider,
            runtime,
            &config,
        );

        print_command_result("script", &mut result, value_format, cli.json)?;
        Ok(())
    } else {
        runtime.block_on(run_async_command(cli, config, provider, value_format))
    }
}

#[allow(clippy::too_many_lines)]
async fn run_async_command(
    cli: Cli,
    mut config: CastConfig,
    provider: JsonRpcClient<HttpTransport>,
    value_format: ValueFormat,
) -> Result<()> {
    let wait_config = WaitForTx {
        wait: cli.wait,
        timeout: config.wait_timeout,
        retry_interval: config.wait_retry_interval,
    };
    match cli.command {
        Commands::Declare(declare) => {
            let account = get_account(
                &config.account,
                &config.accounts_file,
                &provider,
                &config.keystore,
            )
            .await?;
            let mut result = starknet_commands::declare::declare(
                &declare.contract,
                declare.max_fee,
                &account,
                &cli.path_to_scarb_toml,
                declare.nonce,
                wait_config,
            )
            .await;

            print_command_result("declare", &mut result, value_format, cli.json)?;
            Ok(())
        }
        Commands::Deploy(deploy) => {
            let account = get_account(
                &config.account,
                &config.accounts_file,
                &provider,
                &config.keystore,
            )
            .await?;
            let mut result = starknet_commands::deploy::deploy(
                deploy.class_hash,
                deploy.constructor_calldata,
                deploy.salt,
                deploy.unique,
                deploy.max_fee,
                &account,
                deploy.nonce,
                wait_config,
            )
            .await;

            print_command_result("deploy", &mut result, value_format, cli.json)?;
            Ok(())
        }
        Commands::Call(call) => {
            let block_id = get_block_id(&call.block_id)?;

            let mut result = starknet_commands::call::call(
                call.contract_address,
                call.function.as_ref(),
                call.calldata,
                &provider,
                block_id.as_ref(),
            )
            .await;

            print_command_result("call", &mut result, value_format, cli.json)?;
            Ok(())
        }
        Commands::Invoke(invoke) => {
            let account = get_account(
                &config.account,
                &config.accounts_file,
                &provider,
                &config.keystore,
            )
            .await?;
            let mut result = starknet_commands::invoke::invoke(
                invoke.contract_address,
                &invoke.function,
                invoke.calldata,
                invoke.max_fee,
                &account,
                invoke.nonce,
                wait_config,
            )
            .await;

            print_command_result("invoke", &mut result, value_format, cli.json)?;
            Ok(())
        }
        Commands::Multicall(multicall) => {
            match &multicall.command {
                starknet_commands::multicall::Commands::New(new) => {
                    if let Some(output_path) = &new.output_path {
                        let mut result =
                            starknet_commands::multicall::new::new(output_path, new.overwrite);
                        print_command_result("multicall new", &mut result, value_format, cli.json)?;
                    } else {
                        println!("{DEFAULT_MULTICALL_CONTENTS}");
                    }
                }
                starknet_commands::multicall::Commands::Run(run) => {
                    let account = get_account(
                        &config.account,
                        &config.accounts_file,
                        &provider,
                        &config.keystore,
                    )
                    .await?;
                    let mut result = starknet_commands::multicall::run::run(
                        &run.path,
                        &account,
                        run.max_fee,
                        wait_config,
                    )
                    .await;

                    print_command_result("multicall run", &mut result, value_format, cli.json)?;
                }
            }
            Ok(())
        }
        Commands::Account(account) => match account.command {
            account::Commands::Add(add) => {
                config.account = add.name.clone();
                let mut result = starknet_commands::account::add::add(
                    &config.rpc_url,
                    &config.account,
                    &config.accounts_file,
                    &cli.path_to_scarb_toml,
                    &provider,
                    &add,
                )
                .await;

                print_command_result("account add", &mut result, value_format, cli.json)?;
                Ok(())
            }
            account::Commands::Create(create) => {
                let chain_id = get_chain_id(&provider).await?;
                if config.keystore == Utf8PathBuf::default() {
                    config.account = create
                        .name
                        .ok_or_else(|| anyhow!("required argument --name not provided"))?;
                }
                let mut result = starknet_commands::account::create::create(
                    &config.rpc_url,
                    &config.account,
                    &config.accounts_file,
                    &config.keystore,
                    &provider,
                    cli.path_to_scarb_toml,
                    chain_id,
                    create.salt,
                    create.add_profile,
                    create.class_hash,
                )
                .await;

                print_command_result("account create", &mut result, value_format, cli.json)?;
                Ok(())
            }
            account::Commands::Deploy(deploy) => {
                let chain_id = get_chain_id(&provider).await?;
                let keystore_path =
                    Some(config.keystore.clone()).filter(|p| *p != Utf8PathBuf::default());
                let account_path = Some(Utf8PathBuf::from(config.account.clone()))
                    .filter(|p| *p != String::default());
                if config.keystore == Utf8PathBuf::default() {
                    config.account = deploy
                        .name
                        .ok_or_else(|| anyhow!("required argument --name not provided"))?;
                }
                let mut result = starknet_commands::account::deploy::deploy(
                    &provider,
                    config.accounts_file,
                    config.account,
                    chain_id,
                    deploy.max_fee,
                    wait_config,
                    deploy.class_hash,
                    keystore_path,
                    account_path,
                )
                .await;

                print_command_result("account deploy", &mut result, value_format, cli.json)?;
                Ok(())
            }
            account::Commands::Delete(delete) => {
                config.account = delete
                    .name
                    .ok_or_else(|| anyhow!("required argument --name not provided"))?;
                let network_name = match delete.network {
                    Some(network) => network,
                    None => chain_id_to_network_name(get_chain_id(&provider).await?),
                };

                let mut result = starknet_commands::account::delete::delete(
                    &config.account,
                    &config.accounts_file,
                    &cli.path_to_scarb_toml,
                    delete.delete_profile,
                    &network_name,
                );

                print_command_result("account delete", &mut result, value_format, cli.json)?;
                Ok(())
            }
        },
        Commands::ShowConfig(_) => {
            let mut result = starknet_commands::show_config::show_config(
                &provider,
                config,
                cli.profile,
                cli.path_to_scarb_toml,
            )
            .await;
            print_command_result("show-config", &mut result, value_format, cli.json)?;
            Ok(())
        }
        Commands::Script(_) => unreachable!(),
    }
}

fn update_cast_config(config: &mut CastConfig, cli: &Cli) {
    macro_rules! clone_or_else {
        ($field:expr, $config_field:expr) => {
            $field.clone().unwrap_or_else(|| $config_field.clone())
        };
    }

    config.rpc_url = clone_or_else!(cli.rpc_url, config.rpc_url);
    config.account = clone_or_else!(cli.account, config.account);
    config.keystore = clone_or_else!(cli.keystore, config.keystore);

    if config.accounts_file == Utf8PathBuf::default() {
        config.accounts_file = Utf8PathBuf::from(DEFAULT_ACCOUNTS_FILE);
    }
    let new_accounts_file = clone_or_else!(cli.accounts_file_path, config.accounts_file);

    config.accounts_file = Utf8PathBuf::from(shellexpand::tilde(&new_accounts_file).to_string());

    config.wait_timeout = clone_or_else!(cli.wait_timeout, config.wait_timeout);
    config.wait_retry_interval =
        clone_or_else!(cli.wait_retry_interval, config.wait_retry_interval);
}<|MERGE_RESOLUTION|>--- conflicted
+++ resolved
@@ -10,11 +10,7 @@
 use cast::helpers::constants::{DEFAULT_ACCOUNTS_FILE, DEFAULT_MULTICALL_CONTENTS};
 use cast::helpers::scarb_utils::{parse_scarb_config, CastConfig};
 use cast::{
-<<<<<<< HEAD
     chain_id_to_network_name, get_account, get_block_id, get_chain_id, get_nonce, get_provider,
-=======
-    chain_id_to_network_name, get_account, get_block_id, get_chain_id, get_provider,
->>>>>>> 0f75be22
     print_command_result, ValueFormat, WaitForTx,
 };
 use clap::{Parser, Subcommand};
@@ -73,11 +69,7 @@
     wait: bool,
 
     /// Adjusts the time after which --wait assumes transaction was not received or rejected
-<<<<<<< HEAD
-    #[clap(short = 't', long)]
-=======
     #[clap(long)]
->>>>>>> 0f75be22
     wait_timeout: Option<u16>,
 
     /// Adjusts the time between consecutive attempts to fetch transaction by --wait flag
