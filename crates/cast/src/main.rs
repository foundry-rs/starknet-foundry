use crate::starknet_commands::account::Account;
use crate::starknet_commands::show_config::ShowConfig;
use crate::starknet_commands::{
    account, call::Call, declare::Declare, deploy::Deploy, invoke::Invoke, multicall::Multicall,
    script::Script,
};
use anyhow::{anyhow, Context, Result};

use camino::Utf8PathBuf;
use cast::helpers::build::build;
use cast::helpers::constants::{DEFAULT_ACCOUNTS_FILE, DEFAULT_MULTICALL_CONTENTS};
use cast::helpers::scarb_utils::{
    get_scarb_config, get_scarb_manifest, get_scarb_metadata_with_deps, CastConfig,
};
use cast::{
    chain_id_to_network_name, get_account, get_block_id, get_chain_id, get_nonce, get_provider,
    print_command_result, ValueFormat, WaitForTx,
};
use clap::{Parser, Subcommand};
use starknet::providers::jsonrpc::HttpTransport;
use starknet::providers::JsonRpcClient;
use tokio::runtime::Runtime;

use scarb_metadata::{Metadata, PackageMetadata};
use scarb_ui::args::PackagesFilterLong;

mod starknet_commands;

#[derive(Parser)]
#[command(version)]
#[command(about = "Cast - a Starknet Foundry CLI", long_about = None)]
#[clap(name = "sncast")]
#[allow(clippy::struct_excessive_bools)]
struct Cli {
    /// Profile name in Scarb.toml config file
    #[clap(short = 'p', long)]
    profile: Option<String>,

    /// Path to Scarb.toml that is to be used; overrides default behaviour of searching for Scarb.toml in current or parent directories
    #[clap(short = 's', long)]
    path_to_scarb_toml: Option<Utf8PathBuf>,

    #[command(flatten)]
    packages_filter: PackagesFilterLong,

    /// RPC provider url address; overrides url from Scarb.toml
    #[clap(short = 'u', long = "url")]
    rpc_url: Option<String>,

    /// Account to be used for contract declaration;
    /// When using keystore (`--keystore`), this should be a path to account file    
    /// When using accounts file, this should be an account name
    #[clap(short = 'a', long)]
    account: Option<String>,

    /// Path to the file holding accounts info
    #[clap(short = 'f', long = "accounts-file")]
    accounts_file_path: Option<Utf8PathBuf>,

    /// Path to keystore file; if specified, --account should be a path to starkli JSON account file
    #[clap(short, long)]
    keystore: Option<Utf8PathBuf>,

    /// If passed, values will be displayed as integers
    #[clap(long, conflicts_with = "hex_format")]
    int_format: bool,

    /// If passed, values will be displayed as hex
    #[clap(long, conflicts_with = "int_format")]
    hex_format: bool,

    /// If passed, output will be displayed in json format
    #[clap(short, long)]
    json: bool,

    /// If passed, command will wait until transaction is accepted or rejected
    #[clap(short = 'w', long)]
    wait: bool,

    /// Adjusts the time after which --wait assumes transaction was not received or rejected
    #[clap(long)]
    wait_timeout: Option<u16>,

    /// Adjusts the time between consecutive attempts to fetch transaction by --wait flag
    #[clap(long)]
    wait_retry_interval: Option<u8>,

    #[command(subcommand)]
    command: Commands,
}

#[derive(Subcommand)]
enum Commands {
    /// Declare a contract
    Declare(Declare),

    /// Deploy a contract
    Deploy(Deploy),

    /// Call a contract
    Call(Call),

    /// Invoke a contract
    Invoke(Invoke),

    /// Execute multiple calls
    Multicall(Multicall),

    /// Create and deploy an account
    Account(Account),

    /// Show current configuration being used
    ShowConfig(ShowConfig),

    /// Run a deployment script
    Script(Script),
}

fn main() -> Result<()> {
    let cli = Cli::parse();

    // Clap validates that both are not passed at same time
    let value_format = if cli.hex_format {
        ValueFormat::Hex
    } else if cli.int_format {
        ValueFormat::Int
    } else {
        ValueFormat::Default
    };

    which::which("scarb")
        .context("Cannot find `scarb` binary in PATH. Make sure you have Scarb installed https://github.com/software-mansion/scarb")?;

    let package_data = get_package_data(&cli);
    let mut config = match &package_data.package {
        Ok(package) => get_scarb_config(&cli.profile, Some(package))?,
        Err(_) => get_scarb_config(&cli.profile, None)?,
    };

    update_cast_config(&mut config, &cli);

    let provider = get_provider(&config.rpc_url)?;
    let runtime = Runtime::new().expect("Could not instantiate Runtime");

    if let Commands::Script(script) = cli.command {
        package_data.manifest_path?;
        let package = package_data.package?;

        let artifacts = build(&package_data.metadata?, &package, true)?;

        let mut result = starknet_commands::script::run(
            &script.script_module_name,
            &provider,
            runtime,
            &config,
            &artifacts,
        );

        print_command_result("script", &mut result, value_format, cli.json)?;
        Ok(())
    } else {
        runtime.block_on(run_async_command(
            cli,
            config,
            provider,
            value_format,
            package_data,
        ))
    }
}

#[allow(clippy::too_many_lines)]
async fn run_async_command(
    cli: Cli,
    mut config: CastConfig,
    provider: JsonRpcClient<HttpTransport>,
    value_format: ValueFormat,
    package_data: PackageData,
) -> Result<()> {
    let wait_config = WaitForTx {
        wait: cli.wait,
        timeout: config.wait_timeout,
        retry_interval: config.wait_retry_interval,
    };
    match cli.command {
        Commands::Declare(declare) => {
            let account = get_account(
                &config.account,
                &config.accounts_file,
                &provider,
                &config.keystore,
            )
            .await?;

            package_data.manifest_path?;

            let artifacts = build(&package_data.metadata?, &package_data.package?, false)?;

            let mut result = starknet_commands::declare::declare(
                &declare.contract,
                declare.max_fee,
                &account,
<<<<<<< HEAD
                &artifacts,
                cli.wait,
=======
                &cli.path_to_scarb_toml,
                declare.nonce,
                wait_config,
>>>>>>> 0c3d2fe4
            )
            .await;

            print_command_result("declare", &mut result, value_format, cli.json)?;
            Ok(())
        }
        Commands::Deploy(deploy) => {
            let account = get_account(
                &config.account,
                &config.accounts_file,
                &provider,
                &config.keystore,
            )
            .await?;
            let mut result = starknet_commands::deploy::deploy(
                deploy.class_hash,
                deploy.constructor_calldata,
                deploy.salt,
                deploy.unique,
                deploy.max_fee,
                &account,
                deploy.nonce,
                wait_config,
            )
            .await;

            print_command_result("deploy", &mut result, value_format, cli.json)?;
            Ok(())
        }
        Commands::Call(call) => {
            let block_id = get_block_id(&call.block_id)?;

            let mut result = starknet_commands::call::call(
                call.contract_address,
                call.function.as_ref(),
                call.calldata,
                &provider,
                block_id.as_ref(),
            )
            .await;

            print_command_result("call", &mut result, value_format, cli.json)?;
            Ok(())
        }
        Commands::Invoke(invoke) => {
            let account = get_account(
                &config.account,
                &config.accounts_file,
                &provider,
                &config.keystore,
            )
            .await?;
            let mut result = starknet_commands::invoke::invoke(
                invoke.contract_address,
                &invoke.function,
                invoke.calldata,
                invoke.max_fee,
                &account,
                invoke.nonce,
                wait_config,
            )
            .await;

            print_command_result("invoke", &mut result, value_format, cli.json)?;
            Ok(())
        }
        Commands::Multicall(multicall) => {
            match &multicall.command {
                starknet_commands::multicall::Commands::New(new) => {
                    if let Some(output_path) = &new.output_path {
                        let mut result =
                            starknet_commands::multicall::new::new(output_path, new.overwrite);
                        print_command_result("multicall new", &mut result, value_format, cli.json)?;
                    } else {
                        println!("{DEFAULT_MULTICALL_CONTENTS}");
                    }
                }
                starknet_commands::multicall::Commands::Run(run) => {
                    let account = get_account(
                        &config.account,
                        &config.accounts_file,
                        &provider,
                        &config.keystore,
                    )
                    .await?;
                    let mut result = starknet_commands::multicall::run::run(
                        &run.path,
                        &account,
                        run.max_fee,
                        wait_config,
                    )
                    .await;

                    print_command_result("multicall run", &mut result, value_format, cli.json)?;
                }
            }
            Ok(())
        }
        Commands::Account(account) => match account.command {
            account::Commands::Add(add) => {
                config.account = add.name.clone();
                let mut result = starknet_commands::account::add::add(
                    &config.rpc_url,
                    &config.account,
                    &config.accounts_file,
                    package_data.manifest_path,
                    &provider,
                    &add,
                    package_data.package,
                )
                .await;

                print_command_result("account add", &mut result, value_format, cli.json)?;
                Ok(())
            }
            account::Commands::Create(create) => {
                let chain_id = get_chain_id(&provider).await?;
                if config.keystore == Utf8PathBuf::default() {
                    config.account = create
                        .name
                        .ok_or_else(|| anyhow!("required argument --name not provided"))?;
                }

                let mut result = starknet_commands::account::create::create(
                    &config.rpc_url,
                    &config.account,
                    &config.accounts_file,
                    &config.keystore,
                    &provider,
                    package_data.manifest_path,
                    chain_id,
                    create.salt,
                    create.add_profile,
                    create.class_hash,
                    package_data.package,
                )
                .await;

                print_command_result("account create", &mut result, value_format, cli.json)?;
                Ok(())
            }
            account::Commands::Deploy(deploy) => {
                let chain_id = get_chain_id(&provider).await?;
                let keystore_path =
                    Some(config.keystore.clone()).filter(|p| *p != Utf8PathBuf::default());
                let account_path = Some(Utf8PathBuf::from(config.account.clone()))
                    .filter(|p| *p != String::default());
                if config.keystore == Utf8PathBuf::default() {
                    config.account = deploy
                        .name
                        .ok_or_else(|| anyhow!("required argument --name not provided"))?;
                }
                let mut result = starknet_commands::account::deploy::deploy(
                    &provider,
                    config.accounts_file,
                    config.account,
                    chain_id,
                    deploy.max_fee,
                    wait_config,
                    deploy.class_hash,
                    keystore_path,
                    account_path,
                )
                .await;

                print_command_result("account deploy", &mut result, value_format, cli.json)?;
                Ok(())
            }
            account::Commands::Delete(delete) => {
                config.account = delete
                    .name
                    .ok_or_else(|| anyhow!("required argument --name not provided"))?;
                let network_name = match delete.network {
                    Some(network) => network,
                    None => chain_id_to_network_name(get_chain_id(&provider).await?),
                };

                let mut result = starknet_commands::account::delete::delete(
                    &config.account,
                    &config.accounts_file,
                    &cli.path_to_scarb_toml,
                    delete.delete_profile,
                    &network_name,
                );

                print_command_result("account delete", &mut result, value_format, cli.json)?;
                Ok(())
            }
        },
        Commands::ShowConfig(_) => {
            let mut result = starknet_commands::show_config::show_config(
                &provider,
                config,
                cli.profile,
                cli.path_to_scarb_toml,
            )
            .await;
            print_command_result("show-config", &mut result, value_format, cli.json)?;
            Ok(())
        }
        Commands::Script(_) => unreachable!(),
    }
}

fn update_cast_config(config: &mut CastConfig, cli: &Cli) {
    macro_rules! clone_or_else {
        ($field:expr, $config_field:expr) => {
            $field.clone().unwrap_or_else(|| $config_field.clone())
        };
    }

    config.rpc_url = clone_or_else!(cli.rpc_url, config.rpc_url);
    config.account = clone_or_else!(cli.account, config.account);
    config.keystore = clone_or_else!(cli.keystore, config.keystore);

    if config.accounts_file == Utf8PathBuf::default() {
        config.accounts_file = Utf8PathBuf::from(DEFAULT_ACCOUNTS_FILE);
    }
    let new_accounts_file = clone_or_else!(cli.accounts_file_path, config.accounts_file);

    config.accounts_file = Utf8PathBuf::from(shellexpand::tilde(&new_accounts_file).to_string());
<<<<<<< HEAD
}

struct PackageData {
    pub manifest_path: Result<Utf8PathBuf>,
    pub metadata: Result<Metadata>,
    pub package: Result<PackageMetadata>,
}

// Lazily get all the required package information from CLI
fn get_package_data(cli: &Cli) -> PackageData {
    let mut result = PackageData {
        manifest_path: Err(anyhow!("Could not retrieve the manifest path")),
        metadata: Err(anyhow!("Could not retrieve metadata")),
        package: Err(anyhow!("Could not retrieve package metadata")),
    };

    result.manifest_path = match cli.path_to_scarb_toml.clone() {
        Some(path) => {
            if path.exists() {
                Ok(path)
            } else {
                Err(anyhow!(format!(
                    "No manifest found at the given path ({})",
                    cli.path_to_scarb_toml
                        .as_ref()
                        .expect("Path Scarb.toml empty")
                )))
            }
        }
        None => get_scarb_manifest().context("Failed to obtain manifest path from scarb"),
    };

    if result.manifest_path.is_err() {
        return result;
    }

    let metadata = get_scarb_metadata_with_deps(result.manifest_path.as_ref().unwrap());

    result.metadata = metadata;
    if result.metadata.is_err() {
        return result;
    }

    let package = cli
        .packages_filter
        .clone()
        .into_packages_filter()
        .match_one(result.metadata.as_ref().unwrap());

    result.package = package;
    result
=======

    config.wait_timeout = clone_or_else!(cli.wait_timeout, config.wait_timeout);
    config.wait_retry_interval =
        clone_or_else!(cli.wait_retry_interval, config.wait_retry_interval);
>>>>>>> 0c3d2fe4
}<|MERGE_RESOLUTION|>--- conflicted
+++ resolved
@@ -200,14 +200,9 @@
                 &declare.contract,
                 declare.max_fee,
                 &account,
-<<<<<<< HEAD
                 &artifacts,
-                cli.wait,
-=======
-                &cli.path_to_scarb_toml,
                 declare.nonce,
                 wait_config,
->>>>>>> 0c3d2fe4
             )
             .await;
 
@@ -429,7 +424,10 @@
     let new_accounts_file = clone_or_else!(cli.accounts_file_path, config.accounts_file);
 
     config.accounts_file = Utf8PathBuf::from(shellexpand::tilde(&new_accounts_file).to_string());
-<<<<<<< HEAD
+
+    config.wait_timeout = clone_or_else!(cli.wait_timeout, config.wait_timeout);
+    config.wait_retry_interval =
+        clone_or_else!(cli.wait_retry_interval, config.wait_retry_interval);
 }
 
 struct PackageData {
@@ -481,10 +479,4 @@
 
     result.package = package;
     result
-=======
-
-    config.wait_timeout = clone_or_else!(cli.wait_timeout, config.wait_timeout);
-    config.wait_retry_interval =
-        clone_or_else!(cli.wait_retry_interval, config.wait_retry_interval);
->>>>>>> 0c3d2fe4
 }