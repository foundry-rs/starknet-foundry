[package]
name = "snforge_scarb_plugin"
<<<<<<< HEAD
version = "0.2.0"
=======
version = "0.32.0"
>>>>>>> 5b152d71

[cairo-plugin]<|MERGE_RESOLUTION|>--- conflicted
+++ resolved
@@ -1,9 +1,5 @@
 [package]
 name = "snforge_scarb_plugin"
-<<<<<<< HEAD
-version = "0.2.0"
-=======
 version = "0.32.0"
->>>>>>> 5b152d71
 
 [cairo-plugin]