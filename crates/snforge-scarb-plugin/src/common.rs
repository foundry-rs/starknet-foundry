--- conflicted
+++ resolved
@@ -1,18 +1,14 @@
 use crate::{
     args::Arguments,
-<<<<<<< HEAD
     attributes::{
+        fuzzer::{wrapper::FuzzerWrapperCollector, FuzzerCollector, FuzzerConfigCollector},
         AttributeInfo,
-        fuzzer::{FuzzerCollector, FuzzerConfigCollector, wrapper::FuzzerWrapperCollector},
     },
-=======
-    attributes::AttributeInfo,
->>>>>>> 4dff7b18
     parse::{parse, parse_args},
 };
 use cairo_lang_macro::{Diagnostic, Diagnostics, ProcMacroResult, TokenStream};
 use cairo_lang_parser::utils::SimpleParserDatabase;
-use cairo_lang_syntax::node::{TypedSyntaxNode, ast::FunctionWithBody};
+use cairo_lang_syntax::node::{ast::FunctionWithBody, TypedSyntaxNode};
 use cairo_lang_utils::Upcast;
 
 #[expect(clippy::needless_pass_by_value)]
