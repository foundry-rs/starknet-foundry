--- conflicted
+++ resolved
@@ -1,19 +1,11 @@
 use crate::{
     args::Arguments,
-<<<<<<< HEAD
-    attributes::{
-        AttributeInfo,
-        fuzzer::{FuzzerCollector, FuzzerConfigCollector, wrapper::FuzzerWrapperCollector},
-        test_case::TestCaseCollector,
-    },
-=======
     attributes::AttributeInfo,
->>>>>>> fbf5c00b
     parse::{parse, parse_args},
 };
 use cairo_lang_macro::{Diagnostic, Diagnostics, ProcMacroResult, TokenStream};
 use cairo_lang_parser::utils::SimpleParserDatabase;
-use cairo_lang_syntax::node::{TypedSyntaxNode, ast::FunctionWithBody};
+use cairo_lang_syntax::node::{ast::FunctionWithBody, TypedSyntaxNode};
 use cairo_lang_utils::Upcast;
 
 #[expect(clippy::needless_pass_by_value)]
@@ -59,11 +51,6 @@
 
     let db = db.upcast();
 
-<<<<<<< HEAD
-    // TODO: Restore assert_is_used_once::<Collector>(db, &func)?; in functions which require this check.
-
-=======
->>>>>>> fbf5c00b
     let (args_db, args) = parse_args(args);
     let args_db = args_db.upcast();
 
