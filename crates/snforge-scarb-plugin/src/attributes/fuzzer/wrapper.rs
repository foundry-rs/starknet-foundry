--- conflicted
+++ resolved
@@ -67,14 +67,11 @@
     let vis = func.visibility(db).as_syntax_node();
     let vis = SyntaxNodeWithDb::new(&vis, db);
 
-<<<<<<< HEAD
-=======
     let name = format_ident!(
         "{}__fuzzer_generated",
         func.declaration(db).name(db).text(db)
     );
 
->>>>>>> 466e8e04
     let signature = func.declaration(db).signature(db).as_syntax_node();
     let signature = SyntaxNodeWithDb::new(&signature, db);
 
@@ -109,13 +106,6 @@
         }
     });
 
-<<<<<<< HEAD
-    let fuzzer_name = format_ident!(
-        "{}__fuzzer_generated",
-        func.declaration(db).name(db).text(db)
-    );
-=======
->>>>>>> 466e8e04
     let actual_body_fn_name = format_ident!("{}", func.declaration(db).name(db).text(db));
 
     let (statements, if_content) = get_statements(db, func);
@@ -124,7 +114,7 @@
 
     Ok(quote!(
             #test_or_executable_attrs
-            #vis fn #fuzzer_name() {
+            #vis fn #name() {
                 if snforge_std::_internals::is_config_run() {
                     #if_content
 
