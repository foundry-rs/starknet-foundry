use super::{AttributeInfo, ErrorExt, internal_config_statement::InternalConfigStatementCollector};
use crate::asserts::assert_is_used_once;
<<<<<<< HEAD
use crate::common::{has_fuzzer_attribute, has_test_case_attribute};
=======
use crate::common::has_fuzzer_attribute;
>>>>>>> b93e9ccd
use crate::external_inputs::ExternalInput;
use crate::utils::create_single_token;
use crate::{
    args::Arguments,
    common::{into_proc_macro_result, with_parsed_values},
    format_ident,
};
use cairo_lang_macro::{Diagnostic, Diagnostics, ProcMacroResult, TokenStream, quote};
use cairo_lang_parser::utils::SimpleParserDatabase;
use cairo_lang_syntax::node::with_db::SyntaxNodeWithDb;
use cairo_lang_syntax::node::{Terminal, TypedSyntaxNode, ast::FunctionWithBody};

pub struct TestCollector;

impl AttributeInfo for TestCollector {
    const ATTR_NAME: &'static str = "test";
}

#[must_use]
pub fn test(args: TokenStream, item: TokenStream) -> ProcMacroResult {
    into_proc_macro_result(args, item, |args, item, warns| {
        with_parsed_values::<TestCollector>(args, item, warns, test_internal)
    })
}

#[expect(clippy::ptr_arg)]
#[expect(clippy::needless_pass_by_value)]
fn test_internal(
    db: &SimpleParserDatabase,
    func: &FunctionWithBody,
    _args_db: &SimpleParserDatabase,
    args: Arguments,
    _warns: &mut Vec<Diagnostic>,
) -> Result<TokenStream, Diagnostics> {
    assert_is_used_once::<TestCollector>(db, func)?;
    args.assert_is_empty::<TestCollector>()?;
    ensure_parameters_only_with_fuzzer_or_test_case_attribute(db, func)?;

    let has_test_case = has_test_case_attribute(db, func);
    let has_fuzzer = has_fuzzer_attribute(db, func);

    // If the function has `#[test_case]` attribute and does not have `#[fuzzer]`, we can
    // safely skip code generation from `#[test]`. It will be handled later by `#[test_case]`.
    if has_test_case && !has_fuzzer {
        let func_item = func.as_syntax_node();
        let func_item = SyntaxNodeWithDb::new(&func_item, db);

        return Ok(quote!(
            #func_item
        ));
    }

    let internal_config = create_single_token(InternalConfigStatementCollector::ATTR_NAME);

    let func_item = func.as_syntax_node();
    let func_item = SyntaxNodeWithDb::new(&func_item, db);

    let name = func.declaration(db).name(db).text(db).to_string();

    let test_filter = ExternalInput::get().forge_test_filter;

    let should_run_test = match test_filter {
        Some(ref filter) => name.contains(filter),
        None => true,
    };

    let has_fuzzer = has_fuzzer_attribute(db, func);

    // If there is `#[fuzzer]` attribute, called function is suffixed with `__snforge_internal_fuzzer_generated`
    // `#[__fuzzer_wrapper]` is responsible for adding this suffix.
    let called_func_ident = if has_fuzzer {
        format_ident!("{name}__snforge_internal_fuzzer_generated")
    } else {
<<<<<<< HEAD
        format_ident!("{name}")
    };
    let called_func = TokenStream::new(vec![called_func_ident]);
=======
        format_ident!("{}", name)
    };
>>>>>>> b93e9ccd

    let signature = func.declaration(db).signature(db).as_syntax_node();
    let signature = SyntaxNodeWithDb::new(&signature, db);
    let signature = quote! { #signature };

    let body = func.body(db).as_syntax_node();
    let body = SyntaxNodeWithDb::new(&body, db);

    let attributes = func.attributes(db).as_syntax_node();
    let attributes = SyntaxNodeWithDb::new(&attributes, db);

<<<<<<< HEAD
    let test_func = TokenStream::new(vec![format_ident!(
        "{}__snforge_internal_test_generated",
        name
    )]);
    let func_ident = format_ident!("{}", name);

    if should_run_test {
        let call_args = TokenStream::empty();
=======
    let test_func_ident = format_ident!("{}__snforge_internal_test_generated", name);
    let func_ident = format_ident!("{}", name);
>>>>>>> b93e9ccd

        let test_func_with_attrs = test_func_with_attrs(&test_func, &called_func, &call_args);

        Ok(quote!(
<<<<<<< HEAD
            #test_func_with_attrs
=======
            #[implicit_precedence(core::pedersen::Pedersen, core::RangeCheck, core::integer::Bitwise, core::ec::EcOp, core::poseidon::Poseidon, core::SegmentArena, core::circuit::RangeCheck96, core::circuit::AddMod, core::circuit::MulMod, core::gas::GasBuiltin, System)]
            #[snforge_internal_test_executable]
            fn #test_func_ident(mut _data: Span<felt252>) -> Span::<felt252> {
                core::internal::require_implicit::<System>();
                core::internal::revoke_ap_tracking();
                core::option::OptionTraitImpl::expect(core::gas::withdraw_gas(), #out_of_gas);

                core::option::OptionTraitImpl::expect(
                    core::gas::withdraw_gas_all(core::gas::get_builtin_costs()), #out_of_gas
                );
                #called_func_ident();

                let mut arr = ArrayTrait::new();
                core::array::ArrayTrait::span(@arr)
            }
>>>>>>> b93e9ccd

            #attributes
            #[#internal_config]
            fn #func_ident #signature
            #body
        ))
    } else {
        Ok(quote!(
            #[#internal_config]
            #func_item
        ))
    }
}

fn ensure_parameters_only_with_fuzzer_or_test_case_attribute(
    db: &SimpleParserDatabase,
    func: &FunctionWithBody,
) -> Result<(), Diagnostic> {
<<<<<<< HEAD
    if has_parameters(db, func)
        && !has_fuzzer_attribute(db, func)
        && !has_test_case_attribute(db, func)
    {
=======
    if has_parameters(db, func) && !has_fuzzer_attribute(db, func) {
>>>>>>> b93e9ccd
        Err(TestCollector::error(
            "function with parameters must have #[fuzzer] or #[test_case] attribute",
        ))?;
    }

    Ok(())
}

fn has_parameters(db: &SimpleParserDatabase, func: &FunctionWithBody) -> bool {
    func.declaration(db)
        .signature(db)
        .parameters(db)
        .elements(db)
        .len()
        != 0
<<<<<<< HEAD
}

#[must_use]
pub fn test_func_with_attrs(
    test_fn_name: &TokenStream,
    fn_name: &TokenStream,
    call_args: &TokenStream,
) -> TokenStream {
    let test_fn_name = test_fn_name.clone();
    let fn_name = fn_name.clone();
    let call_args = call_args.clone();
    let out_of_gas = create_single_token("'Out of gas'");
    quote!(
        #[implicit_precedence(core::pedersen::Pedersen, core::RangeCheck, core::integer::Bitwise, core::ec::EcOp, core::poseidon::Poseidon, core::SegmentArena, core::circuit::RangeCheck96, core::circuit::AddMod, core::circuit::MulMod, core::gas::GasBuiltin, System)]
        #[snforge_internal_test_executable]
        fn #test_fn_name(mut _data: Span<felt252>) -> Span::<felt252> {
            core::internal::require_implicit::<System>();
            core::internal::revoke_ap_tracking();
            core::option::OptionTraitImpl::expect(core::gas::withdraw_gas(), #out_of_gas);

            core::option::OptionTraitImpl::expect(
                core::gas::withdraw_gas_all(core::gas::get_builtin_costs()), #out_of_gas
            );
            #fn_name (#call_args);

            let mut arr = ArrayTrait::new();
            core::array::ArrayTrait::span(@arr)
        }
    )
=======
>>>>>>> b93e9ccd
}<|MERGE_RESOLUTION|>--- conflicted
+++ resolved
@@ -1,10 +1,6 @@
-use super::{AttributeInfo, ErrorExt, internal_config_statement::InternalConfigStatementCollector};
+use super::{internal_config_statement::InternalConfigStatementCollector, AttributeInfo, ErrorExt};
 use crate::asserts::assert_is_used_once;
-<<<<<<< HEAD
 use crate::common::{has_fuzzer_attribute, has_test_case_attribute};
-=======
-use crate::common::has_fuzzer_attribute;
->>>>>>> b93e9ccd
 use crate::external_inputs::ExternalInput;
 use crate::utils::create_single_token;
 use crate::{
@@ -12,10 +8,10 @@
     common::{into_proc_macro_result, with_parsed_values},
     format_ident,
 };
-use cairo_lang_macro::{Diagnostic, Diagnostics, ProcMacroResult, TokenStream, quote};
+use cairo_lang_macro::{quote, Diagnostic, Diagnostics, ProcMacroResult, TokenStream};
 use cairo_lang_parser::utils::SimpleParserDatabase;
 use cairo_lang_syntax::node::with_db::SyntaxNodeWithDb;
-use cairo_lang_syntax::node::{Terminal, TypedSyntaxNode, ast::FunctionWithBody};
+use cairo_lang_syntax::node::{ast::FunctionWithBody, Terminal, TypedSyntaxNode};
 
 pub struct TestCollector;
 
@@ -78,14 +74,9 @@
     let called_func_ident = if has_fuzzer {
         format_ident!("{name}__snforge_internal_fuzzer_generated")
     } else {
-<<<<<<< HEAD
         format_ident!("{name}")
     };
     let called_func = TokenStream::new(vec![called_func_ident]);
-=======
-        format_ident!("{}", name)
-    };
->>>>>>> b93e9ccd
 
     let signature = func.declaration(db).signature(db).as_syntax_node();
     let signature = SyntaxNodeWithDb::new(&signature, db);
@@ -97,7 +88,6 @@
     let attributes = func.attributes(db).as_syntax_node();
     let attributes = SyntaxNodeWithDb::new(&attributes, db);
 
-<<<<<<< HEAD
     let test_func = TokenStream::new(vec![format_ident!(
         "{}__snforge_internal_test_generated",
         name
@@ -106,33 +96,11 @@
 
     if should_run_test {
         let call_args = TokenStream::empty();
-=======
-    let test_func_ident = format_ident!("{}__snforge_internal_test_generated", name);
-    let func_ident = format_ident!("{}", name);
->>>>>>> b93e9ccd
 
         let test_func_with_attrs = test_func_with_attrs(&test_func, &called_func, &call_args);
 
         Ok(quote!(
-<<<<<<< HEAD
             #test_func_with_attrs
-=======
-            #[implicit_precedence(core::pedersen::Pedersen, core::RangeCheck, core::integer::Bitwise, core::ec::EcOp, core::poseidon::Poseidon, core::SegmentArena, core::circuit::RangeCheck96, core::circuit::AddMod, core::circuit::MulMod, core::gas::GasBuiltin, System)]
-            #[snforge_internal_test_executable]
-            fn #test_func_ident(mut _data: Span<felt252>) -> Span::<felt252> {
-                core::internal::require_implicit::<System>();
-                core::internal::revoke_ap_tracking();
-                core::option::OptionTraitImpl::expect(core::gas::withdraw_gas(), #out_of_gas);
-
-                core::option::OptionTraitImpl::expect(
-                    core::gas::withdraw_gas_all(core::gas::get_builtin_costs()), #out_of_gas
-                );
-                #called_func_ident();
-
-                let mut arr = ArrayTrait::new();
-                core::array::ArrayTrait::span(@arr)
-            }
->>>>>>> b93e9ccd
 
             #attributes
             #[#internal_config]
@@ -151,14 +119,10 @@
     db: &SimpleParserDatabase,
     func: &FunctionWithBody,
 ) -> Result<(), Diagnostic> {
-<<<<<<< HEAD
     if has_parameters(db, func)
         && !has_fuzzer_attribute(db, func)
         && !has_test_case_attribute(db, func)
     {
-=======
-    if has_parameters(db, func) && !has_fuzzer_attribute(db, func) {
->>>>>>> b93e9ccd
         Err(TestCollector::error(
             "function with parameters must have #[fuzzer] or #[test_case] attribute",
         ))?;
@@ -174,7 +138,6 @@
         .elements(db)
         .len()
         != 0
-<<<<<<< HEAD
 }
 
 #[must_use]
@@ -204,6 +167,4 @@
             core::array::ArrayTrait::span(@arr)
         }
     )
-=======
->>>>>>> b93e9ccd
 }