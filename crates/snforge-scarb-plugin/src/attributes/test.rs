use super::{internal_config_statement::InternalConfigStatementCollector, AttributeInfo, ErrorExt};
use crate::attributes::fuzzer::wrapper::FuzzerWrapperCollector;
use crate::attributes::fuzzer::{FuzzerCollector, FuzzerConfigCollector};
<<<<<<< HEAD
use crate::utils::create_single_token;
=======
use crate::utils::TypedSyntaxNodeAsText;
>>>>>>> 588acf58
use crate::{
    args::Arguments,
    common::{into_proc_macro_result, with_parsed_values},
};
use cairo_lang_macro::{quote, Diagnostic, Diagnostics, ProcMacroResult, TokenStream};
use cairo_lang_parser::utils::SimpleParserDatabase;
use cairo_lang_syntax::node::with_db::SyntaxNodeWithDb;
use cairo_lang_syntax::node::{ast::FunctionWithBody, Terminal, TypedSyntaxNode};
use std::env::{self, VarError};
use std::ops::Not;

pub struct TestCollector;

impl AttributeInfo for TestCollector {
    const ATTR_NAME: &'static str = "test";
}

#[must_use]
pub fn test(args: TokenStream, item: TokenStream) -> ProcMacroResult {
    into_proc_macro_result(args, item, |args, item, warns| {
        with_parsed_values::<TestCollector>(args, item, warns, test_internal)
    })
}

#[expect(clippy::ptr_arg)]
#[expect(clippy::needless_pass_by_value)]
fn test_internal(
    db: &SimpleParserDatabase,
    func: &FunctionWithBody,
    _args_db: &SimpleParserDatabase,
    args: Arguments,
    _warns: &mut Vec<Diagnostic>,
) -> Result<TokenStream, Diagnostics> {
    args.assert_is_empty::<TestCollector>()?;
    ensure_parameters_only_with_fuzzer_attribute(db, func)?;

    let internal_config = create_single_token(InternalConfigStatementCollector::ATTR_NAME);

    let func_item = func.as_syntax_node();
    let func_item = SyntaxNodeWithDb::new(&func_item, db);

    let name = func.declaration(db).name(db).text(db).to_string();

    let test_filter = get_forge_test_filter().ok();

    let should_run_test = match test_filter {
        Some(ref filter) => name.contains(filter),
        None => true,
    };

<<<<<<< HEAD
    let body = func.body(db).as_syntax_node();
    let body = SyntaxNodeWithDb::new(&body, db);

    let attrs = func.attributes(db).as_syntax_node();
    let attrs = SyntaxNodeWithDb::new(&attrs, db);

    let vis = func.visibility(db).as_syntax_node();
    let vis = SyntaxNodeWithDb::new(&vis, db);

    let declaration = func.declaration(db).as_syntax_node();
    let declaration = SyntaxNodeWithDb::new(&declaration, db);
=======
    let name = func.declaration(db).name(db).as_text(db);
    let signature = func.declaration(db).signature(db).as_text(db);
    let statements = func.body(db).statements(db).as_text(db);
    let attributes = func.attributes(db).as_text(db);
>>>>>>> 588acf58

    if should_run_test {
        Ok(quote!(
            #[#internal_config]
            #attrs
            #[snforge_internal_test_executable]
<<<<<<< HEAD
            #vis #declaration
            #body
=======
            #[implicit_precedence(core::pedersen::Pedersen, core::RangeCheck, core::integer::Bitwise, core::ec::EcOp, core::poseidon::Poseidon, core::SegmentArena, core::circuit::RangeCheck96, core::circuit::AddMod, core::circuit::MulMod, core::gas::GasBuiltin, System)]
            fn {name}(mut _data: Span<felt252>) -> Span::<felt252> {{
                core::internal::require_implicit::<System>();
                core::internal::revoke_ap_tracking();
                core::option::OptionTraitImpl::expect(core::gas::withdraw_gas(), 'Out of gas');

                core::option::OptionTraitImpl::expect(
                    core::gas::withdraw_gas_all(core::gas::get_builtin_costs()), 'Out of gas',
                );
                {name}_return_wrapper();

                let mut arr = ArrayTrait::new();
                core::array::ArrayTrait::span(@arr)
            }}

            {attributes}
            #[{config}]
            fn {name}_return_wrapper{signature} {{
                {statements}
            }}
        "
>>>>>>> 588acf58
        ))
    } else {
        Ok(quote!(
            #[#internal_config]
            #func_item
        ))
    }
}

fn get_forge_test_filter() -> Result<String, VarError> {
    env::var("SNFORGE_TEST_FILTER")
}

fn ensure_parameters_only_with_fuzzer_attribute(
    db: &SimpleParserDatabase,
    func: &FunctionWithBody,
) -> Result<(), Diagnostic> {
    if has_parameters(db, func) && no_fuzzer_attribute(db, func) {
        Err(TestCollector::error(
            "function with parameters must have #[fuzzer] attribute",
        ))?;
    }

    Ok(())
}

fn has_parameters(db: &SimpleParserDatabase, func: &FunctionWithBody) -> bool {
    func.declaration(db)
        .signature(db)
        .parameters(db)
        .elements(db)
        .is_empty()
        .not()
}

fn no_fuzzer_attribute(db: &SimpleParserDatabase, func: &FunctionWithBody) -> bool {
    const FUZZER_ATTRIBUTES: [&str; 3] = [
        FuzzerCollector::ATTR_NAME,
        FuzzerWrapperCollector::ATTR_NAME,
        FuzzerConfigCollector::ATTR_NAME,
    ];

    func.attributes(db)
        .elements(db)
        .iter()
        .any(|attr| {
            FUZZER_ATTRIBUTES.contains(
                &attr
                    .attr(db)
                    .as_syntax_node()
                    .get_text_without_trivia(db)
                    .as_str(),
            )
        })
        .not()
}<|MERGE_RESOLUTION|>--- conflicted
+++ resolved
@@ -1,11 +1,7 @@
 use super::{internal_config_statement::InternalConfigStatementCollector, AttributeInfo, ErrorExt};
 use crate::attributes::fuzzer::wrapper::FuzzerWrapperCollector;
 use crate::attributes::fuzzer::{FuzzerCollector, FuzzerConfigCollector};
-<<<<<<< HEAD
 use crate::utils::create_single_token;
-=======
-use crate::utils::TypedSyntaxNodeAsText;
->>>>>>> 588acf58
 use crate::{
     args::Arguments,
     common::{into_proc_macro_result, with_parsed_values},
@@ -56,56 +52,51 @@
         None => true,
     };
 
-<<<<<<< HEAD
+    let name = func.declaration(db).name(db).as_syntax_node();
+    let name = SyntaxNodeWithDb::new(&name, db);
+
+    let signature = func.declaration(db).signature(db).as_syntax_node();
+    let signature = SyntaxNodeWithDb::new(&signature, db);
+    let signature = quote! { #signature };
+
     let body = func.body(db).as_syntax_node();
     let body = SyntaxNodeWithDb::new(&body, db);
 
-    let attrs = func.attributes(db).as_syntax_node();
-    let attrs = SyntaxNodeWithDb::new(&attrs, db);
+    let attributes = func.attributes(db).as_syntax_node();
+    let attributes = SyntaxNodeWithDb::new(&attributes, db);
 
-    let vis = func.visibility(db).as_syntax_node();
-    let vis = SyntaxNodeWithDb::new(&vis, db);
+    let name_return_wrapper = create_single_token(format!(
+        "{}_return_wrapper",
+        func.declaration(db).name(db).text(db)
+    ));
 
-    let declaration = func.declaration(db).as_syntax_node();
-    let declaration = SyntaxNodeWithDb::new(&declaration, db);
-=======
-    let name = func.declaration(db).name(db).as_text(db);
-    let signature = func.declaration(db).signature(db).as_text(db);
-    let statements = func.body(db).statements(db).as_text(db);
-    let attributes = func.attributes(db).as_text(db);
->>>>>>> 588acf58
+    let mut return_wrapper = TokenStream::new(vec![name_return_wrapper.clone()]);
+    return_wrapper.extend(signature);
+
+    let out_of_gas = create_single_token("'Out of gas'");
 
     if should_run_test {
         Ok(quote!(
-            #[#internal_config]
-            #attrs
+            #[implicit_precedence(core::pedersen::Pedersen, core::RangeCheck, core::integer::Bitwise, core::ec::EcOp, core::poseidon::Poseidon, core::SegmentArena, core::circuit::RangeCheck96, core::circuit::AddMod, core::circuit::MulMod, core::gas::GasBuiltin, System)]
             #[snforge_internal_test_executable]
-<<<<<<< HEAD
-            #vis #declaration
-            #body
-=======
-            #[implicit_precedence(core::pedersen::Pedersen, core::RangeCheck, core::integer::Bitwise, core::ec::EcOp, core::poseidon::Poseidon, core::SegmentArena, core::circuit::RangeCheck96, core::circuit::AddMod, core::circuit::MulMod, core::gas::GasBuiltin, System)]
-            fn {name}(mut _data: Span<felt252>) -> Span::<felt252> {{
+            fn #name(mut _data: Span<felt252>) -> Span::<felt252> {
                 core::internal::require_implicit::<System>();
                 core::internal::revoke_ap_tracking();
-                core::option::OptionTraitImpl::expect(core::gas::withdraw_gas(), 'Out of gas');
+                core::option::OptionTraitImpl::expect(core::gas::withdraw_gas(), #out_of_gas);
 
                 core::option::OptionTraitImpl::expect(
-                    core::gas::withdraw_gas_all(core::gas::get_builtin_costs()), 'Out of gas',
+                    core::gas::withdraw_gas_all(core::gas::get_builtin_costs()), #out_of_gas
                 );
-                {name}_return_wrapper();
+                #name_return_wrapper();
 
                 let mut arr = ArrayTrait::new();
                 core::array::ArrayTrait::span(@arr)
-            }}
+            }
 
-            {attributes}
-            #[{config}]
-            fn {name}_return_wrapper{signature} {{
-                {statements}
-            }}
-        "
->>>>>>> 588acf58
+            #attributes
+            #[#internal_config]
+            fn #return_wrapper
+            #body
         ))
     } else {
         Ok(quote!(
