use crate::{
    byte_array::ByteArray,
    string::{TryFromDecStr, TryFromHexStr},
    FromConv, IntoConv,
};
use blockifier::execution::execution_utils::stark_felt_to_felt;
use cairo_felt::{Felt252, ParseFeltError};
use num_traits::Num;
use starknet::core::types::FieldElement;
use starknet_api::{
    core::{ClassHash, ContractAddress, EntryPointSelector, Nonce},
    hash::StarkFelt,
};
use std::vec;

impl FromConv<FieldElement> for Felt252 {
    fn from_(value: FieldElement) -> Felt252 {
        Felt252::from_bytes_be(&value.to_bytes_be())
    }
}

impl FromConv<StarkFelt> for Felt252 {
    fn from_(value: StarkFelt) -> Felt252 {
        stark_felt_to_felt(value)
    }
}

impl FromConv<ClassHash> for Felt252 {
    fn from_(value: ClassHash) -> Felt252 {
        value.0.into_()
    }
}

impl FromConv<ContractAddress> for Felt252 {
    fn from_(value: ContractAddress) -> Felt252 {
        (*value.0.key()).into_()
    }
}

impl FromConv<Nonce> for Felt252 {
    fn from_(value: Nonce) -> Felt252 {
        value.0.into_()
    }
}

impl FromConv<EntryPointSelector> for Felt252 {
    fn from_(value: EntryPointSelector) -> Felt252 {
        value.0.into_()
    }
}

impl<T> TryFromDecStr for T
where
    T: FromConv<Felt252>,
{
    fn try_from_dec_str(value: &str) -> Result<T, ParseFeltError> {
        from_string(value, 10)
    }
}

impl<T> TryFromHexStr for T
where
    T: FromConv<Felt252>,
{
    fn try_from_hex_str(value: &str) -> Result<T, ParseFeltError> {
        let value = value.strip_prefix("0x").ok_or(ParseFeltError)?;

        from_string(value, 16)
    }
}

fn from_string<T>(value: &str, radix: u32) -> Result<T, ParseFeltError>
where
    T: FromConv<Felt252>,
{
    match Felt252::from_str_radix(value, radix) {
        Ok(felt) => Ok(T::from_(felt)),
        _ => Err(ParseFeltError),
    }
}

pub trait FromShortString<T>: Sized {
    fn from_short_string(short_string: &str) -> Result<T, ParseFeltError>;
}

impl FromShortString<Felt252> for Felt252 {
    fn from_short_string(short_string: &str) -> Result<Felt252, ParseFeltError> {
        if short_string.len() <= 31 && short_string.is_ascii() {
            Ok(Felt252::from_bytes_be(short_string.as_bytes()))
        } else {
            Err(ParseFeltError)
        }
    }
}

pub trait TryInferFormat: Sized {
    /// Parses value from `hex string`, `dec string`, `quotted cairo shortstring `and `quotted cairo string`
    fn infer_format_and_parse(value: &str) -> Result<Vec<Self>, ParseFeltError>;
}

fn resolve(value: &str) -> String {
    value[1..value.len() - 1].replace("\\n", "\n")
}

impl TryInferFormat for Felt252 {
    fn infer_format_and_parse(value: &str) -> Result<Vec<Self>, ParseFeltError> {
        if value.starts_with('\'') && value.ends_with('\'') {
            let value = resolve(value).replace("\\'", "'");

            Felt252::from_short_string(&value).map(|felt| vec![felt])
        } else if value.starts_with('"') && value.ends_with('"') {
            let value = resolve(value).replace("\\\"", "\"");

            Ok(ByteArray::from(value.as_str()).serialize_as_felt252_vec())
        } else {
            Felt252::try_from_hex_str(value)
                .or_else(|_| Felt252::try_from_dec_str(value))
                .map(|felt| vec![felt])
        }
    }
}

pub trait SerializeAsFelt252Vec {
    fn serialize_into_felt252_vec(&self, output: &mut Vec<Felt252>);
    fn serialize_as_felt252_vec(&self) -> Vec<Felt252> {
        let mut result = vec![];
        self.serialize_into_felt252_vec(&mut result);
        result
    }
}

/// use this wrapper to NOT add extra length felt
/// useful e.g. when you need to pass an already serialized value
pub struct RawFeltVec<T>(pub(crate) Vec<T>)
where
    T: SerializeAsFelt252Vec;

impl<T> RawFeltVec<T>
where
    T: SerializeAsFelt252Vec,
{
    #[must_use]
    pub fn new(vec: Vec<T>) -> Self {
        Self(vec)
    }
<<<<<<< HEAD
}
=======
}

impl<T> SerializeAsFelt252Vec for RawFeltVec<T>
where
    T: SerializeAsFelt252Vec,
{
    fn serialize_into_felt252_vec(self, output: &mut Vec<Felt252>) {
        for e in self.0 {
            e.serialize_into_felt252_vec(output);
        }
    }
}

impl<T> SerializeAsFelt252Vec for Vec<T>
where
    T: SerializeAsFelt252Vec,
{
    fn serialize_into_felt252_vec(self, output: &mut Vec<Felt252>) {
        let len: Felt252 = self.len().into();

        len.serialize_into_felt252_vec(output);

        for e in self {
            e.serialize_into_felt252_vec(output);
        }
    }
}

impl<T: SerializeAsFelt252Vec, E: SerializeAsFelt252Vec> SerializeAsFelt252Vec for Result<T, E> {
    fn serialize_into_felt252_vec(self, output: &mut Vec<Felt252>) {
        match self {
            Ok(val) => {
                output.push(Felt252::from(0));
                val.serialize_into_felt252_vec(output);
            }
            Err(err) => {
                output.push(Felt252::from(1));
                err.serialize_into_felt252_vec(output);
            }
        }
    }
}

impl<T> SerializeAsFelt252Vec for T
where
    T: IntoConv<Felt252>,
{
    fn serialize_into_felt252_vec(self, output: &mut Vec<Felt252>) {
        output.push(self.into_());
    }

    fn serialize_as_felt252_vec(self) -> Vec<Felt252> {
        vec![self.into_()]
    }
}

impl SerializeAsFelt252Vec for &str {
    fn serialize_into_felt252_vec(self, output: &mut Vec<Felt252>) {
        output.extend(self.serialize_as_felt252_vec());
    }

    fn serialize_as_felt252_vec(self) -> Vec<Felt252> {
        ByteArray::from(self).serialize_no_magic()
    }
}

impl SerializeAsFelt252Vec for String {
    fn serialize_into_felt252_vec(self, output: &mut Vec<Felt252>) {
        self.as_str().serialize_into_felt252_vec(output);
    }

    fn serialize_as_felt252_vec(self) -> Vec<Felt252> {
        self.as_str().serialize_as_felt252_vec()
    }
}

macro_rules! impl_serialize_for_tuple {
    ($($ty:ident),*) => {
        impl<$( $ty ),*> SerializeAsFelt252Vec for ( $( $ty, )* )
        where
        $( $ty: SerializeAsFelt252Vec, )*
        {
            #[allow(non_snake_case)]
            #[allow(unused_variables)]
            fn serialize_into_felt252_vec(self, output: &mut Vec<Felt252>) {
                let ( $( $ty, )* ) = self;

                $( $ty.serialize_into_felt252_vec(output); )*
            }
        }
    };
}

impl_serialize_for_tuple!();
impl_serialize_for_tuple!(A);
impl_serialize_for_tuple!(A, B);
impl_serialize_for_tuple!(A, B, C);
impl_serialize_for_tuple!(A, B, C, D); // cairo serde supports tuples in range 0 - 4 only
>>>>>>> ca1d3503
<|MERGE_RESOLUTION|>--- conflicted
+++ resolved
@@ -143,83 +143,6 @@
     pub fn new(vec: Vec<T>) -> Self {
         Self(vec)
     }
-<<<<<<< HEAD
-}
-=======
-}
-
-impl<T> SerializeAsFelt252Vec for RawFeltVec<T>
-where
-    T: SerializeAsFelt252Vec,
-{
-    fn serialize_into_felt252_vec(self, output: &mut Vec<Felt252>) {
-        for e in self.0 {
-            e.serialize_into_felt252_vec(output);
-        }
-    }
-}
-
-impl<T> SerializeAsFelt252Vec for Vec<T>
-where
-    T: SerializeAsFelt252Vec,
-{
-    fn serialize_into_felt252_vec(self, output: &mut Vec<Felt252>) {
-        let len: Felt252 = self.len().into();
-
-        len.serialize_into_felt252_vec(output);
-
-        for e in self {
-            e.serialize_into_felt252_vec(output);
-        }
-    }
-}
-
-impl<T: SerializeAsFelt252Vec, E: SerializeAsFelt252Vec> SerializeAsFelt252Vec for Result<T, E> {
-    fn serialize_into_felt252_vec(self, output: &mut Vec<Felt252>) {
-        match self {
-            Ok(val) => {
-                output.push(Felt252::from(0));
-                val.serialize_into_felt252_vec(output);
-            }
-            Err(err) => {
-                output.push(Felt252::from(1));
-                err.serialize_into_felt252_vec(output);
-            }
-        }
-    }
-}
-
-impl<T> SerializeAsFelt252Vec for T
-where
-    T: IntoConv<Felt252>,
-{
-    fn serialize_into_felt252_vec(self, output: &mut Vec<Felt252>) {
-        output.push(self.into_());
-    }
-
-    fn serialize_as_felt252_vec(self) -> Vec<Felt252> {
-        vec![self.into_()]
-    }
-}
-
-impl SerializeAsFelt252Vec for &str {
-    fn serialize_into_felt252_vec(self, output: &mut Vec<Felt252>) {
-        output.extend(self.serialize_as_felt252_vec());
-    }
-
-    fn serialize_as_felt252_vec(self) -> Vec<Felt252> {
-        ByteArray::from(self).serialize_no_magic()
-    }
-}
-
-impl SerializeAsFelt252Vec for String {
-    fn serialize_into_felt252_vec(self, output: &mut Vec<Felt252>) {
-        self.as_str().serialize_into_felt252_vec(output);
-    }
-
-    fn serialize_as_felt252_vec(self) -> Vec<Felt252> {
-        self.as_str().serialize_as_felt252_vec()
-    }
 }
 
 macro_rules! impl_serialize_for_tuple {
@@ -230,7 +153,7 @@
         {
             #[allow(non_snake_case)]
             #[allow(unused_variables)]
-            fn serialize_into_felt252_vec(self, output: &mut Vec<Felt252>) {
+            fn serialize_into_felt252_vec(&self, output: &mut Vec<Felt252>) {
                 let ( $( $ty, )* ) = self;
 
                 $( $ty.serialize_into_felt252_vec(output); )*
@@ -243,5 +166,4 @@
 impl_serialize_for_tuple!(A);
 impl_serialize_for_tuple!(A, B);
 impl_serialize_for_tuple!(A, B, C);
-impl_serialize_for_tuple!(A, B, C, D); // cairo serde supports tuples in range 0 - 4 only
->>>>>>> ca1d3503
+impl_serialize_for_tuple!(A, B, C, D); // cairo serde supports tuples in range 0 - 4 only