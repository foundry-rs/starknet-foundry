use super::command::CommandResponse;
use crate::response::cast_message::SncastMessage;
use conversions::serde::serialize::CairoSerialize;
use foundry_ui::Message;
use foundry_ui::styling;
use serde::Serialize;
use serde_json::Value;

#[derive(Serialize, CairoSerialize, Clone)]
pub enum FinalityStatus {
    Received,
    Candidate,
    PreConfirmed,
    AcceptedOnL2,
    AcceptedOnL1,
}

#[derive(Serialize, CairoSerialize, Clone)]
pub enum ExecutionStatus {
    Succeeded,
    Reverted,
}

#[derive(Serialize, CairoSerialize, Clone)]
pub struct TransactionStatusResponse {
    pub finality_status: FinalityStatus,
    pub execution_status: Option<ExecutionStatus>,
}

impl CommandResponse for TransactionStatusResponse {}

impl Message for SncastMessage<TransactionStatusResponse> {
    fn text(&self) -> String {
        let finality_status = match &self.command_response.finality_status {
            FinalityStatus::Received => "Received",
            FinalityStatus::Candidate => "Candidate",
<<<<<<< HEAD
            FinalityStatus::PreConfirmed => "Pre-confirmed",
=======
            FinalityStatus::PreConfirmed => "Pre confirmed",
>>>>>>> 411f874c
            FinalityStatus::AcceptedOnL2 => "Accepted on L2",
            FinalityStatus::AcceptedOnL1 => "Accepted on L1",
        };

        let mut builder = styling::OutputBuilder::new()
            .success_message("Transaction status retrieved")
            .blank_line()
            .field("Finality Status", finality_status);

        if let Some(execution_status) = &self.command_response.execution_status {
            let execution_str = match execution_status {
                ExecutionStatus::Succeeded => "Succeeded",
                ExecutionStatus::Reverted => "Reverted",
            };
            builder = builder.field("Execution Status", execution_str);
        }

        builder.build()
    }

    fn json(&self) -> Value {
        self.to_json()
    }
}<|MERGE_RESOLUTION|>--- conflicted
+++ resolved
@@ -34,11 +34,7 @@
         let finality_status = match &self.command_response.finality_status {
             FinalityStatus::Received => "Received",
             FinalityStatus::Candidate => "Candidate",
-<<<<<<< HEAD
-            FinalityStatus::PreConfirmed => "Pre-confirmed",
-=======
             FinalityStatus::PreConfirmed => "Pre confirmed",
->>>>>>> 411f874c
             FinalityStatus::AcceptedOnL2 => "Accepted on L2",
             FinalityStatus::AcceptedOnL1 => "Accepted on L1",
         };
