--- conflicted
+++ resolved
@@ -418,19 +418,12 @@
         let inputs = vec![123u8, 46u8];
         let transaction = ScriptTransactionEntry {
             name: "declare".to_string(),
-<<<<<<< HEAD
             output: ScriptTransactionOutput::DeclareResponse(DeclareResponse::Success(
                 DeclareTransactionResponse {
-                    class_hash: Felt::try_from_hex_str("0x123").unwrap(),
-                    transaction_hash: Felt::try_from_hex_str("0x321").unwrap(),
+                    class_hash: Felt::try_from_hex_str("0x123").unwrap().into_(),
+                    transaction_hash: Felt::try_from_hex_str("0x321").unwrap().into_(),
                 },
             )),
-=======
-            output: ScriptTransactionOutput::DeclareResponse(DeclareResponse {
-                class_hash: Felt::try_from_hex_str("0x123").unwrap().into_(),
-                transaction_hash: Felt::try_from_hex_str("0x321").unwrap().into_(),
-            }),
->>>>>>> ae2bffcb
             status: ScriptTransactionStatus::Success,
             timestamp: 0,
             misc: None,
@@ -464,19 +457,12 @@
         let inputs = vec![123u8, 45u8];
         let transaction1 = ScriptTransactionEntry {
             name: "declare".to_string(),
-<<<<<<< HEAD
             output: ScriptTransactionOutput::DeclareResponse(DeclareResponse::Success(
                 DeclareTransactionResponse {
-                    class_hash: Felt::try_from_hex_str("0x1").unwrap(),
-                    transaction_hash: Felt::try_from_hex_str("0x2").unwrap(),
+                    class_hash: Felt::try_from_hex_str("0x1").unwrap().into_(),
+                    transaction_hash: Felt::try_from_hex_str("0x2").unwrap().into_(),
                 },
             )),
-=======
-            output: ScriptTransactionOutput::DeclareResponse(DeclareResponse {
-                class_hash: Felt::try_from_hex_str("0x1").unwrap().into_(),
-                transaction_hash: Felt::try_from_hex_str("0x2").unwrap().into_(),
-            }),
->>>>>>> ae2bffcb
             status: ScriptTransactionStatus::Success,
             timestamp: 0,
             misc: None,
@@ -544,19 +530,12 @@
         let inputs = vec![123u8, 45u8];
         let transaction1 = ScriptTransactionEntry {
             name: "declare".to_string(),
-<<<<<<< HEAD
             output: ScriptTransactionOutput::DeclareResponse(DeclareResponse::Success(
                 DeclareTransactionResponse {
-                    class_hash: Felt::try_from_hex_str("0x1").unwrap(),
-                    transaction_hash: Felt::try_from_hex_str("0x2").unwrap(),
+                    class_hash: Felt::try_from_hex_str("0x1").unwrap().into_(),
+                    transaction_hash: Felt::try_from_hex_str("0x2").unwrap().into_(),
                 },
             )),
-=======
-            output: ScriptTransactionOutput::DeclareResponse(DeclareResponse {
-                class_hash: Felt::try_from_hex_str("0x1").unwrap().into_(),
-                transaction_hash: Felt::try_from_hex_str("0x2").unwrap().into_(),
-            }),
->>>>>>> ae2bffcb
             status: ScriptTransactionStatus::Success,
             timestamp: 2,
             misc: None,
