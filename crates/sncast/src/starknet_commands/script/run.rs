--- conflicted
+++ resolved
@@ -101,21 +101,9 @@
                 Ok(CheatcodeHandlingResult::Handled(res))
             }
             "declare" => {
-<<<<<<< HEAD
-                let contract_name = reader.read_string();
-                let max_fee = reader.read_option_felt().map(conversions::IntoConv::into_);
-                let nonce = reader.read_option_felt().map(conversions::IntoConv::into_);
-=======
-                let contract_name = input_reader
-                    .read_short_string()
-                    .expect("Failed to convert contract name to string");
-                let max_fee = input_reader
-                    .read_option_felt()
-                    .map(conversions::IntoConv::into_);
-                let nonce = input_reader
-                    .read_option_felt()
-                    .map(conversions::IntoConv::into_);
->>>>>>> a5da14ef
+                let contract_name = input_reader.read_string();
+                let max_fee = input_reader.read_option_felt().map(conversions::IntoConv::into_);
+                let nonce = input_reader.read_option_felt().map(conversions::IntoConv::into_);
 
                 let account = self.tokio_runtime.block_on(get_account(
                     &self.config.account,
