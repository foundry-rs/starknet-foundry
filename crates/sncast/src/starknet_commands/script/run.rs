use crate::starknet_commands::declare::Declare;
<<<<<<< HEAD
use crate::starknet_commands::deploy::DeployResolved;
use crate::starknet_commands::invoke::Invoke;
=======
>>>>>>> fe914ed8
use crate::starknet_commands::{call, declare, deploy, invoke, tx_status};
use crate::{get_account, WaitForTx};
use anyhow::{anyhow, Context, Result};
use blockifier::execution::deprecated_syscalls::DeprecatedSyscallSelector;
use blockifier::execution::entry_point::CallEntryPoint;
use blockifier::execution::execution_utils::ReadOnlySegments;
use blockifier::execution::syscalls::hint_processor::SyscallHintProcessor;
use blockifier::state::cached_state::CachedState;
use cairo_lang_runner::short_string::as_cairo_short_string;
use cairo_lang_runner::{build_hints_dict, RunResultValue, SierraCasmRunner};
use cairo_lang_sierra::program::VersionedProgram;
use cairo_lang_sierra_to_casm::metadata::MetadataComputationConfig;
use cairo_lang_utils::ordered_hash_map::OrderedHashMap;
use cairo_vm::types::relocatable::Relocatable;
use cairo_vm::vm::errors::hint_errors::HintError;
use cairo_vm::vm::runners::cairo_runner::ExecutionResources;
use cairo_vm::vm::vm_core::VirtualMachine;
use camino::Utf8PathBuf;
use clap::Args;
use conversions::byte_array::ByteArray;
use conversions::serde::deserialize::BufferReader;
use itertools::chain;
use runtime::starknet::context::{build_context, SerializableBlockInfo};
use runtime::starknet::state::DictStateReader;
use runtime::{
    CheatcodeHandlingResult, EnhancedHintError, ExtendedRuntime, ExtensionLogic, StarknetRuntime,
    SyscallHandlingResult,
};
use scarb_api::{package_matches_version_requirement, StarknetContractArtifacts};
use scarb_metadata::{Metadata, PackageMetadata};
use semver::{Comparator, Op, Version, VersionReq};
use shared::print::print_as_warning;
use shared::utils::build_readable_text;
use sncast::get_nonce;
use sncast::helpers::configuration::CastConfig;
use sncast::helpers::constants::SCRIPT_LIB_ARTIFACT_NAME;
use sncast::helpers::fee::{FeeArgs, FeeSettings, ScriptFeeSettings};
use sncast::helpers::rpc::RpcArgs;
use sncast::response::structs::ScriptRunResponse;
use sncast::state::hashing::{
    generate_declare_tx_id, generate_deploy_tx_id, generate_invoke_tx_id,
};
use sncast::state::state_file::StateManager;
use starknet::accounts::{Account, SingleOwnerAccount};
use starknet::core::types::{BlockId, BlockTag::Pending};
use starknet::providers::jsonrpc::HttpTransport;
use starknet::providers::JsonRpcClient;
use starknet::signers::LocalWallet;
use starknet_types_core::felt::Felt;
use std::collections::HashMap;
use std::fs;
use tokio::runtime::Runtime;

type ScriptStarknetContractArtifacts = StarknetContractArtifacts;

#[derive(Args, Debug)]
#[command(about = "Execute a deployment script")]
pub struct Run {
    /// Module name that contains the `main` function, which will be executed
    pub script_name: String,

    /// Specifies scarb package to be used
    #[clap(long)]
    pub package: Option<String>,

    /// Do not use the state file
    #[clap(long)]
    pub no_state_file: bool,

    #[clap(flatten)]
    pub rpc: RpcArgs,
}

pub struct CastScriptExtension<'a> {
    pub provider: &'a JsonRpcClient<HttpTransport>,
    pub account: Option<&'a SingleOwnerAccount<&'a JsonRpcClient<HttpTransport>, LocalWallet>>,
    pub tokio_runtime: Runtime,
    pub config: &'a CastConfig,
    pub artifacts: &'a HashMap<String, StarknetContractArtifacts>,
    pub state: StateManager,
}

impl CastScriptExtension<'_> {
    pub fn account(
        &self,
    ) -> Result<&SingleOwnerAccount<&JsonRpcClient<HttpTransport>, LocalWallet>> {
        self.account.ok_or_else(|| anyhow!("Account not defined. Please ensure the correct account is passed to `script run` command"))
    }
}

impl<'a> ExtensionLogic for CastScriptExtension<'a> {
    type Runtime = StarknetRuntime<'a>;

    #[allow(clippy::too_many_lines)]
    fn handle_cheatcode(
        &mut self,
        selector: &str,
        mut input_reader: BufferReader,
        _extended_runtime: &mut Self::Runtime,
    ) -> Result<CheatcodeHandlingResult, EnhancedHintError> {
        let res = match selector {
            "call" => {
                let contract_address = input_reader.read()?;
                let function_selector = input_reader.read()?;
                let calldata_felts = input_reader.read()?;

                let call_result = self.tokio_runtime.block_on(call::call(
                    contract_address,
                    function_selector,
                    calldata_felts,
                    self.provider,
                    &BlockId::Tag(Pending),
                ));
                Ok(CheatcodeHandlingResult::from_serializable(call_result))
            }
            "declare" => {
                let contract: String = input_reader.read::<ByteArray>()?.to_string();
                let fee_args: FeeArgs = input_reader.read::<ScriptFeeSettings>()?.into();
                let fee_token = fee_args.fee_token.clone().unwrap_or_default();
                let nonce = input_reader.read()?;

                let declare = Declare {
                    contract: contract.clone(),
                    fee_args,
                    nonce,
                    package: None,
                    version: None,
                    rpc: RpcArgs::default(),
                };

                let declare_tx_id = generate_declare_tx_id(contract.as_str());

                if let Some(success_output) =
                    self.state.get_output_if_success(declare_tx_id.as_str())
                {
                    return Ok(CheatcodeHandlingResult::from_serializable(success_output));
                }

                let declare_result = self.tokio_runtime.block_on(declare::declare(
                    declare,
                    self.account()?,
                    self.artifacts,
                    WaitForTx {
                        wait: true,
                        wait_params: self.config.wait_params,
                    },
                    true,
                    fee_token,
                ));

                self.state.maybe_insert_tx_entry(
                    declare_tx_id.as_str(),
                    selector,
                    &declare_result,
                )?;
                Ok(CheatcodeHandlingResult::from_serializable(declare_result))
            }
            "deploy" => {
                let class_hash = input_reader.read()?;
                let constructor_calldata = input_reader.read::<Vec<Felt>>()?;
                let salt = input_reader.read()?;
                let unique = input_reader.read()?;
                let fee_args: FeeSettings = input_reader.read::<ScriptFeeSettings>()?.into();
                let nonce = input_reader.read()?;

<<<<<<< HEAD
                let deploy = DeployResolved {
                    class_hash,
                    constructor_calldata,
                    salt,
                    unique,
                    fee_args,
                    nonce,
                    version: None,
                };

=======
>>>>>>> fe914ed8
                let deploy_tx_id =
                    generate_deploy_tx_id(class_hash, &constructor_calldata, salt, unique);

                if let Some(success_output) =
                    self.state.get_output_if_success(deploy_tx_id.as_str())
                {
                    return Ok(CheatcodeHandlingResult::from_serializable(success_output));
                }

                let deploy_result = self.tokio_runtime.block_on(deploy::deploy(
                    class_hash,
                    &constructor_calldata,
                    salt,
                    unique,
                    fee_args,
                    nonce,
                    self.account()?,
                    WaitForTx {
                        wait: true,
                        wait_params: self.config.wait_params,
                    },
                ));

                self.state.maybe_insert_tx_entry(
                    deploy_tx_id.as_str(),
                    selector,
                    &deploy_result,
                )?;

                Ok(CheatcodeHandlingResult::from_serializable(deploy_result))
            }
            "invoke" => {
                let contract_address = input_reader.read()?;
                let function_selector = input_reader.read()?;
                let calldata: Vec<_> = input_reader.read()?;
                let fee_args = input_reader.read::<ScriptFeeSettings>()?.into();
                let nonce = input_reader.read()?;

                let invoke_tx_id =
                    generate_invoke_tx_id(contract_address, function_selector, &calldata);

                if let Some(success_output) =
                    self.state.get_output_if_success(invoke_tx_id.as_str())
                {
                    return Ok(CheatcodeHandlingResult::from_serializable(success_output));
                }

                let invoke_result = self.tokio_runtime.block_on(invoke::invoke(
                    contract_address,
                    calldata,
                    nonce,
                    fee_args,
                    function_selector,
                    self.account()?,
                    WaitForTx {
                        wait: true,
                        wait_params: self.config.wait_params,
                    },
                ));

                self.state.maybe_insert_tx_entry(
                    invoke_tx_id.as_str(),
                    selector,
                    &invoke_result,
                )?;

                Ok(CheatcodeHandlingResult::from_serializable(invoke_result))
            }
            "get_nonce" => {
                let block_id = as_cairo_short_string(&input_reader.read()?)
                    .expect("Failed to convert entry point name to short string");

                let nonce = self.tokio_runtime.block_on(get_nonce(
                    self.provider,
                    &block_id,
                    self.account()?.address(),
                ))?;

                Ok(CheatcodeHandlingResult::from_serializable(nonce))
            }
            "tx_status" => {
                let transaction_hash = input_reader.read()?;

                let tx_status_result = self
                    .tokio_runtime
                    .block_on(tx_status::tx_status(self.provider, transaction_hash));

                Ok(CheatcodeHandlingResult::from_serializable(tx_status_result))
            }
            _ => Ok(CheatcodeHandlingResult::Forwarded),
        };

        res
    }

    fn override_system_call(
        &mut self,
        _selector: DeprecatedSyscallSelector,
        _vm: &mut VirtualMachine,
        _extended_runtime: &mut Self::Runtime,
    ) -> Result<SyscallHandlingResult, HintError> {
        Err(HintError::CustomHint(Box::from(
            "Starknet syscalls are not supported",
        )))
    }
}

#[allow(clippy::too_many_arguments)]
pub fn run(
    module_name: &str,
    metadata: &Metadata,
    package_metadata: &PackageMetadata,
    artifacts: &mut HashMap<String, StarknetContractArtifacts>,
    provider: &JsonRpcClient<HttpTransport>,
    tokio_runtime: Runtime,
    config: &CastConfig,
    state_file_path: Option<Utf8PathBuf>,
) -> Result<ScriptRunResponse> {
    warn_if_sncast_std_not_compatible(metadata)?;
    let artifacts = inject_lib_artifact(metadata, package_metadata, artifacts)?;

    let artifact = artifacts
        .get(SCRIPT_LIB_ARTIFACT_NAME)
        .ok_or(anyhow!("Failed to find script artifact"))?;

    let sierra_program = serde_json::from_str::<VersionedProgram>(&artifact.sierra)
        .with_context(|| "Failed to deserialize Sierra program")?
        .into_v1()
        .with_context(|| "Failed to load Sierra program")?
        .program;

    let runner = SierraCasmRunner::new(
        sierra_program,
        Some(MetadataComputationConfig::default()),
        OrderedHashMap::default(),
        None,
    )
    .with_context(|| "Failed to set up runner")?;

    let name_suffix = module_name.to_string() + "::main";
    let func = runner.find_function(name_suffix.as_str())
        .context("Failed to find main function in script - please make sure `sierra-replace-ids` is not set to `false` for `dev` profile in script's Scarb.toml")?;

    let (entry_code, builtins) = runner.create_entry_code(func, &Vec::new(), usize::MAX)?;
    let footer = SierraCasmRunner::create_code_footer();
    let instructions = chain!(
        entry_code.iter(),
        runner.get_casm_program().instructions.iter(),
    );

    // import from cairo-lang-runner
    let (hints_dict, string_to_hint) = build_hints_dict(instructions.clone());
    let assembled_program = runner
        .get_casm_program()
        .clone()
        .assemble_ex(&entry_code, &footer);

    // hint processor
    let mut context = build_context(&SerializableBlockInfo::default().into(), None);

    let mut blockifier_state = CachedState::new(DictStateReader::default());
    let mut execution_resources = ExecutionResources::default();

    let syscall_handler = SyscallHintProcessor::new(
        &mut blockifier_state,
        &mut execution_resources,
        &mut context,
        // This segment is created by SierraCasmRunner
        Relocatable {
            segment_index: 10,
            offset: 0,
        },
        CallEntryPoint::default(),
        &string_to_hint,
        ReadOnlySegments::default(),
    );

    let account = if config.account.is_empty() {
        None
    } else {
        Some(tokio_runtime.block_on(get_account(
            &config.account,
            &config.accounts_file,
            provider,
            config.keystore.clone(),
        ))?)
    };
    let state = StateManager::from(state_file_path)?;

    let cast_extension = CastScriptExtension {
        provider,
        tokio_runtime,
        config,
        artifacts: &artifacts,
        account: account.as_ref(),
        state,
    };

    let mut cast_runtime = ExtendedRuntime {
        extension: cast_extension,
        extended_runtime: StarknetRuntime {
            hint_handler: syscall_handler,
        },
    };

    match runner.run_function(
        func,
        &mut cast_runtime,
        hints_dict,
        assembled_program.bytecode.iter(),
        builtins,
    ) {
        Ok(result) => match result.value {
            RunResultValue::Success(data) => Ok(ScriptRunResponse {
                status: "success".to_string(),
                message: build_readable_text(&data),
            }),
            RunResultValue::Panic(panic_data) => Ok(ScriptRunResponse {
                status: "script panicked".to_string(),
                message: build_readable_text(&panic_data),
            }),
        },
        Err(err) => Err(err.into()),
    }
}

fn sncast_std_version_requirement() -> VersionReq {
    let version = Version::parse(env!("CARGO_PKG_VERSION")).unwrap();
    let comparator = Comparator {
        op: Op::Exact,
        major: version.major,
        minor: Some(version.minor),
        patch: Some(version.patch),
        pre: version.pre,
    };
    VersionReq {
        comparators: vec![comparator],
    }
}

fn warn_if_sncast_std_not_compatible(scarb_metadata: &Metadata) -> Result<()> {
    let sncast_std_version_requirement = sncast_std_version_requirement();
    if !package_matches_version_requirement(
        scarb_metadata,
        "sncast_std",
        &sncast_std_version_requirement,
    )? {
        print_as_warning(&anyhow!("Package sncast_std version does not meet the recommended version requirement {sncast_std_version_requirement}, it might result in unexpected behaviour"));
    }
    Ok(())
}

fn inject_lib_artifact(
    metadata: &Metadata,
    package_metadata: &PackageMetadata,
    artifacts: &mut HashMap<String, StarknetContractArtifacts>,
) -> Result<HashMap<String, StarknetContractArtifacts>> {
    let sierra_filename = format!("{}.sierra.json", package_metadata.name);

    let target_dir = &metadata
        .target_dir
        .clone()
        .unwrap_or_else(|| metadata.workspace.root.join("target"));
    // TODO(#2042)
    let sierra_path = &target_dir.join("dev").join(sierra_filename);

    let lib_artifacts = ScriptStarknetContractArtifacts {
        sierra: fs::read_to_string(sierra_path)?,
        casm: String::new(),
    };

    artifacts.insert(SCRIPT_LIB_ARTIFACT_NAME.to_string(), lib_artifacts);
    Ok(artifacts.clone())
}<|MERGE_RESOLUTION|>--- conflicted
+++ resolved
@@ -1,9 +1,6 @@
 use crate::starknet_commands::declare::Declare;
-<<<<<<< HEAD
 use crate::starknet_commands::deploy::DeployResolved;
 use crate::starknet_commands::invoke::Invoke;
-=======
->>>>>>> fe914ed8
 use crate::starknet_commands::{call, declare, deploy, invoke, tx_status};
 use crate::{get_account, WaitForTx};
 use anyhow::{anyhow, Context, Result};
@@ -169,7 +166,6 @@
                 let fee_args: FeeSettings = input_reader.read::<ScriptFeeSettings>()?.into();
                 let nonce = input_reader.read()?;
 
-<<<<<<< HEAD
                 let deploy = DeployResolved {
                     class_hash,
                     constructor_calldata,
@@ -180,8 +176,6 @@
                     version: None,
                 };
 
-=======
->>>>>>> fe914ed8
                 let deploy_tx_id =
                     generate_deploy_tx_id(class_hash, &constructor_calldata, salt, unique);
 
