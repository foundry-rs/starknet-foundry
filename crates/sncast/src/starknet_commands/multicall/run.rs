use crate::starknet_commands::invoke::{execute_calls, InvokeVersion};
use anyhow::anyhow;
use anyhow::{Context, Result};
use camino::Utf8PathBuf;
use clap::Args;
use serde::Deserialize;
use sncast::helpers::constants::UDC_ADDRESS;
use sncast::helpers::error::token_not_supported_for_invoke;
use sncast::helpers::fee::{FeeArgs, FeeToken, PayableTransaction};
use sncast::response::errors::handle_starknet_command_error;
use sncast::response::structs::InvokeResponse;
use sncast::{extract_or_generate_salt, impl_payable_transaction, udc_uniqueness, WaitForTx};
use starknet::accounts::{Account, Call, SingleOwnerAccount};
use starknet::core::types::FieldElement;
use starknet::core::utils::{get_selector_from_name, get_udc_deployed_address};
use starknet::providers::jsonrpc::HttpTransport;
use starknet::providers::JsonRpcClient;
use starknet::signers::LocalWallet;
use std::collections::HashMap;

#[derive(Args, Debug, Clone)]
#[command(about = "Execute a multicall from a .toml file", long_about = None)]
pub struct Run {
    /// Path to the toml file with declared operations
    #[clap(short = 'p', long = "path")]
    pub path: Utf8PathBuf,

    #[clap(flatten)]
    pub fee_args: FeeArgs,

    /// Version of invoke (can be inferred from fee token)
    #[clap(short, long)]
<<<<<<< HEAD
    pub max_fee: Option<FieldElement>,

    /// RPC provider url address; overrides url from snfoundry.toml
    #[clap(short = 'u', long = "url")]
    pub rpc_url: Option<String>,
=======
    pub version: Option<InvokeVersion>,
>>>>>>> 47d52bfa
}

impl_payable_transaction!(Run, token_not_supported_for_invoke,
    InvokeVersion::V1 => FeeToken::Eth,
    InvokeVersion::V3 => FeeToken::Strk
);

#[derive(Deserialize, Debug)]
struct DeployCall {
    class_hash: FieldElement,
    inputs: Vec<String>,
    unique: bool,
    salt: Option<FieldElement>,
    id: String,
}

#[derive(Deserialize, Debug)]
struct InvokeCall {
    contract_address: String,
    function: String,
    inputs: Vec<String>,
}

pub async fn run(
    run: Run,
    account: &SingleOwnerAccount<&JsonRpcClient<HttpTransport>, LocalWallet>,
    wait_config: WaitForTx,
) -> Result<InvokeResponse> {
    let fee_args = run.fee_args.clone().fee_token(run.token_from_version());

    let contents = std::fs::read_to_string(&run.path)?;
    let items_map: HashMap<String, Vec<toml::Value>> =
        toml::from_str(&contents).with_context(|| format!("Failed to parse {}", run.path))?;

    let mut contracts = HashMap::new();
    let mut parsed_calls: Vec<Call> = vec![];

    for call in items_map.get("call").unwrap_or(&vec![]) {
        let call_type = call.get("call_type");
        if call_type.is_none() {
            anyhow::bail!("`Field call_type` is missing in a call specification");
        }

        match call_type.unwrap().as_str() {
            Some("deploy") => {
                let deploy_call: DeployCall = toml::from_str(toml::to_string(&call)?.as_str())
                    .context("Failed to parse toml `deploy` call")?;

                let salt = extract_or_generate_salt(deploy_call.salt);
                let mut calldata = vec![
                    deploy_call.class_hash,
                    salt,
                    FieldElement::from(u8::from(deploy_call.unique)),
                    deploy_call.inputs.len().into(),
                ];

                let parsed_inputs = parse_inputs(&deploy_call.inputs, &contracts)?;
                calldata.extend(&parsed_inputs);

                parsed_calls.push(Call {
                    to: UDC_ADDRESS,
                    selector: get_selector_from_name("deployContract")?,
                    calldata,
                });

                let contract_address = get_udc_deployed_address(
                    salt,
                    deploy_call.class_hash,
                    &udc_uniqueness(deploy_call.unique, account.address()),
                    &parsed_inputs,
                );
                contracts.insert(deploy_call.id, contract_address.to_string());
            }
            Some("invoke") => {
                let invoke_call: InvokeCall = toml::from_str(toml::to_string(&call)?.as_str())
                    .context("Failed to parse toml `invoke` call")?;
                let mut contract_address = &invoke_call.contract_address;
                if let Some(addr) = contracts.get(&invoke_call.contract_address) {
                    contract_address = addr;
                }

                let calldata = parse_inputs(&invoke_call.inputs, &contracts)?;

                parsed_calls.push(Call {
                    to: contract_address
                        .parse()
                        .context("Failed to parse contract address to FieldElement")?,
                    selector: get_selector_from_name(&invoke_call.function)?,
                    calldata,
                });
            }
            Some(unsupported) => {
                anyhow::bail!("Unsupported call type found = {}", unsupported);
            }
            None => anyhow::bail!("Field `call_type` is missing in a call specification"),
        }
    }

    execute_calls(account, parsed_calls, fee_args, None, wait_config)
        .await
        .map_err(handle_starknet_command_error)
}

fn parse_inputs(
    inputs: &Vec<String>,
    contracts: &HashMap<String, String>,
) -> Result<Vec<FieldElement>> {
    let mut parsed_inputs = Vec::new();
    for input in inputs {
        let current_input = contracts.get(input).unwrap_or(input);
        parsed_inputs.push(
            current_input
                .parse()
                .context("Failed to parse input to FieldElement")?,
        );
    }

    Ok(parsed_inputs)
}<|MERGE_RESOLUTION|>--- conflicted
+++ resolved
@@ -30,15 +30,11 @@
 
     /// Version of invoke (can be inferred from fee token)
     #[clap(short, long)]
-<<<<<<< HEAD
-    pub max_fee: Option<FieldElement>,
+    pub version: Option<InvokeVersion>,
 
     /// RPC provider url address; overrides url from snfoundry.toml
     #[clap(short = 'u', long = "url")]
     pub rpc_url: Option<String>,
-=======
-    pub version: Option<InvokeVersion>,
->>>>>>> 47d52bfa
 }
 
 impl_payable_transaction!(Run, token_not_supported_for_invoke,
