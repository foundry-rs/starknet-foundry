use anyhow::Error;
use camino::Utf8PathBuf;
use clap::Args;
use conversions::string::IntoDecStr;
use conversions::string::IntoHexStr;
use foundry_ui::Message;
use itertools::Itertools;
use serde::Deserialize;
use serde::Serialize;
use serde_json::Value;
use serde_json::json;
use sncast::AccountType;
use sncast::NumbersFormat;
use sncast::{AccountData, NestedMap, check_account_file_exists, read_and_parse_json_file};
use std::collections::HashMap;
use std::fmt::Write;
#[derive(Args, Debug)]
#[command(
    name = "list",
    about = "List available accounts",
    before_help = "Warning! This command may expose vulnerable cryptographic information, e.g. accounts' private keys"
)]
pub struct List {
    /// Display private keys
    #[arg(short = 'p', long = "display-private-keys")]
    pub display_private_keys: bool,
}

#[derive(Deserialize, Serialize, Clone, Debug)]
pub struct AccountDataRepresentationMessage {
    pub public_key: String,
    #[serde(skip_serializing_if = "Option::is_none")]
    pub private_key: Option<String>,
    #[serde(skip_serializing_if = "Option::is_none")]
    pub network: Option<String>,
    #[serde(skip_serializing_if = "Option::is_none")]
    pub address: Option<String>,
    #[serde(skip_serializing_if = "Option::is_none")]
    pub salt: Option<String>,
    #[serde(skip_serializing_if = "Option::is_none")]
    pub deployed: Option<bool>,
    #[serde(skip_serializing_if = "Option::is_none")]
    pub class_hash: Option<String>,
    #[serde(skip_serializing_if = "Option::is_none")]
    pub legacy: Option<bool>,
    #[serde(default, rename(serialize = "type", deserialize = "type"))]
    #[serde(skip_serializing_if = "Option::is_none")]
    pub account_type: Option<AccountType>,
}

impl AccountDataRepresentationMessage {
    fn new(
        account: &AccountData,
        display_private_key: bool,
        numbers_format: NumbersFormat,
    ) -> Self {
        match numbers_format {
            NumbersFormat::Default | NumbersFormat::Hex => Self {
                private_key: display_private_key.then(|| account.private_key.into_hex_string()),
                public_key: account.public_key.into_hex_string(),
                network: None,
                address: account.address.map(IntoHexStr::into_hex_string),
                salt: account.salt.map(IntoHexStr::into_hex_string),
                deployed: account.deployed,
                class_hash: account.class_hash.map(IntoHexStr::into_hex_string),
                legacy: account.legacy,
                account_type: account.account_type,
            },
            NumbersFormat::Decimal => Self {
                private_key: display_private_key.then(|| account.private_key.into_dec_string()),
                public_key: account.public_key.into_dec_string(),
                network: None,
                address: account.address.map(IntoDecStr::into_dec_string),
                salt: account.salt.map(IntoDecStr::into_dec_string),
                deployed: account.deployed,
                class_hash: account.class_hash.map(IntoDecStr::into_dec_string),
                legacy: account.legacy,
                account_type: account.account_type,
            },
        }
    }

    fn set_network(&mut self, network: &str) {
        self.network = Some(network.to_owned());
    }
}

fn read_and_flatten(
    accounts_file: &Utf8PathBuf,
    display_private_keys: bool,
    numbers_format: NumbersFormat,
) -> anyhow::Result<HashMap<String, AccountDataRepresentationMessage>> {
    let networks: NestedMap<AccountData> = read_and_parse_json_file(accounts_file)?;
    let mut result = HashMap::new();

    for (network, accounts) in networks.iter().sorted_by_key(|(name, _)| *name) {
        for (name, data) in accounts.iter().sorted_by_key(|(name, _)| *name) {
            let mut data_repr =
                AccountDataRepresentationMessage::new(data, display_private_keys, numbers_format);

            data_repr.set_network(network);
            result.insert(name.to_owned(), data_repr);
        }
    }

    Ok(result)
}

impl Message for AccountDataRepresentationMessage {
    fn text(&self) -> String {
        let mut result = String::new();

        if let Some(ref network) = self.network {
            let _ = writeln!(result, "  network: {network}");
        }

        let _ = writeln!(result, "  public key: {}", self.public_key);

        if let Some(ref private_key) = self.private_key {
            let _ = writeln!(result, "  private key: {private_key}");
        }
        if let Some(ref address) = self.address {
            let _ = writeln!(result, "  address: {address}");
        }
        if let Some(ref salt) = self.salt {
            let _ = writeln!(result, "  salt: {salt}");
        }
        if let Some(ref class_hash) = self.class_hash {
            let _ = writeln!(result, "  class hash: {class_hash}");
        }
        if let Some(ref deployed) = self.deployed {
            let _ = writeln!(result, "  deployed: {deployed}");
        }
        if let Some(ref legacy) = self.legacy {
            let _ = writeln!(result, "  legacy: {legacy}");
        }
        if let Some(ref account_type) = self.account_type {
            let _ = writeln!(result, "  type: {account_type}");
        }

        result.trim_end().to_string()
    }

    fn json(&self) -> Value {
        json!(self)
    }
}

#[derive(Serialize)]
pub struct AccountsListMessage {
    accounts_file: Utf8PathBuf,
<<<<<<< HEAD
=======
    accounts_file_path: String,
>>>>>>> 05040d18
    display_private_keys: bool,
    numbers_format: NumbersFormat,
}

impl AccountsListMessage {
    pub fn new(
        accounts_file: Utf8PathBuf,
        display_private_keys: bool,
        numbers_format: NumbersFormat,
    ) -> Result<Self, Error> {
        check_account_file_exists(&accounts_file)?;
<<<<<<< HEAD
        Ok(Self {
            accounts_file,
=======

        let accounts_file_path = accounts_file
            .canonicalize()
            .expect("Failed to resolve the accounts file path");

        let accounts_file_path = accounts_file_path
            .to_str()
            .expect("Failed to resolve an absolute path to the accounts file");

        Ok(Self {
            accounts_file,
            accounts_file_path: accounts_file_path.to_string(),
>>>>>>> 05040d18
            display_private_keys,
            numbers_format,
        })
    }
}

impl Message for AccountsListMessage {
    fn text(&self) -> String {
<<<<<<< HEAD
        let accounts_file_path = self
            .accounts_file
            .canonicalize()
            .expect("Failed to resolve the accounts file path");

        let accounts_file_path = accounts_file_path
            .to_str()
            .expect("Failed to resolve an absolute path to the accounts file");

=======
>>>>>>> 05040d18
        let accounts = read_and_flatten(
            &self.accounts_file,
            self.display_private_keys,
            self.numbers_format,
        )
        .unwrap_or_default();

        if accounts.is_empty() {
<<<<<<< HEAD
            format!("No accounts available at {accounts_file_path}")
        } else {
            let mut result = format!("Available accounts (at {accounts_file_path}):");
=======
            format!("No accounts available at {}", self.accounts_file_path)
        } else {
            let mut result = format!("Available accounts (at {}):", self.accounts_file_path);
>>>>>>> 05040d18
            for (name, data) in accounts.iter().sorted_by_key(|(name, _)| *name) {
                let _ = writeln!(result, "\n- {}:\n{}", name, data.text());
            }
            if !self.display_private_keys {
                let _ = writeln!(
                    result,
                    "\nTo show private keys too, run with --display-private-keys or -p"
                );
            }
            result
        }
    }

    fn json(&self) -> Value {
        let accounts = read_and_flatten(
            &self.accounts_file,
            self.display_private_keys,
            self.numbers_format,
        )
        .unwrap_or_default();

        let mut accounts_map: HashMap<String, AccountDataRepresentationMessage> = HashMap::new();
        for (name, data) in &accounts {
            accounts_map.insert(name.clone(), data.clone());
        }

        json!(&accounts_map)
    }
}<|MERGE_RESOLUTION|>--- conflicted
+++ resolved
@@ -149,10 +149,7 @@
 #[derive(Serialize)]
 pub struct AccountsListMessage {
     accounts_file: Utf8PathBuf,
-<<<<<<< HEAD
-=======
     accounts_file_path: String,
->>>>>>> 05040d18
     display_private_keys: bool,
     numbers_format: NumbersFormat,
 }
@@ -164,10 +161,6 @@
         numbers_format: NumbersFormat,
     ) -> Result<Self, Error> {
         check_account_file_exists(&accounts_file)?;
-<<<<<<< HEAD
-        Ok(Self {
-            accounts_file,
-=======
 
         let accounts_file_path = accounts_file
             .canonicalize()
@@ -180,7 +173,6 @@
         Ok(Self {
             accounts_file,
             accounts_file_path: accounts_file_path.to_string(),
->>>>>>> 05040d18
             display_private_keys,
             numbers_format,
         })
@@ -189,18 +181,6 @@
 
 impl Message for AccountsListMessage {
     fn text(&self) -> String {
-<<<<<<< HEAD
-        let accounts_file_path = self
-            .accounts_file
-            .canonicalize()
-            .expect("Failed to resolve the accounts file path");
-
-        let accounts_file_path = accounts_file_path
-            .to_str()
-            .expect("Failed to resolve an absolute path to the accounts file");
-
-=======
->>>>>>> 05040d18
         let accounts = read_and_flatten(
             &self.accounts_file,
             self.display_private_keys,
@@ -209,15 +189,9 @@
         .unwrap_or_default();
 
         if accounts.is_empty() {
-<<<<<<< HEAD
-            format!("No accounts available at {accounts_file_path}")
-        } else {
-            let mut result = format!("Available accounts (at {accounts_file_path}):");
-=======
             format!("No accounts available at {}", self.accounts_file_path)
         } else {
             let mut result = format!("Available accounts (at {}):", self.accounts_file_path);
->>>>>>> 05040d18
             for (name, data) in accounts.iter().sorted_by_key(|(name, _)| *name) {
                 let _ = writeln!(result, "\n- {}:\n{}", name, data.text());
             }
