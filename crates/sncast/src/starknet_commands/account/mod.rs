--- conflicted
+++ resolved
@@ -183,22 +183,8 @@
     config: &CastConfig,
 ) -> Result<Option<String>> {
     if let Some(profile_name) = profile_name {
-<<<<<<< HEAD
-        let rpc_config = if let Some(url) = &rpc_args.url {
-            Some(RpcConfig::Url(url.clone()))
-        } else if let Some(network) = rpc_args.network {
-            Some(RpcConfig::Network(network))
-        } else {
-            rpc_config.cloned()
-        };
-=======
-        if rpc_args.network.is_some() {
-            bail!("the argument '--network' should not be used with '--add-profile' argument");
-        }
-
         let url = rpc_args.url.clone().or(config.url.clone());
         let network = rpc_args.network.or(config.network);
->>>>>>> d67bf0de
         let config = CastConfig {
             url,
             network,
