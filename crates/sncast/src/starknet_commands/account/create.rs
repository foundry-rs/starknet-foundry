use crate::starknet_commands::account::{
    add_created_profile_to_configuration, prepare_account_json, write_account_to_accounts_file,
    AccountType,
};
use anyhow::{anyhow, bail, Context, Result};
use camino::Utf8PathBuf;
use clap::Args;
use conversions::IntoConv;
use serde_json::json;
use sncast::helpers::braavos::BraavosAccountFactory;
use sncast::helpers::configuration::CastConfig;
use sncast::helpers::constants::{
    ARGENT_CLASS_HASH, BRAAVOS_BASE_ACCOUNT_CLASS_HASH, BRAAVOS_CLASS_HASH,
    CREATE_KEYSTORE_PASSWORD_ENV_VAR, OZ_CLASS_HASH,
};
use sncast::helpers::rpc::RpcArgs;
use sncast::response::structs::AccountCreateResponse;
use sncast::{
    check_class_hash_exists, check_if_legacy_contract, extract_or_generate_salt, get_chain_id,
    get_keystore_password, handle_account_factory_error, Network,
};
use starknet::accounts::{
    AccountDeploymentV1, AccountFactory, ArgentAccountFactory, OpenZeppelinAccountFactory,
};
use starknet::core::types::FeeEstimate;
use starknet::providers::jsonrpc::HttpTransport;
use starknet::providers::JsonRpcClient;
use starknet::signers::{LocalWallet, SigningKey};
use starknet_types_core::felt::Felt;

#[derive(Args, Debug)]
#[command(about = "Create an account with all important secrets")]
pub struct Create {
    /// Type of the account
    #[clap(value_enum, short = 't', long = "type", default_value_t = AccountType::Oz)]
    pub account_type: AccountType,

    /// Account name under which account information is going to be saved
    #[clap(short, long)]
    pub name: Option<String>,

    /// Salt for the address
    #[clap(short, long)]
    pub salt: Option<Felt>,

    /// If passed, a profile with provided name and corresponding data will be created in snfoundry.toml
    #[clap(long, conflicts_with = "network")]
    pub add_profile: Option<String>,

    /// Custom contract class hash of declared contract
    #[clap(short, long, requires = "account_type")]
    pub class_hash: Option<Felt>,

    #[clap(flatten)]
    pub rpc: RpcArgs,

    /// If passed, the command will not trigger an interactive prompt to add an account as a default
    #[clap(long)]
    pub silent: bool,
}

#[allow(clippy::too_many_arguments)]
pub async fn create(
    account: &str,
    accounts_file: &Utf8PathBuf,
    keystore: Option<Utf8PathBuf>,
    provider: &JsonRpcClient<HttpTransport>,
    chain_id: Felt,
    create: &Create,
) -> Result<AccountCreateResponse> {
    let add_profile = create.add_profile.clone();
    let salt = extract_or_generate_salt(create.salt);
    let class_hash = create.class_hash.unwrap_or(match create.account_type {
        AccountType::Oz => OZ_CLASS_HASH,
        AccountType::Argent => ARGENT_CLASS_HASH,
        AccountType::Braavos => BRAAVOS_CLASS_HASH,
    });
    check_class_hash_exists(provider, class_hash).await?;

    let (account_json, max_fee) =
        generate_account(provider, salt, class_hash, &create.account_type).await?;

    let address: Felt = account_json["address"]
        .as_str()
        .context("Invalid address")?
        .parse()?;

    let mut message = "Account successfully created. Prefund generated address with at least <max_fee> STRK tokens or an equivalent amount of ETH tokens. It is good to send more in the case of higher demand.".to_string();

    if let Some(keystore) = keystore.clone() {
        let account_path = Utf8PathBuf::from(&account);
        if account_path == Utf8PathBuf::default() {
            bail!("Argument `--account` must be passed and be a path when using `--keystore`");
        }

        let private_key = account_json["private_key"]
            .as_str()
            .context("Invalid private_key")?
            .parse()?;
        let legacy = account_json["legacy"]
            .as_bool()
            .expect("Invalid legacy entry");

        create_to_keystore(
            private_key,
            salt,
            class_hash,
            &create.account_type,
            &keystore,
            &account_path,
            legacy,
        )?;

        let deploy_command = generate_deploy_command_with_keystore(
            account,
            &keystore,
            create.rpc.url.as_deref(),
            create.rpc.network.as_ref(),
        );
        message.push_str(&deploy_command);
    } else {
        write_account_to_accounts_file(account, accounts_file, chain_id, account_json.clone())?;

        let deploy_command = generate_deploy_command(
            accounts_file,
            create.rpc.url.as_deref(),
            create.rpc.network.as_ref(),
            account,
        );
        message.push_str(&deploy_command);
    }

    if add_profile.is_some() {
<<<<<<< HEAD
        let config = CastConfig {
            url: rpc_url,
            account: account.to_string(),
            accounts_file: accounts_file.into(),
            keystore,
            ..Default::default()
        };
        add_created_profile_to_configuration(create.add_profile.as_deref(), &config, None)?;
=======
        if let Some(url) = &create.rpc.url {
            let config = CastConfig {
                url: url.clone(),
                account: account.into(),
                accounts_file: accounts_file.into(),
                keystore,
                ..Default::default()
            };
            add_created_profile_to_configuration(create.add_profile.as_deref(), &config, None)?;
        } else {
            unreachable!("Conflicting arguments should be handled in clap");
        }
>>>>>>> d2ca44a5
    }

    Ok(AccountCreateResponse {
        address: address.into_(),
        max_fee,
        add_profile: if add_profile.is_some() {
            format!(
                "Profile {} successfully added to snfoundry.toml",
                add_profile.clone().expect("Failed to get profile name")
            )
        } else {
            "--add-profile flag was not set. No profile added to snfoundry.toml".to_string()
        },
        message: if account_json["deployed"] == json!(false) {
            message
        } else {
            "Account already deployed".to_string()
        },
    })
}

async fn generate_account(
    provider: &JsonRpcClient<HttpTransport>,
    salt: Felt,
    class_hash: Felt,
    account_type: &AccountType,
) -> Result<(serde_json::Value, Felt)> {
    let chain_id = get_chain_id(provider).await?;
    let private_key = SigningKey::from_random();
    let signer = LocalWallet::from_signing_key(private_key.clone());

    let (address, fee_estimate) = match account_type {
        AccountType::Oz => {
            let factory =
                OpenZeppelinAccountFactory::new(class_hash, chain_id, signer, provider).await?;
            get_address_and_deployment_fee(factory, salt).await?
        }
        AccountType::Argent => {
            let factory =
                ArgentAccountFactory::new(class_hash, chain_id, Felt::ZERO, signer, provider)
                    .await?;
            get_address_and_deployment_fee(factory, salt).await?
        }
        AccountType::Braavos => {
            let factory = BraavosAccountFactory::new(
                class_hash,
                BRAAVOS_BASE_ACCOUNT_CLASS_HASH,
                chain_id,
                signer,
                provider,
            )
            .await?;
            get_address_and_deployment_fee(factory, salt).await?
        }
    };

    let legacy = check_if_legacy_contract(Some(class_hash), address, provider).await?;

    let account_json = prepare_account_json(
        &private_key,
        address,
        false,
        legacy,
        account_type,
        Some(class_hash),
        Some(salt),
    );

    Ok((account_json, fee_estimate.overall_fee))
}

async fn get_address_and_deployment_fee<T>(
    account_factory: T,
    salt: Felt,
) -> Result<(Felt, FeeEstimate)>
where
    T: AccountFactory + Sync,
{
    let deployment = account_factory.deploy_v1(salt);
    Ok((deployment.address(), get_deployment_fee(&deployment).await?))
}

async fn get_deployment_fee<T>(
    account_deployment: &AccountDeploymentV1<'_, T>,
) -> Result<FeeEstimate>
where
    T: AccountFactory + Sync,
{
    let fee_estimate = account_deployment.estimate_fee().await;

    match fee_estimate {
        Ok(fee_estimate) => Ok(fee_estimate),
        Err(err) => Err(anyhow!(
            "Failed to estimate account deployment fee. Reason: {}",
            handle_account_factory_error::<T>(err)
        )),
    }
}

#[allow(clippy::too_many_arguments)]
fn create_to_keystore(
    private_key: Felt,
    salt: Felt,
    class_hash: Felt,
    account_type: &AccountType,
    keystore_path: &Utf8PathBuf,
    account_path: &Utf8PathBuf,
    legacy: bool,
) -> Result<()> {
    if keystore_path.exists() {
        bail!("Keystore file {keystore_path} already exists");
    }
    if account_path.exists() {
        bail!("Account file {account_path} already exists");
    }
    let password = get_keystore_password(CREATE_KEYSTORE_PASSWORD_ENV_VAR)?;
    let private_key = SigningKey::from_secret_scalar(private_key);
    private_key.save_as_keystore(keystore_path, &password)?;

    let account_json = match account_type {
        AccountType::Oz => {
            json!({
                "version": 1,
                "variant": {
                    "type": format!("{account_type}"),
                    "version": 1,
                    "public_key": format!("{:#x}", private_key.verifying_key().scalar()),
                    "legacy": legacy,
                },
                "deployment": {
                    "status": "undeployed",
                    "class_hash": format!("{class_hash:#x}"),
                    "salt": format!("{salt:#x}"),
                }
            })
        }
        AccountType::Argent => {
            json!({
                "version": 1,
                "variant": {
                    "type": format!("{account_type}"),
                    "version": 1,
                    "owner": format!("{:#x}", private_key.verifying_key().scalar()),
                    "guardian": "0x0",
                },
                "deployment": {
                    "status": "undeployed",
                    "class_hash": format!("{class_hash:#x}"),
                    "salt": format!("{salt:#x}"),
                }
            })
        }
        AccountType::Braavos => {
            json!(
                {
                  "version": 1,
                  "variant": {
                    "type": format!("{account_type}"),
                    "version": 1,
                    "multisig": {
                      "status": "off"
                    },
                    "signers": [
                      {
                        "type": "stark",
                        "public_key": format!("{:#x}", private_key.verifying_key().scalar())
                      }
                    ]
                  },
                  "deployment": {
                    "status": "undeployed",
                    "class_hash": format!("{class_hash:#x}"),
                    "salt": format!("{salt:#x}"),
                    "context": {
                      "variant": "braavos",
                      "base_account_class_hash": BRAAVOS_BASE_ACCOUNT_CLASS_HASH
                    }
                  }
                }
            )
        }
    };

    write_account_to_file(&account_json, account_path)
}

fn write_account_to_file(
    account_json: &serde_json::Value,
    account_file: &Utf8PathBuf,
) -> Result<()> {
    std::fs::create_dir_all(account_file.clone().parent().unwrap())?;
    std::fs::write(
        account_file.clone(),
        serde_json::to_string_pretty(&account_json).unwrap(),
    )?;
    Ok(())
}

fn generate_network_flag(rpc_url: Option<&str>, network: Option<&Network>) -> String {
    if let Some(rpc_url) = rpc_url {
        format!("--url {rpc_url}")
    } else if let Some(network) = network {
        format!("--network {network}")
    } else {
        unreachable!("Either `--rpc_url` or `--network` must be provided.")
    }
}

fn generate_deploy_command(
    accounts_file: &Utf8PathBuf,
    rpc_url: Option<&str>,
    network: Option<&Network>,
    account: &str,
) -> String {
    let accounts_flag = if accounts_file
        .to_string()
        .contains("starknet_accounts/starknet_open_zeppelin_accounts.json")
    {
        String::new()
    } else {
        format!(" --accounts-file {accounts_file}")
    };

    let network_flag = generate_network_flag(rpc_url, network);

    format!(
        "\n\nAfter prefunding the address, run:\n\
        sncast{accounts_flag} account deploy {network_flag} --name {account} --fee-token strk"
    )
}

fn generate_deploy_command_with_keystore(
    account: &str,
    keystore: &Utf8PathBuf,
    rpc_url: Option<&str>,
    network: Option<&Network>,
) -> String {
    let network_flag = generate_network_flag(rpc_url, network);

    format!(
        "\n\nAfter prefunding the address, run:\n\
        sncast --account {account} --keystore {keystore} account deploy {network_flag} --fee-token strk"
    )
}<|MERGE_RESOLUTION|>--- conflicted
+++ resolved
@@ -131,16 +131,6 @@
     }
 
     if add_profile.is_some() {
-<<<<<<< HEAD
-        let config = CastConfig {
-            url: rpc_url,
-            account: account.to_string(),
-            accounts_file: accounts_file.into(),
-            keystore,
-            ..Default::default()
-        };
-        add_created_profile_to_configuration(create.add_profile.as_deref(), &config, None)?;
-=======
         if let Some(url) = &create.rpc.url {
             let config = CastConfig {
                 url: url.clone(),
@@ -153,7 +143,6 @@
         } else {
             unreachable!("Conflicting arguments should be handled in clap");
         }
->>>>>>> d2ca44a5
     }
 
     Ok(AccountCreateResponse {
