use crate::starknet_commands::account::{
    add_created_profile_to_configuration, prepare_account_json, write_account_to_accounts_file,
    AccountType,
};
use crate::ValidatedWaitParams;
use anyhow::{anyhow, bail, Context, Result};
use camino::Utf8PathBuf;
use clap::Args;
use conversions::IntoConv;
use serde_json::json;
use sncast::helpers::braavos::BraavosAccountFactory;
use sncast::helpers::configuration::CastConfig;
use sncast::helpers::constants::{
    ARGENT_CLASS_HASH, BRAAVOS_BASE_ACCOUNT_CLASS_HASH, BRAAVOS_CLASS_HASH,
    CREATE_KEYSTORE_PASSWORD_ENV_VAR, OZ_CLASS_HASH,
};
use sncast::helpers::rpc::RpcArgs;
use sncast::response::structs::AccountCreateResponse;
use sncast::{
    check_class_hash_exists, check_if_legacy_contract, extract_or_generate_salt, get_chain_id,
    get_keystore_password, handle_account_factory_error, Network,
};
use starknet::accounts::{
    AccountDeploymentV1, AccountFactory, ArgentAccountFactory, OpenZeppelinAccountFactory,
};
use starknet::core::types::FeeEstimate;
use starknet::providers::jsonrpc::HttpTransport;
use starknet::providers::JsonRpcClient;
use starknet::signers::{LocalWallet, SigningKey};
use starknet_types_core::felt::Felt;

#[derive(Args, Debug)]
#[command(about = "Create an account with all important secrets")]
pub struct Create {
    /// Type of the account
    #[clap(value_enum, short = 't', long = "type", default_value_t = AccountType::Oz)]
    pub account_type: AccountType,

    /// Account name under which account information is going to be saved
    #[clap(short, long)]
    pub name: Option<String>,

    /// Salt for the address
    #[clap(short, long)]
    pub salt: Option<Felt>,

    /// If passed, a profile with provided name and corresponding data will be created in snfoundry.toml
    #[clap(long, conflicts_with = "network")]
    pub add_profile: Option<String>,

    /// Custom contract class hash of declared contract
    #[clap(short, long, requires = "account_type")]
    pub class_hash: Option<Felt>,

    #[clap(flatten)]
    pub rpc: RpcArgs,

    /// If passed, the command will not trigger an interactive prompt to add an account as a default
    #[clap(long)]
    pub silent: bool,
}

#[allow(clippy::too_many_arguments)]
pub async fn create(
    account: &str,
    accounts_file: &Utf8PathBuf,
    keystore: Option<Utf8PathBuf>,
    provider: &JsonRpcClient<HttpTransport>,
    chain_id: Felt,
    create: &Create,
) -> Result<AccountCreateResponse> {
    let add_profile = create.add_profile.clone();
    let salt = extract_or_generate_salt(create.salt);
    let class_hash = create.class_hash.unwrap_or(match create.account_type {
        AccountType::Oz => OZ_CLASS_HASH,
        AccountType::Argent => ARGENT_CLASS_HASH,
        AccountType::Braavos => BRAAVOS_CLASS_HASH,
    });
    check_class_hash_exists(provider, class_hash).await?;

    let (account_json, max_fee) =
        generate_account(provider, salt, class_hash, &create.account_type).await?;

    let address: Felt = account_json["address"]
        .as_str()
        .context("Invalid address")?
        .parse()?;

    let mut message = "Account successfully created. Prefund generated address with at least <max_fee> STRK tokens or an equivalent amount of ETH tokens. It is good to send more in the case of higher demand.".to_string();

    if let Some(keystore) = keystore.clone() {
        let account_path = Utf8PathBuf::from(&account);
        if account_path == Utf8PathBuf::default() {
            bail!("Argument `--account` must be passed and be a path when using `--keystore`");
        }

        let private_key = account_json["private_key"]
            .as_str()
            .context("Invalid private_key")?
            .parse()?;
        let legacy = account_json["legacy"]
            .as_bool()
            .expect("Invalid legacy entry");

        create_to_keystore(
            private_key,
            salt,
            class_hash,
            &create.account_type,
            &keystore,
            &account_path,
            legacy,
        )?;

        let deploy_command = generate_deploy_command_with_keystore(
            account,
            &keystore,
            create.rpc.url.as_deref(),
            create.rpc.network.as_ref(),
        );
        message.push_str(&deploy_command);
    } else {
        write_account_to_accounts_file(account, accounts_file, chain_id, account_json.clone())?;

        let deploy_command = generate_deploy_command(
            accounts_file,
            create.rpc.url.as_deref(),
            create.rpc.network.as_ref(),
            account,
        );
        message.push_str(&deploy_command);
    }

    if add_profile.is_some() {
<<<<<<< HEAD
        let config = CastConfig {
            url: rpc_url,
            account: account.into(),
            accounts_file: accounts_file.into(),
            keystore,
            wait_params: ValidatedWaitParams::default(),
            block_explorer: None,
            show_explorer_links: false,
        };
        add_created_profile_to_configuration(create.add_profile.as_deref(), &config, None)?;
=======
        if let Some(url) = &create.rpc.url {
            let config = CastConfig {
                url: url.clone(),
                account: account.into(),
                accounts_file: accounts_file.into(),
                keystore,
                ..Default::default()
            };
            add_created_profile_to_configuration(create.add_profile.as_deref(), &config, None)?;
        } else {
            unreachable!("Conflicting arguments should be handled in clap");
        }
>>>>>>> 77c5da9c
    }

    Ok(AccountCreateResponse {
        address: address.into_(),
        max_fee,
        add_profile: if add_profile.is_some() {
            format!(
                "Profile {} successfully added to snfoundry.toml",
                add_profile.clone().expect("Failed to get profile name")
            )
        } else {
            "--add-profile flag was not set. No profile added to snfoundry.toml".to_string()
        },
        message: if account_json["deployed"] == json!(false) {
            message
        } else {
            "Account already deployed".to_string()
        },
    })
}

async fn generate_account(
    provider: &JsonRpcClient<HttpTransport>,
    salt: Felt,
    class_hash: Felt,
    account_type: &AccountType,
) -> Result<(serde_json::Value, Felt)> {
    let chain_id = get_chain_id(provider).await?;
    let private_key = SigningKey::from_random();
    let signer = LocalWallet::from_signing_key(private_key.clone());

    let (address, fee_estimate) = match account_type {
        AccountType::Oz => {
            let factory =
                OpenZeppelinAccountFactory::new(class_hash, chain_id, signer, provider).await?;
            get_address_and_deployment_fee(factory, salt).await?
        }
        AccountType::Argent => {
            let factory =
                ArgentAccountFactory::new(class_hash, chain_id, Felt::ZERO, signer, provider)
                    .await?;
            get_address_and_deployment_fee(factory, salt).await?
        }
        AccountType::Braavos => {
            let factory = BraavosAccountFactory::new(
                class_hash,
                BRAAVOS_BASE_ACCOUNT_CLASS_HASH,
                chain_id,
                signer,
                provider,
            )
            .await?;
            get_address_and_deployment_fee(factory, salt).await?
        }
    };

    let legacy = check_if_legacy_contract(Some(class_hash), address, provider).await?;

    let account_json = prepare_account_json(
        &private_key,
        address,
        false,
        legacy,
        account_type,
        Some(class_hash),
        Some(salt),
    );

    Ok((account_json, fee_estimate.overall_fee))
}

async fn get_address_and_deployment_fee<T>(
    account_factory: T,
    salt: Felt,
) -> Result<(Felt, FeeEstimate)>
where
    T: AccountFactory + Sync,
{
    let deployment = account_factory.deploy_v1(salt);
    Ok((deployment.address(), get_deployment_fee(&deployment).await?))
}

async fn get_deployment_fee<T>(
    account_deployment: &AccountDeploymentV1<'_, T>,
) -> Result<FeeEstimate>
where
    T: AccountFactory + Sync,
{
    let fee_estimate = account_deployment.estimate_fee().await;

    match fee_estimate {
        Ok(fee_estimate) => Ok(fee_estimate),
        Err(err) => Err(anyhow!(
            "Failed to estimate account deployment fee. Reason: {}",
            handle_account_factory_error::<T>(err)
        )),
    }
}

#[allow(clippy::too_many_arguments)]
fn create_to_keystore(
    private_key: Felt,
    salt: Felt,
    class_hash: Felt,
    account_type: &AccountType,
    keystore_path: &Utf8PathBuf,
    account_path: &Utf8PathBuf,
    legacy: bool,
) -> Result<()> {
    if keystore_path.exists() {
        bail!("Keystore file {keystore_path} already exists");
    }
    if account_path.exists() {
        bail!("Account file {account_path} already exists");
    }
    let password = get_keystore_password(CREATE_KEYSTORE_PASSWORD_ENV_VAR)?;
    let private_key = SigningKey::from_secret_scalar(private_key);
    private_key.save_as_keystore(keystore_path, &password)?;

    let account_json = match account_type {
        AccountType::Oz => {
            json!({
                "version": 1,
                "variant": {
                    "type": format!("{account_type}"),
                    "version": 1,
                    "public_key": format!("{:#x}", private_key.verifying_key().scalar()),
                    "legacy": legacy,
                },
                "deployment": {
                    "status": "undeployed",
                    "class_hash": format!("{class_hash:#x}"),
                    "salt": format!("{salt:#x}"),
                }
            })
        }
        AccountType::Argent => {
            json!({
                "version": 1,
                "variant": {
                    "type": format!("{account_type}"),
                    "version": 1,
                    "owner": format!("{:#x}", private_key.verifying_key().scalar()),
                    "guardian": "0x0",
                },
                "deployment": {
                    "status": "undeployed",
                    "class_hash": format!("{class_hash:#x}"),
                    "salt": format!("{salt:#x}"),
                }
            })
        }
        AccountType::Braavos => {
            json!(
                {
                  "version": 1,
                  "variant": {
                    "type": format!("{account_type}"),
                    "version": 1,
                    "multisig": {
                      "status": "off"
                    },
                    "signers": [
                      {
                        "type": "stark",
                        "public_key": format!("{:#x}", private_key.verifying_key().scalar())
                      }
                    ]
                  },
                  "deployment": {
                    "status": "undeployed",
                    "class_hash": format!("{class_hash:#x}"),
                    "salt": format!("{salt:#x}"),
                    "context": {
                      "variant": "braavos",
                      "base_account_class_hash": BRAAVOS_BASE_ACCOUNT_CLASS_HASH
                    }
                  }
                }
            )
        }
    };

    write_account_to_file(&account_json, account_path)
}

fn write_account_to_file(
    account_json: &serde_json::Value,
    account_file: &Utf8PathBuf,
) -> Result<()> {
    std::fs::create_dir_all(account_file.clone().parent().unwrap())?;
    std::fs::write(
        account_file.clone(),
        serde_json::to_string_pretty(&account_json).unwrap(),
    )?;
    Ok(())
}

fn generate_network_flag(rpc_url: Option<&str>, network: Option<&Network>) -> String {
    if let Some(rpc_url) = rpc_url {
        format!("--url {rpc_url}")
    } else if let Some(network) = network {
        format!("--network {network}")
    } else {
        unreachable!("Either `--rpc_url` or `--network` must be provided.")
    }
}

fn generate_deploy_command(
    accounts_file: &Utf8PathBuf,
    rpc_url: Option<&str>,
    network: Option<&Network>,
    account: &str,
) -> String {
    let accounts_flag = if accounts_file
        .to_string()
        .contains("starknet_accounts/starknet_open_zeppelin_accounts.json")
    {
        String::new()
    } else {
        format!(" --accounts-file {accounts_file}")
    };

    let network_flag = generate_network_flag(rpc_url, network);

    format!(
        "\n\nAfter prefunding the address, run:\n\
        sncast{accounts_flag} account deploy {network_flag} --name {account} --fee-token strk"
    )
}

fn generate_deploy_command_with_keystore(
    account: &str,
    keystore: &Utf8PathBuf,
    rpc_url: Option<&str>,
    network: Option<&Network>,
) -> String {
    let network_flag = generate_network_flag(rpc_url, network);

    format!(
        "\n\nAfter prefunding the address, run:\n\
        sncast --account {account} --keystore {keystore} account deploy {network_flag} --fee-token strk"
    )
}<|MERGE_RESOLUTION|>--- conflicted
+++ resolved
@@ -132,7 +132,7 @@
     }
 
     if add_profile.is_some() {
-<<<<<<< HEAD
+
         let config = CastConfig {
             url: rpc_url,
             account: account.into(),
@@ -143,20 +143,7 @@
             show_explorer_links: false,
         };
         add_created_profile_to_configuration(create.add_profile.as_deref(), &config, None)?;
-=======
-        if let Some(url) = &create.rpc.url {
-            let config = CastConfig {
-                url: url.clone(),
-                account: account.into(),
-                accounts_file: accounts_file.into(),
-                keystore,
-                ..Default::default()
-            };
-            add_created_profile_to_configuration(create.add_profile.as_deref(), &config, None)?;
-        } else {
-            unreachable!("Conflicting arguments should be handled in clap");
-        }
->>>>>>> 77c5da9c
+
     }
 
     Ok(AccountCreateResponse {
