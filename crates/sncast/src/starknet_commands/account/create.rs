use crate::starknet_commands::account::{
    add_created_profile_to_configuration, prepare_account_json, write_account_to_accounts_file,
};
use anyhow::{bail, Context, Result};
use camino::Utf8PathBuf;
use clap::Args;
use serde_json::json;
use sncast::helpers::configuration::CastConfig;
use sncast::helpers::constants::{CREATE_KEYSTORE_PASSWORD_ENV_VAR, OZ_CLASS_HASH};
<<<<<<< HEAD
use sncast::helpers::scarb_utils::CastConfig;
use sncast::response::structs::{AccountCreateResponse, Felt};
=======
use sncast::response::structs::{AccountCreateResponse, Decimal, Hex};
>>>>>>> 9e0f8dec
use sncast::{extract_or_generate_salt, get_chain_id, get_keystore_password, parse_number};
use starknet::accounts::{AccountFactory, OpenZeppelinAccountFactory};
use starknet::core::types::{FeeEstimate, FieldElement};
use starknet::core::utils::get_contract_address;
use starknet::providers::jsonrpc::HttpTransport;
use starknet::providers::JsonRpcClient;
use starknet::signers::{LocalWallet, SigningKey};

#[derive(Args, Debug)]
#[command(about = "Create an account with all important secrets")]
pub struct Create {
    /// Account name under which account information is going to be saved
    #[clap(short, long)]
    pub name: Option<String>,

    /// Salt for the address
    #[clap(short, long)]
    pub salt: Option<FieldElement>,

    /// If passed, a profile with provided name and corresponding data will be created in snfoundry.toml
    #[clap(long)]
    pub add_profile: Option<String>,
    // TODO (#253): think about supporting different account providers
    /// Custom open zeppelin contract class hash of declared contract
    #[clap(short, long)]
    pub class_hash: Option<FieldElement>,
}

#[allow(clippy::too_many_arguments)]
pub async fn create(
    rpc_url: &str,
    account: &str,
    accounts_file: &Utf8PathBuf,
    keystore: Option<Utf8PathBuf>,
    provider: &JsonRpcClient<HttpTransport>,
    chain_id: FieldElement,
    salt: Option<FieldElement>,
<<<<<<< HEAD
    add_profile: bool,
    class_hash: Option<FieldElement>,
=======
    add_profile: Option<String>,
    class_hash: Option<String>,
>>>>>>> 9e0f8dec
) -> Result<AccountCreateResponse> {
    let salt = extract_or_generate_salt(salt);
    let class_hash = class_hash.unwrap_or_else(|| {
        FieldElement::from_hex_be(OZ_CLASS_HASH).expect("Failed to parse OZ class hash")
    });
    let (account_json, max_fee) = generate_account(provider, salt, class_hash).await?;

    let address = parse_number(
        account_json["address"]
            .as_str()
            .context("Invalid address")?,
    )?;

    if let Some(keystore) = keystore.clone() {
        let account_path = Utf8PathBuf::from(&account);
        if account_path == Utf8PathBuf::default() {
            bail!("Argument `--account` must be passed and be a path when using `--keystore`");
        }

        let private_key = parse_number(
            account_json["private_key"]
                .as_str()
                .context("Invalid private_key")?,
        )?;
        create_to_keystore(private_key, salt, class_hash, &keystore, &account_path)?;
    } else {
        write_account_to_accounts_file(account, accounts_file, chain_id, account_json.clone())?;
    }

    if add_profile.is_some() {
        let config = CastConfig {
            rpc_url: rpc_url.into(),
            account: account.into(),
            accounts_file: accounts_file.into(),
            keystore,
            ..Default::default()
        };
        add_created_profile_to_configuration(&add_profile, &config, &None)?;
    }

    Ok(AccountCreateResponse {
<<<<<<< HEAD
        address: Felt(address),
        max_fee: Felt(max_fee),
        add_profile: if add_profile {
            "Profile successfully added to Scarb.toml".to_string()
=======
        address: Hex(address),
        max_fee: Decimal(max_fee),
        add_profile: if add_profile.is_some() {
            format!(
                "Profile {} successfully added to snfoundry.toml",
                add_profile.clone().expect("Failed to get profile name")
            )
>>>>>>> 9e0f8dec
        } else {
            "--add-profile flag was not set. No profile added to snfoundry.toml".to_string()
        },
        message: if account_json["deployed"] == json!(false) {
            "Account successfully created. Prefund generated address with at least <max_fee> tokens. It is good to send more in the case of higher demand.".to_string()
        } else {
            "Account already deployed".to_string()
        },
    })
}

async fn generate_account(
    provider: &JsonRpcClient<HttpTransport>,
    salt: FieldElement,
    class_hash: FieldElement,
) -> Result<(serde_json::Value, FieldElement)> {
    let private_key = SigningKey::from_random();

    let address: FieldElement = get_contract_address(
        salt,
        class_hash,
        &[private_key.verifying_key().scalar()],
        FieldElement::ZERO,
    );

    let account_json =
        prepare_account_json(&private_key, address, false, Some(class_hash), Some(salt));

    let max_fee = get_account_deployment_fee(&private_key, class_hash, salt, provider)
        .await?
        .overall_fee;

    Ok((account_json, max_fee))
}

async fn get_account_deployment_fee(
    private_key: &SigningKey,
    class_hash: FieldElement,
    salt: FieldElement,
    provider: &JsonRpcClient<HttpTransport>,
) -> Result<FeeEstimate> {
    let signer = LocalWallet::from_signing_key(private_key.clone());
    let chain_id = get_chain_id(provider).await?;
    let factory = OpenZeppelinAccountFactory::new(class_hash, chain_id, signer, provider).await?;
    let deployment = factory.deploy(salt);

    let fee_estimate = deployment.estimate_fee().await;

    if let Err(err) = &fee_estimate {
        if err
            .to_string()
            .contains("StarknetErrorCode.UNDECLARED_CLASS")
        {
            bail!("The class {class_hash} is undeclared, try using --class-hash with a class hash that is already declared");
        }
    }

    Ok(fee_estimate?)
}

#[allow(clippy::too_many_arguments)]
fn create_to_keystore(
    private_key: FieldElement,
    salt: FieldElement,
    class_hash: FieldElement,
    keystore_path: &Utf8PathBuf,
    account_path: &Utf8PathBuf,
) -> Result<()> {
    if keystore_path.exists() {
        bail!("Keystore file {keystore_path} already exists");
    }
    if account_path.exists() {
        bail!("Account file {account_path} already exists");
    }
    let password = get_keystore_password(CREATE_KEYSTORE_PASSWORD_ENV_VAR)?;
    let private_key = SigningKey::from_secret_scalar(private_key);
    private_key.save_as_keystore(keystore_path, &password)?;

    let oz_account_json = json!({
        "version": 1,
        "variant": {
            "type": "open_zeppelin",
            "version": 1,
            "public_key": format!("{:#x}", private_key.verifying_key().scalar()),
        },
        "deployment": {
            "status": "undeployed",
            "class_hash": format!("{class_hash:#x}"),
            "salt": format!("{salt:#x}"),
        }
    });

    write_account_to_file(&oz_account_json, account_path)
}

fn write_account_to_file(
    account_json: &serde_json::Value,
    account_file: &Utf8PathBuf,
) -> Result<()> {
    std::fs::create_dir_all(account_file.clone().parent().unwrap())?;
    std::fs::write(
        account_file.clone(),
        serde_json::to_string_pretty(&account_json).unwrap(),
    )?;
    Ok(())
}<|MERGE_RESOLUTION|>--- conflicted
+++ resolved
@@ -7,12 +7,7 @@
 use serde_json::json;
 use sncast::helpers::configuration::CastConfig;
 use sncast::helpers::constants::{CREATE_KEYSTORE_PASSWORD_ENV_VAR, OZ_CLASS_HASH};
-<<<<<<< HEAD
-use sncast::helpers::scarb_utils::CastConfig;
 use sncast::response::structs::{AccountCreateResponse, Felt};
-=======
-use sncast::response::structs::{AccountCreateResponse, Decimal, Hex};
->>>>>>> 9e0f8dec
 use sncast::{extract_or_generate_salt, get_chain_id, get_keystore_password, parse_number};
 use starknet::accounts::{AccountFactory, OpenZeppelinAccountFactory};
 use starknet::core::types::{FeeEstimate, FieldElement};
@@ -50,13 +45,8 @@
     provider: &JsonRpcClient<HttpTransport>,
     chain_id: FieldElement,
     salt: Option<FieldElement>,
-<<<<<<< HEAD
-    add_profile: bool,
+    add_profile: Option<String>,
     class_hash: Option<FieldElement>,
-=======
-    add_profile: Option<String>,
-    class_hash: Option<String>,
->>>>>>> 9e0f8dec
 ) -> Result<AccountCreateResponse> {
     let salt = extract_or_generate_salt(salt);
     let class_hash = class_hash.unwrap_or_else(|| {
@@ -98,20 +88,13 @@
     }
 
     Ok(AccountCreateResponse {
-<<<<<<< HEAD
         address: Felt(address),
         max_fee: Felt(max_fee),
-        add_profile: if add_profile {
-            "Profile successfully added to Scarb.toml".to_string()
-=======
-        address: Hex(address),
-        max_fee: Decimal(max_fee),
         add_profile: if add_profile.is_some() {
             format!(
                 "Profile {} successfully added to snfoundry.toml",
                 add_profile.clone().expect("Failed to get profile name")
             )
->>>>>>> 9e0f8dec
         } else {
             "--add-profile flag was not set. No profile added to snfoundry.toml".to_string()
         },
