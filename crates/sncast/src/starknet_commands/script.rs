use std::any::Any;
use std::collections::HashMap;
use std::fs;

use crate::starknet_commands::declare::BuildConfig;
use crate::starknet_commands::{call, declare, deploy, invoke};
use crate::{get_account, get_nonce, WaitForTx};
use anyhow::{anyhow, ensure, Context, Result};
use cairo_felt::Felt252;
use cairo_lang_casm::hints::{Hint, StarknetHint};
use cairo_lang_casm::operand::{CellRef, ResOperand};
use cairo_lang_runner::casm_run::{cell_ref_to_relocatable, execute_core_hint_base};
use cairo_lang_runner::casm_run::{extract_relocatable, vm_get_range, MemBuffer};
use cairo_lang_runner::short_string::as_cairo_short_string;
use cairo_lang_runner::{
    build_hints_dict, insert_value_to_cellref, RunResultValue, SierraCasmRunner,
};
use cairo_lang_sierra::program::VersionedProgram;
use cairo_lang_sierra_to_casm::metadata::MetadataComputationConfig;
use cairo_lang_utils::bigint::BigIntAsHex;
use cairo_lang_utils::ordered_hash_map::OrderedHashMap;
use cairo_vm::hint_processor::hint_processor_definition::{HintProcessorLogic, HintReference};
use cairo_vm::serde::deserialize_program::ApTracking;
use cairo_vm::types::exec_scope::ExecutionScopes;
use cairo_vm::vm::errors::hint_errors::HintError;
use cairo_vm::vm::errors::vm_errors::VirtualMachineError;
use cairo_vm::vm::runners::cairo_runner::{ResourceTracker, RunResources};
use cairo_vm::vm::vm_core::VirtualMachine;
use camino::Utf8PathBuf;
use clap::command;
use clap::Args;
use conversions::{FromConv, IntoConv};
use itertools::chain;
use num_traits::ToPrimitive;
use runtime::EnhancedHintError;
use scarb_artifacts::ScarbCommand;
<<<<<<< HEAD
use serde::Serialize;
use sncast::helpers::response_structs::ScriptResponse;
use sncast::helpers::scarb_utils::{
    get_package_metadata, get_scarb_manifest, get_scarb_metadata_with_deps, CastConfig,
};
use sncast::{print_formatted, stringify_command_result_struct, ValueFormat};
=======
use sncast::helpers::scarb_utils::{
    get_package_metadata, get_scarb_manifest, get_scarb_metadata_with_deps, CastConfig,
};
use sncast::response::structs::ScriptResponse;
>>>>>>> e5d2e922
use starknet::accounts::Account;
use starknet::core::types::{BlockId, BlockTag::Pending, FieldElement};
use starknet::providers::jsonrpc::HttpTransport;
use starknet::providers::JsonRpcClient;
use tokio::runtime::Runtime;

#[derive(Copy, Clone, Debug, Default, Eq, PartialEq, Ord, PartialOrd)]
pub enum Verbosity {
    Quiet,

    #[default]
    Normal,
}

#[derive(Debug)]
pub struct UI {
    verbosity: Verbosity,
    value_format: ValueFormat,
    json: bool,
}

impl UI {
    pub fn from_cli_args(is_quiet: bool, value_format: ValueFormat, json: bool) -> Self {
        let verbosity = if is_quiet {
            Verbosity::Quiet
        } else {
            Verbosity::Normal
        };

        Self {
            verbosity,
            value_format,
            json,
        }
    }

    pub fn is_quiet(&self) -> bool {
        self.verbosity < Verbosity::Normal
    }

    pub fn print(&self, msg: &str) {
        if self.verbosity >= Verbosity::Normal {
            println!("{msg}");
        }
    }

    pub fn print_cheatcode_response<T: Serialize>(
        &self,
        cheatcode: &str,
        result: &T,
    ) -> Result<()> {
        if self.verbosity >= Verbosity::Normal {
            let mut output = vec![("cheatcode".to_string(), cheatcode.to_string())];
            output.extend(stringify_command_result_struct(result, self.value_format)?);

            print_formatted(output, self.json, false)?;
            println!();
        }
        Ok(())
    }
}

#[derive(Args)]
#[command(about = "Execute a deployment script")]
pub struct Script {
    /// Module name that contains the `main` function, which will be executed
    pub script_module_name: String,

    /// Silence script output
    #[clap(long)]
    pub quiet: bool,
}

pub struct CairoHintProcessor<'a> {
    pub hints: &'a HashMap<String, Hint>,
    pub provider: &'a JsonRpcClient<HttpTransport>,
    pub runtime: Runtime,
    pub run_resources: RunResources,
    pub config: &'a CastConfig,
    pub script_ui: UI,
}

// cairo/crates/cairo-lang-runner/src/casm_run/mod.rs:457 (ResourceTracker for CairoHintProcessor)
impl ResourceTracker for CairoHintProcessor<'_> {
    fn consumed(&self) -> bool {
        self.run_resources.consumed()
    }

    fn consume_step(&mut self) {
        self.run_resources.consume_step();
    }

    fn get_n_steps(&self) -> Option<usize> {
        self.run_resources.get_n_steps()
    }

    fn run_resources(&self) -> &RunResources {
        self.run_resources.run_resources()
    }
}

impl HintProcessorLogic for CairoHintProcessor<'_> {
    fn execute_hint(
        &mut self,
        vm: &mut VirtualMachine,
        exec_scopes: &mut ExecutionScopes,
        hint_data: &Box<dyn Any>,
        _constants: &HashMap<String, Felt252>,
    ) -> Result<(), HintError> {
        let maybe_extended_hint = hint_data.downcast_ref::<Hint>();
        if let Some(Hint::Starknet(StarknetHint::Cheatcode {
            selector,
            input_start,
            input_end,
            output_start,
            output_end,
        })) = maybe_extended_hint
        {
            return self.execute_cheatcode_hint(
                vm,
                exec_scopes,
                selector,
                input_start,
                input_end,
                output_start,
                output_end,
            );
        }

        let hint = maybe_extended_hint.ok_or(HintError::WrongHintData)?;
        match hint {
            Hint::Core(hint) => execute_core_hint_base(vm, exec_scopes, hint),
            Hint::Starknet(_) => Err(HintError::CustomHint(Box::from(
                "Starknet syscalls are not supported",
            ))),
        }
    }

    /// Trait function to store hint in the hint processor by string.
    fn compile_hint(
        &self,
        hint_code: &str,
        _ap_tracking_data: &ApTracking,
        _reference_ids: &HashMap<String, usize>,
        _references: &[HintReference],
    ) -> Result<Box<dyn Any>, VirtualMachineError> {
        Ok(Box::new(self.hints[hint_code].clone()))
    }
}

impl CairoHintProcessor<'_> {
    #[allow(clippy::trivially_copy_pass_by_ref, clippy::too_many_arguments)]
    pub fn execute_cheatcode_hint(
        &mut self,
        vm: &mut VirtualMachine,
        _exec_scopes: &mut ExecutionScopes,
        selector: &BigIntAsHex,
        input_start: &ResOperand,
        input_end: &ResOperand,
        output_start: &CellRef,
        output_end: &CellRef,
    ) -> Result<(), HintError> {
        // Parse the selector.
        let selector = &selector.value.to_bytes_be().1;
        let selector = std::str::from_utf8(selector).map_err(|_| {
            HintError::CustomHint(Box::from(
                "Failed to parse the cheatcode selector".to_string(),
            ))
        })?;

        // Extract the inputs.
        let input_start = extract_relocatable(vm, input_start)?;
        let input_end = extract_relocatable(vm, input_end)?;
        let inputs = vm_get_range(vm, input_start, input_end).map_err(|_| {
            HintError::CustomHint(Box::from("Failed to read input data".to_string()))
        })?;

        self.match_cheatcode_by_selector(vm, selector, &inputs, output_start, output_end)
            .map_err(Into::into)
    }

    #[allow(
        unused,
        clippy::too_many_lines,
        clippy::trivially_copy_pass_by_ref,
        clippy::too_many_arguments
    )]
    fn match_cheatcode_by_selector(
        &mut self,
        vm: &mut VirtualMachine,
        selector: &str,
        inputs: &[Felt252],
        output_start: &CellRef,
        output_end: &CellRef,
    ) -> Result<(), EnhancedHintError> {
        let mut buffer = MemBuffer::new_segment(vm);
        let result_start = buffer.ptr;

        match selector {
            "call" => {
                let contract_address = inputs[0].clone().into_();
                let function_name = as_cairo_short_string(&inputs[1])
                    .expect("Failed to convert function name to short string");
                let calldata_length = inputs[2]
                    .to_usize()
                    .expect("Failed to convert calldata length to usize");
                let calldata = Vec::from(&inputs[3..(3 + calldata_length)]);
                let calldata_felts: Vec<FieldElement> = calldata
                    .iter()
                    .map(|el| FieldElement::from_(el.clone()))
                    .collect();

                let call_response = self.runtime.block_on(call::call(
                    contract_address,
                    &function_name,
                    calldata_felts,
                    self.provider,
                    &BlockId::Tag(Pending),
                ))?;

                buffer
                    .write(call_response.response.len())
                    .expect("Failed to insert data length");

                buffer
                    .write_data(call_response.response.iter().map(|el| Felt252::from_(el.0)))
                    .expect("Failed to insert data");

                self.script_ui
                    .print_cheatcode_response(selector, &call_response)?;

                Ok(())
            }
            "declare" => {
                let contract_name = as_cairo_short_string(&inputs[0])
                    .expect("Failed to convert contract name to string");
                let mut offset = 1;
                let max_fee = if inputs[offset] == 0.into() {
                    offset += 1;
                    Some(inputs[offset].clone().into_())
                } else {
                    None
                };
                offset += 1;
                let nonce = if inputs[offset] == 0.into() {
                    offset += 1;
                    Some(inputs[offset].clone().into_())
                } else {
                    None
                };
                let account = self.runtime.block_on(get_account(
                    &self.config.account,
                    &self.config.accounts_file,
                    self.provider,
                    self.config.keystore.clone(),
                ))?;

                let declare_response = self.runtime.block_on(declare::declare(
                    &contract_name,
                    max_fee,
                    &account,
                    nonce,
                    BuildConfig {
                        scarb_toml_path: None,
                        json: self.script_ui.json,
                    },
                    WaitForTx {
                        wait: true,
                        timeout: self.config.wait_timeout,
                        retry_interval: self.config.wait_retry_interval,
                    },
                    self.script_ui.is_quiet(),
                ))?;

                buffer
                    .write(Felt252::from_(declare_response.class_hash.0))
                    .expect("Failed to insert class hash");

                buffer
                    .write(Felt252::from_(declare_response.transaction_hash.0))
                    .expect("Failed to insert transaction hash");

                self.script_ui.print("");
                self.script_ui
                    .print_cheatcode_response(selector, &declare_response)?;

                Ok(())
            }
            "deploy" => {
                let class_hash = inputs[0].clone().into_();
                let calldata_length = inputs[1]
                    .to_usize()
                    .expect("Failed to convert calldata length to usize");
                let constructor_calldata: Vec<FieldElement> = {
                    let calldata = Vec::from(&inputs[2..(2 + calldata_length)]);
                    calldata
                        .iter()
                        .map(|el| FieldElement::from_(el.clone()))
                        .collect()
                };
                let mut offset = 2 + calldata_length;
                let salt = if inputs[offset] == 0.into() {
                    offset += 1;
                    Some(inputs[offset].clone().into_())
                } else {
                    None
                };
                offset += 1;
                let unique = { inputs[offset] == 1.into() };
                offset += 1;
                let max_fee = if inputs[offset] == 0.into() {
                    offset += 1;
                    Some(inputs[offset].clone().into_())
                } else {
                    None
                };
                offset += 1;
                let nonce = if inputs[offset] == 0.into() {
                    offset += 1;
                    Some(inputs[offset].clone().into_())
                } else {
                    None
                };

                let account = self.runtime.block_on(get_account(
                    &self.config.account,
                    &self.config.accounts_file,
                    self.provider,
                    self.config.keystore.clone(),
                ))?;

                let deploy_response = self.runtime.block_on(deploy::deploy(
                    class_hash,
                    constructor_calldata,
                    salt,
                    unique,
                    max_fee,
                    &account,
                    nonce,
                    WaitForTx {
                        wait: true,
                        timeout: self.config.wait_timeout,
                        retry_interval: self.config.wait_retry_interval,
                    },
                ))?;

                buffer
                    .write(Felt252::from_(deploy_response.contract_address.0))
                    .expect("Failed to insert contract address");

                buffer
                    .write(Felt252::from_(deploy_response.transaction_hash.0))
                    .expect("Failed to insert transaction hash");

                self.script_ui
                    .print_cheatcode_response(selector, &deploy_response)?;

                Ok(())
            }
            "invoke" => {
                let contract_address = FieldElement::from_(inputs[0].clone());
                let entry_point_name = as_cairo_short_string(&inputs[1])
                    .expect("Failed to convert entry point name to short string");
                let calldata_length = inputs[2]
                    .to_usize()
                    .expect("Failed to convert calldata length to usize");
                let calldata: Vec<FieldElement> = {
                    let calldata = Vec::from(&inputs[3..(3 + calldata_length)]);
                    calldata
                        .iter()
                        .map(|el| FieldElement::from_(el.clone()))
                        .collect()
                };
                let mut offset = 3 + calldata_length;
                let max_fee = if inputs[offset] == 0.into() {
                    offset += 1;
                    Some(inputs[offset].clone().into_())
                } else {
                    None
                };
                offset += 1;
                let nonce = if inputs[offset] == 0.into() {
                    offset += 1;
                    Some(inputs[offset].clone().into_())
                } else {
                    None
                };

                let account = self.runtime.block_on(get_account(
                    &self.config.account,
                    &self.config.accounts_file,
                    self.provider,
                    self.config.keystore.clone(),
                ))?;

                let invoke_response = self.runtime.block_on(invoke::invoke(
                    contract_address,
                    &entry_point_name,
                    calldata,
                    max_fee,
                    &account,
                    nonce,
                    WaitForTx {
                        wait: true,
                        timeout: self.config.wait_timeout,
                        retry_interval: self.config.wait_retry_interval,
                    },
                ))?;

                buffer
                    .write(Felt252::from_(invoke_response.transaction_hash.0))
                    .expect("Failed to insert transaction hash");

                self.script_ui
                    .print_cheatcode_response(selector, &invoke_response)?;

                Ok(())
            }
            "get_nonce" => {
                let block_id = as_cairo_short_string(&inputs[0])
                    .expect("Failed to convert entry point name to short string");
                let account = self.runtime.block_on(get_account(
                    &self.config.account,
                    &self.config.accounts_file,
                    self.provider,
                    self.config.keystore.clone(),
                ))?;

                let nonce = self.runtime.block_on(get_nonce(
                    self.provider,
                    &block_id,
                    account.address(),
                ))?;
                buffer
                    .write(Felt252::from_(nonce))
                    .expect("Failed to insert nonce");

                self.script_ui.print_cheatcode_response(selector, &nonce)?;

                Ok(())
            }
            _ => Err(anyhow!("Unknown cheatcode selector: {selector}")),
        }?;

        let result_end = buffer.ptr;
        insert_value_to_cellref!(vm, output_start, result_start)?;
        insert_value_to_cellref!(vm, output_end, result_end)?;

        Ok(())
    }
}

pub fn run(
    module_name: &str,
    path_to_scarb_toml: &Option<Utf8PathBuf>,
    provider: &JsonRpcClient<HttpTransport>,
    runtime: Runtime,
    config: &CastConfig,
    script_ui: UI,
) -> Result<ScriptResponse> {
    let path = compile_script(path_to_scarb_toml.clone(), &script_ui)?;

    let sierra_program = serde_json::from_str::<VersionedProgram>(
        &fs::read_to_string(path.clone())
            .with_context(|| format!("Failed to read Sierra file at path = {path}"))?,
    )
    .with_context(|| format!("Failed to deserialize Sierra program at path = {path}"))?
    .into_v1()
    .with_context(|| format!("Failed to load Sierra program at path = {path}"))?
    .program;

    let runner = SierraCasmRunner::new(
        sierra_program,
        Some(MetadataComputationConfig::default()),
        OrderedHashMap::default(),
    )
    .with_context(|| "Failed to set up runner")?;

    let name_suffix = module_name.to_string() + "::main";
    let func = runner.find_function(name_suffix.as_str())?;

    let (entry_code, builtins) = runner.create_entry_code(func, &Vec::new(), usize::MAX)?;
    let footer = runner.create_code_footer();
    let instructions = chain!(
        entry_code.iter(),
        runner.get_casm_program().instructions.iter(),
        footer.iter()
    );

    // import from cairo-lang-runner
    let (hints_dict, string_to_hint) = build_hints_dict(instructions.clone());

    let mut cairo_hint_processor = CairoHintProcessor {
        hints: &string_to_hint,
        provider,
        runtime,
        run_resources: RunResources::default(),
        config,
        script_ui,
    };

    cairo_hint_processor.script_ui.print("\n");
    match runner.run_function(
        func,
        &mut cairo_hint_processor,
        hints_dict,
        instructions,
        builtins,
    ) {
        Ok(result) => match result.value {
            RunResultValue::Success(data) => Ok(ScriptResponse {
                status: "success".to_string(),
                msg: build_readable_text(&data),
            }),
            RunResultValue::Panic(panic_data) => Ok(ScriptResponse {
                status: "script panicked".to_string(),
                msg: build_readable_text(&panic_data),
            }),
        },
        Err(err) => Err(err.into()),
    }
}

fn compile_script(path_to_scarb_toml: Option<Utf8PathBuf>, script_ui: &UI) -> Result<Utf8PathBuf> {
    let scripts_manifest_path = path_to_scarb_toml.unwrap_or_else(|| {
        get_scarb_manifest()
            .context("Failed to retrieve manifest path from scarb")
            .unwrap()
    });

    ensure!(
        scripts_manifest_path.exists(),
        "The path = {scripts_manifest_path} does not exist"
    );

    let mut scarb_args = vec!["build"];
    if script_ui.is_quiet() {
        scarb_args.push("--quiet");
    }
    if script_ui.json {
        scarb_args.insert(0, "--json");
    }

    ScarbCommand::new_with_stdio()
        .args(scarb_args)
        .manifest_path(&scripts_manifest_path)
        .run()
        .context("failed to compile script with scarb")?;

    let metadata = get_scarb_metadata_with_deps(&scripts_manifest_path)?;
    let package_metadata = get_package_metadata(&metadata, &scripts_manifest_path)?;

    let filename = format!("{}.sierra.json", package_metadata.name);
    let path = metadata
        .target_dir
        .unwrap_or(metadata.workspace.root.join("target"))
        .join(metadata.current_profile)
        .join(filename.clone());

    ensure!(
        path.exists(),
        "The package has not been compiled, the file at path = {path} does not exist"
    );

    Ok(path)
}

// taken from starknet-foundry/crates/forge/src/test_case_summary.rs
/// Helper function to build `readable_text` from a run data.
// TODO #1127
fn build_readable_text(data: &Vec<Felt252>) -> Option<String> {
    let mut readable_text = String::new();

    for felt in data {
        readable_text.push_str(&format!("\n    original value: [{felt}]"));
        if let Some(short_string) = as_cairo_short_string(felt) {
            readable_text.push_str(&format!(", converted to a string: [{short_string}]"));
        }
    }

    if readable_text.is_empty() {
        None
    } else {
        readable_text.push('\n');
        Some(readable_text)
    }
}<|MERGE_RESOLUTION|>--- conflicted
+++ resolved
@@ -32,26 +32,20 @@
 use conversions::{FromConv, IntoConv};
 use itertools::chain;
 use num_traits::ToPrimitive;
+use serde::Serialize;
 use runtime::EnhancedHintError;
 use scarb_artifacts::ScarbCommand;
-<<<<<<< HEAD
-use serde::Serialize;
-use sncast::helpers::response_structs::ScriptResponse;
-use sncast::helpers::scarb_utils::{
-    get_package_metadata, get_scarb_manifest, get_scarb_metadata_with_deps, CastConfig,
-};
-use sncast::{print_formatted, stringify_command_result_struct, ValueFormat};
-=======
 use sncast::helpers::scarb_utils::{
     get_package_metadata, get_scarb_manifest, get_scarb_metadata_with_deps, CastConfig,
 };
 use sncast::response::structs::ScriptResponse;
->>>>>>> e5d2e922
 use starknet::accounts::Account;
 use starknet::core::types::{BlockId, BlockTag::Pending, FieldElement};
 use starknet::providers::jsonrpc::HttpTransport;
 use starknet::providers::JsonRpcClient;
 use tokio::runtime::Runtime;
+use sncast::NumbersFormat;
+use sncast::response::print::{apply_numbers_formatting, OutputData, OutputFormat, OutputValue, pretty_output, value_to_output_data};
 
 #[derive(Copy, Clone, Debug, Default, Eq, PartialEq, Ord, PartialOrd)]
 pub enum Verbosity {
@@ -64,12 +58,12 @@
 #[derive(Debug)]
 pub struct UI {
     verbosity: Verbosity,
-    value_format: ValueFormat,
-    json: bool,
+    numbers_format: NumbersFormat,
+    output_format: OutputFormat,
 }
 
 impl UI {
-    pub fn from_cli_args(is_quiet: bool, value_format: ValueFormat, json: bool) -> Self {
+    pub fn new(is_quiet: bool, numbers_format: NumbersFormat, output_format: OutputFormat) -> Self {
         let verbosity = if is_quiet {
             Verbosity::Quiet
         } else {
@@ -78,8 +72,8 @@
 
         Self {
             verbosity,
-            value_format,
-            json,
+            numbers_format,
+            output_format,
         }
     }
 
@@ -93,17 +87,31 @@
         }
     }
 
-    pub fn print_cheatcode_response<T: Serialize>(
+    pub fn print_subcommand_response<T: Serialize>(
         &self,
-        cheatcode: &str,
+        command: &str,
         result: &T,
     ) -> Result<()> {
         if self.verbosity >= Verbosity::Normal {
-            let mut output = vec![("cheatcode".to_string(), cheatcode.to_string())];
-            output.extend(stringify_command_result_struct(result, self.value_format)?);
-
-            print_formatted(output, self.json, false)?;
+            let mut output: OutputData = vec![];
+            output.push((
+                String::from("script_subcommand"),
+                OutputValue::String(command.to_string()),
+            ));
+            let struct_value =
+                serde_json::to_value(result).expect("Failed to serialize CommandResponse");
+            let temp = value_to_output_data(struct_value);
+            output.extend(temp);
+            let formatted_output = output
+                .into_iter()
+                .map(|(k, v)| (k, apply_numbers_formatting(v, self.numbers_format)))
+                .collect();
+
+            for val in pretty_output(formatted_output, &self.output_format)? {
+                println!("{val}");
+            }
             println!();
+            return Ok(());
         }
         Ok(())
     }
@@ -276,7 +284,7 @@
                     .expect("Failed to insert data");
 
                 self.script_ui
-                    .print_cheatcode_response(selector, &call_response)?;
+                    .print_subcommand_response(selector, &call_response)?;
 
                 Ok(())
             }
@@ -311,7 +319,7 @@
                     nonce,
                     BuildConfig {
                         scarb_toml_path: None,
-                        json: self.script_ui.json,
+                        json: self.script_ui.output_format == OutputFormat::Json,
                     },
                     WaitForTx {
                         wait: true,
@@ -331,7 +339,7 @@
 
                 self.script_ui.print("");
                 self.script_ui
-                    .print_cheatcode_response(selector, &declare_response)?;
+                    .print_subcommand_response(selector, &declare_response)?;
 
                 Ok(())
             }
@@ -402,7 +410,7 @@
                     .expect("Failed to insert transaction hash");
 
                 self.script_ui
-                    .print_cheatcode_response(selector, &deploy_response)?;
+                    .print_subcommand_response(selector, &deploy_response)?;
 
                 Ok(())
             }
@@ -461,7 +469,7 @@
                     .expect("Failed to insert transaction hash");
 
                 self.script_ui
-                    .print_cheatcode_response(selector, &invoke_response)?;
+                    .print_subcommand_response(selector, &invoke_response)?;
 
                 Ok(())
             }
@@ -484,7 +492,7 @@
                     .write(Felt252::from_(nonce))
                     .expect("Failed to insert nonce");
 
-                self.script_ui.print_cheatcode_response(selector, &nonce)?;
+                self.script_ui.print_subcommand_response(selector, &nonce)?;
 
                 Ok(())
             }
@@ -586,7 +594,7 @@
     if script_ui.is_quiet() {
         scarb_args.push("--quiet");
     }
-    if script_ui.json {
+    if script_ui.output_format == OutputFormat::Json {
         scarb_args.insert(0, "--json");
     }
 
