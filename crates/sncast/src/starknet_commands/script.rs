use std::collections::HashMap;
use std::fs;

use crate::starknet_commands::declare::BuildConfig;
use crate::starknet_commands::{call, declare, deploy, invoke};
use crate::{get_account, get_nonce, WaitForTx};
use anyhow::{anyhow, ensure, Context, Result};
use blockifier::execution::common_hints::ExecutionMode;
use blockifier::execution::deprecated_syscalls::DeprecatedSyscallSelector;
use blockifier::execution::entry_point::{
    CallEntryPoint, EntryPointExecutionContext, ExecutionResources,
};
use blockifier::execution::execution_utils::ReadOnlySegments;
use blockifier::execution::syscalls::hint_processor::SyscallHintProcessor;
use blockifier::state::cached_state::CachedState;
use cairo_felt::Felt252;
use cairo_lang_casm::hints::Hint;
use cairo_lang_runner::short_string::as_cairo_short_string;
use cairo_lang_runner::{build_hints_dict, RunResultValue, SierraCasmRunner};
use cairo_lang_sierra::program::VersionedProgram;
use cairo_lang_sierra_to_casm::metadata::MetadataComputationConfig;
use cairo_lang_utils::ordered_hash_map::OrderedHashMap;
use cairo_vm::types::relocatable::Relocatable;
use cairo_vm::vm::errors::hint_errors::HintError;
use cairo_vm::vm::vm_core::VirtualMachine;
use camino::Utf8PathBuf;
use clap::command;
use clap::Args;
use conversions::{FromConv, IntoConv};
use itertools::chain;
use runtime::starknet::context::{build_default_block_context, build_transaction_context};
use runtime::starknet::state::DictStateReader;
use runtime::utils::BufferReader;
use runtime::{
    CheatcodeHandlingResult, EnhancedHintError, ExtendedRuntime, ExtensionLogic, StarknetRuntime,
    SyscallHandlingResult,
};
use scarb_api::{package_matches_version_requirement, ScarbCommand};
use scarb_metadata::Metadata;
use semver::{Comparator, Op, Version, VersionReq};
use sncast::helpers::scarb_utils::{
    get_package_metadata, get_scarb_manifest, get_scarb_metadata_with_deps, CastConfig,
};
<<<<<<< HEAD
use sncast::response::print::{print_command_result, OutputFormat, OutputValue};
use sncast::response::structs::{CommandResponse, ScriptResponse};
use sncast::NumbersFormat;
=======
use sncast::response::print::print_as_warning;
use sncast::response::structs::ScriptResponse;
>>>>>>> 0a14cc54
use starknet::accounts::Account;
use starknet::core::types::{BlockId, BlockTag::Pending, FieldElement};
use starknet::providers::jsonrpc::HttpTransport;
use starknet::providers::JsonRpcClient;
use tokio::runtime::Runtime;

#[derive(Copy, Clone, Debug, Default, Eq, PartialEq, Ord, PartialOrd)]
pub enum Verbosity {
    /// Silence all script output except for errors
    Quiet,

    /// Default verbosity level
    #[default]
    Normal,
}

#[derive(Debug)]
pub struct UI {
    verbosity: Verbosity,
    numbers_format: NumbersFormat,
    output_format: OutputFormat,
}

impl UI {
    pub fn new(is_quiet: bool, numbers_format: NumbersFormat, output_format: OutputFormat) -> Self {
        let verbosity = if is_quiet {
            Verbosity::Quiet
        } else {
            Verbosity::Normal
        };

        Self {
            verbosity,
            numbers_format,
            output_format,
        }
    }

    pub fn is_quiet(&self) -> bool {
        self.verbosity < Verbosity::Normal
    }

    pub fn is_json(&self) -> bool {
        self.output_format == OutputFormat::Json
    }

    pub fn print_subcommand_response<T: CommandResponse>(
        &self,
        command: &str,
        response: T,
    ) -> Result<()> {
        if self.verbosity >= Verbosity::Normal {
            let header = (
                String::from("script_subcommand"),
                OutputValue::String(command.to_string()),
            );
            print_command_result(
                header,
                &mut Ok(response),
                self.numbers_format,
                &self.output_format,
            )?;
            println!();
            return Ok(());
        }
        Ok(())
    }
}

#[derive(Args)]
#[command(about = "Execute a deployment script")]
pub struct Script {
    /// Module name that contains the `main` function, which will be executed
    pub script_module_name: String,

    /// Silence script output
    #[clap(long)]
    pub quiet: bool,
}

pub struct CastScriptExtension<'a> {
    pub hints: &'a HashMap<String, Hint>,
    pub provider: &'a JsonRpcClient<HttpTransport>,
    pub tokio_runtime: Runtime,
    pub config: &'a CastConfig,
    pub script_ui: UI,
}

impl<'a> ExtensionLogic for CastScriptExtension<'a> {
    type Runtime = StarknetRuntime<'a>;

    #[allow(clippy::too_many_lines)]
    fn handle_cheatcode(
        &mut self,
        selector: &str,
        inputs: Vec<Felt252>,
        _extended_runtime: &mut Self::Runtime,
    ) -> Result<CheatcodeHandlingResult, EnhancedHintError> {
        let mut reader = BufferReader::new(&inputs);

        let res = match selector {
            "call" => {
                let contract_address = reader.read_felt().into_();
                let function_name = reader
                    .read_short_string()
                    .expect("Failed to convert function name to short string");
                let calldata = reader.read_vec();
                let calldata_felts: Vec<FieldElement> = calldata
                    .iter()
                    .map(|el| FieldElement::from_(el.clone()))
                    .collect();

                let call_response = self.tokio_runtime.block_on(call::call(
                    contract_address,
                    &function_name,
                    calldata_felts,
                    self.provider,
                    &BlockId::Tag(Pending),
                ))?;

<<<<<<< HEAD
                buffer
                    .write(call_response.response.len())
                    .expect("Failed to insert data length");

                buffer
                    .write_data(call_response.response.iter().map(|el| Felt252::from_(el.0)))
                    .expect("Failed to insert data");

                self.script_ui
                    .print_subcommand_response(selector, call_response)?;

                Ok(())
=======
                let mut res: Vec<Felt252> = vec![Felt252::from(call_response.response.len())];
                res.extend(call_response.response.iter().map(|el| Felt252::from_(el.0)));
                Ok(CheatcodeHandlingResult::Handled(res))
>>>>>>> 0a14cc54
            }
            "declare" => {
                let contract_name = reader
                    .read_short_string()
                    .expect("Failed to convert contract name to string");
                let max_fee = reader.read_option_felt().map(conversions::IntoConv::into_);
                let nonce = reader.read_option_felt().map(conversions::IntoConv::into_);

                let account = self.tokio_runtime.block_on(get_account(
                    &self.config.account,
                    &self.config.accounts_file,
                    self.provider,
                    self.config.keystore.clone(),
                ))?;

                let declare_response = self.tokio_runtime.block_on(declare::declare(
                    &contract_name,
                    max_fee,
                    &account,
                    nonce,
                    BuildConfig {
                        scarb_toml_path: None,
                        json: self.script_ui.is_json(),
                    },
                    WaitForTx {
                        wait: true,
                        timeout: self.config.wait_timeout,
                        retry_interval: self.config.wait_retry_interval,
                    },
                    self.script_ui.is_quiet(),
                ))?;

<<<<<<< HEAD
                buffer
                    .write(Felt252::from_(declare_response.class_hash.0))
                    .expect("Failed to insert class hash");

                buffer
                    .write(Felt252::from_(declare_response.transaction_hash.0))
                    .expect("Failed to insert transaction hash");

                self.script_ui
                    .print_subcommand_response(selector, declare_response)?;

                Ok(())
=======
                let res: Vec<Felt252> = vec![
                    Felt252::from_(declare_response.class_hash.0),
                    Felt252::from_(declare_response.transaction_hash.0),
                ];
                Ok(CheatcodeHandlingResult::Handled(res))
>>>>>>> 0a14cc54
            }
            "deploy" => {
                let class_hash = reader.read_felt().into_();
                let constructor_calldata: Vec<FieldElement> = reader
                    .read_vec()
                    .iter()
                    .map(|el| FieldElement::from_(el.clone()))
                    .collect();

                let salt = reader.read_option_felt().map(conversions::IntoConv::into_);
                let unique = reader.read_bool();
                let max_fee = reader.read_option_felt().map(conversions::IntoConv::into_);
                let nonce = reader.read_option_felt().map(conversions::IntoConv::into_);

                let account = self.tokio_runtime.block_on(get_account(
                    &self.config.account,
                    &self.config.accounts_file,
                    self.provider,
                    self.config.keystore.clone(),
                ))?;

                let deploy_response = self.tokio_runtime.block_on(deploy::deploy(
                    class_hash,
                    constructor_calldata,
                    salt,
                    unique,
                    max_fee,
                    &account,
                    nonce,
                    WaitForTx {
                        wait: true,
                        timeout: self.config.wait_timeout,
                        retry_interval: self.config.wait_retry_interval,
                    },
                ))?;

<<<<<<< HEAD
                buffer
                    .write(Felt252::from_(deploy_response.contract_address.0))
                    .expect("Failed to insert contract address");

                buffer
                    .write(Felt252::from_(deploy_response.transaction_hash.0))
                    .expect("Failed to insert transaction hash");

                self.script_ui
                    .print_subcommand_response(selector, deploy_response)?;

                Ok(())
=======
                let res: Vec<Felt252> = vec![
                    Felt252::from_(deploy_response.contract_address.0),
                    Felt252::from_(deploy_response.transaction_hash.0),
                ];
                Ok(CheatcodeHandlingResult::Handled(res))
>>>>>>> 0a14cc54
            }
            "invoke" => {
                let contract_address = reader.read_felt().into_();
                let entry_point_name = reader
                    .read_short_string()
                    .expect("Failed to convert entry point name to short string");
                let calldata: Vec<FieldElement> = reader
                    .read_vec()
                    .iter()
                    .map(|el| FieldElement::from_(el.clone()))
                    .collect();
                let max_fee = reader.read_option_felt().map(conversions::IntoConv::into_);
                let nonce = reader.read_option_felt().map(conversions::IntoConv::into_);

                let account = self.tokio_runtime.block_on(get_account(
                    &self.config.account,
                    &self.config.accounts_file,
                    self.provider,
                    self.config.keystore.clone(),
                ))?;

                let invoke_response = self.tokio_runtime.block_on(invoke::invoke(
                    contract_address,
                    &entry_point_name,
                    calldata,
                    max_fee,
                    &account,
                    nonce,
                    WaitForTx {
                        wait: true,
                        timeout: self.config.wait_timeout,
                        retry_interval: self.config.wait_retry_interval,
                    },
                ))?;

<<<<<<< HEAD
                buffer
                    .write(Felt252::from_(invoke_response.transaction_hash.0))
                    .expect("Failed to insert transaction hash");

                self.script_ui
                    .print_subcommand_response(selector, invoke_response)?;

                Ok(())
=======
                let res: Vec<Felt252> = vec![Felt252::from_(invoke_response.transaction_hash.0)];
                Ok(CheatcodeHandlingResult::Handled(res))
>>>>>>> 0a14cc54
            }
            "get_nonce" => {
                let block_id = reader
                    .read_short_string()
                    .expect("Failed to convert entry point name to short string");
                let account = self.tokio_runtime.block_on(get_account(
                    &self.config.account,
                    &self.config.accounts_file,
                    self.provider,
                    self.config.keystore.clone(),
                ))?;

<<<<<<< HEAD
                let nonce_response = self.runtime.block_on(get_nonce(
=======
                let nonce = self.tokio_runtime.block_on(get_nonce(
>>>>>>> 0a14cc54
                    self.provider,
                    &block_id,
                    account.address(),
                ))?;
<<<<<<< HEAD
                buffer
                    .write(Felt252::from_(nonce_response.response))
                    .expect("Failed to insert nonce");

                self.script_ui
                    .print_subcommand_response(selector, nonce_response)?;

                Ok(())
            }
            _ => Err(anyhow!("Unknown subcommand selector: {selector}")),
        }?;
=======

                let res: Vec<Felt252> = vec![Felt252::from_(nonce)];
                Ok(CheatcodeHandlingResult::Handled(res))
            }
            _ => Ok(CheatcodeHandlingResult::Forwarded),
        };
>>>>>>> 0a14cc54

        res
    }

    fn override_system_call(
        &mut self,
        _selector: DeprecatedSyscallSelector,
        _vm: &mut VirtualMachine,
        _extended_runtime: &mut Self::Runtime,
    ) -> Result<SyscallHandlingResult, HintError> {
        Err(HintError::CustomHint(Box::from(
            "Starknet syscalls are not supported",
        )))
    }
}

pub fn run(
    module_name: &str,
    path_to_scarb_toml: &Option<Utf8PathBuf>,
    provider: &JsonRpcClient<HttpTransport>,
    tokio_runtime: Runtime,
    config: &CastConfig,
    script_ui: UI,
) -> Result<ScriptResponse> {
    let path = compile_script(path_to_scarb_toml.clone(), &script_ui)?;

    let sierra_program = serde_json::from_str::<VersionedProgram>(
        &fs::read_to_string(path.clone())
            .with_context(|| format!("Failed to read Sierra file at path = {path}"))?,
    )
    .with_context(|| format!("Failed to deserialize Sierra program at path = {path}"))?
    .into_v1()
    .with_context(|| format!("Failed to load Sierra program at path = {path}"))?
    .program;

    let runner = SierraCasmRunner::new(
        sierra_program,
        Some(MetadataComputationConfig::default()),
        OrderedHashMap::default(),
        false,
    )
    .with_context(|| "Failed to set up runner")?;

    let name_suffix = module_name.to_string() + "::main";
    let func = runner.find_function(name_suffix.as_str())?;

    let (entry_code, builtins) = runner.create_entry_code(func, &Vec::new(), usize::MAX)?;
    let footer = SierraCasmRunner::create_code_footer();
    let instructions = chain!(
        entry_code.iter(),
        runner.get_casm_program().instructions.iter(),
    );

    // import from cairo-lang-runner
    let (hints_dict, string_to_hint) = build_hints_dict(instructions.clone());
    let assembled_program = runner
        .get_casm_program()
        .clone()
        .assemble_ex(&entry_code, &footer);

    // hint processor
    let block_context = build_default_block_context();
    let account_context = build_transaction_context();
    let mut context = EntryPointExecutionContext::new(
        &block_context.clone(),
        &account_context,
        ExecutionMode::Execute,
        false,
    )
    .unwrap();

    let mut blockifier_state = CachedState::from(DictStateReader::default());
    let mut execution_resources = ExecutionResources::default();

    let syscall_handler = SyscallHintProcessor::new(
        &mut blockifier_state,
        &mut execution_resources,
        &mut context,
        // This segment is created by SierraCasmRunner
        Relocatable {
            segment_index: 10,
            offset: 0,
        },
        CallEntryPoint::default(),
        &string_to_hint,
        ReadOnlySegments::default(),
    );

    let cast_extension = CastScriptExtension {
        hints: &string_to_hint,
        provider,
        tokio_runtime,
        config,
        script_ui,
    };

    let mut cast_runtime = ExtendedRuntime {
        extension: cast_extension,
        extended_runtime: StarknetRuntime {
            hint_handler: syscall_handler,
        },
    };

    let mut vm = VirtualMachine::new(true);
    match runner.run_function_with_vm(
        func,
        &mut vm,
        &mut cast_runtime,
        hints_dict,
        assembled_program.bytecode.iter(),
        builtins,
    ) {
        Ok(result) => match result.value {
            RunResultValue::Success(data) => Ok(ScriptResponse {
                status: "success".to_string(),
                msg: build_readable_text(&data),
            }),
            RunResultValue::Panic(panic_data) => Ok(ScriptResponse {
                status: "script panicked".to_string(),
                msg: build_readable_text(&panic_data),
            }),
        },
        Err(err) => Err(err.into()),
    }
}

<<<<<<< HEAD
fn compile_script(path_to_scarb_toml: Option<Utf8PathBuf>, script_ui: &UI) -> Result<Utf8PathBuf> {
=======
fn sncast_std_version_requirement() -> VersionReq {
    let version = Version::parse(env!("CARGO_PKG_VERSION")).unwrap();
    let comparator = Comparator {
        op: Op::Exact,
        major: version.major,
        minor: Some(version.minor),
        patch: Some(version.patch),
        pre: version.pre,
    };
    VersionReq {
        comparators: vec![comparator],
    }
}

fn warn_if_sncast_std_not_compatible(scarb_metadata: &Metadata) -> Result<()> {
    let sncast_std_version_requirement = sncast_std_version_requirement();
    if !package_matches_version_requirement(
        scarb_metadata,
        "sncast_std",
        &sncast_std_version_requirement,
    )? {
        print_as_warning(&anyhow!("Package sncast_std version does not meet the recommended version requirement {sncast_std_version_requirement}, it might result in unexpected behaviour"));
    }
    Ok(())
}

fn compile_script(path_to_scarb_toml: Option<Utf8PathBuf>) -> Result<Utf8PathBuf> {
>>>>>>> 0a14cc54
    let scripts_manifest_path = path_to_scarb_toml.unwrap_or_else(|| {
        get_scarb_manifest()
            .context("Failed to retrieve manifest path from scarb")
            .unwrap()
    });

    ensure!(
        scripts_manifest_path.exists(),
        "The path = {scripts_manifest_path} does not exist"
    );

    let mut scarb_args = vec!["build"];
    if script_ui.is_quiet() {
        scarb_args.push("--quiet");
    }
    if script_ui.is_json() {
        scarb_args.insert(0, "--json");
    }

    ScarbCommand::new()
        .args(scarb_args)
        .manifest_path(&scripts_manifest_path)
        .run_with_stdout_footer("\n")
        .context("failed to compile script with scarb")?;

    let metadata = get_scarb_metadata_with_deps(&scripts_manifest_path)?;

    warn_if_sncast_std_not_compatible(&metadata)?;

    let package_metadata = get_package_metadata(&metadata, &scripts_manifest_path)?;

    let filename = format!("{}.sierra.json", package_metadata.name);
    let path = metadata
        .target_dir
        .unwrap_or(metadata.workspace.root.join("target"))
        .join(metadata.current_profile)
        .join(filename.clone());

    ensure!(
        path.exists(),
        "The package has not been compiled, the file at path = {path} does not exist"
    );

    Ok(path)
}

// taken from starknet-foundry/crates/forge/src/test_case_summary.rs
/// Helper function to build `readable_text` from a run data.
// TODO #1127
fn build_readable_text(data: &Vec<Felt252>) -> Option<String> {
    let mut readable_text = String::new();

    for felt in data {
        readable_text.push_str(&format!("\n    original value: [{felt}]"));
        if let Some(short_string) = as_cairo_short_string(felt) {
            readable_text.push_str(&format!(", converted to a string: [{short_string}]"));
        }
    }

    if readable_text.is_empty() {
        None
    } else {
        readable_text.push('\n');
        Some(readable_text)
    }
}<|MERGE_RESOLUTION|>--- conflicted
+++ resolved
@@ -41,14 +41,10 @@
 use sncast::helpers::scarb_utils::{
     get_package_metadata, get_scarb_manifest, get_scarb_metadata_with_deps, CastConfig,
 };
-<<<<<<< HEAD
+use sncast::response::print::print_as_warning;
 use sncast::response::print::{print_command_result, OutputFormat, OutputValue};
 use sncast::response::structs::{CommandResponse, ScriptResponse};
 use sncast::NumbersFormat;
-=======
-use sncast::response::print::print_as_warning;
-use sncast::response::structs::ScriptResponse;
->>>>>>> 0a14cc54
 use starknet::accounts::Account;
 use starknet::core::types::{BlockId, BlockTag::Pending, FieldElement};
 use starknet::providers::jsonrpc::HttpTransport;
@@ -169,24 +165,12 @@
                     &BlockId::Tag(Pending),
                 ))?;
 
-<<<<<<< HEAD
-                buffer
-                    .write(call_response.response.len())
-                    .expect("Failed to insert data length");
-
-                buffer
-                    .write_data(call_response.response.iter().map(|el| Felt252::from_(el.0)))
-                    .expect("Failed to insert data");
-
                 self.script_ui
-                    .print_subcommand_response(selector, call_response)?;
-
-                Ok(())
-=======
+                    .print_subcommand_response(selector, &call_response)?;
+
                 let mut res: Vec<Felt252> = vec![Felt252::from(call_response.response.len())];
                 res.extend(call_response.response.iter().map(|el| Felt252::from_(el.0)));
                 Ok(CheatcodeHandlingResult::Handled(res))
->>>>>>> 0a14cc54
             }
             "declare" => {
                 let contract_name = reader
@@ -219,26 +203,14 @@
                     self.script_ui.is_quiet(),
                 ))?;
 
-<<<<<<< HEAD
-                buffer
-                    .write(Felt252::from_(declare_response.class_hash.0))
-                    .expect("Failed to insert class hash");
-
-                buffer
-                    .write(Felt252::from_(declare_response.transaction_hash.0))
-                    .expect("Failed to insert transaction hash");
-
                 self.script_ui
-                    .print_subcommand_response(selector, declare_response)?;
-
-                Ok(())
-=======
+                    .print_subcommand_response(selector, &declare_response)?;
+
                 let res: Vec<Felt252> = vec![
                     Felt252::from_(declare_response.class_hash.0),
                     Felt252::from_(declare_response.transaction_hash.0),
                 ];
                 Ok(CheatcodeHandlingResult::Handled(res))
->>>>>>> 0a14cc54
             }
             "deploy" => {
                 let class_hash = reader.read_felt().into_();
@@ -275,26 +247,14 @@
                     },
                 ))?;
 
-<<<<<<< HEAD
-                buffer
-                    .write(Felt252::from_(deploy_response.contract_address.0))
-                    .expect("Failed to insert contract address");
-
-                buffer
-                    .write(Felt252::from_(deploy_response.transaction_hash.0))
-                    .expect("Failed to insert transaction hash");
-
                 self.script_ui
-                    .print_subcommand_response(selector, deploy_response)?;
-
-                Ok(())
-=======
+                    .print_subcommand_response(selector, &deploy_response)?;
+
                 let res: Vec<Felt252> = vec![
                     Felt252::from_(deploy_response.contract_address.0),
                     Felt252::from_(deploy_response.transaction_hash.0),
                 ];
                 Ok(CheatcodeHandlingResult::Handled(res))
->>>>>>> 0a14cc54
             }
             "invoke" => {
                 let contract_address = reader.read_felt().into_();
@@ -330,19 +290,11 @@
                     },
                 ))?;
 
-<<<<<<< HEAD
-                buffer
-                    .write(Felt252::from_(invoke_response.transaction_hash.0))
-                    .expect("Failed to insert transaction hash");
-
                 self.script_ui
-                    .print_subcommand_response(selector, invoke_response)?;
-
-                Ok(())
-=======
+                    .print_subcommand_response(selector, &invoke_response)?;
+
                 let res: Vec<Felt252> = vec![Felt252::from_(invoke_response.transaction_hash.0)];
                 Ok(CheatcodeHandlingResult::Handled(res))
->>>>>>> 0a14cc54
             }
             "get_nonce" => {
                 let block_id = reader
@@ -355,35 +307,20 @@
                     self.config.keystore.clone(),
                 ))?;
 
-<<<<<<< HEAD
-                let nonce_response = self.runtime.block_on(get_nonce(
-=======
-                let nonce = self.tokio_runtime.block_on(get_nonce(
->>>>>>> 0a14cc54
+                let nonce_response = self.tokio_runtime.block_on(get_nonce(
                     self.provider,
                     &block_id,
                     account.address(),
                 ))?;
-<<<<<<< HEAD
-                buffer
-                    .write(Felt252::from_(nonce_response.response))
-                    .expect("Failed to insert nonce");
 
                 self.script_ui
-                    .print_subcommand_response(selector, nonce_response)?;
-
-                Ok(())
-            }
-            _ => Err(anyhow!("Unknown subcommand selector: {selector}")),
-        }?;
-=======
-
-                let res: Vec<Felt252> = vec![Felt252::from_(nonce)];
+                    .print_subcommand_response(selector, &nonce_response)?;
+
+                let res: Vec<Felt252> = vec![Felt252::from_(nonce_response.response)];
                 Ok(CheatcodeHandlingResult::Handled(res))
             }
             _ => Ok(CheatcodeHandlingResult::Forwarded),
         };
->>>>>>> 0a14cc54
 
         res
     }
@@ -510,9 +447,6 @@
     }
 }
 
-<<<<<<< HEAD
-fn compile_script(path_to_scarb_toml: Option<Utf8PathBuf>, script_ui: &UI) -> Result<Utf8PathBuf> {
-=======
 fn sncast_std_version_requirement() -> VersionReq {
     let version = Version::parse(env!("CARGO_PKG_VERSION")).unwrap();
     let comparator = Comparator {
@@ -539,8 +473,7 @@
     Ok(())
 }
 
-fn compile_script(path_to_scarb_toml: Option<Utf8PathBuf>) -> Result<Utf8PathBuf> {
->>>>>>> 0a14cc54
+fn compile_script(path_to_scarb_toml: Option<Utf8PathBuf>, script_ui: &UI) -> Result<Utf8PathBuf> {
     let scripts_manifest_path = path_to_scarb_toml.unwrap_or_else(|| {
         get_scarb_manifest()
             .context("Failed to retrieve manifest path from scarb")
