use anyhow::{anyhow, Result};
use clap::{Args, ValueEnum};
use sncast::helpers::error::token_not_supported_for_invoke;
use sncast::helpers::fee::{FeeArgs, FeeSettings, FeeToken, PayableTransaction};
use sncast::response::errors::StarknetCommandError;
use sncast::response::structs::{Felt, InvokeResponse};
use sncast::{apply_optional, handle_wait_for_tx, impl_payable_transaction, WaitForTx};
use starknet::accounts::AccountError::Provider;
use starknet::accounts::{
    Account, Call, ConnectedAccount, ExecutionV1, ExecutionV3, SingleOwnerAccount,
};
use starknet::core::types::FieldElement;
use starknet::providers::jsonrpc::HttpTransport;
use starknet::providers::JsonRpcClient;
use starknet::signers::LocalWallet;

#[derive(Args, Clone)]
#[command(about = "Invoke a contract on Starknet")]
pub struct Invoke {
    /// Address of contract to invoke
    #[clap(short = 'a', long)]
    pub contract_address: FieldElement,

    /// Name of the function to invoke
    #[clap(short, long)]
    pub function: String,

    /// Calldata for the invoked function
    #[clap(short, long, value_delimiter = ' ', num_args = 1..)]
    pub calldata: Vec<FieldElement>,

    #[clap(flatten)]
    pub fee_args: FeeArgs,

    /// Nonce of the transaction. If not provided, nonce will be set automatically
    #[clap(short, long)]
    pub nonce: Option<FieldElement>,

<<<<<<< HEAD
    /// RPC provider url address; overrides url from snfoundry.toml
    #[clap(short = 'u', long = "url")]
    pub rpc_url: Option<String>,
=======
    /// Version of invoke (can be inferred from fee token)
    #[clap(short, long)]
    pub version: Option<InvokeVersion>,
>>>>>>> 47d52bfa
}

#[derive(ValueEnum, Debug, Clone)]
pub enum InvokeVersion {
    V1,
    V3,
}

impl_payable_transaction!(Invoke, token_not_supported_for_invoke,
    InvokeVersion::V1 => FeeToken::Eth,
    InvokeVersion::V3 => FeeToken::Strk
);

pub async fn invoke(
    invoke: Invoke,
    function_selector: FieldElement,
    account: &SingleOwnerAccount<&JsonRpcClient<HttpTransport>, LocalWallet>,
    wait_config: WaitForTx,
) -> Result<InvokeResponse, StarknetCommandError> {
    let fee_args = invoke
        .fee_args
        .clone()
        .fee_token(invoke.token_from_version());

    let call = Call {
        to: invoke.contract_address,
        selector: function_selector,
        calldata: invoke.calldata.clone(),
    };

    execute_calls(account, vec![call], fee_args, invoke.nonce, wait_config).await
}

pub async fn execute_calls(
    account: &SingleOwnerAccount<&JsonRpcClient<HttpTransport>, LocalWallet>,
    calls: Vec<Call>,
    fee_args: FeeArgs,
    nonce: Option<FieldElement>,
    wait_config: WaitForTx,
) -> Result<InvokeResponse, StarknetCommandError> {
    let fee_settings = fee_args
        .try_into_fee_settings(account.provider(), account.block_id())
        .await?;

    let result = match fee_settings {
        FeeSettings::Eth { max_fee } => {
            let execution_calls = account.execute_v1(calls);

            let execution = apply_optional(execution_calls, max_fee, ExecutionV1::max_fee);
            let execution = apply_optional(execution, nonce, ExecutionV1::nonce);
            execution.send().await
        }
        FeeSettings::Strk {
            max_gas,
            max_gas_unit_price,
        } => {
            let execution_calls = account.execute_v3(calls);

            let execution = apply_optional(execution_calls, max_gas, ExecutionV3::gas);
            let execution = apply_optional(execution, max_gas_unit_price, ExecutionV3::gas_price);
            let execution = apply_optional(execution, nonce, ExecutionV3::nonce);
            execution.send().await
        }
    };

    match result {
        Ok(result) => handle_wait_for_tx(
            account.provider(),
            result.transaction_hash,
            InvokeResponse {
                transaction_hash: Felt(result.transaction_hash),
            },
            wait_config,
        )
        .await
        .map_err(StarknetCommandError::from),
        Err(Provider(error)) => Err(StarknetCommandError::ProviderError(error.into())),
        _ => Err(anyhow!("Unknown RPC error").into()),
    }
}<|MERGE_RESOLUTION|>--- conflicted
+++ resolved
@@ -36,15 +36,13 @@
     #[clap(short, long)]
     pub nonce: Option<FieldElement>,
 
-<<<<<<< HEAD
     /// RPC provider url address; overrides url from snfoundry.toml
     #[clap(short = 'u', long = "url")]
     pub rpc_url: Option<String>,
-=======
+
     /// Version of invoke (can be inferred from fee token)
     #[clap(short, long)]
     pub version: Option<InvokeVersion>,
->>>>>>> 47d52bfa
 }
 
 #[derive(ValueEnum, Debug, Clone)]
