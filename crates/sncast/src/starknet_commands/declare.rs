--- conflicted
+++ resolved
@@ -52,32 +52,10 @@
         None => get_scarb_manifest().context("Failed to obtain manifest path from Scarb")?,
     };
 
-<<<<<<< HEAD
-    let command_result = Command::new("scarb")
-        .arg("--manifest-path")
-        .arg(&manifest_path)
-        .arg("build")
-        .stdout(Stdio::piped())
-        .stderr(Stdio::piped())
-        .output()
-        .context("Failed to build contracts with Scarb")?;
-    let result_code = command_result
-        .status
-        .code()
-        .context("Failed to obtain status code from `scarb build`")?;
-    let result_msg = String::from_utf8(command_result.stdout)?;
-    if result_code != 0 {
-        anyhow::bail!(
-            "Scarb build returned with error = {} - error message = {}",
-            result_code,
-            result_msg
-        );
-=======
     let mut cmd = ScarbCommand::new_with_stdio();
     cmd.arg("build").manifest_path(&manifest_path);
     if build_config.json {
         cmd.json();
->>>>>>> f86c0e54
     }
     cmd.run().context("Failed to build contracts with Scarb")?;
 
