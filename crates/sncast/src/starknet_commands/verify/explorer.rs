--- conflicted
+++ resolved
@@ -1,12 +1,7 @@
 use anyhow::Result;
 use camino::Utf8PathBuf;
 use serde::Serialize;
-<<<<<<< HEAD
-use sncast::{Network, response::structs::VerifyResponse};
-use starknet::providers::{JsonRpcClient, jsonrpc::HttpTransport};
-=======
 use sncast::{Network, response::verify::VerifyResponse};
->>>>>>> 030369fa
 
 #[derive(Serialize, Debug)]
 #[serde(untagged)]
@@ -24,17 +19,12 @@
 }
 
 #[async_trait::async_trait]
-pub trait VerificationInterface<'a>: Sized {
-    fn new(
-        network: Network,
-        workspace_dir: Utf8PathBuf,
-        provider: &'a JsonRpcClient<HttpTransport>,
-    ) -> Result<Self>;
+pub trait VerificationInterface {
+    fn new(network: Network, workspace_dir: Utf8PathBuf) -> Self;
     async fn verify(
         &self,
         identifier: ContractIdentifier,
         contract_name: String,
-        package: Option<String>,
     ) -> Result<VerifyResponse>;
-    fn gen_explorer_url(&self) -> String;
+    fn gen_explorer_url(&self) -> Result<String>;
 }