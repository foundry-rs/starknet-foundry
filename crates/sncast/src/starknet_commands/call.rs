use crate::Arguments;
use anyhow::Result;
use clap::Args;
use sncast::helpers::rpc::RpcArgs;
use sncast::response::call::CallResponse;
use sncast::response::errors::StarknetCommandError;
use starknet::core::types::{BlockId, FunctionCall};
use starknet::providers::jsonrpc::HttpTransport;
use starknet::providers::{JsonRpcClient, Provider};
use starknet_types_core::felt::Felt;

#[derive(Args)]
#[command(about = "Call a contract instance on Starknet", long_about = None)]
pub struct Call {
    /// Address of the called contract (hex)
    #[arg(short = 'd', long)]
    pub contract_address: Felt,

    /// Name of the contract function to be called
    #[arg(short, long)]
    pub function: String,

    #[command(flatten)]
    pub arguments: Arguments,

    /// Block identifier on which call should be performed.
<<<<<<< HEAD
    /// Possible values: preconfirmed, latest, block hash (0x prefixed string)
    /// and block number (u64)
    #[arg(short, long, default_value = "preconfirmed")]
=======
    /// Possible values: `pre_confirmed`, `latest`, block hash (0x prefixed string)
    /// and block number (u64)
    #[arg(short, long, default_value = "pre_confirmed")]
>>>>>>> 411f874c
    pub block_id: String,

    #[command(flatten)]
    pub rpc: RpcArgs,
}

pub async fn call(
    contract_address: Felt,
    entry_point_selector: Felt,
    calldata: Vec<Felt>,
    provider: &JsonRpcClient<HttpTransport>,
    block_id: &BlockId,
) -> Result<CallResponse, StarknetCommandError> {
    let function_call = FunctionCall {
        contract_address,
        entry_point_selector,
        calldata,
    };
    let res = provider.call(function_call, block_id).await;

    match res {
        Ok(response) => Ok(CallResponse { response }),
        Err(error) => Err(StarknetCommandError::ProviderError(error.into())),
    }
}<|MERGE_RESOLUTION|>--- conflicted
+++ resolved
@@ -24,15 +24,9 @@
     pub arguments: Arguments,
 
     /// Block identifier on which call should be performed.
-<<<<<<< HEAD
-    /// Possible values: preconfirmed, latest, block hash (0x prefixed string)
-    /// and block number (u64)
-    #[arg(short, long, default_value = "preconfirmed")]
-=======
     /// Possible values: `pre_confirmed`, `latest`, block hash (0x prefixed string)
     /// and block number (u64)
     #[arg(short, long, default_value = "pre_confirmed")]
->>>>>>> 411f874c
     pub block_id: String,
 
     #[command(flatten)]
