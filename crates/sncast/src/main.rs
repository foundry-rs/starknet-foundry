--- conflicted
+++ resolved
@@ -2,13 +2,10 @@
     account, account::Account, call::Call, declare::Declare, deploy::Deploy, invoke::Invoke,
     multicall::Multicall, script::Script, show_config::ShowConfig, tx_status::TxStatus,
 };
-<<<<<<< HEAD
 use anyhow::{bail, Context, Result};
 use configuration::load_global_config;
-=======
 use anyhow::{Context, Result};
 use data_transformer::Calldata;
->>>>>>> fe914ed8
 use sncast::response::explorer_link::print_block_explorer_link_if_allowed;
 use sncast::response::print::{print_command_result, OutputFormat};
 
@@ -25,11 +22,8 @@
     get_scarb_metadata_with_deps, read_manifest_and_build_artifacts, BuildConfig,
 };
 use sncast::response::errors::handle_starknet_command_error;
-<<<<<<< HEAD
 use sncast::response::structs::DeclareDeployResponse;
-=======
 use sncast::response::structs::DeclareResponse;
->>>>>>> fe914ed8
 use sncast::{
     chain_id_to_network_name, get_account, get_block_id, get_chain_id, get_class_hash_by_address,
     get_contract_class, get_default_state_file_name, NumbersFormat, ValidatedWaitParams, WaitForTx,
@@ -258,7 +252,6 @@
                 config.keystore,
             )
             .await?;
-<<<<<<< HEAD
 
             let artifacts =
                 read_manifest_and_build_artifacts(&declare.package, cli.json, &cli.profile)?;
@@ -267,7 +260,6 @@
                 starknet_commands::declare::declare(declare, &account, &artifacts, wait_config)
                     .await
                     .map_err(handle_starknet_command_error);
-=======
             let manifest_path = assert_manifest_path_exists()?;
             let package_metadata = get_package_metadata(&manifest_path, &declare.package)?;
             let artifacts = build_and_load_artifacts(
@@ -298,7 +290,6 @@
                     unreachable!("Argument `skip_on_already_declared` is false")
                 }
             });
->>>>>>> fe914ed8
 
             print_command_result("declare", &result, numbers_format, output_format)?;
             print_block_explorer_link_if_allowed(
@@ -331,7 +322,6 @@
             )
             .await?;
 
-<<<<<<< HEAD
             let deploy: DeployResolved = if deploy.class_hash.is_some() {
                 deploy.try_into().unwrap()
             } else {
@@ -351,7 +341,6 @@
             let result = starknet_commands::deploy::deploy(deploy, &account, wait_config)
                 .await
                 .map_err(handle_starknet_command_error);
-=======
             let fee_settings = fee_args
                 .clone()
                 .fee_token(fee_token)
@@ -378,7 +367,6 @@
             )
             .await
             .map_err(handle_starknet_command_error);
->>>>>>> fe914ed8
 
             print_command_result("deploy", &result, numbers_format, output_format)?;
             print_block_explorer_link_if_allowed(
@@ -391,7 +379,6 @@
             Ok(())
         }
 
-<<<<<<< HEAD
         Commands::DeclareDeploy(declare_deploy) => {
             let provider = declare_deploy.rpc.get_provider(&config).await?;
 
@@ -464,7 +451,6 @@
 
         Commands::Call(call) => {
             let provider = call.rpc.get_provider(&config).await?;
-=======
         Commands::Call(Call {
             contract_address,
             function,
@@ -473,7 +459,6 @@
             rpc,
         }) => {
             let provider = rpc.get_provider(&config).await?;
->>>>>>> fe914ed8
 
             let block_id = get_block_id(&block_id)?;
             let class_hash = get_class_hash_by_address(&provider, contract_address).await?;
