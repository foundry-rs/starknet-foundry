use crate::starknet_commands::balance::Balance;
use crate::starknet_commands::declare::declare;
use crate::starknet_commands::declare_from::DeclareFrom;
use crate::starknet_commands::deploy::DeployArguments;
use crate::starknet_commands::multicall;
use crate::starknet_commands::script::run_script_command;
use crate::starknet_commands::utils::{self, Utils};
use crate::starknet_commands::{
    account, account::Account as AccountCommand, call::Call, declare::Declare, deploy::Deploy,
    invoke::Invoke, multicall::Multicall, script::Script, show_config::ShowConfig,
    tx_status::TxStatus,
};
use anyhow::{Context, Result, bail};
use camino::Utf8PathBuf;
use clap::{CommandFactory, Parser, Subcommand};
use configuration::load_config;
use conversions::IntoConv;
use data_transformer::transform;
use shared::auto_completions::{Completions, generate_completions};
use sncast::helpers::command::process_command_result;
use sncast::helpers::config::{combine_cast_configs, get_global_config_path};
use sncast::helpers::configuration::CastConfig;
use sncast::helpers::constants::DEFAULT_ACCOUNTS_FILE;
use sncast::helpers::output_format::output_format_from_json_flag;
use sncast::helpers::rpc::generate_network_flag;
use sncast::helpers::scarb_utils::{
    BuildConfig, assert_manifest_path_exists, build_and_load_artifacts, get_package_metadata,
};
use sncast::response::declare::{
    AlreadyDeclaredResponse, DeclareResponse, DeclareTransactionResponse, DeployCommandMessage,
};
use sncast::response::deploy::{DeployResponse, DeployResponseWithDeclare};
use sncast::response::errors::handle_starknet_command_error;
use sncast::response::explorer_link::block_explorer_link_if_allowed;
use sncast::response::transformed_call::transform_response;
use sncast::response::ui::UI;
use sncast::{
    ValidatedWaitParams, WaitForTx, get_account, get_block_id, get_class_hash_by_address,
    get_contract_class,
};
use starknet_commands::verify::Verify;
use starknet_rust::accounts::Account;
use starknet_rust::core::types::ContractClass;
use starknet_rust::core::types::contract::{AbiEntry, SierraClass};
use starknet_rust::core::utils::get_selector_from_name;
use starknet_rust::providers::Provider;
use starknet_types_core::felt::Felt;
use tokio::runtime::Runtime;

mod starknet_commands;

#[derive(Parser)]
#[command(
    version,
    help_template = "\
{name} {version}
{author-with-newline}{about-with-newline}
Use -h for short descriptions and --help for more details.

{before-help}{usage-heading} {usage}

{all-args}{after-help}
",
    after_help = "Read the docs: https://foundry-rs.github.io/starknet-foundry/",
    after_long_help = "\
Read the docs:
- Starknet Foundry Book: https://foundry-rs.github.io/starknet-foundry/
- Cairo Book: https://book.cairo-lang.org/
- Starknet Book: https://book.starknet.io/
- Starknet Documentation: https://docs.starknet.io/
- Scarb Documentation: https://docs.swmansion.com/scarb/docs.html

Join the community:
- Follow core developers on X: https://twitter.com/swmansionxyz
- Get support via Telegram: https://t.me/starknet_foundry_support
- Or discord: https://discord.gg/starknet-community
- Or join our general chat (Telegram): https://t.me/starknet_foundry

Report bugs: https://github.com/foundry-rs/starknet-foundry/issues/new/choose\
"
)]
#[command(about = "sncast - All-in-one tool for interacting with Starknet smart contracts", long_about = None)]
#[command(name = "sncast")]
struct Cli {
    /// Profile name in snfoundry.toml config file
    #[arg(short, long)]
    profile: Option<String>,

    /// Account to be used for contract declaration;
    /// When using keystore (`--keystore`), this should be a path to account file
    /// When using accounts file, this should be an account name
    #[arg(short = 'a', long)]
    account: Option<String>,

    /// Path to the file holding accounts info
    #[arg(short = 'f', long = "accounts-file")]
    accounts_file_path: Option<Utf8PathBuf>,

    /// Path to keystore file; if specified, --account should be a path to starkli JSON account file
    #[arg(short, long)]
    keystore: Option<Utf8PathBuf>,

    /// If passed, output will be displayed in json format
    #[arg(short, long)]
    json: bool,

    /// If passed, command will wait until transaction is accepted or rejected
    #[arg(short = 'w', long)]
    wait: bool,

    /// Adjusts the time after which --wait assumes transaction was not received or rejected
    #[arg(long)]
    wait_timeout: Option<u16>,

    /// Adjusts the time between consecutive attempts to fetch transaction by --wait flag
    #[arg(long)]
    wait_retry_interval: Option<u8>,

    #[command(subcommand)]
    command: Commands,
}

impl Cli {
    fn command_name(&self) -> String {
        match self.command {
            Commands::Declare(_) => "declare",
            Commands::DeclareFrom(_) => "declare-from",
            Commands::Deploy(_) => "deploy",
            Commands::Call(_) => "call",
            Commands::Invoke(_) => "invoke",
            Commands::Multicall(_) => "multicall",
            Commands::Account(_) => "account",
            Commands::ShowConfig(_) => "show-config",
            Commands::Script(_) => "script",
            Commands::TxStatus(_) => "tx-status",
            Commands::Verify(_) => "verify",
            Commands::Completions(_) => "completions",
            Commands::Utils(_) => "utils",
            Commands::Balance(_) => "balance",
        }
        .to_string()
    }
}

#[derive(Subcommand)]
enum Commands {
    /// Declare a contract
    Declare(Declare),

    /// Declare a contract by fetching it from a different Starknet instance
    DeclareFrom(DeclareFrom),

    /// Deploy a contract
    Deploy(Deploy),

    /// Call a contract
    Call(Call),

    /// Invoke a contract
    Invoke(Invoke),

    /// Execute multiple calls
    Multicall(Multicall),

    /// Create and deploy an account
    Account(AccountCommand),

    /// Show current configuration being used
    ShowConfig(ShowConfig),

    /// Run or initialize a deployment script
    Script(Script),

    /// Get the status of a transaction
    TxStatus(TxStatus),

    /// Verify a contract
    Verify(Verify),

    /// Generate completions script
    Completions(Completions),

    /// Utility commands
    Utils(Utils),

    /// Fetch balance of the account for specified token
    Balance(Balance),
}

#[derive(Debug, Clone, clap::Args)]
#[group(multiple = false)]
pub struct Arguments {
    /// Arguments of the called function serialized as a series of felts
    #[arg(short, long, value_delimiter = ' ', num_args = 1..)]
    pub calldata: Option<Vec<String>>,

    // Arguments of the called function as a comma-separated string of Cairo expressions
    #[arg(long, allow_hyphen_values = true)]
    pub arguments: Option<String>,
}

impl Arguments {
    fn try_into_calldata(
        self,
        contract_class: ContractClass,
        selector: &Felt,
    ) -> Result<Vec<Felt>> {
        if let Some(calldata) = self.calldata {
            calldata
                .iter()
                .map(|data| {
                    Felt::from_dec_str(data)
                        .or_else(|_| Felt::from_hex(data))
                        .context("Failed to parse to felt")
                })
                .collect()
        } else {
            let ContractClass::Sierra(sierra_class) = contract_class else {
                bail!("Transformation of arguments is not available for Cairo Zero contracts")
            };

            let abi: Vec<AbiEntry> = serde_json::from_str(sierra_class.abi.as_str())
                .context("Couldn't deserialize ABI received from network")?;

            transform(&self.arguments.unwrap_or_default(), &abi, selector)
        }
    }
}

impl From<DeployArguments> for Arguments {
    fn from(value: DeployArguments) -> Self {
        let DeployArguments {
            constructor_calldata,
            arguments,
        } = value;
        Self {
            calldata: constructor_calldata,
            arguments,
        }
    }
}

fn init_logging() {
    use std::io;
    use std::io::IsTerminal;
    use tracing_log::LogTracer;
    use tracing_subscriber::filter::{EnvFilter, LevelFilter};
    use tracing_subscriber::fmt::Layer;
    use tracing_subscriber::fmt::time::Uptime;
    use tracing_subscriber::prelude::*;

    let fmt_layer = Layer::new()
        .with_writer(io::stderr)
        .with_ansi(io::stderr().is_terminal())
        .with_timer(Uptime::default())
        .with_filter(
            EnvFilter::builder()
                .with_default_directive(LevelFilter::WARN.into())
                .with_env_var("SNCAST_LOG")
                .from_env_lossy(),
        );

    LogTracer::init().expect("could not initialize log tracer");

    tracing::subscriber::set_global_default(tracing_subscriber::registry().with(fmt_layer))
        .expect("could not set up global logger");
}

fn main() -> Result<()> {
    init_logging();

    let cli = Cli::parse();

    let output_format = output_format_from_json_flag(cli.json);

    let ui = UI::new(output_format);

    let runtime = Runtime::new().expect("Failed to instantiate Runtime");

    if let Commands::Script(script) = &cli.command {
        run_script_command(&cli, runtime, script, &ui)
    } else {
        let config = get_cast_config(&cli, &ui)?;
        runtime.block_on(run_async_command(cli, config, &ui))
    }
}

#[expect(clippy::too_many_lines)]
async fn run_async_command(cli: Cli, config: CastConfig, ui: &UI) -> Result<()> {
    let wait_config = WaitForTx {
        wait: cli.wait,
        wait_params: config.wait_params,
        show_ui_outputs: true,
    };

    match cli.command {
        Commands::Declare(declare) => {
            let provider = declare.rpc.get_provider(&config, ui).await?;

            let rpc = declare.rpc.clone();

            let account = get_account(
                &config,
                &provider,
                &declare.rpc,
                config.keystore.as_ref(),
                ui,
            )
            .await?;
            let manifest_path = assert_manifest_path_exists()?;
            let package_metadata = get_package_metadata(&manifest_path, &declare.package)?;
            let artifacts = build_and_load_artifacts(
                &package_metadata,
                &BuildConfig {
                    scarb_toml_path: manifest_path,
                    json: cli.json,
                    profile: cli.profile.unwrap_or("release".to_string()),
                },
                false,
                // TODO(#3959) Remove `base_ui`
                ui.base_ui(),
            )
            .expect("Failed to build contract");

            let result = starknet_commands::declare::declare(
                declare.contract_name.clone(),
                declare.fee_args,
                declare.nonce,
                &account,
                &artifacts,
                wait_config,
                false,
                ui,
            )
            .await
            .map_err(handle_starknet_command_error)
            .map(|result| match result {
                DeclareResponse::Success(declare_transaction_response) => {
                    declare_transaction_response
                }
                DeclareResponse::AlreadyDeclared(_) => {
                    unreachable!("Argument `skip_on_already_declared` is false")
                }
            });

            let block_explorer_link =
                block_explorer_link_if_allowed(&result, provider.chain_id().await?, &config).await;

            let deploy_command_message = if let Ok(response) = &result {
                // TODO(#3785)
                let contract_artifacts = artifacts
                    .get(&declare.contract_name)
                    .expect("Failed to get contract artifacts");
                let contract_definition: SierraClass =
                    serde_json::from_str(&contract_artifacts.sierra)
                        .context("Failed to parse sierra artifact")?;
<<<<<<< HEAD
                let network_flag =
                    generate_network_flag(&rpc, config.rpc_wrapper.rpc_config.as_ref());
=======
                let network_flag = generate_network_flag(&rpc, config.url.as_ref());
>>>>>>> 7f297c8e
                Some(DeployCommandMessage::new(
                    &contract_definition.abi,
                    response,
                    &config.account,
                    &config.accounts_file,
                    network_flag,
                ))
            } else {
                None
            };

            process_command_result("declare", result, ui, block_explorer_link);

            if let Some(deploy_command_message) = deploy_command_message {
                ui.print_notification(deploy_command_message?);
            }

            Ok(())
        }

        Commands::DeclareFrom(declare_from) => {
            let provider = declare_from.rpc.get_provider(&config, ui).await?;
            let source_provider = declare_from.source_rpc.get_provider(ui).await?;

            let account = get_account(
                &config,
                &provider,
                &declare_from.rpc,
                config.keystore.as_ref(),
                ui,
            )
            .await?;

            let result = starknet_commands::declare_from::declare_from(
                declare_from,
                &account,
                wait_config,
                false,
                &source_provider,
                ui,
            )
            .await
            .map_err(handle_starknet_command_error)
            .map(|result| match result {
                DeclareResponse::Success(declare_transaction_response) => {
                    declare_transaction_response
                }
                DeclareResponse::AlreadyDeclared(_) => {
                    unreachable!("Argument `skip_on_already_declared` is false")
                }
            });

            let block_explorer_link =
                block_explorer_link_if_allowed(&result, provider.chain_id().await?, &config).await;
            process_command_result("declare-from", result, ui, block_explorer_link);

            Ok(())
        }

        Commands::Deploy(deploy) => {
            let Deploy {
                contract_identifier: identifier,
                arguments,
                fee_args,
                rpc,
                mut nonce,
                package,
                ..
            } = deploy;

            let provider = rpc.get_provider(&config, ui).await?;

            let account =
                get_account(&config, &provider, &rpc, config.keystore.as_ref(), ui).await?;

            let (class_hash, declare_response) = if let Some(class_hash) = identifier.class_hash {
                (class_hash, None)
            } else if let Some(contract_name) = identifier.contract_name {
                let manifest_path = assert_manifest_path_exists()?;
                let package_metadata = get_package_metadata(&manifest_path, &package)?;
                let artifacts = build_and_load_artifacts(
                    &package_metadata,
                    &BuildConfig {
                        scarb_toml_path: manifest_path,
                        json: cli.json,
                        profile: cli.profile.unwrap_or("release".to_string()),
                    },
                    false,
                    // TODO(#3959) Remove `base_ui`
                    ui.base_ui(),
                )
                .expect("Failed to build contract");

                let declare_result = declare(
                    contract_name,
                    fee_args.clone(),
                    nonce,
                    &account,
                    &artifacts,
                    WaitForTx {
                        wait: true,
                        wait_params: wait_config.wait_params,
                        // Only show outputs if user explicitly provides `--wait` flag
                        show_ui_outputs: wait_config.wait,
                    },
                    true,
                    ui,
                )
                .await
                .map_err(handle_starknet_command_error);

                // Increment nonce after successful declare if it was explicitly provided
                nonce = nonce.map(|n| n + Felt::ONE);

                match declare_result {
                    Ok(DeclareResponse::AlreadyDeclared(AlreadyDeclaredResponse {
                        class_hash,
                    })) => (class_hash.into_(), None),
                    Ok(DeclareResponse::Success(declare_transaction_response)) => (
                        declare_transaction_response.class_hash.into_(),
                        Some(declare_transaction_response),
                    ),
                    Err(err) => {
                        // TODO(#3960) This will return json output saying that `deploy` command was run
                        //  even though the invoked command was declare.
                        process_command_result::<DeclareTransactionResponse>(
                            "deploy",
                            Err(err),
                            ui,
                            None,
                        );
                        return Ok(());
                    }
                }
            } else {
                unreachable!("Either `--class_hash` or `--contract_name` must be provided");
            };

            // safe to unwrap because "constructor" is a standardized name
            let selector = get_selector_from_name("constructor").unwrap();

            let contract_class = get_contract_class(class_hash, &provider).await?;

            let arguments: Arguments = arguments.into();
            let calldata = arguments.try_into_calldata(contract_class, &selector)?;

            let result = starknet_commands::deploy::deploy(
                class_hash,
                &calldata,
                deploy.salt,
                deploy.unique,
                fee_args,
                nonce,
                &account,
                wait_config,
                ui,
            )
            .await
            .map_err(handle_starknet_command_error);

            let result = if let Some(declare_response) = declare_response {
                result.map(|r| {
                    DeployResponse::WithDeclare(DeployResponseWithDeclare::from_responses(
                        &r,
                        &declare_response,
                    ))
                })
            } else {
                result.map(DeployResponse::Standard)
            };

            let block_explorer_link =
                block_explorer_link_if_allowed(&result, provider.chain_id().await?, &config).await;
            process_command_result("deploy", result, ui, block_explorer_link);

            Ok(())
        }

        Commands::Call(Call {
            contract_address,
            function,
            arguments,
            block_id,
            rpc,
        }) => {
            let provider = rpc.get_provider(&config, ui).await?;

            let block_id = get_block_id(&block_id)?;
            let class_hash = get_class_hash_by_address(&provider, contract_address).await?;
            let contract_class = get_contract_class(class_hash, &provider).await?;

            let selector = get_selector_from_name(&function)
                .context("Failed to convert entry point selector to FieldElement")?;

            let calldata = arguments.try_into_calldata(contract_class.clone(), &selector)?;

            let result = starknet_commands::call::call(
                contract_address,
                selector,
                calldata,
                &provider,
                block_id.as_ref(),
            )
            .await
            .map_err(handle_starknet_command_error);

            if let Some(transformed_result) =
                transform_response(&result, &contract_class, &selector)
            {
                process_command_result("call", Ok(transformed_result), ui, None);
            } else {
                process_command_result("call", result, ui, None);
            }

            Ok(())
        }

        Commands::Invoke(invoke) => {
            let Invoke {
                contract_address,
                function,
                arguments,
                fee_args,
                rpc,
                nonce,
                ..
            } = invoke;

            let provider = rpc.get_provider(&config, ui).await?;

            let account =
                get_account(&config, &provider, &rpc, config.keystore.as_ref(), ui).await?;

            let selector = get_selector_from_name(&function)
                .context("Failed to convert entry point selector to FieldElement")?;

            let class_hash = get_class_hash_by_address(&provider, contract_address).await?;
            let contract_class = get_contract_class(class_hash, &provider).await?;

            let calldata = arguments.try_into_calldata(contract_class, &selector)?;

            let result = starknet_commands::invoke::invoke(
                contract_address,
                calldata,
                nonce,
                fee_args,
                selector,
                &account,
                wait_config,
                ui,
            )
            .await
            .map_err(handle_starknet_command_error);

            let block_explorer_link =
                block_explorer_link_if_allowed(&result, provider.chain_id().await?, &config).await;

            process_command_result("invoke", result, ui, block_explorer_link);

            Ok(())
        }

        Commands::Utils(utils) => {
            utils::utils(
                utils,
                config,
                ui,
                cli.json,
                cli.profile.clone().unwrap_or("release".to_string()),
            )
            .await
        }

        Commands::Multicall(multicall) => {
            multicall::multicall(multicall, config, ui, wait_config).await
        }

        Commands::Account(account) => account::account(account, config, ui, wait_config).await,

        Commands::ShowConfig(show) => {
            let provider = show.rpc.get_provider(&config, ui).await.ok();

            let result = starknet_commands::show_config::show_config(
                &show,
                provider.as_ref(),
                config,
                cli.profile,
            )
            .await;

            process_command_result("show-config", result, ui, None);

            Ok(())
        }

        Commands::TxStatus(tx_status) => {
            let provider = tx_status.rpc.get_provider(&config, ui).await?;

            let result =
                starknet_commands::tx_status::tx_status(&provider, tx_status.transaction_hash)
                    .await
                    .context("Failed to get transaction status");

            process_command_result("tx-status", result, ui, None);
            Ok(())
        }

        Commands::Verify(verify) => {
            let manifest_path = assert_manifest_path_exists()?;
            let package_metadata = get_package_metadata(&manifest_path, &verify.package)?;
            let artifacts = build_and_load_artifacts(
                &package_metadata,
                &BuildConfig {
                    scarb_toml_path: manifest_path.clone(),
                    json: cli.json,
                    profile: cli.profile.unwrap_or("release".to_string()),
                },
                false,
                // TODO(#3959) Remove `base_ui`
                ui.base_ui(),
            )
            .expect("Failed to build contract");
            let result = starknet_commands::verify::verify(
                verify,
                &package_metadata.manifest_path,
                &artifacts,
                &config,
                ui,
            )
            .await;

            process_command_result("verify", result, ui, None);
            Ok(())
        }

        Commands::Completions(completions) => {
            generate_completions(completions.shell, &mut Cli::command())?;
            Ok(())
        }

        Commands::Balance(balance) => {
            let provider = balance.rpc.get_provider(&config, ui).await?;
            let account = get_account(
                &config,
                &provider,
                &balance.rpc,
                config.keystore.as_ref(),
                ui,
            )
            .await?;

            let result =
                starknet_commands::balance::balance(account.address(), &provider, &balance).await?;

            process_command_result("balance", Ok(result), ui, None);

            Ok(())
        }

        Commands::Script(_) => unreachable!(),
    }
}

fn config_with_cli(config: &mut CastConfig, cli: &Cli) {
    macro_rules! clone_or_else {
        ($field:expr, $config_field:expr) => {
            $field.clone().unwrap_or_else(|| $config_field.clone())
        };
    }

    config.account = clone_or_else!(cli.account, config.account);
    config.keystore = cli.keystore.clone().or(config.keystore.clone());

    if config.accounts_file == Utf8PathBuf::default() {
        config.accounts_file = Utf8PathBuf::from(DEFAULT_ACCOUNTS_FILE);
    }
    let new_accounts_file = clone_or_else!(cli.accounts_file_path, config.accounts_file);

    config.accounts_file = Utf8PathBuf::from(shellexpand::tilde(&new_accounts_file).to_string());

    config.wait_params = ValidatedWaitParams::new(
        clone_or_else!(
            cli.wait_retry_interval,
            config.wait_params.get_retry_interval()
        ),
        clone_or_else!(cli.wait_timeout, config.wait_params.get_timeout()),
    );
}

fn get_cast_config(cli: &Cli, ui: &UI) -> Result<CastConfig> {
    let command = cli.command_name();
    let global_config_path = get_global_config_path().unwrap_or_else(|err| {
        ui.print_error(&command, format!("Error getting global config path: {err}"));
        Utf8PathBuf::new()
    });

    let global_config =
        load_config::<CastConfig>(Some(&global_config_path.clone()), cli.profile.as_deref())
            .or_else(|_| load_config::<CastConfig>(Some(&global_config_path), None))
            .map_err(|err| anyhow::anyhow!(format!("Failed to load config: {err}")))?;

    let local_config = load_config::<CastConfig>(None, cli.profile.as_deref())
        .map_err(|err| anyhow::anyhow!(format!("Failed to load config: {err}")))?;

    let mut combined_config = combine_cast_configs(&global_config, &local_config);

    config_with_cli(&mut combined_config, cli);
    Ok(combined_config)
}<|MERGE_RESOLUTION|>--- conflicted
+++ resolved
@@ -354,12 +354,8 @@
                 let contract_definition: SierraClass =
                     serde_json::from_str(&contract_artifacts.sierra)
                         .context("Failed to parse sierra artifact")?;
-<<<<<<< HEAD
                 let network_flag =
                     generate_network_flag(&rpc, config.rpc_wrapper.rpc_config.as_ref());
-=======
-                let network_flag = generate_network_flag(&rpc, config.url.as_ref());
->>>>>>> 7f297c8e
                 Some(DeployCommandMessage::new(
                     &contract_definition.abi,
                     response,
