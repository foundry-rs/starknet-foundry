use crate::starknet_commands::{
    account, account::Account, call::Call, declare::Declare, deploy::Deploy, invoke::Invoke,
    multicall::Multicall, script::Script, show_config::ShowConfig, tx_status::TxStatus,
};
use anyhow::{Context, Result, bail};
use data_transformer::{reverse_transform_output, transform};
use foundry_ui::OutputFormat;
use foundry_ui::{Message, Ui};
use serde::Serialize;
use sncast::helpers::account::generate_account_name;
use sncast::response::call::CallResponse;
use sncast::response::cast_message::CastMessage;
use sncast::response::command::CommandResponse;
use sncast::response::declare::DeclareResponse;
use sncast::response::errors::ResponseError;
use sncast::response::explorer_link::block_explorer_link_if_allowed;
use sncast::response::transformed_call::TransformedCallResponse;
use std::io;
use std::io::IsTerminal;

use crate::starknet_commands::deploy::DeployArguments;
use camino::Utf8PathBuf;
use clap::{CommandFactory, Parser, Subcommand};
use configuration::load_config;
use shared::auto_completions::{Completion, generate_completions};
use sncast::helpers::config::{combine_cast_configs, get_global_config_path};
use sncast::helpers::configuration::CastConfig;
use sncast::helpers::constants::{DEFAULT_ACCOUNTS_FILE, DEFAULT_MULTICALL_CONTENTS};
use sncast::helpers::interactive::prompt_to_add_account_as_default;
use sncast::helpers::scarb_utils::{
    BuildConfig, assert_manifest_path_exists, build, build_and_load_artifacts,
    get_package_metadata, get_scarb_metadata_with_deps,
};
use sncast::response::errors::handle_starknet_command_error;

use sncast::{
    NumbersFormat, ValidatedWaitParams, WaitForTx, chain_id_to_network_name, get_account,
    get_block_id, get_chain_id, get_class_hash_by_address, get_contract_class,
    get_default_state_file_name,
};
use starknet::core::types::ContractClass;
use starknet::core::types::contract::AbiEntry;
use starknet::core::utils::get_selector_from_name;
use starknet::providers::Provider;
use starknet_commands::account::list::print_account_list;
use starknet_commands::verify::Verify;
use starknet_types_core::felt::Felt;
use tokio::runtime::Runtime;

mod starknet_commands;

#[derive(Parser)]
#[command(
    version,
    help_template = "\
{name} {version}
{author-with-newline}{about-with-newline}
Use -h for short descriptions and --help for more details.

{before-help}{usage-heading} {usage}

{all-args}{after-help}
",
    after_help = "Read the docs: https://foundry-rs.github.io/starknet-foundry/",
    after_long_help = "\
Read the docs:
- Starknet Foundry Book: https://foundry-rs.github.io/starknet-foundry/
- Cairo Book: https://book.cairo-lang.org/
- Starknet Book: https://book.starknet.io/
- Starknet Documentation: https://docs.starknet.io/
- Scarb Documentation: https://docs.swmansion.com/scarb/docs.html

Join the community:
- Follow core developers on X: https://twitter.com/swmansionxyz
- Get support via Telegram: https://t.me/starknet_foundry_support
- Or discord: https://discord.gg/starknet-community
- Or join our general chat (Telegram): https://t.me/starknet_foundry

Report bugs: https://github.com/foundry-rs/starknet-foundry/issues/new/choose\
"
)]
#[command(about = "sncast - All-in-one tool for interacting with Starknet smart contracts", long_about = None)]
#[command(name = "sncast")]
#[expect(clippy::struct_excessive_bools)]
struct Cli {
    /// Profile name in snfoundry.toml config file
    #[arg(short, long)]
    profile: Option<String>,

    /// Account to be used for contract declaration;
    /// When using keystore (`--keystore`), this should be a path to account file
    /// When using accounts file, this should be an account name
    #[arg(short = 'a', long)]
    account: Option<String>,

    /// Path to the file holding accounts info
    #[arg(long = "accounts-file")]
    accounts_file_path: Option<Utf8PathBuf>,

    /// Path to keystore file; if specified, --account should be a path to starkli JSON account file
    #[arg(short, long)]
    keystore: Option<Utf8PathBuf>,

    /// If passed, values will be displayed as integers
    #[arg(long, conflicts_with = "hex_format")]
    int_format: bool,

    /// If passed, values will be displayed as hex
    #[arg(long, conflicts_with = "int_format")]
    hex_format: bool,

    /// If passed, output will be displayed in json format
    #[arg(short, long)]
    json: bool,

    /// If passed, command will wait until transaction is accepted or rejected
    #[arg(short = 'w', long)]
    wait: bool,

    /// Adjusts the time after which --wait assumes transaction was not received or rejected
    #[arg(long)]
    wait_timeout: Option<u16>,

    /// Adjusts the time between consecutive attempts to fetch transaction by --wait flag
    #[arg(long)]
    wait_retry_interval: Option<u8>,

    #[command(subcommand)]
    command: Commands,
}

#[derive(Subcommand)]
enum Commands {
    /// Declare a contract
    Declare(Declare),

    /// Deploy a contract
    Deploy(Deploy),

    /// Call a contract
    Call(Call),

    /// Invoke a contract
    Invoke(Invoke),

    /// Execute multiple calls
    Multicall(Multicall),

    /// Create and deploy an account
    Account(Account),

    /// Show current configuration being used
    ShowConfig(ShowConfig),

    /// Run or initialize a deployment script
    Script(Script),

    /// Get the status of a transaction
    TxStatus(TxStatus),

    /// Verify a contract
    Verify(Verify),

    /// Generate completion script
    Completion(Completion),
}

#[derive(Debug, Clone, clap::Args)]
#[group(multiple = false)]
pub struct Arguments {
    /// Arguments of the called function serialized as a series of felts
    #[arg(short, long, value_delimiter = ' ', num_args = 1..)]
    pub calldata: Option<Vec<String>>,

    // Arguments of the called function as a comma-separated string of Cairo expressions
    #[arg(long, allow_hyphen_values = true)]
    pub arguments: Option<String>,
}

impl Arguments {
    fn try_into_calldata(
        self,
        contract_class: ContractClass,
        selector: &Felt,
    ) -> Result<Vec<Felt>> {
        if let Some(arguments) = self.arguments {
            let ContractClass::Sierra(sierra_class) = contract_class else {
                bail!("Transformation of arguments is not available for Cairo Zero contracts")
            };

            let abi: Vec<AbiEntry> = serde_json::from_str(sierra_class.abi.as_str())
                .context("Couldn't deserialize ABI received from network")?;

            transform(&arguments, &abi, selector)
        } else if let Some(calldata) = self.calldata {
            calldata
                .iter()
                .map(|data| {
                    Felt::from_dec_str(data)
                        .or_else(|_| Felt::from_hex(data))
                        .context("Failed to parse to felt")
                })
                .collect()
        } else {
            Ok(vec![])
        }
    }
}

impl From<DeployArguments> for Arguments {
    fn from(value: DeployArguments) -> Self {
        let DeployArguments {
            constructor_calldata,
            arguments,
        } = value;
        Self {
            calldata: constructor_calldata,
            arguments,
        }
    }
}

fn main() -> Result<()> {
    let cli = Cli::parse();

    let numbers_format = NumbersFormat::from_flags(cli.hex_format, cli.int_format);
    let output_format = OutputFormat::from_flag(cli.json);

    let ui = Ui::new(output_format);

    let runtime = Runtime::new().expect("Failed to instantiate Runtime");

    if let Commands::Script(script) = &cli.command {
        run_script_command(&cli, runtime, script, numbers_format, &ui)
    } else {
        let config = get_cast_config(&cli)?;

        runtime.block_on(run_async_command(cli, config, numbers_format, &ui))
    }
}

#[expect(clippy::too_many_lines)]
async fn run_async_command(
    cli: Cli,
    config: CastConfig,
    numbers_format: NumbersFormat,
    ui: &Ui,
) -> Result<()> {
    let wait_config = WaitForTx {
        wait: cli.wait,
        wait_params: config.wait_params,
    };

    match cli.command {
        Commands::Declare(declare) => {
            let provider = declare.rpc.get_provider(&config, ui).await?;

            let account = get_account(
                &config.account,
                &config.accounts_file,
                &provider,
                config.keystore,
            )
            .await?;
            let manifest_path = assert_manifest_path_exists()?;
            let package_metadata = get_package_metadata(&manifest_path, &declare.package)?;
            let artifacts = build_and_load_artifacts(
                &package_metadata,
                &BuildConfig {
                    scarb_toml_path: manifest_path,
                    json: cli.json,
                    profile: cli.profile.unwrap_or("release".to_string()),
                },
                false,
                ui,
            )
            .expect("Failed to build contract");
            let result = starknet_commands::declare::declare(
                declare,
                &account,
                &artifacts,
                wait_config,
                false,
            )
            .await
            .map_err(handle_starknet_command_error)
            .map(|result| match result {
                DeclareResponse::Success(declare_transaction_response) => {
                    declare_transaction_response
                }
                DeclareResponse::AlreadyDeclared(_) => {
                    unreachable!("Argument `skip_on_already_declared` is false")
                }
            });

            let block_explorer_link = block_explorer_link_if_allowed(
                &result,
                ui.output_format(),
                provider.chain_id().await?,
                config.show_explorer_links,
                config.block_explorer,
            );

            process_command_result("declare", result, numbers_format, ui, block_explorer_link);

            Ok(())
        }

        Commands::Deploy(deploy) => {
            let Deploy {
                arguments,
                fee_args,
                rpc,
                ..
            } = deploy;

            let provider = rpc.get_provider(&config, ui).await?;

            let account = get_account(
                &config.account,
                &config.accounts_file,
                &provider,
                config.keystore,
            )
            .await?;

            // safe to unwrap because "constructor" is a standardized name
            let selector = get_selector_from_name("constructor").unwrap();

            let contract_class = get_contract_class(deploy.class_hash, &provider).await?;

            let arguments: Arguments = arguments.into();
            let calldata = arguments.try_into_calldata(contract_class, &selector)?;

            let result = starknet_commands::deploy::deploy(
                deploy.class_hash,
                &calldata,
                deploy.salt,
                deploy.unique,
                fee_args,
                deploy.nonce,
                &account,
                wait_config,
            )
            .await
            .map_err(handle_starknet_command_error);

            let block_explorer_link = block_explorer_link_if_allowed(
                &result,
                ui.output_format(),
                provider.chain_id().await?,
                config.show_explorer_links,
                config.block_explorer,
            );
            process_command_result("deploy", result, numbers_format, ui, block_explorer_link);

            Ok(())
        }

        Commands::Call(Call {
            contract_address,
            function,
            arguments,
            block_id,
            rpc,
        }) => {
            let provider = rpc.get_provider(&config, ui).await?;

            let block_id = get_block_id(&block_id)?;
            let class_hash = get_class_hash_by_address(&provider, contract_address).await?;
            let contract_class = get_contract_class(class_hash, &provider).await?;

            let selector = get_selector_from_name(&function)
                .context("Failed to convert entry point selector to FieldElement")?;

            let calldata = arguments.try_into_calldata(contract_class.clone(), &selector)?;

            let result = starknet_commands::call::call(
                contract_address,
                selector,
                calldata,
                &provider,
                block_id.as_ref(),
            )
            .await
            .map_err(handle_starknet_command_error);

            if let Some(transformed_result) =
                transform_response(&result, &contract_class, &selector)
            {
                process_command_result("call", Ok(transformed_result), numbers_format, ui, None);
            } else {
                process_command_result("call", result, numbers_format, ui, None);
            }

            Ok(())
        }

        Commands::Invoke(invoke) => {
            let Invoke {
                contract_address,
                function,
                arguments,
                fee_args,
                rpc,
                nonce,
                ..
            } = invoke;

            let provider = rpc.get_provider(&config, ui).await?;

            let account = get_account(
                &config.account,
                &config.accounts_file,
                &provider,
                config.keystore,
            )
            .await?;

            let selector = get_selector_from_name(&function)
                .context("Failed to convert entry point selector to FieldElement")?;

            let class_hash = get_class_hash_by_address(&provider, contract_address).await?;
            let contract_class = get_contract_class(class_hash, &provider).await?;

            let calldata = arguments.try_into_calldata(contract_class, &selector)?;

            let result = starknet_commands::invoke::invoke(
                contract_address,
                calldata,
                nonce,
                fee_args,
                selector,
                &account,
                wait_config,
            )
            .await
            .map_err(handle_starknet_command_error);

            let block_explorer_link = block_explorer_link_if_allowed(
                &result,
                ui.output_format(),
                provider.chain_id().await?,
                config.show_explorer_links,
                config.block_explorer,
            );

            process_command_result("invoke", result, numbers_format, ui, block_explorer_link);

            Ok(())
        }

        Commands::Multicall(multicall) => {
            match &multicall.command {
                starknet_commands::multicall::Commands::New(new) => {
                    if let Some(output_path) = &new.output_path {
                        let result = starknet_commands::multicall::new::write_empty_template(
                            output_path,
                            new.overwrite,
                        );

                        process_command_result("multicall new", result, numbers_format, ui, None);
                    } else {
                        println!("{DEFAULT_MULTICALL_CONTENTS}");
                    }
                }
                starknet_commands::multicall::Commands::Run(run) => {
                    let provider = run.rpc.get_provider(&config, ui).await?;

                    let account = get_account(
                        &config.account,
                        &config.accounts_file,
                        &provider,
                        config.keystore,
                    )
                    .await?;
                    let result =
                        starknet_commands::multicall::run::run(run.clone(), &account, wait_config)
                            .await;

                    let block_explorer_link = block_explorer_link_if_allowed(
                        &result,
                        ui.output_format(),
                        provider.chain_id().await?,
                        config.show_explorer_links,
                        config.block_explorer,
                    );
                    process_command_result(
                        "multicall run",
                        result,
                        numbers_format,
                        ui,
                        block_explorer_link,
                    );
                }
            }
            Ok(())
        }

        Commands::Account(account) => match account.command {
            account::Commands::Import(import) => {
                let provider = import.rpc.get_provider(&config, ui).await?;
                let result = account::import::import(
                    import.name.clone(),
                    &config.accounts_file,
                    &provider,
                    &import,
                )
                .await;

                let run_interactive_prompt =
                    !import.silent && result.is_ok() && io::stdout().is_terminal();

                if run_interactive_prompt {
                    if let Some(account_name) =
                        result.as_ref().ok().and_then(|r| r.account_name.clone())
                    {
                        if let Err(err) = prompt_to_add_account_as_default(account_name.as_str()) {
                            eprintln!("Error: Failed to launch interactive prompt: {err}");
                        }
                    }
                }

                process_command_result("account import", result, numbers_format, ui, None);
                Ok(())
            }

            account::Commands::Create(create) => {
                let provider = create.rpc.get_provider(&config, ui).await?;

                let chain_id = get_chain_id(&provider).await?;
                let account = if config.keystore.is_none() {
                    create
                        .name
                        .clone()
                        .unwrap_or_else(|| generate_account_name(&config.accounts_file).unwrap())
                } else {
                    config.account.clone()
                };
                let result = starknet_commands::account::create::create(
                    &account,
                    &config.accounts_file,
                    config.keystore,
                    &provider,
                    chain_id,
                    &create,
                )
                .await;

                let block_explorer_link = block_explorer_link_if_allowed(
                    &result,
                    ui.output_format(),
                    provider.chain_id().await?,
                    config.show_explorer_links,
                    config.block_explorer,
                );

                process_command_result(
                    "account create",
                    result,
                    numbers_format,
                    ui,
                    block_explorer_link,
                );

                Ok(())
            }

            account::Commands::Deploy(deploy) => {
                let provider = deploy.rpc.get_provider(&config, ui).await?;

                let fee_args = deploy.fee_args.clone();

                let chain_id = get_chain_id(&provider).await?;
                let keystore_path = config.keystore.clone();
                let result = starknet_commands::account::deploy::deploy(
                    &provider,
                    config.accounts_file,
                    &deploy,
                    chain_id,
                    wait_config,
                    &config.account,
                    keystore_path,
                    fee_args,
                )
                .await;

                let run_interactive_prompt =
                    !deploy.silent && result.is_ok() && io::stdout().is_terminal();

                if config.keystore.is_none() && run_interactive_prompt {
                    if let Err(err) = prompt_to_add_account_as_default(
                        &deploy
                            .name
                            .expect("Must be provided if not using a keystore"),
                    ) {
                        eprintln!("Error: Failed to launch interactive prompt: {err}");
                    }
                }

                let block_explorer_link = block_explorer_link_if_allowed(
                    &result,
                    ui.output_format(),
                    provider.chain_id().await?,
                    config.show_explorer_links,
                    config.block_explorer,
                );
                process_command_result(
                    "account deploy",
                    result,
                    numbers_format,
                    ui,
                    block_explorer_link,
                );

                Ok(())
            }

            account::Commands::Delete(delete) => {
                let network_name =
                    starknet_commands::account::delete::get_network_name(&delete, &config, ui)
                        .await?;

                let result = starknet_commands::account::delete::delete(
                    &delete.name,
                    &config.accounts_file,
                    &network_name,
                    delete.yes,
                );

                process_command_result("account delete", result, numbers_format, ui, None);
                Ok(())
            }

            account::Commands::List(options) => print_account_list(
                &config.accounts_file,
                options.display_private_keys,
                numbers_format,
                ui.output_format(),
            ),
        },

        Commands::ShowConfig(show) => {
            let provider = show.rpc.get_provider(&config, ui).await.ok();

            let result = starknet_commands::show_config::show_config(
                &show,
                provider.as_ref(),
                config,
                cli.profile,
            )
            .await;

            process_command_result("show-config", result, numbers_format, ui, None);

            Ok(())
        }

        Commands::TxStatus(tx_status) => {
            let provider = tx_status.rpc.get_provider(&config, ui).await?;

            let result =
                starknet_commands::tx_status::tx_status(&provider, tx_status.transaction_hash)
                    .await
                    .context("Failed to get transaction status");

            process_command_result("tx-status", result, numbers_format, ui, None);
            Ok(())
        }

        Commands::Verify(verify) => {
            let manifest_path = assert_manifest_path_exists()?;
            let package_metadata = get_package_metadata(&manifest_path, &verify.package)?;
            let artifacts = build_and_load_artifacts(
                &package_metadata,
                &BuildConfig {
                    scarb_toml_path: manifest_path.clone(),
                    json: cli.json,
                    profile: cli.profile.unwrap_or("release".to_string()),
                },
                false,
                ui,
            )
            .expect("Failed to build contract");
            let result = starknet_commands::verify::verify(
                verify,
                &package_metadata.manifest_path,
                &artifacts,
            )
            .await;

            process_command_result("verify", result, numbers_format, ui, None);
            Ok(())
        }

        Commands::Completion(completion) => {
            generate_completions(completion.shell, &mut Cli::command())?;
            Ok(())
        }

        Commands::Script(_) => unreachable!(),
    }
}

fn run_script_command(
    cli: &Cli,
    runtime: Runtime,
    script: &Script,
    numbers_format: NumbersFormat,
    ui: &Ui,
) -> Result<()> {
    match &script.command {
        starknet_commands::script::Commands::Init(init) => {
<<<<<<< HEAD
            let result = starknet_commands::script::init::init(init, ui);
            process_command_result("script init", result, ui, None);
=======
            let result = starknet_commands::script::init::init(init);
            process_command_result("script init", result, numbers_format, ui, None);
>>>>>>> fbf1e3fb
        }
        starknet_commands::script::Commands::Run(run) => {
            let manifest_path = assert_manifest_path_exists()?;
            let package_metadata = get_package_metadata(&manifest_path, &run.package)?;

            let config = get_cast_config(cli)?;

            let provider = runtime.block_on(run.rpc.get_provider(&config, ui))?;

            let mut artifacts = build_and_load_artifacts(
                &package_metadata,
                &BuildConfig {
                    scarb_toml_path: manifest_path.clone(),
                    json: cli.json,
                    profile: cli.profile.clone().unwrap_or("dev".to_string()),
                },
                true,
                ui,
            )
            .expect("Failed to build artifacts");
            // TODO(#2042): remove duplicated compilation
            build(
                &package_metadata,
                &BuildConfig {
                    scarb_toml_path: manifest_path.clone(),
                    json: cli.json,
                    profile: "dev".to_string(),
                },
                "dev",
            )
            .expect("Failed to build script");
            let metadata_with_deps = get_scarb_metadata_with_deps(&manifest_path)?;

            let chain_id = runtime.block_on(get_chain_id(&provider))?;
            let state_file_path = if run.no_state_file {
                None
            } else {
                Some(package_metadata.root.join(get_default_state_file_name(
                    &run.script_name,
                    &chain_id_to_network_name(chain_id),
                )))
            };

            let result = starknet_commands::script::run::run(
                &run.script_name,
                &metadata_with_deps,
                &package_metadata,
                &mut artifacts,
                &provider,
                runtime,
                &config,
                state_file_path,
                ui,
            );

            process_command_result("script run", result, numbers_format, ui, None);
        }
    }

    Ok(())
}

fn config_with_cli(config: &mut CastConfig, cli: &Cli) {
    macro_rules! clone_or_else {
        ($field:expr, $config_field:expr) => {
            $field.clone().unwrap_or_else(|| $config_field.clone())
        };
    }

    config.account = clone_or_else!(cli.account, config.account);
    config.keystore = cli.keystore.clone().or(config.keystore.clone());

    if config.accounts_file == Utf8PathBuf::default() {
        config.accounts_file = Utf8PathBuf::from(DEFAULT_ACCOUNTS_FILE);
    }
    let new_accounts_file = clone_or_else!(cli.accounts_file_path, config.accounts_file);

    config.accounts_file = Utf8PathBuf::from(shellexpand::tilde(&new_accounts_file).to_string());

    config.wait_params = ValidatedWaitParams::new(
        clone_or_else!(
            cli.wait_retry_interval,
            config.wait_params.get_retry_interval()
        ),
        clone_or_else!(cli.wait_timeout, config.wait_params.get_timeout()),
    );
}

fn get_cast_config(cli: &Cli) -> Result<CastConfig> {
    let global_config_path = get_global_config_path().unwrap_or_else(|err| {
        eprintln!("Error getting global config path: {err}");
        Utf8PathBuf::new()
    });

    let global_config =
        load_config::<CastConfig>(Some(&global_config_path.clone()), cli.profile.as_deref())
            .unwrap_or_else(|_| {
                load_config::<CastConfig>(Some(&global_config_path), None).unwrap()
            });

    let local_config = load_config::<CastConfig>(None, cli.profile.as_deref())?;

    let mut combined_config = combine_cast_configs(&global_config, &local_config);

    config_with_cli(&mut combined_config, cli);
    Ok(combined_config)
}

fn transform_response(
    result: &Result<CallResponse>,
    contract_class: &ContractClass,
    selector: &Felt,
) -> Option<TransformedCallResponse> {
    let Ok(CallResponse { response, .. }) = result else {
        return None;
    };

    if response.is_empty() {
        return None;
    }

    let ContractClass::Sierra(sierra_class) = contract_class else {
        return None;
    };

    let abi: Vec<AbiEntry> = serde_json::from_str(sierra_class.abi.as_str()).ok()?;

    let transformed_response = reverse_transform_output(response, &abi, selector).ok()?;

    Some(TransformedCallResponse {
        response_raw: response.clone(),
        response: transformed_response,
    })
}

fn process_command_result<T>(
    command: &str,
    result: Result<T>,
    numbers_format: NumbersFormat,
    ui: &Ui,
    block_explorer_link: Option<String>,
) where
    T: serde::Serialize + Clone + CommandResponse,
    CastMessage<T>: Message + Serialize,
{
    let cast_msg = result.map(|message| CastMessage {
        command: command.to_string(),
        numbers_format,
        message,
    });

    match cast_msg {
        Ok(response) => {
            ui.print(&response);
            if let Some(link) = block_explorer_link {
                ui.print(&link);
            }
        }
        Err(err) => {
            let err_str = format!("{err:?}");
            let response_error = ResponseError::new(command.to_string(), err_str);
            ui.print_as_err(&response_error);
        }
    }
}<|MERGE_RESOLUTION|>--- conflicted
+++ resolved
@@ -711,13 +711,8 @@
 ) -> Result<()> {
     match &script.command {
         starknet_commands::script::Commands::Init(init) => {
-<<<<<<< HEAD
-            let result = starknet_commands::script::init::init(init, ui);
-            process_command_result("script init", result, ui, None);
-=======
             let result = starknet_commands::script::init::init(init);
             process_command_result("script init", result, numbers_format, ui, None);
->>>>>>> fbf1e3fb
         }
         starknet_commands::script::Commands::Run(run) => {
             let manifest_path = assert_manifest_path_exists()?;
