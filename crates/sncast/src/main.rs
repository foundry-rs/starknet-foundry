--- conflicted
+++ resolved
@@ -118,55 +118,13 @@
     let numbers_format = NumbersFormat::from_flags(cli.hex_format, cli.int_format);
     let output_format = OutputFormat::from_flag(cli.json);
 
-<<<<<<< HEAD
-    let mut config = parse_scarb_config(&cli.profile, &cli.path_to_scarb_toml)?;
-    update_cast_config(&mut config, &cli);
-
     let runtime = Runtime::new().expect("Failed to instantiate Runtime");
 
     if let Commands::Script(script) = &cli.command {
-        run_script_command(
-            &cli,
-=======
-    let runtime = Runtime::new().expect("Failed to instantiate Runtime");
-
-    if let Commands::Script(script) = &cli.command {
-        let manifest_path = assert_manifest_path_exists(&cli.path_to_scarb_toml)?;
-        let package_metadata = get_package_metadata(&manifest_path, &script.package)?;
-
-        let mut config = load_config(&cli.profile, &Some(package_metadata.root.clone()))?;
-        update_cast_config(&mut config, &cli);
-        let provider = get_provider(&config.rpc_url)?;
-
-        let mut artifacts = build_and_load_artifacts(
-            &package_metadata,
-            &BuildConfig {
-                scarb_toml_path: manifest_path.clone(),
-                json: cli.json,
-                profile: cli.profile.unwrap_or("dev".to_string()),
-            },
-        )
-        .expect("Failed to build script");
-        let metadata_with_deps = get_scarb_metadata_with_deps(&manifest_path)?;
-        let mut result = starknet_commands::script::run(
-            &script.script_module_name,
-            &metadata_with_deps,
-            &package_metadata,
-            &mut artifacts,
-            &provider,
->>>>>>> 63f7f0b5
-            runtime,
-            &config,
-            script,
-            numbers_format,
-            &output_format,
-        )
+        run_script_command(&cli, runtime, script, numbers_format, &output_format)
     } else {
-<<<<<<< HEAD
-=======
         let mut config = load_config(&cli.profile, &None)?;
         update_cast_config(&mut config, &cli);
->>>>>>> 63f7f0b5
         let provider = get_provider(&config.rpc_url)?;
         runtime.block_on(run_async_command(
             cli,
@@ -438,7 +396,6 @@
 fn run_script_command(
     cli: &Cli,
     runtime: Runtime,
-    config: &CastConfig,
     script: &Script,
     numbers_format: NumbersFormat,
     output_format: &OutputFormat,
@@ -447,30 +404,36 @@
         let mut result = starknet_commands::script::init::init(init);
         print_command_result("script init", &mut result, numbers_format, output_format)?;
     } else {
+        let manifest_path = assert_manifest_path_exists(&cli.path_to_scarb_toml)?;
+        let package_metadata = get_package_metadata(&manifest_path, &script.package)?;
+
+        let mut config = load_config(&cli.profile, &Some(package_metadata.root.clone()))?;
+        update_cast_config(&mut config, cli);
         let provider = get_provider(&config.rpc_url)?;
+
+        let mut artifacts = build_and_load_artifacts(
+            &package_metadata,
+            &BuildConfig {
+                scarb_toml_path: manifest_path.clone(),
+                json: cli.json,
+                profile: cli.profile.clone().unwrap_or("dev".to_string()),
+            },
+        )
+        .expect("Failed to build script");
+        let metadata_with_deps = get_scarb_metadata_with_deps(&manifest_path)?;
+
         let script_module_name = script.script_module_name.as_ref().ok_or_else(|| {
-            anyhow!("required positional argument SCRIPT_MODULE_NAME not provided")
+            anyhow!("Required positional argument SCRIPT_MODULE_NAME not provided")
         })?;
-        let manifest_path = match &cli.path_to_scarb_toml {
-            Some(path) => path.clone(),
-            None => get_scarb_manifest().context("Failed to obtain manifest path from Scarb")?,
-        };
-        let metadata = get_scarb_metadata_with_deps(&manifest_path)?;
-        let package_metadata = get_package_metadata(&metadata, &manifest_path)?;
-        let mut artifacts = build(&BuildConfig {
-            scarb_toml_path: manifest_path.clone(),
-            json: cli.json,
-        })
-        .expect("Failed to build script");
 
         let mut result = starknet_commands::script::run::run(
             script_module_name,
-            &metadata,
-            package_metadata,
+            &metadata_with_deps,
+            &package_metadata,
             &mut artifacts,
             &provider,
             runtime,
-            config,
+            &config,
         );
 
         print_command_result("script", &mut result, numbers_format, output_format)?;
