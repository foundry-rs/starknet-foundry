use crate::starknet_commands::declare_from::DeclareFrom;
use crate::starknet_commands::deploy::DeployArguments;
use crate::starknet_commands::multicall;
use crate::starknet_commands::script::run_script_command;
use crate::starknet_commands::utils::{self, Utils};
use crate::starknet_commands::{
    account, account::Account, call::Call, declare::Declare, deploy::Deploy, invoke::Invoke,
    multicall::Multicall, script::Script, show_config::ShowConfig, tx_status::TxStatus,
};
use anyhow::{Context, Result, bail};
use camino::Utf8PathBuf;
use clap::{CommandFactory, Parser, Subcommand};
use configuration::load_config;
use data_transformer::transform;
use foundry_ui::components::warning::WarningMessage;
use foundry_ui::{Message, UI};
use shared::auto_completions::{Completions, generate_completions};
use sncast::helpers::command::process_command_result;
use sncast::helpers::config::{combine_cast_configs, get_global_config_path};
use sncast::helpers::configuration::CastConfig;
use sncast::helpers::constants::DEFAULT_ACCOUNTS_FILE;
use sncast::helpers::output_format::output_format_from_json_flag;
use sncast::helpers::rpc::generate_network_flag;
use sncast::helpers::scarb_utils::{
    BuildConfig, assert_manifest_path_exists, build_and_load_artifacts, get_package_metadata,
};
use sncast::response::declare::{DeclareResponse, DeployCommandMessage};
use sncast::response::errors::handle_starknet_command_error;
use sncast::response::explorer_link::block_explorer_link_if_allowed;
use sncast::response::transformed_call::transform_response;
use sncast::{
    ValidatedWaitParams, WaitForTx, get_account, get_block_id, get_class_hash_by_address,
    get_contract_class,
};
use starknet::core::types::ContractClass;
use starknet::core::types::contract::{AbiEntry, SierraClass};
use starknet::core::utils::get_selector_from_name;
use starknet::providers::Provider;
use starknet_commands::verify::Verify;
use starknet_types_core::felt::Felt;
use tokio::runtime::Runtime;

mod starknet_commands;

#[derive(Parser)]
#[command(
    version,
    help_template = "\
{name} {version}
{author-with-newline}{about-with-newline}
Use -h for short descriptions and --help for more details.

{before-help}{usage-heading} {usage}

{all-args}{after-help}
",
    after_help = "Read the docs: https://foundry-rs.github.io/starknet-foundry/",
    after_long_help = "\
Read the docs:
- Starknet Foundry Book: https://foundry-rs.github.io/starknet-foundry/
- Cairo Book: https://book.cairo-lang.org/
- Starknet Book: https://book.starknet.io/
- Starknet Documentation: https://docs.starknet.io/
- Scarb Documentation: https://docs.swmansion.com/scarb/docs.html

Join the community:
- Follow core developers on X: https://twitter.com/swmansionxyz
- Get support via Telegram: https://t.me/starknet_foundry_support
- Or discord: https://discord.gg/starknet-community
- Or join our general chat (Telegram): https://t.me/starknet_foundry

Report bugs: https://github.com/foundry-rs/starknet-foundry/issues/new/choose\
"
)]
#[command(about = "sncast - All-in-one tool for interacting with Starknet smart contracts", long_about = None)]
#[command(name = "sncast")]
struct Cli {
    /// Profile name in snfoundry.toml config file
    #[arg(short, long)]
    profile: Option<String>,

    /// Account to be used for contract declaration;
    /// When using keystore (`--keystore`), this should be a path to account file
    /// When using accounts file, this should be an account name
    #[arg(short = 'a', long)]
    account: Option<String>,

    /// Path to the file holding accounts info
    #[arg(short = 'f', long = "accounts-file")]
    accounts_file_path: Option<Utf8PathBuf>,

    /// Path to keystore file; if specified, --account should be a path to starkli JSON account file
    #[arg(short, long)]
    keystore: Option<Utf8PathBuf>,

    /// If passed, output will be displayed in json format
    #[arg(short, long)]
    json: bool,

    /// If passed, command will wait until transaction is accepted or rejected
    #[arg(short = 'w', long)]
    wait: bool,

    /// Adjusts the time after which --wait assumes transaction was not received or rejected
    #[arg(long)]
    wait_timeout: Option<u16>,

    /// Adjusts the time between consecutive attempts to fetch transaction by --wait flag
    #[arg(long)]
    wait_retry_interval: Option<u8>,

    #[command(subcommand)]
    command: Commands,
}

#[derive(Subcommand)]
enum Commands {
    /// Declare a contract
    Declare(Declare),

    /// Declare a contract by fetching it from a different Starknet instance
    DeclareFrom(DeclareFrom),

    /// Deploy a contract
    Deploy(Deploy),

    /// Call a contract
    Call(Call),

    /// Invoke a contract
    Invoke(Invoke),

    /// Execute multiple calls
    Multicall(Multicall),

    /// Create and deploy an account
    Account(Account),

    /// Show current configuration being used
    ShowConfig(ShowConfig),

    /// Run or initialize a deployment script
    Script(Script),

    /// Get the status of a transaction
    TxStatus(TxStatus),

    /// Verify a contract
    Verify(Verify),

    /// Generate completions script
    // TODO(#3560): Remove the `completion` alias
    #[command(alias = "completion")]
    Completions(Completions),

    /// Utility commands
    Utils(Utils),
}

#[derive(Debug, Clone, clap::Args)]
#[group(multiple = false)]
pub struct Arguments {
    /// Arguments of the called function serialized as a series of felts
    #[arg(short, long, value_delimiter = ' ', num_args = 1..)]
    pub calldata: Option<Vec<String>>,

    // Arguments of the called function as a comma-separated string of Cairo expressions
    #[arg(long, allow_hyphen_values = true)]
    pub arguments: Option<String>,
}

impl Arguments {
    fn try_into_calldata(
        self,
        contract_class: ContractClass,
        selector: &Felt,
    ) -> Result<Vec<Felt>> {
        if let Some(calldata) = self.calldata {
            calldata
                .iter()
                .map(|data| {
                    Felt::from_dec_str(data)
                        .or_else(|_| Felt::from_hex(data))
                        .context("Failed to parse to felt")
                })
                .collect()
        } else {
            let ContractClass::Sierra(sierra_class) = contract_class else {
                bail!("Transformation of arguments is not available for Cairo Zero contracts")
            };

            let abi: Vec<AbiEntry> = serde_json::from_str(sierra_class.abi.as_str())
                .context("Couldn't deserialize ABI received from network")?;

            transform(&self.arguments.unwrap_or_default(), &abi, selector)
        }
    }
}

impl From<DeployArguments> for Arguments {
    fn from(value: DeployArguments) -> Self {
        let DeployArguments {
            constructor_calldata,
            arguments,
        } = value;
        Self {
            calldata: constructor_calldata,
            arguments,
        }
    }
}

fn init_logging() {
    use std::io;
    use std::io::IsTerminal;
    use tracing_log::LogTracer;
    use tracing_subscriber::filter::{EnvFilter, LevelFilter};
    use tracing_subscriber::fmt::Layer;
    use tracing_subscriber::fmt::time::Uptime;
    use tracing_subscriber::prelude::*;

    let fmt_layer = Layer::new()
        .with_writer(io::stderr)
        .with_ansi(io::stderr().is_terminal())
        .with_timer(Uptime::default())
        .with_filter(
            EnvFilter::builder()
                .with_default_directive(LevelFilter::WARN.into())
                .with_env_var("SNCAST_LOG")
                .from_env_lossy(),
        );

    LogTracer::init().expect("could not initialize log tracer");

    tracing::subscriber::set_global_default(tracing_subscriber::registry().with(fmt_layer))
        .expect("could not set up global logger");
}

fn main() -> Result<()> {
    init_logging();

    let cli = Cli::parse();

    let output_format = output_format_from_json_flag(cli.json);

    let ui = UI::new(output_format);

    let runtime = Runtime::new().expect("Failed to instantiate Runtime");

    if let Commands::Script(script) = &cli.command {
        run_script_command(&cli, runtime, script, &ui)
    } else {
        let config = get_cast_config(&cli, &ui)?;
        runtime.block_on(run_async_command(cli, config, &ui))
    }
}

#[expect(clippy::too_many_lines)]
async fn run_async_command(cli: Cli, config: CastConfig, ui: &UI) -> Result<()> {
    let wait_config = WaitForTx {
        wait: cli.wait,
        wait_params: config.wait_params,
    };

    match cli.command {
        Commands::Declare(declare) => {
            let provider = declare.rpc.get_provider(&config, ui).await?;

            let account = get_account(
                &config.account,
                &config.accounts_file,
                &provider,
                config.keystore.as_ref(),
            )
            .await?;
            let manifest_path = assert_manifest_path_exists()?;
            let package_metadata = get_package_metadata(&manifest_path, &declare.package)?;
            let artifacts = build_and_load_artifacts(
                &package_metadata,
                &BuildConfig {
                    scarb_toml_path: manifest_path,
                    json: cli.json,
                    profile: cli.profile.unwrap_or("release".to_string()),
                },
                false,
                ui,
            )
            .expect("Failed to build contract");

            let result = starknet_commands::declare::declare(
                &declare,
                &account,
                &artifacts,
                wait_config,
                false,
                ui,
            )
            .await
            .map_err(handle_starknet_command_error)
            .map(|result| match result {
                DeclareResponse::Success(declare_transaction_response) => {
                    declare_transaction_response
                }
                DeclareResponse::AlreadyDeclared(_) => {
                    unreachable!("Argument `skip_on_already_declared` is false")
                }
            });

            let block_explorer_link =
<<<<<<< HEAD
                block_explorer_link_if_allowed(&result, provider.chain_id().await?, &config);
=======
                block_explorer_link_if_allowed(&result, provider.chain_id().await?, &rpc, &config);

            let deploy_command_message = if let Ok(response) = &result {
                // TODO(#3785)
                let contract_artifacts = artifacts
                    .get(&declare.contract.clone())
                    .expect("Failed to get contract artifacts");
                let contract_definition: SierraClass =
                    serde_json::from_str(&contract_artifacts.sierra)
                        .context("Failed to parse sierra artifact")?;
                let network_flag = generate_network_flag(
                    rpc.get_url(&config.url).as_deref(),
                    rpc.network.as_ref(),
                );
                Some(DeployCommandMessage::new(
                    &contract_definition.abi,
                    response,
                    &config.account,
                    &config.accounts_file,
                    network_flag,
                ))
            } else {
                None
            };

>>>>>>> b995d55f
            process_command_result("declare", result, ui, block_explorer_link);

            if let Some(deploy_command_message) = deploy_command_message {
                ui.println(&deploy_command_message?);
            }

            Ok(())
        }

        Commands::DeclareFrom(declare_from) => {
            let provider = declare_from.rpc.get_provider(&config, ui).await?;
            let source_provider = declare_from.source_rpc.get_provider(ui).await?;
            let account = get_account(
                &config.account,
                &config.accounts_file,
                &provider,
                config.keystore.as_ref(),
            )
            .await?;

            let result = starknet_commands::declare_from::declare_from(
                declare_from,
                &account,
                wait_config,
                false,
                &source_provider,
                ui,
            )
            .await
            .map_err(handle_starknet_command_error)
            .map(|result| match result {
                DeclareResponse::Success(declare_transaction_response) => {
                    declare_transaction_response
                }
                DeclareResponse::AlreadyDeclared(_) => {
                    unreachable!("Argument `skip_on_already_declared` is false")
                }
            });

            let block_explorer_link =
                block_explorer_link_if_allowed(&result, provider.chain_id().await?, &config);
            process_command_result("declare-from", result, ui, block_explorer_link);

            Ok(())
        }

        Commands::Deploy(deploy) => {
            let Deploy {
                arguments,
                fee_args,
                rpc,
                ..
            } = deploy;

            let provider = rpc.get_provider(&config, ui).await?;

            let account = get_account(
                &config.account,
                &config.accounts_file,
                &provider,
                config.keystore.as_ref(),
            )
            .await?;

            // safe to unwrap because "constructor" is a standardized name
            let selector = get_selector_from_name("constructor").unwrap();

            let contract_class = get_contract_class(deploy.class_hash, &provider).await?;

            let arguments: Arguments = arguments.into();
            let calldata = arguments.try_into_calldata(contract_class, &selector)?;

            let result = starknet_commands::deploy::deploy(
                deploy.class_hash,
                &calldata,
                deploy.salt,
                deploy.unique,
                fee_args,
                deploy.nonce,
                &account,
                wait_config,
                ui,
            )
            .await
            .map_err(handle_starknet_command_error);

            let block_explorer_link =
                block_explorer_link_if_allowed(&result, provider.chain_id().await?, &config);
            process_command_result("deploy", result, ui, block_explorer_link);

            Ok(())
        }

        Commands::Call(Call {
            contract_address,
            function,
            arguments,
            block_id,
            rpc,
        }) => {
            let provider = rpc.get_provider(&config, ui).await?;

            let block_id = get_block_id(&block_id)?;
            let class_hash = get_class_hash_by_address(&provider, contract_address).await?;
            let contract_class = get_contract_class(class_hash, &provider).await?;

            let selector = get_selector_from_name(&function)
                .context("Failed to convert entry point selector to FieldElement")?;

            let calldata = arguments.try_into_calldata(contract_class.clone(), &selector)?;

            let result = starknet_commands::call::call(
                contract_address,
                selector,
                calldata,
                &provider,
                block_id.as_ref(),
            )
            .await
            .map_err(handle_starknet_command_error);

            if let Some(transformed_result) =
                transform_response(&result, &contract_class, &selector)
            {
                process_command_result("call", Ok(transformed_result), ui, None);
            } else {
                process_command_result("call", result, ui, None);
            }

            Ok(())
        }

        Commands::Invoke(invoke) => {
            let Invoke {
                contract_address,
                function,
                arguments,
                fee_args,
                rpc,
                nonce,
                ..
            } = invoke;

            let provider = rpc.get_provider(&config, ui).await?;

            let account = get_account(
                &config.account,
                &config.accounts_file,
                &provider,
                config.keystore.as_ref(),
            )
            .await?;

            let selector = get_selector_from_name(&function)
                .context("Failed to convert entry point selector to FieldElement")?;

            let class_hash = get_class_hash_by_address(&provider, contract_address).await?;
            let contract_class = get_contract_class(class_hash, &provider).await?;

            let calldata = arguments.try_into_calldata(contract_class, &selector)?;

            let result = starknet_commands::invoke::invoke(
                contract_address,
                calldata,
                nonce,
                fee_args,
                selector,
                &account,
                wait_config,
                ui,
            )
            .await
            .map_err(handle_starknet_command_error);

            let block_explorer_link =
                block_explorer_link_if_allowed(&result, provider.chain_id().await?, &config);

            process_command_result("invoke", result, ui, block_explorer_link);

            Ok(())
        }

        Commands::Utils(utils) => {
            utils::utils(
                utils,
                config,
                ui,
                cli.json,
                cli.profile.clone().unwrap_or("release".to_string()),
            )
            .await
        }

        Commands::Multicall(multicall) => {
            multicall::multicall(multicall, config, ui, wait_config).await
        }

        Commands::Account(account) => account::account(account, config, ui, wait_config).await,

        Commands::ShowConfig(show) => {
            let provider = show.rpc.get_provider(&config, ui).await.ok();

            let result = starknet_commands::show_config::show_config(
                &show,
                provider.as_ref(),
                config,
                cli.profile,
            )
            .await;

            process_command_result("show-config", result, ui, None);

            Ok(())
        }

        Commands::TxStatus(tx_status) => {
            let provider = tx_status.rpc.get_provider(&config, ui).await?;

            let result =
                starknet_commands::tx_status::tx_status(&provider, tx_status.transaction_hash)
                    .await
                    .context("Failed to get transaction status");

            process_command_result("tx-status", result, ui, None);
            Ok(())
        }

        Commands::Verify(verify) => {
            let manifest_path = assert_manifest_path_exists()?;
            let package_metadata = get_package_metadata(&manifest_path, &verify.package)?;
            let artifacts = build_and_load_artifacts(
                &package_metadata,
                &BuildConfig {
                    scarb_toml_path: manifest_path.clone(),
                    json: cli.json,
                    profile: cli.profile.unwrap_or("release".to_string()),
                },
                false,
                ui,
            )
            .expect("Failed to build contract");
            let result = starknet_commands::verify::verify(
                verify,
                &package_metadata.manifest_path,
                &artifacts,
                &config,
                ui,
            )
            .await;

            process_command_result("verify", result, ui, None);
            Ok(())
        }

        Commands::Completions(completions) => {
            generate_completions(completions.shell, &mut Cli::command())?;

            // TODO(#3560): Remove this warning when the `completion` alias is removed
            if std::env::args().nth(1).as_deref() == Some("completion") {
                let message = &WarningMessage::new(
                    "Command `sncast completion` is deprecated and will be removed in the future. Please use `sncast completions` instead.",
                );

                // `#` is required since `sncast completion` generates a script and the output is used directly
                ui.println(&format!("# {}", message.text()));
            }

            Ok(())
        }

        Commands::Script(_) => unreachable!(),
    }
}

fn config_with_cli(config: &mut CastConfig, cli: &Cli) {
    macro_rules! clone_or_else {
        ($field:expr, $config_field:expr) => {
            $field.clone().unwrap_or_else(|| $config_field.clone())
        };
    }

    config.account = clone_or_else!(cli.account, config.account);
    config.keystore = cli.keystore.clone().or(config.keystore.clone());

    if config.accounts_file == Utf8PathBuf::default() {
        config.accounts_file = Utf8PathBuf::from(DEFAULT_ACCOUNTS_FILE);
    }
    let new_accounts_file = clone_or_else!(cli.accounts_file_path, config.accounts_file);

    config.accounts_file = Utf8PathBuf::from(shellexpand::tilde(&new_accounts_file).to_string());

    config.wait_params = ValidatedWaitParams::new(
        clone_or_else!(
            cli.wait_retry_interval,
            config.wait_params.get_retry_interval()
        ),
        clone_or_else!(cli.wait_timeout, config.wait_params.get_timeout()),
    );
}

fn get_cast_config(cli: &Cli, ui: &UI) -> Result<CastConfig> {
    let global_config_path = get_global_config_path().unwrap_or_else(|err| {
        ui.eprintln(&format!("Error getting global config path: {err}"));
        Utf8PathBuf::new()
    });

    let global_config =
        load_config::<CastConfig>(Some(&global_config_path.clone()), cli.profile.as_deref())
            .unwrap_or_else(|_| {
                load_config::<CastConfig>(Some(&global_config_path), None).unwrap()
            });

    let local_config = load_config::<CastConfig>(None, cli.profile.as_deref())?;

    let mut combined_config = combine_cast_configs(&global_config, &local_config);

    config_with_cli(&mut combined_config, cli);
    Ok(combined_config)
}<|MERGE_RESOLUTION|>--- conflicted
+++ resolved
@@ -307,10 +307,7 @@
             });
 
             let block_explorer_link =
-<<<<<<< HEAD
                 block_explorer_link_if_allowed(&result, provider.chain_id().await?, &config);
-=======
-                block_explorer_link_if_allowed(&result, provider.chain_id().await?, &rpc, &config);
 
             let deploy_command_message = if let Ok(response) = &result {
                 // TODO(#3785)
@@ -335,7 +332,6 @@
                 None
             };
 
->>>>>>> b995d55f
             process_command_result("declare", result, ui, block_explorer_link);
 
             if let Some(deploy_command_message) = deploy_command_message {
