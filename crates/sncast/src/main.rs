use crate::starknet_commands::{
    account, account::Account, call::Call, declare::Declare, deploy::Deploy, invoke::Invoke,
    multicall::Multicall, script::Script, show_config::ShowConfig, tx_status::TxStatus,
};
use anyhow::{Context, Result, bail};
use data_transformer::{reverse_transform_output, transform};
use foundry_ui::UI;
use sncast::helpers::account::generate_account_name;
use sncast::helpers::output_format::output_format_from_json_flag;
use sncast::response::call::CallResponse;
use sncast::response::cast_message::SncastMessage;
use sncast::response::command::CommandResponse;
use sncast::response::declare::DeclareResponse;
use sncast::response::errors::ResponseError;
use sncast::response::explorer_link::{ExplorerLinksMessage, block_explorer_link_if_allowed};
use sncast::response::transformed_call::TransformedCallResponse;
use std::io;
use std::io::IsTerminal;

use crate::starknet_commands::deploy::DeployArguments;
use camino::Utf8PathBuf;
use clap::{CommandFactory, Parser, Subcommand};
use configuration::load_config;
use shared::auto_completions::{Completion, generate_completions};
use sncast::helpers::config::{combine_cast_configs, get_global_config_path};
use sncast::helpers::configuration::CastConfig;
use sncast::helpers::constants::{DEFAULT_ACCOUNTS_FILE, DEFAULT_MULTICALL_CONTENTS};
use sncast::helpers::interactive::prompt_to_add_account_as_default;
use sncast::helpers::scarb_utils::{
    BuildConfig, assert_manifest_path_exists, build, build_and_load_artifacts,
    get_package_metadata, get_scarb_metadata_with_deps,
};
use sncast::response::errors::handle_starknet_command_error;
use sncast::{
    NumbersFormat, ValidatedWaitParams, WaitForTx, chain_id_to_network_name, get_account,
    get_block_id, get_chain_id, get_class_hash_by_address, get_contract_class,
    get_default_state_file_name,
};
use starknet::core::types::ContractClass;
use starknet::core::types::contract::AbiEntry;
use starknet::core::utils::get_selector_from_name;
use starknet::providers::Provider;
use starknet_commands::account::list::AccountsListMessage;
use starknet_commands::verify::Verify;
use starknet_types_core::felt::Felt;
use tokio::runtime::Runtime;

mod starknet_commands;

#[derive(Parser)]
#[command(
    version,
    help_template = "\
{name} {version}
{author-with-newline}{about-with-newline}
Use -h for short descriptions and --help for more details.

{before-help}{usage-heading} {usage}

{all-args}{after-help}
",
    after_help = "Read the docs: https://foundry-rs.github.io/starknet-foundry/",
    after_long_help = "\
Read the docs:
- Starknet Foundry Book: https://foundry-rs.github.io/starknet-foundry/
- Cairo Book: https://book.cairo-lang.org/
- Starknet Book: https://book.starknet.io/
- Starknet Documentation: https://docs.starknet.io/
- Scarb Documentation: https://docs.swmansion.com/scarb/docs.html

Join the community:
- Follow core developers on X: https://twitter.com/swmansionxyz
- Get support via Telegram: https://t.me/starknet_foundry_support
- Or discord: https://discord.gg/starknet-community
- Or join our general chat (Telegram): https://t.me/starknet_foundry

Report bugs: https://github.com/foundry-rs/starknet-foundry/issues/new/choose\
"
)]
#[command(about = "sncast - All-in-one tool for interacting with Starknet smart contracts", long_about = None)]
#[command(name = "sncast")]
#[expect(clippy::struct_excessive_bools)]
struct Cli {
    /// Profile name in snfoundry.toml config file
    #[arg(short, long)]
    profile: Option<String>,

    /// Account to be used for contract declaration;
    /// When using keystore (`--keystore`), this should be a path to account file
    /// When using accounts file, this should be an account name
    #[arg(short = 'a', long)]
    account: Option<String>,

    /// Path to the file holding accounts info
    #[arg(short = 'f', long = "accounts-file")]
    accounts_file_path: Option<Utf8PathBuf>,

    /// Path to keystore file; if specified, --account should be a path to starkli JSON account file
    #[arg(short, long)]
    keystore: Option<Utf8PathBuf>,

    /// If passed, values will be displayed as integers
    #[arg(long, conflicts_with = "hex_format")]
    int_format: bool,

    /// If passed, values will be displayed as hex
    #[arg(long, conflicts_with = "int_format")]
    hex_format: bool,

    /// If passed, output will be displayed in json format
    #[arg(short, long)]
    json: bool,

    /// If passed, command will wait until transaction is accepted or rejected
    #[arg(short = 'w', long)]
    wait: bool,

    /// Adjusts the time after which --wait assumes transaction was not received or rejected
    #[arg(long)]
    wait_timeout: Option<u16>,

    /// Adjusts the time between consecutive attempts to fetch transaction by --wait flag
    #[arg(long)]
    wait_retry_interval: Option<u8>,

    #[command(subcommand)]
    command: Commands,
}

#[derive(Subcommand)]
enum Commands {
    /// Declare a contract
    Declare(Declare),

    /// Deploy a contract
    Deploy(Deploy),

    /// Call a contract
    Call(Call),

    /// Invoke a contract
    Invoke(Invoke),

    /// Execute multiple calls
    Multicall(Multicall),

    /// Create and deploy an account
    Account(Account),

    /// Show current configuration being used
    ShowConfig(ShowConfig),

    /// Run or initialize a deployment script
    Script(Script),

    /// Get the status of a transaction
    TxStatus(TxStatus),

    /// Verify a contract
    Verify(Verify),

    /// Generate completion script
    Completion(Completion),
}

#[derive(Debug, Clone, clap::Args)]
#[group(multiple = false)]
pub struct Arguments {
    /// Arguments of the called function serialized as a series of felts
    #[arg(short, long, value_delimiter = ' ', num_args = 1..)]
    pub calldata: Option<Vec<String>>,

    // Arguments of the called function as a comma-separated string of Cairo expressions
    #[arg(long, allow_hyphen_values = true)]
    pub arguments: Option<String>,
}

impl Arguments {
    fn try_into_calldata(
        self,
        contract_class: ContractClass,
        selector: &Felt,
    ) -> Result<Vec<Felt>> {
        if let Some(calldata) = self.calldata {
            calldata
                .iter()
                .map(|data| {
                    Felt::from_dec_str(data)
                        .or_else(|_| Felt::from_hex(data))
                        .context("Failed to parse to felt")
                })
                .collect()
        } else {
            let ContractClass::Sierra(sierra_class) = contract_class else {
                bail!("Transformation of arguments is not available for Cairo Zero contracts")
            };

            let abi: Vec<AbiEntry> = serde_json::from_str(sierra_class.abi.as_str())
                .context("Couldn't deserialize ABI received from network")?;

            transform(&self.arguments.unwrap_or_default(), &abi, selector)
        }
    }
}

impl From<DeployArguments> for Arguments {
    fn from(value: DeployArguments) -> Self {
        let DeployArguments {
            constructor_calldata,
            arguments,
        } = value;
        Self {
            calldata: constructor_calldata,
            arguments,
        }
    }
}

fn main() -> Result<()> {
    let cli = Cli::parse();

    let numbers_format = NumbersFormat::from_flags(cli.hex_format, cli.int_format);
    let output_format = output_format_from_json_flag(cli.json);

    let ui = UI::new(output_format);

    let runtime = Runtime::new().expect("Failed to instantiate Runtime");

    if let Commands::Script(script) = &cli.command {
        run_script_command(&cli, runtime, script, numbers_format, &ui)
    } else {
        let config = get_cast_config(&cli, &ui)?;

        runtime.block_on(run_async_command(cli, config, numbers_format, &ui))
    }
}

#[expect(clippy::too_many_lines)]
async fn run_async_command(
    cli: Cli,
    config: CastConfig,
    numbers_format: NumbersFormat,
    ui: &UI,
) -> Result<()> {
    let wait_config = WaitForTx {
        wait: cli.wait,
        wait_params: config.wait_params,
    };

    match cli.command {
        Commands::Declare(declare) => {
            let provider = declare.rpc.get_provider(&config, ui).await?;

            let account = get_account(
                &config.account,
                &config.accounts_file,
                &provider,
                config.keystore,
            )
            .await?;
            let manifest_path = assert_manifest_path_exists()?;
            let package_metadata = get_package_metadata(&manifest_path, &declare.package)?;
            let artifacts = build_and_load_artifacts(
                &package_metadata,
                &BuildConfig {
                    scarb_toml_path: manifest_path,
                    json: cli.json,
                    profile: cli.profile.unwrap_or("release".to_string()),
                },
                false,
                ui,
            )
            .expect("Failed to build contract");
            let result = starknet_commands::declare::declare(
                declare,
                &account,
                &artifacts,
                wait_config,
                false,
                ui,
            )
            .await
            .map_err(handle_starknet_command_error)
            .map(|result| match result {
                DeclareResponse::Success(declare_transaction_response) => {
                    declare_transaction_response
                }
                DeclareResponse::AlreadyDeclared(_) => {
                    unreachable!("Argument `skip_on_already_declared` is false")
                }
            });

            let block_explorer_link = block_explorer_link_if_allowed(
                &result,
                provider.chain_id().await?,
                config.show_explorer_links,
                config.block_explorer,
            );

            process_command_result("declare", result, numbers_format, ui, block_explorer_link);

            Ok(())
        }

        Commands::Deploy(deploy) => {
            let Deploy {
                arguments,
                fee_args,
                rpc,
                ..
            } = deploy;

            let provider = rpc.get_provider(&config, ui).await?;

            let account = get_account(
                &config.account,
                &config.accounts_file,
                &provider,
                config.keystore,
            )
            .await?;

            // safe to unwrap because "constructor" is a standardized name
            let selector = get_selector_from_name("constructor").unwrap();

            let contract_class = get_contract_class(deploy.class_hash, &provider).await?;

            let arguments: Arguments = arguments.into();
            let calldata = arguments.try_into_calldata(contract_class, &selector)?;

            let result = starknet_commands::deploy::deploy(
                deploy.class_hash,
                &calldata,
                deploy.salt,
                deploy.unique,
                fee_args,
                deploy.nonce,
                &account,
                wait_config,
                ui,
            )
            .await
            .map_err(handle_starknet_command_error);

            let block_explorer_link = block_explorer_link_if_allowed(
                &result,
                provider.chain_id().await?,
                config.show_explorer_links,
                config.block_explorer,
            );
            process_command_result("deploy", result, numbers_format, ui, block_explorer_link);

            Ok(())
        }

        Commands::Call(Call {
            contract_address,
            function,
            arguments,
            block_id,
            rpc,
        }) => {
            let provider = rpc.get_provider(&config, ui).await?;

            let block_id = get_block_id(&block_id)?;
            let class_hash = get_class_hash_by_address(&provider, contract_address).await?;
            let contract_class = get_contract_class(class_hash, &provider).await?;

            let selector = get_selector_from_name(&function)
                .context("Failed to convert entry point selector to FieldElement")?;

            let calldata = arguments.try_into_calldata(contract_class.clone(), &selector)?;

            let result = starknet_commands::call::call(
                contract_address,
                selector,
                calldata,
                &provider,
                block_id.as_ref(),
            )
            .await
            .map_err(handle_starknet_command_error);

            if let Some(transformed_result) =
                transform_response(&result, &contract_class, &selector)
            {
                process_command_result("call", Ok(transformed_result), numbers_format, ui, None);
            } else {
                process_command_result("call", result, numbers_format, ui, None);
            }

            Ok(())
        }

        Commands::Invoke(invoke) => {
            let Invoke {
                contract_address,
                function,
                arguments,
                fee_args,
                rpc,
                nonce,
                ..
            } = invoke;

            let provider = rpc.get_provider(&config, ui).await?;

            let account = get_account(
                &config.account,
                &config.accounts_file,
                &provider,
                config.keystore,
            )
            .await?;

            let selector = get_selector_from_name(&function)
                .context("Failed to convert entry point selector to FieldElement")?;

            let class_hash = get_class_hash_by_address(&provider, contract_address).await?;
            let contract_class = get_contract_class(class_hash, &provider).await?;

            let calldata = arguments.try_into_calldata(contract_class, &selector)?;

            let result = starknet_commands::invoke::invoke(
                contract_address,
                calldata,
                nonce,
                fee_args,
                selector,
                &account,
                wait_config,
                ui,
            )
            .await
            .map_err(handle_starknet_command_error);

            let block_explorer_link = block_explorer_link_if_allowed(
                &result,
                provider.chain_id().await?,
                config.show_explorer_links,
                config.block_explorer,
            );

            process_command_result("invoke", result, numbers_format, ui, block_explorer_link);

            Ok(())
        }

        Commands::Multicall(multicall) => {
            match &multicall.command {
                starknet_commands::multicall::Commands::New(new) => {
                    if let Some(output_path) = &new.output_path {
                        let result = starknet_commands::multicall::new::write_empty_template(
                            output_path,
                            new.overwrite,
                        );

                        process_command_result("multicall new", result, numbers_format, ui, None);
                    } else {
                        ui.println(&DEFAULT_MULTICALL_CONTENTS);
                    }
                }
                starknet_commands::multicall::Commands::Run(run) => {
                    let provider = run.rpc.get_provider(&config, ui).await?;

                    let account = get_account(
                        &config.account,
                        &config.accounts_file,
                        &provider,
                        config.keystore,
                    )
                    .await?;
                    let result = starknet_commands::multicall::run::run(
                        run.clone(),
                        &account,
                        wait_config,
                        ui,
                    )
                    .await;

                    let block_explorer_link = block_explorer_link_if_allowed(
                        &result,
                        provider.chain_id().await?,
                        config.show_explorer_links,
                        config.block_explorer,
                    );
                    process_command_result(
                        "multicall run",
                        result,
                        numbers_format,
                        ui,
                        block_explorer_link,
                    );
                }
            }
            Ok(())
        }

        Commands::Account(account) => match account.command {
            account::Commands::Import(import) => {
                let provider = import.rpc.get_provider(&config, ui).await?;
                let result = account::import::import(
                    import.name.clone(),
                    &config.accounts_file,
                    &provider,
                    &import,
                )
                .await;

                let run_interactive_prompt =
                    !import.silent && result.is_ok() && io::stdout().is_terminal();

                if run_interactive_prompt {
                    if let Some(account_name) =
                        result.as_ref().ok().and_then(|r| r.account_name.clone())
                    {
                        if let Err(err) = prompt_to_add_account_as_default(account_name.as_str()) {
<<<<<<< HEAD
=======
                            // TODO(#3436)
>>>>>>> 403b3555
                            ui.eprintln(&format!(
                                "Error: Failed to launch interactive prompt: {err}"
                            ));
                        }
                    }
                }

                process_command_result("account import", result, numbers_format, ui, None);
                Ok(())
            }

            account::Commands::Create(create) => {
                let provider = create.rpc.get_provider(&config, ui).await?;

                let chain_id = get_chain_id(&provider).await?;
                let account = if config.keystore.is_none() {
                    create
                        .name
                        .clone()
                        .unwrap_or_else(|| generate_account_name(&config.accounts_file).unwrap())
                } else {
                    config.account.clone()
                };
                let result = starknet_commands::account::create::create(
                    &account,
                    &config.accounts_file,
                    config.keystore,
                    &provider,
                    chain_id,
                    &create,
                )
                .await;

                let block_explorer_link = block_explorer_link_if_allowed(
                    &result,
                    provider.chain_id().await?,
                    config.show_explorer_links,
                    config.block_explorer,
                );

                process_command_result(
                    "account create",
                    result,
                    numbers_format,
                    ui,
                    block_explorer_link,
                );

                Ok(())
            }

            account::Commands::Deploy(deploy) => {
                let provider = deploy.rpc.get_provider(&config, ui).await?;

                let fee_args = deploy.fee_args.clone();

                let chain_id = get_chain_id(&provider).await?;
                let keystore_path = config.keystore.clone();
                let result = starknet_commands::account::deploy::deploy(
                    &provider,
                    config.accounts_file,
                    &deploy,
                    chain_id,
                    wait_config,
                    &config.account,
                    keystore_path,
                    fee_args,
                    ui,
                )
                .await;

                let run_interactive_prompt =
                    !deploy.silent && result.is_ok() && io::stdout().is_terminal();

                if config.keystore.is_none() && run_interactive_prompt {
                    if let Err(err) = prompt_to_add_account_as_default(
                        &deploy
                            .name
                            .expect("Must be provided if not using a keystore"),
                    ) {
<<<<<<< HEAD
=======
                        // TODO(#3436)
>>>>>>> 403b3555
                        ui.eprintln(&format!(
                            "Error: Failed to launch interactive prompt: {err}"
                        ));
                    }
                }

                let block_explorer_link = block_explorer_link_if_allowed(
                    &result,
                    provider.chain_id().await?,
                    config.show_explorer_links,
                    config.block_explorer,
                );
                process_command_result(
                    "account deploy",
                    result,
                    numbers_format,
                    ui,
                    block_explorer_link,
                );

                Ok(())
            }

            account::Commands::Delete(delete) => {
                let network_name =
                    starknet_commands::account::delete::get_network_name(&delete, &config, ui)
                        .await?;

                let result = starknet_commands::account::delete::delete(
                    &delete.name,
                    &config.accounts_file,
                    &network_name,
                    delete.yes,
                );

                process_command_result("account delete", result, numbers_format, ui, None);
                Ok(())
            }

            account::Commands::List(options) => {
                ui.println(&AccountsListMessage::new(
                    config.accounts_file,
                    options.display_private_keys,
                    numbers_format,
                )?);
                Ok(())
            }
        },

        Commands::ShowConfig(show) => {
            let provider = show.rpc.get_provider(&config, ui).await.ok();

            let result = starknet_commands::show_config::show_config(
                &show,
                provider.as_ref(),
                config,
                cli.profile,
            )
            .await;

            process_command_result("show-config", result, numbers_format, ui, None);

            Ok(())
        }

        Commands::TxStatus(tx_status) => {
            let provider = tx_status.rpc.get_provider(&config, ui).await?;

            let result =
                starknet_commands::tx_status::tx_status(&provider, tx_status.transaction_hash)
                    .await
                    .context("Failed to get transaction status");

            process_command_result("tx-status", result, numbers_format, ui, None);
            Ok(())
        }

        Commands::Verify(verify) => {
            let manifest_path = assert_manifest_path_exists()?;
            let package_metadata = get_package_metadata(&manifest_path, &verify.package)?;
            let artifacts = build_and_load_artifacts(
                &package_metadata,
                &BuildConfig {
                    scarb_toml_path: manifest_path.clone(),
                    json: cli.json,
                    profile: cli.profile.unwrap_or("release".to_string()),
                },
                false,
                ui,
            )
            .expect("Failed to build contract");
            let result = starknet_commands::verify::verify(
                verify,
                &package_metadata.manifest_path,
                &artifacts,
            )
            .await;

            process_command_result("verify", result, numbers_format, ui, None);
            Ok(())
        }

        Commands::Completion(completion) => {
            generate_completions(completion.shell, &mut Cli::command())?;
            Ok(())
        }

        Commands::Script(_) => unreachable!(),
    }
}

fn run_script_command(
    cli: &Cli,
    runtime: Runtime,
    script: &Script,
    numbers_format: NumbersFormat,
    ui: &UI,
) -> Result<()> {
    match &script.command {
        starknet_commands::script::Commands::Init(init) => {
            let result = starknet_commands::script::init::init(init, ui);
            process_command_result("script init", result, numbers_format, ui, None);
        }
        starknet_commands::script::Commands::Run(run) => {
            let manifest_path = assert_manifest_path_exists()?;
            let package_metadata = get_package_metadata(&manifest_path, &run.package)?;

            let config = get_cast_config(cli, ui)?;

            let provider = runtime.block_on(run.rpc.get_provider(&config, ui))?;

            let mut artifacts = build_and_load_artifacts(
                &package_metadata,
                &BuildConfig {
                    scarb_toml_path: manifest_path.clone(),
                    json: cli.json,
                    profile: cli.profile.clone().unwrap_or("dev".to_string()),
                },
                true,
                ui,
            )
            .expect("Failed to build artifacts");
            // TODO(#2042): remove duplicated compilation
            build(
                &package_metadata,
                &BuildConfig {
                    scarb_toml_path: manifest_path.clone(),
                    json: cli.json,
                    profile: "dev".to_string(),
                },
                "dev",
            )
            .expect("Failed to build script");
            let metadata_with_deps = get_scarb_metadata_with_deps(&manifest_path)?;

            let chain_id = runtime.block_on(get_chain_id(&provider))?;
            let state_file_path = if run.no_state_file {
                None
            } else {
                Some(package_metadata.root.join(get_default_state_file_name(
                    &run.script_name,
                    &chain_id_to_network_name(chain_id),
                )))
            };

            let result = starknet_commands::script::run::run(
                &run.script_name,
                &metadata_with_deps,
                &package_metadata,
                &mut artifacts,
                &provider,
                runtime,
                &config,
                state_file_path,
                ui,
            );

            process_command_result("script run", result, numbers_format, ui, None);
        }
    }

    Ok(())
}

fn config_with_cli(config: &mut CastConfig, cli: &Cli) {
    macro_rules! clone_or_else {
        ($field:expr, $config_field:expr) => {
            $field.clone().unwrap_or_else(|| $config_field.clone())
        };
    }

    config.account = clone_or_else!(cli.account, config.account);
    config.keystore = cli.keystore.clone().or(config.keystore.clone());

    if config.accounts_file == Utf8PathBuf::default() {
        config.accounts_file = Utf8PathBuf::from(DEFAULT_ACCOUNTS_FILE);
    }
    let new_accounts_file = clone_or_else!(cli.accounts_file_path, config.accounts_file);

    config.accounts_file = Utf8PathBuf::from(shellexpand::tilde(&new_accounts_file).to_string());

    config.wait_params = ValidatedWaitParams::new(
        clone_or_else!(
            cli.wait_retry_interval,
            config.wait_params.get_retry_interval()
        ),
        clone_or_else!(cli.wait_timeout, config.wait_params.get_timeout()),
    );
}

fn get_cast_config(cli: &Cli, ui: &UI) -> Result<CastConfig> {
    let global_config_path = get_global_config_path().unwrap_or_else(|err| {
        ui.eprintln(&format!("Error getting global config path: {err}"));
        Utf8PathBuf::new()
    });

    let global_config =
        load_config::<CastConfig>(Some(&global_config_path.clone()), cli.profile.as_deref())
            .unwrap_or_else(|_| {
                load_config::<CastConfig>(Some(&global_config_path), None).unwrap()
            });

    let local_config = load_config::<CastConfig>(None, cli.profile.as_deref())?;

    let mut combined_config = combine_cast_configs(&global_config, &local_config);

    config_with_cli(&mut combined_config, cli);
    Ok(combined_config)
}

fn transform_response(
    result: &Result<CallResponse>,
    contract_class: &ContractClass,
    selector: &Felt,
) -> Option<TransformedCallResponse> {
    let Ok(CallResponse { response, .. }) = result else {
        return None;
    };

    if response.is_empty() {
        return None;
    }

    let ContractClass::Sierra(sierra_class) = contract_class else {
        return None;
    };

    let abi: Vec<AbiEntry> = serde_json::from_str(sierra_class.abi.as_str()).ok()?;

    let transformed_response = reverse_transform_output(response, &abi, selector).ok()?;

    Some(TransformedCallResponse {
        response_raw: response.clone(),
        response: transformed_response,
    })
}

fn process_command_result<T>(
    command: &str,
    result: Result<T>,
    numbers_format: NumbersFormat,
    ui: &UI,
    block_explorer_link: Option<ExplorerLinksMessage>,
) where
    T: CommandResponse,
{
    let cast_msg = result.map(|command_response| SncastMessage {
        command: command.to_string(),
        command_response,
        numbers_format,
    });

    match cast_msg {
        Ok(response) => {
            ui.println(&response);
            if let Some(link) = block_explorer_link {
                ui.println(&link);
            }
        }
        Err(err) => {
            let err = ResponseError::new(command.to_string(), format!("{err:#}"));
            ui.eprintln(&err);
        }
    }
}<|MERGE_RESOLUTION|>--- conflicted
+++ resolved
@@ -515,10 +515,7 @@
                         result.as_ref().ok().and_then(|r| r.account_name.clone())
                     {
                         if let Err(err) = prompt_to_add_account_as_default(account_name.as_str()) {
-<<<<<<< HEAD
-=======
                             // TODO(#3436)
->>>>>>> 403b3555
                             ui.eprintln(&format!(
                                 "Error: Failed to launch interactive prompt: {err}"
                             ));
@@ -599,10 +596,7 @@
                             .name
                             .expect("Must be provided if not using a keystore"),
                     ) {
-<<<<<<< HEAD
-=======
                         // TODO(#3436)
->>>>>>> 403b3555
                         ui.eprintln(&format!(
                             "Error: Failed to launch interactive prompt: {err}"
                         ));
