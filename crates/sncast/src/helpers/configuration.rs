--- conflicted
+++ resolved
@@ -104,11 +104,7 @@
     }
 
     fn from_raw(config: serde_json::Value) -> Result<Self> {
-<<<<<<< HEAD
-        serde_json::from_value::<Self>(config).map_err(anyhow::Error::from)
-=======
         Ok(serde_json::from_value::<Self>(config)?)
->>>>>>> a51d5b68
     }
 }
 
