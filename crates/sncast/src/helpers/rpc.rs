use crate::helpers::configuration::CastConfig;
use crate::helpers::devnet::detection;
use crate::response::ui::UI;
use crate::{Network, get_provider};
use anyhow::{Result, bail};
use clap::Args;
use shared::consts::RPC_URL_VERSION;
use shared::verify_and_warn_if_incompatible_rpc_version;
use starknet_rust::providers::{JsonRpcClient, jsonrpc::HttpTransport};
use url::Url;

#[derive(Args, Clone, Debug, Default)]
#[group(required = false, multiple = false)]
pub struct RpcArgs {
    /// RPC provider url address; overrides url from snfoundry.toml
    #[arg(short, long)]
    pub url: Option<Url>,

    /// Use predefined network with a public provider. Note that this option may result in rate limits or other unexpected behavior.
    /// For devnet, attempts to auto-detect running starknet-devnet instance.
    #[arg(long)]
    pub network: Option<Network>,
}

impl RpcArgs {
    pub async fn get_provider(
        &self,
        config: &CastConfig,
        ui: &UI,
    ) -> Result<JsonRpcClient<HttpTransport>> {
        let url = self.get_url(config).await?;
        let provider = get_provider(&url)?;

        // TODO(#3959) Remove `base_ui`
        verify_and_warn_if_incompatible_rpc_version(&provider, url, ui.base_ui()).await?;

        Ok(provider)
    }

    pub async fn get_url(&self, config: &CastConfig) -> Result<Url> {
        match (&self.network, &self.url, &config.url) {
            (Some(network), None, _) => self.resolve_network_url(network, config).await,
            (None, Some(url), _) | (None, None, Some(url)) => Ok(url.clone()),
            _ => bail!("Either `--network` or `--url` must be provided."),
        }
    }

    async fn resolve_network_url(&self, network: &Network, config: &CastConfig) -> Result<Url> {
        if let Some(custom_url) = config.networks.get_url(*network) {
            Ok(custom_url.clone())
        } else {
            network.url(&FreeProvider::semi_random()).await
        }
    }
}

pub enum FreeProvider {
    Zan,
}

impl FreeProvider {
    #[must_use]
    pub fn semi_random() -> Self {
        Self::Zan
    }

    #[must_use]
    pub fn mainnet_rpc(&self) -> Url {
        match self {
            FreeProvider::Zan => Url::parse(&format!(
                "https://api.zan.top/public/starknet-mainnet/rpc/{RPC_URL_VERSION}"
            ))
            .expect("Failed to parse URL"),
        }
    }

    #[must_use]
    pub fn sepolia_rpc(&self) -> Url {
        match self {
            FreeProvider::Zan => Url::parse(&format!(
                "https://api.zan.top/public/starknet-sepolia/rpc/{RPC_URL_VERSION}"
            ))
            .expect("Failed to parse URL"),
        }
    }
}

impl Network {
    pub async fn url(self, provider: &FreeProvider) -> Result<Url> {
        match self {
            Network::Mainnet => Ok(Self::free_mainnet_rpc(provider)),
            Network::Sepolia => Ok(Self::free_sepolia_rpc(provider)),
            Network::Devnet => Self::devnet_rpc(provider).await,
        }
    }

    fn free_mainnet_rpc(provider: &FreeProvider) -> Url {
        provider.mainnet_rpc()
    }

    fn free_sepolia_rpc(provider: &FreeProvider) -> Url {
        provider.sepolia_rpc()
    }

    async fn devnet_rpc(_provider: &FreeProvider) -> Result<Url> {
        detection::detect_devnet_url()
            .await
            .map_err(|e| anyhow::anyhow!(e))
    }
}

#[must_use]
<<<<<<< HEAD
pub fn generate_network_flag(rpc_args: &RpcArgs, config_url: Option<&Url>) -> String {
=======
pub fn generate_network_flag(rpc_args: &RpcArgs, config_url: &str) -> String {
>>>>>>> 5bcd4134
    if let Some(network) = &rpc_args.network {
        format!("--network {network}")
    } else if let Some(rpc_url) = &rpc_args.url {
        format!("--url {rpc_url}")
<<<<<<< HEAD
    } else if config_url.is_some() {
=======
    } else if !config_url.is_empty() {
>>>>>>> 5bcd4134
        // Since url is defined in config, no need to pass any flag
        String::new()
    } else {
        unreachable!(
<<<<<<< HEAD
            "`--rpc_url` or `--network` must be provided or url must be set in snfoundry.toml"
=======
            "`--url` or `--network` must be provided or url must be set in snfoundry.toml"
>>>>>>> 5bcd4134
        );
    }
}

#[cfg(test)]
mod tests {
    use super::*;
    use semver::Version;
    use shared::rpc::is_expected_version;
    use starknet_rust::providers::Provider;

    #[tokio::test]
    async fn test_mainnet_url_happy_case() {
        let provider = get_provider(&Network::free_mainnet_rpc(&FreeProvider::Zan)).unwrap();
        let spec_version = provider.spec_version().await.unwrap();
        assert!(is_expected_version(&Version::parse(&spec_version).unwrap()));
    }

    #[tokio::test]
    async fn test_sepolia_url_happy_case() {
        let provider = get_provider(&Network::free_sepolia_rpc(&FreeProvider::Zan)).unwrap();
        let spec_version = provider.spec_version().await.unwrap();
        assert!(is_expected_version(&Version::parse(&spec_version).unwrap()));
    }

    #[tokio::test]
    async fn test_custom_network_url_from_config() {
        let mut config = CastConfig::default();
        config.networks.mainnet =
            Some(Url::parse("https://starknet-mainnet.infura.io/v3/custom-api-key").unwrap());
        config.networks.sepolia =
            Some(Url::parse("https://starknet-sepolia.g.alchemy.com/v2/custom-api-key").unwrap());

        let rpc_args = RpcArgs {
            url: None,
            network: Some(Network::Mainnet),
        };

        let url = rpc_args.get_url(&config).await.unwrap();
        assert_eq!(
            url,
            Url::parse("https://starknet-mainnet.infura.io/v3/custom-api-key").unwrap()
        );
    }

    #[tokio::test]
    async fn test_fallback_to_default_network_url() {
        let config = CastConfig::default();

        let rpc_args = RpcArgs {
            url: None,
            network: Some(Network::Mainnet),
        };

        let url = rpc_args.get_url(&config).await.unwrap();
        assert_eq!(url, Network::free_mainnet_rpc(&FreeProvider::Zan).clone());
    }
}<|MERGE_RESOLUTION|>--- conflicted
+++ resolved
@@ -110,29 +110,17 @@
 }
 
 #[must_use]
-<<<<<<< HEAD
 pub fn generate_network_flag(rpc_args: &RpcArgs, config_url: Option<&Url>) -> String {
-=======
-pub fn generate_network_flag(rpc_args: &RpcArgs, config_url: &str) -> String {
->>>>>>> 5bcd4134
     if let Some(network) = &rpc_args.network {
         format!("--network {network}")
     } else if let Some(rpc_url) = &rpc_args.url {
         format!("--url {rpc_url}")
-<<<<<<< HEAD
     } else if config_url.is_some() {
-=======
-    } else if !config_url.is_empty() {
->>>>>>> 5bcd4134
         // Since url is defined in config, no need to pass any flag
         String::new()
     } else {
         unreachable!(
-<<<<<<< HEAD
-            "`--rpc_url` or `--network` must be provided or url must be set in snfoundry.toml"
-=======
             "`--url` or `--network` must be provided or url must be set in snfoundry.toml"
->>>>>>> 5bcd4134
         );
     }
 }
