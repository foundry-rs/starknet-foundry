use anyhow::{bail, ensure, Context, Error, Result};
use clap::{Args, ValueEnum};
use conversions::{serde::deserialize::CairoDeserialize, FromConv, TryFromConv};
use shared::print::print_as_warning;
use starknet::core::types::BlockId;
use starknet::providers::Provider;
use starknet_types_core::felt::{Felt, NonZeroFelt};
use std::{
    num::{NonZeroU128, NonZeroU64},
    str::FromStr,
};

#[derive(Args, Debug, Clone)]
pub struct FeeArgs {
    /// Token that transaction fee will be paid in
    #[clap(long, value_parser = parse_fee_token)]
    pub fee_token: Option<FeeToken>,

    /// Max fee for the transaction. If not provided, will be automatically estimated.
    #[clap(value_parser = parse_non_zero_felt, short, long)]
    pub max_fee: Option<NonZeroFelt>,

    /// Max gas amount. If not provided, will be automatically estimated. (Only for STRK fee payment)
    #[clap(value_parser = parse_non_zero_felt, long)]
    pub max_gas: Option<NonZeroFelt>,

    /// Max gas price in Fri. If not provided, will be automatically estimated. (Only for STRK fee payment)
    #[clap(value_parser = parse_non_zero_felt, long)]
    pub max_gas_unit_price: Option<NonZeroFelt>,
}

impl From<ScriptFeeSettings> for FeeArgs {
    fn from(script_fee_settings: ScriptFeeSettings) -> Self {
        match script_fee_settings {
            ScriptFeeSettings::Eth { max_fee } => Self {
                fee_token: Some(FeeToken::Eth),
                max_fee,
                max_gas: None,
                max_gas_unit_price: None,
            },
            ScriptFeeSettings::Strk {
                max_fee,
                max_gas,
                max_gas_unit_price,
            } => Self {
                fee_token: Some(FeeToken::Strk),
                max_fee,
                max_gas: max_gas.map(NonZeroFelt::from_),
                max_gas_unit_price: max_gas_unit_price.map(NonZeroFelt::from_),
            },
        }
    }
}

impl FeeArgs {
    #[must_use]
    pub fn fee_token(self, fee_token: FeeToken) -> Self {
        Self {
            fee_token: Some(fee_token),
            ..self
        }
    }

    #[allow(clippy::too_many_lines)]
    pub async fn try_into_fee_settings<P: Provider>(
        &self,
        provider: P,
        block_id: BlockId,
    ) -> Result<FeeSettings> {
        match self.fee_token.clone().unwrap_or_else(|| unreachable!()) {
            FeeToken::Eth => {
                ensure!(
                    self.max_gas.is_none(),
                    "--max-gas is not supported for ETH fee payment"
                );
                ensure!(
                    self.max_gas_unit_price.is_none(),
                    "--max-gas-unit-price is not supported for ETH fee payment"
                );
                Ok(FeeSettings::Eth {
                    max_fee: self.max_fee,
                })
            }
            FeeToken::Strk => {
                let settings = match (self.max_fee, self.max_gas, self.max_gas_unit_price) {
                    (Some(_), Some(_), Some(_)) => {
                        bail!("Passing all --max-fee, --max-gas and --max-gas-unit-price is conflicting. Please pass only two of them or less")
                    }
                    (None, _, _) => FeeSettings::Strk {
                        max_gas: self
                            .max_gas
                            .map(NonZeroU64::try_from_)
                            .transpose()
                            .map_err(anyhow::Error::msg)?,
                        max_gas_unit_price: self
                            .max_gas_unit_price
                            .map(NonZeroU128::try_from_)
                            .transpose()
                            .map_err(anyhow::Error::msg)?,
                    },
                    (Some(max_fee), None, Some(max_gas_unit_price)) => {
                        if max_fee < max_gas_unit_price {
                            bail!(
                                "--max-fee should be greater than or equal to --max-gas-unit-price"
                            );
                        }

                        let max_gas = NonZeroFelt::try_from(Felt::from(max_fee).floor_div(&max_gas_unit_price))
                        .unwrap_or_else(|_| unreachable!("Calculated max gas must be >= 1 because max_fee >= max_gas_unit_price ensures a positive result"));
<<<<<<< HEAD
                        print_max_fee_conversion_info(max_fee, max_gas, max_gas_unit_price);
=======
>>>>>>> 4d7229ff
                        FeeSettings::Strk {
                            max_gas: Some(
                                NonZeroU64::try_from_(max_gas).map_err(anyhow::Error::msg)?,
                            ),
                            max_gas_unit_price: Some(
                                NonZeroU128::try_from_(max_gas_unit_price)
                                    .map_err(anyhow::Error::msg)?,
                            ),
                        }
                    }
                    (Some(max_fee), Some(max_gas), None) => {
                        if max_fee < max_gas {
                            bail!("--max-fee should be greater than or equal to --max-gas amount");
                        }

                        let max_gas_unit_price = NonZeroFelt::try_from(Felt::from(max_fee).floor_div(&max_gas))
                        .unwrap_or_else(|_| unreachable!("Calculated max gas unit price must be >= 1 because max_fee >= max_gas ensures a positive result"));
<<<<<<< HEAD
                        print_max_fee_conversion_info(max_fee, max_gas, max_gas_unit_price);
=======
                        FeeSettings::Strk {
                            max_gas: Some(
                                NonZeroU64::try_from_(max_gas).map_err(anyhow::Error::msg)?,
                            ),
                            max_gas_unit_price: Some(
                                NonZeroU128::try_from_(max_gas_unit_price)
                                    .map_err(anyhow::Error::msg)?,
                            ),
                        }
                    }
                    (Some(max_fee), None, None) => {
                        let max_gas_unit_price = NonZeroFelt::try_from(
                            provider
                                .get_block_with_tx_hashes(block_id)
                                .await?
                                .l1_gas_price()
                                .price_in_fri,
                        )?;
                        // TODO(#2852)
                        let max_gas = NonZeroFelt::try_from(Felt::from(max_fee)
                            .floor_div(&max_gas_unit_price)).context("Calculated max-gas from provided --max-fee and the current network gas price is 0. Please increase --max-fee to obtain a positive gas amount")?;
>>>>>>> 4d7229ff
                        FeeSettings::Strk {
                            max_gas: Some(
                                NonZeroU64::try_from_(max_gas).map_err(anyhow::Error::msg)?,
                            ),
                            max_gas_unit_price: Some(
                                NonZeroU128::try_from_(max_gas_unit_price)
                                    .map_err(anyhow::Error::msg)?,
<<<<<<< HEAD
                            ),
                        }
                    }
                    (Some(max_fee), None, None) => {
                        let max_gas_unit_price = NonZeroFelt::try_from(
                            provider
                                .get_block_with_tx_hashes(block_id)
                                .await?
                                .l1_gas_price()
                                .price_in_fri,
                        )?;
                        let max_gas = NonZeroFelt::try_from(Felt::from(max_fee)
                            .floor_div(&max_gas_unit_price)).context("Calculated max-gas from provided --max-fee and the current network gas price is 0. Please increase --max-fee to obtain a positive gas amount")?;
                        print_max_fee_conversion_info(max_fee, max_gas, max_gas_unit_price);
                        FeeSettings::Strk {
                            max_gas: Some(
                                NonZeroU64::try_from_(max_gas).map_err(anyhow::Error::msg)?,
                            ),
                            max_gas_unit_price: Some(
                                NonZeroU128::try_from_(max_gas_unit_price)
                                    .map_err(anyhow::Error::msg)?,
=======
>>>>>>> 4d7229ff
                            ),
                        }
                    }
                };

                Ok(settings)
            }
        }
    }
}

#[derive(ValueEnum, Default, Debug, Clone, PartialEq)]
pub enum FeeToken {
    Eth,
    #[default]
    Strk,
}

/// Struct used in `sncast script` for deserializing from cairo, `FeeSettings` can't be
/// used as it missing `max_fee` for `Strk`
#[derive(Debug, PartialEq, CairoDeserialize)]
pub enum ScriptFeeSettings {
    Eth {
        max_fee: Option<NonZeroFelt>,
    },
    Strk {
        max_fee: Option<NonZeroFelt>,
        max_gas: Option<NonZeroU64>,
        max_gas_unit_price: Option<NonZeroU128>,
    },
}

#[derive(Debug, PartialEq)]
pub enum FeeSettings {
    Eth {
        max_fee: Option<NonZeroFelt>,
    },
    Strk {
        max_gas: Option<NonZeroU64>,
        max_gas_unit_price: Option<NonZeroU128>,
    },
}

impl From<ScriptFeeSettings> for FeeSettings {
    fn from(value: ScriptFeeSettings) -> Self {
        match value {
            ScriptFeeSettings::Eth { max_fee } => FeeSettings::Eth { max_fee },
            ScriptFeeSettings::Strk {
                max_gas,
                max_gas_unit_price,
                ..
            } => FeeSettings::Strk {
                max_gas,
                max_gas_unit_price,
            },
        }
    }
}

pub trait PayableTransaction {
    fn error_message(&self, token: &str, version: &str) -> String;
    fn validate_and_get_token(&self) -> Result<FeeToken>;
    fn token_from_version(&self) -> Option<FeeToken>;
}

#[macro_export]
macro_rules! impl_payable_transaction {
    ($type:ty, $err_func:ident, $($version:pat => $token:expr),+) => {
        impl PayableTransaction for $type {
            fn error_message(&self, token: &str, version: &str) -> String {
                $err_func(token, version)
            }

            fn validate_and_get_token(&self) -> Result<FeeToken> {
                match (
                    &self.token_from_version(),
                    &self.fee_args.fee_token,
                ) {
                    (Some(token_from_version), Some(token)) if token_from_version != token => {
                        Err(anyhow!(self.error_message(
                            &format!("{:?}", token).to_lowercase(),
                            &format!("{:?}", self.version.clone().unwrap()).to_lowercase()
                        )))
                    },
                    (None, Some(token)) => {
                        Ok(token.clone())
                    },
                    (Some(token_from_version), None) => {
                        Ok(token_from_version.clone())
                    },
                    (None, None) => {
                        Ok(FeeToken::default())
                    },
                    _ =>  Ok(self.fee_args.fee_token.clone().unwrap_or_else(|| self.token_from_version().unwrap_or_else(|| unreachable!())))
                }
            }

            fn token_from_version(&self) -> Option<FeeToken> {
                self.version.clone().map(|version| match version {
                    $($version => $token),+
                })
            }
        }
    };
}

impl FromStr for FeeToken {
    type Err = String;

    fn from_str(s: &str) -> Result<Self, Self::Err> {
        match s.to_lowercase().as_str() {
            "eth" => Ok(FeeToken::Eth),
            "strk" => Ok(FeeToken::Strk),
            _ => Err(String::from("Possible values: eth, strk")),
        }
    }
}

fn parse_fee_token(s: &str) -> Result<FeeToken, String> {
    let deprecation_message = "Specifying '--fee-token' flag is deprecated and will be removed in the future. Use '--version' instead";
    print_as_warning(&Error::msg(deprecation_message));

    let parsed_token: FeeToken = s.parse()?;

    if parsed_token == FeeToken::Eth {
        print_as_warning(&Error::msg(
            "Eth transactions will stop being supported in the future due to 'SNIP-16'",
        ));
    }

    Ok(parsed_token)
}

<<<<<<< HEAD
fn print_max_fee_conversion_info(
    max_fee: impl Into<Felt>,
    max_gas: impl Into<Felt>,
    max_gas_unit_price: impl Into<Felt>,
) {
    let max_fee: Felt = max_fee.into();
    let max_gas: Felt = max_gas.into();
    let max_gas_unit_price: Felt = max_gas_unit_price.into();
    println!(
        "Specifying '--max-fee' flag while using v3 transactions results in conversion to '--max-gas' and '--max-gas-unit-price' flags\nConverted {max_fee} max fee to {max_gas} max gas and {max_gas_unit_price} max gas unit price\n",
    );
}

=======
>>>>>>> 4d7229ff
fn parse_non_zero_felt(s: &str) -> Result<NonZeroFelt, String> {
    let felt: Felt = s.parse().map_err(|_| "Failed to parse value")?;
    felt.try_into()
        .map_err(|_| "Value should be greater than 0".to_string())
}<|MERGE_RESOLUTION|>--- conflicted
+++ resolved
@@ -107,10 +107,7 @@
 
                         let max_gas = NonZeroFelt::try_from(Felt::from(max_fee).floor_div(&max_gas_unit_price))
                         .unwrap_or_else(|_| unreachable!("Calculated max gas must be >= 1 because max_fee >= max_gas_unit_price ensures a positive result"));
-<<<<<<< HEAD
                         print_max_fee_conversion_info(max_fee, max_gas, max_gas_unit_price);
-=======
->>>>>>> 4d7229ff
                         FeeSettings::Strk {
                             max_gas: Some(
                                 NonZeroU64::try_from_(max_gas).map_err(anyhow::Error::msg)?,
@@ -128,9 +125,7 @@
 
                         let max_gas_unit_price = NonZeroFelt::try_from(Felt::from(max_fee).floor_div(&max_gas))
                         .unwrap_or_else(|_| unreachable!("Calculated max gas unit price must be >= 1 because max_fee >= max_gas ensures a positive result"));
-<<<<<<< HEAD
                         print_max_fee_conversion_info(max_fee, max_gas, max_gas_unit_price);
-=======
                         FeeSettings::Strk {
                             max_gas: Some(
                                 NonZeroU64::try_from_(max_gas).map_err(anyhow::Error::msg)?,
@@ -152,28 +147,6 @@
                         // TODO(#2852)
                         let max_gas = NonZeroFelt::try_from(Felt::from(max_fee)
                             .floor_div(&max_gas_unit_price)).context("Calculated max-gas from provided --max-fee and the current network gas price is 0. Please increase --max-fee to obtain a positive gas amount")?;
->>>>>>> 4d7229ff
-                        FeeSettings::Strk {
-                            max_gas: Some(
-                                NonZeroU64::try_from_(max_gas).map_err(anyhow::Error::msg)?,
-                            ),
-                            max_gas_unit_price: Some(
-                                NonZeroU128::try_from_(max_gas_unit_price)
-                                    .map_err(anyhow::Error::msg)?,
-<<<<<<< HEAD
-                            ),
-                        }
-                    }
-                    (Some(max_fee), None, None) => {
-                        let max_gas_unit_price = NonZeroFelt::try_from(
-                            provider
-                                .get_block_with_tx_hashes(block_id)
-                                .await?
-                                .l1_gas_price()
-                                .price_in_fri,
-                        )?;
-                        let max_gas = NonZeroFelt::try_from(Felt::from(max_fee)
-                            .floor_div(&max_gas_unit_price)).context("Calculated max-gas from provided --max-fee and the current network gas price is 0. Please increase --max-fee to obtain a positive gas amount")?;
                         print_max_fee_conversion_info(max_fee, max_gas, max_gas_unit_price);
                         FeeSettings::Strk {
                             max_gas: Some(
@@ -182,8 +155,6 @@
                             max_gas_unit_price: Some(
                                 NonZeroU128::try_from_(max_gas_unit_price)
                                     .map_err(anyhow::Error::msg)?,
-=======
->>>>>>> 4d7229ff
                             ),
                         }
                     }
@@ -317,7 +288,6 @@
     Ok(parsed_token)
 }
 
-<<<<<<< HEAD
 fn print_max_fee_conversion_info(
     max_fee: impl Into<Felt>,
     max_gas: impl Into<Felt>,
@@ -331,8 +301,6 @@
     );
 }
 
-=======
->>>>>>> 4d7229ff
 fn parse_non_zero_felt(s: &str) -> Result<NonZeroFelt, String> {
     let felt: Felt = s.parse().map_err(|_| "Failed to parse value")?;
     felt.try_into()
