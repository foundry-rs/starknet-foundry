--- conflicted
+++ resolved
@@ -99,23 +99,19 @@
                             .map_err(anyhow::Error::msg)?,
                     },
                     (Some(max_fee), None, Some(max_gas_unit_price)) => {
-<<<<<<< HEAD
-                        let max_gas = NonZeroFelt::try_from(Felt::from(max_fee).floor_div(&max_gas_unit_price)).context("Calculated max gas from provided --max-fee and --max-gas-unit-price is 0. Please increase --max-fee to obtain a positive gas amount")?;
+                        if max_fee < max_gas_unit_price {
+                            bail!(
+                                "--max-fee should be greater than or equal to --max-gas-unit-price"
+                            );
+                        }
+
+                        let max_gas = NonZeroFelt::try_from(Felt::from(max_fee).floor_div(&max_gas_unit_price))
+                        .unwrap_or_else(|_| unreachable!("Calculated max gas must be >= 1 because max_fee >= max_gas_unit_price ensures a positive result"));
                         print_max_fee_conversion_info(
                             max_fee.into(),
                             max_gas.into(),
                             max_gas_unit_price.into(),
                         );
-=======
-                        if max_fee < max_gas_unit_price {
-                            bail!(
-                                "--max-fee should be greater than or equal to --max-gas-unit-price"
-                            );
-                        }
-
-                        let max_gas = NonZeroFelt::try_from(Felt::from(max_fee).floor_div(&max_gas_unit_price))
-                        .unwrap_or_else(|_| unreachable!("Calculated max gas must be >= 1 because max_fee >= max_gas_unit_price ensures a positive result"));
->>>>>>> 091e4847
                         FeeSettings::Strk {
                             max_gas: Some(
                                 NonZeroU64::try_from_(max_gas).map_err(anyhow::Error::msg)?,
@@ -127,21 +123,17 @@
                         }
                     }
                     (Some(max_fee), Some(max_gas), None) => {
-<<<<<<< HEAD
-                        let max_gas_unit_price = NonZeroFelt::try_from(Felt::from(max_fee).floor_div(&max_gas)).context("Calculated max gas unit price from provided --max-fee and --max-gas is 0. Please increase --max-fee or decrease --max-gas to ensure a positive gas unit price")?;
+                        if max_fee < max_gas {
+                            bail!("--max-fee should be greater than or equal to --max-gas amount");
+                        }
+
+                        let max_gas_unit_price = NonZeroFelt::try_from(Felt::from(max_fee).floor_div(&max_gas))
+                        .unwrap_or_else(|_| unreachable!("Calculated max gas unit price must be >= 1 because max_fee >= max_gas ensures a positive result"));
                         print_max_fee_conversion_info(
                             max_fee.into(),
                             max_gas.into(),
                             max_gas_unit_price.into(),
                         );
-=======
-                        if max_fee < max_gas {
-                            bail!("--max-fee should be greater than or equal to --max-gas amount");
-                        }
-
-                        let max_gas_unit_price = NonZeroFelt::try_from(Felt::from(max_fee).floor_div(&max_gas))
-                        .unwrap_or_else(|_| unreachable!("Calculated max gas unit price must be >= 1 because max_fee >= max_gas ensures a positive result"));
->>>>>>> 091e4847
                         FeeSettings::Strk {
                             max_gas: Some(
                                 NonZeroU64::try_from_(max_gas).map_err(anyhow::Error::msg)?,
