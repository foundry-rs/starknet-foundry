use anyhow::{bail, ensure, Error, Result};
use clap::{Args, ValueEnum};
use conversions::serde::deserialize::CairoDeserialize;
use conversions::TryIntoConv;
use shared::print::print_as_warning;
use starknet::core::types::BlockId;
use starknet::providers::Provider;
use starknet_types_core::felt::{Felt, NonZeroFelt};
use std::str::FromStr;

#[derive(Args, Debug, Clone)]
pub struct FeeArgs {
    /// Token that transaction fee will be paid in
    #[clap(long, value_parser = parse_fee_token)]
    pub fee_token: Option<FeeToken>,

    /// Max fee for the transaction. If not provided, will be automatically estimated.
    #[clap(short, long)]
    pub max_fee: Option<Felt>,

    /// Max gas amount. If not provided, will be automatically estimated. (Only for STRK fee payment)
    #[clap(long)]
    pub max_gas: Option<Felt>,

    /// Max gas price in Fri. If not provided, will be automatically estimated. (Only for STRK fee payment)
    #[clap(long)]
    pub max_gas_unit_price: Option<Felt>,
}

impl From<ScriptFeeSettings> for FeeArgs {
    fn from(script_fee_settings: ScriptFeeSettings) -> Self {
        match script_fee_settings {
            ScriptFeeSettings::Eth { max_fee } => Self {
                fee_token: Some(FeeToken::Eth),
                max_fee,
                max_gas: None,
                max_gas_unit_price: None,
            },
            ScriptFeeSettings::Strk {
                max_fee,
                max_gas,
                max_gas_unit_price,
            } => Self {
                fee_token: Some(FeeToken::Strk),
                max_fee,
                max_gas: max_gas.map(Into::into),
                max_gas_unit_price: max_gas_unit_price.map(Into::into),
            },
        }
    }
}

impl FeeArgs {
    #[must_use]
    pub fn fee_token(self, fee_token: FeeToken) -> Self {
        Self {
            fee_token: Some(fee_token),
            ..self
        }
    }

    pub async fn try_into_fee_settings<P: Provider>(
        &self,
        provider: P,
        block_id: BlockId,
    ) -> Result<FeeSettings> {
        match self.fee_token.clone().unwrap_or_else(|| unreachable!()) {
            FeeToken::Eth => {
                ensure!(
                    self.max_gas.is_none(),
                    "--max-gas is not supported for ETH fee payment"
                );
                ensure!(
                    self.max_gas_unit_price.is_none(),
                    "--max-gas-unit-price is not supported for ETH fee payment"
                );
                Ok(FeeSettings::Eth {
                    max_fee: self.max_fee,
                })
            }
            FeeToken::Strk => {
                if self.max_fee.is_some() {
                    print_max_fee_conversion_info();
                }
                let settings = match (self.max_fee, self.max_gas, self.max_gas_unit_price) {
                    (Some(_), Some(_), Some(_)) => {
                        bail!("Passing all --max-fee, --max-gas and --max-gas-unit-price is conflicting. Please pass only two of them or less")
                    }
                    (Some(max_fee), Some(max_gas), None) if max_fee < max_gas => {
                        bail!("--max-fee should be greater than or equal to --max-gas amount")
                    }
                    (Some(max_fee), None, Some(max_gas_unit_price))
                        if max_fee < max_gas_unit_price =>
                    {
                        bail!("--max-fee should be greater than or equal to --max-gas-unit-price")
                    }
                    (None, _, _) => {
                        if let Some(max_gas) = self.max_gas {
                            if max_gas == Felt::ZERO {
                                bail!("--max-gas should be greater than 0")
                            }
                        }
                        FeeSettings::Strk {
                            max_gas: self.max_gas.map(TryIntoConv::try_into_).transpose()?,
                            max_gas_unit_price: self
                                .max_gas_unit_price
                                .map(TryIntoConv::try_into_)
                                .transpose()?,
                        }
                    }
                    (Some(max_fee), None, Some(max_gas_unit_price)) => FeeSettings::Strk {
                        max_gas: Some(
                            max_fee
                                .floor_div(&NonZeroFelt::from_felt_unchecked(max_gas_unit_price))
                                .try_into_()?,
                        ),
                        max_gas_unit_price: Some(max_gas_unit_price.try_into_()?),
                    },
<<<<<<< HEAD

=======
>>>>>>> 72f2fe82
                    (Some(max_fee), Some(max_gas), None) => {
                        let max_gas_unit_price =
                            max_fee.floor_div(&NonZeroFelt::from_felt_unchecked(max_gas));
                        if max_gas_unit_price == Felt::ZERO {
                            bail!("--max-gas calculated from --max-fee should be greater than 0. Please increase --max-fee")
                        }

                        FeeSettings::Strk {
                            max_gas: Some(max_gas.try_into_()?),
                            max_gas_unit_price: Some(
                                max_fee
                                    .floor_div(&NonZeroFelt::from_felt_unchecked(max_gas))
                                    .try_into_()?,
                            ),
                        }
                    }
                    (Some(max_fee), None, None) => {
                        let max_gas_unit_price = provider
                            .get_block_with_tx_hashes(block_id)
                            .await?
                            .l1_gas_price()
                            .price_in_fri;
                        let max_gas = max_fee
                            .floor_div(&NonZeroFelt::from_felt_unchecked(max_gas_unit_price));
                        if max_gas == Felt::ZERO {
                            bail!("--max-gas calculated from --max-fee should be greater than 0. Please increase --max-fee")
                        }

                        FeeSettings::Strk {
                            max_gas: Some(max_gas.try_into_()?),
                            max_gas_unit_price: Some(max_gas_unit_price.try_into_()?),
                        }
                    }
                };

                Ok(settings)
            }
        }
    }
}

#[derive(ValueEnum, Default, Debug, Clone, PartialEq)]
pub enum FeeToken {
    Eth,
    #[default]
    Strk,
}

/// Struct used in `sncast script` for deserializing from cairo, `FeeSettings` can't be
/// used as it missing `max_fee` for `Strk`
#[derive(Debug, PartialEq, CairoDeserialize)]
pub enum ScriptFeeSettings {
    Eth {
        max_fee: Option<Felt>,
    },
    Strk {
        max_fee: Option<Felt>,
        max_gas: Option<u64>,
        max_gas_unit_price: Option<u128>,
    },
}

#[derive(Debug, PartialEq)]
pub enum FeeSettings {
    Eth {
        max_fee: Option<Felt>,
    },
    Strk {
        max_gas: Option<u64>,
        max_gas_unit_price: Option<u128>,
    },
}

impl From<ScriptFeeSettings> for FeeSettings {
    fn from(value: ScriptFeeSettings) -> Self {
        match value {
            ScriptFeeSettings::Eth { max_fee } => FeeSettings::Eth { max_fee },
            ScriptFeeSettings::Strk {
                max_gas,
                max_gas_unit_price,
                ..
            } => FeeSettings::Strk {
                max_gas,
                max_gas_unit_price,
            },
        }
    }
}

pub trait PayableTransaction {
    fn error_message(&self, token: &str, version: &str) -> String;
    fn validate_and_get_token(&self) -> Result<FeeToken>;
    fn token_from_version(&self) -> Option<FeeToken>;
}

#[macro_export]
macro_rules! impl_payable_transaction {
    ($type:ty, $err_func:ident, $($version:pat => $token:expr),+) => {
        impl PayableTransaction for $type {
            fn error_message(&self, token: &str, version: &str) -> String {
                $err_func(token, version)
            }

            fn validate_and_get_token(&self) -> Result<FeeToken> {
                match (
                    &self.token_from_version(),
                    &self.fee_args.fee_token,
                ) {
                    (Some(token_from_version), Some(token)) if token_from_version != token => {
                        Err(anyhow!(self.error_message(
                            &format!("{:?}", token).to_lowercase(),
                            &format!("{:?}", self.version.clone().unwrap()).to_lowercase()
                        )))
                    },
                    (None, Some(token)) => {
                        Ok(token.clone())
                    },
                    (Some(token_from_version), None) => {
                        Ok(token_from_version.clone())
                    },
                    (None, None) => {
                        Ok(FeeToken::default())
                    },
                    _ =>  Ok(self.fee_args.fee_token.clone().unwrap_or_else(|| self.token_from_version().unwrap_or_else(|| unreachable!())))
                }
            }

            fn token_from_version(&self) -> Option<FeeToken> {
                self.version.clone().map(|version| match version {
                    $($version => $token),+
                })
            }
        }
    };
}

impl FromStr for FeeToken {
    type Err = String;

    fn from_str(s: &str) -> Result<Self, Self::Err> {
        match s.to_lowercase().as_str() {
            "eth" => Ok(FeeToken::Eth),
            "strk" => Ok(FeeToken::Strk),
            _ => Err(String::from("Possible values: eth, strk")),
        }
    }
}

fn parse_fee_token(s: &str) -> Result<FeeToken, String> {
    let deprecation_message = "Specifying '--fee-token' flag is deprecated and will be removed in the future. Use '--version' instead";
    print_as_warning(&Error::msg(deprecation_message));

    let parsed_token: FeeToken = s.parse()?;

    if parsed_token == FeeToken::Eth {
        print_as_warning(&Error::msg(
            "Eth transactions will stop being supported in the future due to 'SNIP-16'",
        ));
    }

    Ok(parsed_token)
}

fn print_max_fee_conversion_info() {
    println!("Specifying '--max-fee' flag while using v3 transactions results in conversion to '--max-gas' and '--max-gas-unit-price' flags\n");
}<|MERGE_RESOLUTION|>--- conflicted
+++ resolved
@@ -116,10 +116,6 @@
                         ),
                         max_gas_unit_price: Some(max_gas_unit_price.try_into_()?),
                     },
-<<<<<<< HEAD
-
-=======
->>>>>>> 72f2fe82
                     (Some(max_fee), Some(max_gas), None) => {
                         let max_gas_unit_price =
                             max_fee.floor_div(&NonZeroFelt::from_felt_unchecked(max_gas));
