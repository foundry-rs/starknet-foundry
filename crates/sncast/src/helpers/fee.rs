--- conflicted
+++ resolved
@@ -7,45 +7,32 @@
 #[derive(Args, Debug, Clone)]
 pub struct FeeArgs {
     /// Max fee for the transaction. If not provided, will be automatically estimated.
-<<<<<<< HEAD
-    #[clap(value_parser = parse_non_zero_felt, short, long, conflicts_with_all = ["l1_gas", "l1_gas_price", "l2_gas", "l2_gas_price", "l1_data_gas", "l1_data_gas_price"])]
+    #[arg(value_parser = parse_non_zero_felt, short, long, conflicts_with_all = ["l1_gas", "l1_gas_price", "l2_gas", "l2_gas_price", "l1_data_gas", "l1_data_gas_price"])]
     pub max_fee: Option<NonZeroFelt>,
 
     /// Max L1 gas amount. If not provided, will be automatically estimated.
-    #[clap(long)]
+    #[arg(long)]
     pub l1_gas: Option<u64>,
 
     /// Max L1 gas price in Fri. If not provided, will be automatically estimated.
-    #[clap(long)]
+    #[arg(long)]
     pub l1_gas_price: Option<u128>,
 
     /// Max L2 gas amount. If not provided, will be automatically estimated.
-    #[clap(long)]
+    #[arg(long)]
     pub l2_gas: Option<u64>,
 
     /// Max L2 gas price in Fri. If not provided, will be automatically estimated.
-    #[clap(long)]
+    #[arg(long)]
     pub l2_gas_price: Option<u128>,
 
     /// Max L1 data gas amount. If not provided, will be automatically estimated.
-    #[clap(long)]
+    #[arg(long)]
     pub l1_data_gas: Option<u64>,
 
     /// Max L1 data gas price in Fri. If not provided, will be automatically estimated.
-    #[clap(long)]
+    #[arg(long)]
     pub l1_data_gas_price: Option<u128>,
-=======
-    #[arg(value_parser = parse_non_zero_felt, short, long)]
-    pub max_fee: Option<NonZeroFelt>,
-
-    /// Max gas amount. If not provided, will be automatically estimated.
-    #[arg(value_parser = parse_non_zero_felt, long)]
-    pub max_gas: Option<NonZeroFelt>,
-
-    /// Max gas price in Fri. If not provided, will be automatically estimated.
-    #[arg(value_parser = parse_non_zero_felt, long)]
-    pub max_gas_unit_price: Option<NonZeroFelt>,
->>>>>>> b431e2cf
 }
 
 impl From<ScriptFeeSettings> for FeeArgs {
