use crate::NestedMap;
use anyhow::Result;
use camino::Utf8PathBuf;
use std::collections::HashSet;
use std::fs;

use crate::{AccountData, read_and_parse_json_file};
use anyhow::Context;
use serde_json::{Value, json};

pub fn generate_account_name(accounts_file: &Utf8PathBuf) -> Result<String> {
    let mut id = 1;

    if !accounts_file.exists() {
        return Ok(format!("account-{id}"));
    }

    let networks: NestedMap<AccountData> = read_and_parse_json_file(accounts_file)?;
    let mut result = HashSet::new();

    for (_, accounts) in networks {
        for (name, _) in accounts {
            if let Some(id) = name
                .strip_prefix("account-")
                .and_then(|id| id.parse::<u32>().ok())
            {
                result.insert(id);
            }
        }
    }

    while result.contains(&id) {
        id += 1;
    }

    Ok(format!("account-{id}"))
}

pub fn load_accounts(accounts_file: &Utf8PathBuf) -> Result<Value> {
    let contents = fs::read_to_string(accounts_file).context("Failed to read accounts file")?;

    if contents.trim().is_empty() {
        return Ok(json!({}));
    }

    let accounts = serde_json::from_str(&contents)
        .with_context(|| format!("Failed to parse accounts file at = {accounts_file}"))?;

    Ok(accounts)
<<<<<<< HEAD
}

pub fn account_exists_in_accounts_file(
    account_name: &str,
    network_name: &str,
    accounts_file: &Utf8PathBuf,
) -> Result<bool> {
    let items = load_accounts(accounts_file)?;

    if items[network_name].is_null() {
        bail!("Network with name {network_name} does not exist in accounts file");
    }

    Ok(!items[network_name][account_name].is_null())
}

#[must_use]
pub fn is_devnet_account(account: &str) -> bool {
    account.starts_with("devnet-")
}

pub async fn get_account_from_devnet<'a>(
    account: &str,
    provider: &'a JsonRpcClient<HttpTransport>,
    url: &str,
) -> Result<SingleOwnerAccount<&'a JsonRpcClient<HttpTransport>, LocalWallet>> {
    let account_number: u8 = account
        .strip_prefix("devnet-")
        .map(|s| s.parse::<u8>().expect("Invalid devnet account number"))
        .context("Failed to parse devnet account number")?;

    let devnet_provider = DevnetProvider::new(url);
    let devnet_config = devnet_provider.get_config().await?;

    if account_number >= devnet_config.total_accounts {
        bail!(
            "Devnet account number must be between 1 and {}",
            devnet_config.total_accounts
        );
    }

    let devnet_accounts = devnet_provider.get_predeployed_accounts().await?;
    let predeployed_account = devnet_accounts
        .get((account_number - 1) as usize)
        .expect("Failed to get devnet account")
        .to_owned();

    let account_data = AccountData::from(predeployed_account);

    let chain_id = provider.chain_id().await?;

    build_account(account_data, chain_id, provider).await
=======
>>>>>>> 22132859
}<|MERGE_RESOLUTION|>--- conflicted
+++ resolved
@@ -47,7 +47,6 @@
         .with_context(|| format!("Failed to parse accounts file at = {accounts_file}"))?;
 
     Ok(accounts)
-<<<<<<< HEAD
 }
 
 pub fn account_exists_in_accounts_file(
@@ -100,6 +99,4 @@
     let chain_id = provider.chain_id().await?;
 
     build_account(account_data, chain_id, provider).await
-=======
->>>>>>> 22132859
 }