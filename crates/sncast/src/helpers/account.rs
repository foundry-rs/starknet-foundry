--- conflicted
+++ resolved
@@ -1,8 +1,4 @@
-<<<<<<< HEAD
-use crate::{NestedMap, build_account, helpers::devnet_client::DevnetClient};
-=======
 use crate::{NestedMap, build_account, helpers::devnet_provider::DevnetProvider};
->>>>>>> 0e933b41
 use anyhow::{Result, bail};
 use camino::Utf8PathBuf;
 use starknet::{
@@ -87,13 +83,8 @@
         .map(|s| s.parse::<u8>().expect("Invalid devnet account number"))
         .context("Failed to parse devnet account number")?;
 
-<<<<<<< HEAD
-    let devnet_client = DevnetClient::new(url);
-    let devnet_config = devnet_client.get_config().await?;
-=======
     let devnet_provider = DevnetProvider::new(url);
     let devnet_config = devnet_provider.get_config().await?;
->>>>>>> 0e933b41
 
     if account_number >= devnet_config.total_accounts {
         bail!(
@@ -102,11 +93,7 @@
         );
     }
 
-<<<<<<< HEAD
-    let devnet_accounts = devnet_client.get_predeployed_accounts().await?;
-=======
     let devnet_accounts = devnet_provider.get_predeployed_accounts().await?;
->>>>>>> 0e933b41
     let predeployed_account = devnet_accounts
         .get((account_number - 1) as usize)
         .expect("Failed to get devnet account")
