--- conflicted
+++ resolved
@@ -4,13 +4,9 @@
 use configuration::search_config_upwards_relative_to;
 use dialoguer::theme::ColorfulTheme;
 use dialoguer::Select;
-<<<<<<< HEAD
-use std::env::current_dir;
+use std::{env, fs};
 use std::fmt::Display;
-use std::fs;
-=======
-use std::{env, fs};
->>>>>>> e8091667
+
 use toml_edit::{DocumentMut, Item, Table, Value};
 
 enum PromptSelection {
@@ -41,11 +37,7 @@
         options.push(PromptSelection::GlobalDefault(global_path.clone()));
     }
 
-<<<<<<< HEAD
-    if let Some(local_path) = current_dir()
-=======
-    if let Some(option) = env::current_dir()
->>>>>>> e8091667
+    if let Some(local_path) = env::current_dir()
         .ok()
         .and_then(|current_path| Utf8PathBuf::from_path_buf(current_path.clone()).ok())
         .and_then(|current_path_utf8| search_config_upwards_relative_to(&current_path_utf8).ok())
@@ -66,21 +58,8 @@
         PromptSelection::GlobalDefault(path) => {
             edit_config(path, "default", "account", account)?;
         }
-<<<<<<< HEAD
         PromptSelection::LocalDefault(path) => {
             edit_config(path, "default", "account", account)?;
-=======
-        selected if selected.starts_with("Yes, local default") => {
-            if let Ok(current_path) = env::current_dir() {
-                let current_path_utf8 = Utf8PathBuf::from_path_buf(current_path).map_err(|_| {
-                    anyhow!("Failed to convert current directory path to Utf8PathBuf")
-                })?;
-
-                if let Ok(local_path) = search_config_upwards_relative_to(&current_path_utf8) {
-                    edit_config(&local_path, "default", "account", account)?;
-                }
-            }
->>>>>>> e8091667
         }
         PromptSelection::No => {}
     }
