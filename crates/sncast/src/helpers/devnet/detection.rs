--- conflicted
+++ resolved
@@ -31,16 +31,8 @@
         "Found starknet-devnet process, but could not reach it. Please use `--url <URL>` to specify the correct URL."
     )]
     ProcessNotReachable,
-<<<<<<< HEAD
-    #[error("Failed to parse devnet URL: {source}")]
-    InvalidUrl {
-        #[source]
-        source: url::ParseError,
-    },
-=======
     #[error("Failed to parse devnet URL: {0}")]
     InvalidUrl(#[from] url::ParseError),
->>>>>>> 7f297c8e
 }
 
 pub async fn detect_devnet_url() -> Result<Url, DevnetDetectionError> {
@@ -56,12 +48,7 @@
     match find_devnet_process_info() {
         Ok(info) => {
             if is_devnet_url_reachable(&info.host, info.port).await {
-<<<<<<< HEAD
-                Ok(Url::parse(&format!("http://{}:{}", info.host, info.port))
-                    .map_err(|e| DevnetDetectionError::InvalidUrl { source: e })?)
-=======
                 Ok(Url::parse(&format!("http://{}:{}", info.host, info.port))?)
->>>>>>> 7f297c8e
             } else {
                 Err(DevnetDetectionError::ProcessNotReachable)
             }
@@ -71,12 +58,7 @@
             if is_devnet_url_reachable(DEFAULT_DEVNET_HOST, DEFAULT_DEVNET_PORT).await {
                 Ok(Url::parse(&format!(
                     "http://{DEFAULT_DEVNET_HOST}:{DEFAULT_DEVNET_PORT}"
-<<<<<<< HEAD
-                ))
-                .map_err(|e| DevnetDetectionError::InvalidUrl { source: e })?)
-=======
                 ))?)
->>>>>>> 7f297c8e
             } else {
                 Err(DevnetDetectionError::NoInstance)
             }
