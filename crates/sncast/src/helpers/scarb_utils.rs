use super::constants::{WAIT_RETRY_INTERVAL, WAIT_TIMEOUT};
use anyhow::{anyhow, bail, Context, Result};
use camino::{Utf8Path, Utf8PathBuf};
use scarb_artifacts::ScarbCommand;
use scarb_metadata;
use serde::{Deserialize, Serialize};
use serde_json::Value;
use std::default::Default;
use std::env;
use std::fs::canonicalize;
use std::str::FromStr;

#[derive(Deserialize, Serialize, Clone, Debug)]
pub struct CastConfig {
    pub rpc_url: String,
    pub account: String,
    pub accounts_file: Utf8PathBuf,
    pub keystore: Utf8PathBuf,
    pub wait_timeout: u16,
    pub wait_retry_interval: u8,
}

impl CastConfig {
    pub fn from_package_tool_sncast(
        package_tool_sncast: &Value,
        profile: &Option<String>,
    ) -> Result<CastConfig> {
        let tool = get_profile(package_tool_sncast, profile)?;

        Ok(CastConfig {
            rpc_url: get_property(tool, "url"),
            account: get_property(tool, "account"),
            accounts_file: get_property(tool, "accounts-file"),
            keystore: get_property(tool, "keystore"),
            wait_timeout: get_property(tool, "wait-timeout"),
            wait_retry_interval: get_property(tool, "wait-retry-interval"),
        })
    }
}

impl Default for CastConfig {
    fn default() -> Self {
        Self {
            rpc_url: String::default(),
            account: String::default(),
            accounts_file: Utf8PathBuf::default(),
            keystore: Utf8PathBuf::default(),
            wait_timeout: WAIT_TIMEOUT,
            wait_retry_interval: WAIT_RETRY_INTERVAL,
        }
    }
}

pub trait PropertyFromCastConfig: Sized {
    fn from_toml_value(value: &Value) -> Option<Self>;
    fn default_value() -> Self;
}

impl PropertyFromCastConfig for String {
    fn from_toml_value(value: &Value) -> Option<Self> {
        value.as_str().map(std::borrow::ToOwned::to_owned)
    }

    fn default_value() -> Self {
        String::default()
    }
}

impl PropertyFromCastConfig for Utf8PathBuf {
    fn from_toml_value(value: &Value) -> Option<Self> {
        value.as_str().map(Utf8PathBuf::from)
    }

    fn default_value() -> Self {
        Utf8PathBuf::default()
    }
}

impl PropertyFromCastConfig for u8 {
    fn from_toml_value(value: &Value) -> Option<Self> {
        value.as_u64().and_then(|i| i.try_into().ok())
    }

    fn default_value() -> Self {
        WAIT_RETRY_INTERVAL
    }
}

impl PropertyFromCastConfig for u16 {
    fn from_toml_value(value: &Value) -> Option<Self> {
        value.as_u64().and_then(|i| i.try_into().ok())
    }

    fn default_value() -> Self {
        WAIT_TIMEOUT
    }
}

impl<T> PropertyFromCastConfig for Option<T>
where
    T: PropertyFromCastConfig,
{
    fn from_toml_value(value: &Value) -> Option<Self> {
        T::from_toml_value(value).map(Some)
    }
    fn default_value() -> Self {
        Some(T::default_value())
    }
}

pub fn get_profile<'a>(tool_sncast: &'a Value, profile: &Option<String>) -> Result<&'a Value> {
    match profile {
        Some(profile_) => tool_sncast
            .get(profile_)
            .ok_or_else(|| anyhow!("No field [tool.sncast.{}] found in package", profile_)),
        None => Ok(tool_sncast),
    }
}

pub fn get_property<T>(tool: &Value, field: &str) -> T
where
    T: PropertyFromCastConfig + Default,
{
    tool.get(field)
        .and_then(T::from_toml_value)
        .unwrap_or_else(T::default_value)
}

pub fn get_scarb_manifest() -> Result<Utf8PathBuf> {
    get_scarb_manifest_for(<&Utf8Path>::from("."))
}

pub fn get_scarb_manifest_for(dir: &Utf8Path) -> Result<Utf8PathBuf> {
<<<<<<< HEAD
    which::which("scarb")
        .context("Failed to find `scarb` binary in your PATH. Have you installed Scarb? Check out https://github.com/software-mansion/scarb")?;
=======
    ScarbCommand::new().ensure_available()?;
>>>>>>> f86c0e54

    let output = ScarbCommand::new()
        .current_dir(dir)
        .arg("manifest-path")
        .command()
        .output()
        .context("Failed to execute the `scarb manifest-path` command")?;

    let output_str = String::from_utf8(output.stdout)
        .context("`scarb manifest-path` command failed to provide valid output")?;

    let path = Utf8PathBuf::from_str(output_str.trim())
        .context("`scarb manifest-path` failed. Invalid location returned")?;

    Ok(path)
}

fn get_scarb_metadata_command(
    manifest_path: &Utf8PathBuf,
) -> Result<scarb_metadata::MetadataCommand> {
    ScarbCommand::new().ensure_available()?;

    let mut command = scarb_metadata::MetadataCommand::new();
    command.inherit_stderr().manifest_path(manifest_path);
    Ok(command)
}

fn execute_scarb_metadata_command(
    command: &scarb_metadata::MetadataCommand,
) -> Result<scarb_metadata::Metadata> {
    command.exec().context(format!(
        "Failed to read the `Scarb.toml` manifest file. Doesn't exist in the current or parent directories = {}",
        env::current_dir()
            .expect("Failed to access the current directory")
            .into_os_string()
            .into_string()
            .expect("Failed to convert current directory into a string")
    ))
}

pub fn get_scarb_metadata(manifest_path: &Utf8PathBuf) -> Result<scarb_metadata::Metadata> {
    let mut command = get_scarb_metadata_command(manifest_path)?;
    let command = command.no_deps();
    execute_scarb_metadata_command(command)
}

pub fn get_scarb_metadata_with_deps(
    manifest_path: &Utf8PathBuf,
) -> Result<scarb_metadata::Metadata> {
    let command = get_scarb_metadata_command(manifest_path)?;
    execute_scarb_metadata_command(&command)
}

#[must_use]
pub fn verify_or_determine_scarb_manifest_path(
    path_to_scarb_toml: &Option<Utf8PathBuf>,
) -> Option<Utf8PathBuf> {
    if let Some(path) = path_to_scarb_toml {
        assert!(path.exists(), "Failed to locate file at path = {path}");
    }

    let manifest_path = path_to_scarb_toml.clone().unwrap_or_else(|| {
        get_scarb_manifest()
            .context("Failed to obtain manifest path from scarb")
            .unwrap()
    });

    if !manifest_path.exists() {
        return None;
    }

    Some(manifest_path)
}

pub fn get_package_metadata<'a>(
    metadata: &'a scarb_metadata::Metadata,
    manifest_path: &'a Utf8PathBuf,
) -> Result<&'a scarb_metadata::PackageMetadata> {
    let manifest_path = canonicalize(manifest_path.clone())
        .unwrap_or_else(|err| panic!("Failed to canonicalize {manifest_path}, error: {err:?}"));

    let package = metadata
        .packages
        .iter()
        .find(|package| package.manifest_path == manifest_path)
        .ok_or(anyhow!(
            "Path = {} not found in scarb metadata",
            manifest_path.display()
        ))?;
    Ok(package)
}

pub fn parse_scarb_config(
    profile: &Option<String>,
    path: &Option<Utf8PathBuf>,
) -> Result<CastConfig> {
    let manifest_path = match path.clone() {
        Some(path) => {
            if !(path.exists()) {
                bail!("Failed to locate file at path = {path}");
            }
            path
        }
        None => get_scarb_manifest().context("Failed to obtain manifest path from scarb")?,
    };

    if !manifest_path.exists() {
        return Ok(CastConfig::default());
    }

    let metadata = get_scarb_metadata(&manifest_path)?;

    match get_package_tool_sncast(&metadata) {
        Ok(package_tool_sncast) => {
            CastConfig::from_package_tool_sncast(package_tool_sncast, profile)
        }
        Err(_) => Ok(CastConfig::default()),
    }
}

pub fn get_package_tool_sncast(metadata: &scarb_metadata::Metadata) -> Result<&Value> {
    let first_package = metadata
        .packages
        .get(0)
        .ok_or_else(|| anyhow!("No package found in metadata"))?;

    let tool = first_package
        .manifest_metadata
        .tool
        .as_ref()
        .ok_or_else(|| anyhow!("No field [tool] found in package"))?;

    let tool_sncast = tool
        .get("sncast")
        .ok_or_else(|| anyhow!("No field [tool.sncast] found in package"))?;

    Ok(tool_sncast)
}

#[cfg(test)]
mod tests {
    use crate::helpers::scarb_utils::get_scarb_metadata;
    use crate::helpers::scarb_utils::parse_scarb_config;
    use crate::helpers::scarb_utils::CastConfig;
    use crate::helpers::scarb_utils::{WAIT_RETRY_INTERVAL, WAIT_TIMEOUT};
    use camino::Utf8PathBuf;
    use sealed_test::prelude::rusty_fork_test;
    use sealed_test::prelude::sealed_test;

    #[test]
    fn test_parse_scarb_config_happy_case_with_profile() {
        let config = parse_scarb_config(
            &Some(String::from("myprofile")),
            &Some(Utf8PathBuf::from(
                "tests/data/contracts/constructor_with_params/Scarb.toml",
            )),
        )
        .unwrap();

        assert_eq!(config.account, String::from("user1"));
        assert_eq!(config.rpc_url, String::from("http://127.0.0.1:5055/rpc"));
    }

    #[test]
    fn test_parse_scarb_config_happy_case_without_profile() {
        let config = parse_scarb_config(
            &None,
            &Some(Utf8PathBuf::from("tests/data/contracts/map/Scarb.toml")),
        )
        .unwrap();
        assert_eq!(config.account, String::from("user2"));
        assert_eq!(config.rpc_url, String::from("http://127.0.0.1:5055/rpc"));
    }

    #[test]
    fn test_parse_scarb_config_not_found() {
        let config =
            parse_scarb_config(&None, &Some(Utf8PathBuf::from("whatever/Scarb.toml"))).unwrap_err();
        assert!(config.to_string().contains("file does not exist!"));
    }

    #[test]
    fn test_parse_scarb_config_no_path_not_found() {
        let config = parse_scarb_config(&None, &None).unwrap();

        assert!(config.rpc_url.is_empty());
        assert!(config.account.is_empty());
    }

    #[test]
    fn test_parse_scarb_config_not_in_file() {
        let config = parse_scarb_config(
            &None,
            &Some(Utf8PathBuf::from("tests/data/files/noconfig_Scarb.toml")),
        )
        .unwrap();

        assert!(config.rpc_url.is_empty());
        assert!(config.account.is_empty());
    }

    #[test]
    fn test_parse_scarb_config_no_profile_found() {
        let config = parse_scarb_config(
            &Some(String::from("mariusz")),
            &Some(Utf8PathBuf::from("tests/data/contracts/map/Scarb.toml")),
        )
        .unwrap_err();
        assert_eq!(
            config.to_string(),
            "No field [tool.sncast.mariusz] found in package"
        );
    }

    #[test]
    fn test_parse_scarb_config_account_missing() {
        let config = parse_scarb_config(
            &None,
            &Some(Utf8PathBuf::from("tests/data/files/somemissing_Scarb.toml")),
        )
        .unwrap();

        assert!(config.account.is_empty());
    }

    #[sealed_test(files = ["tests/data/contracts/no_sierra/Scarb.toml"])]
    fn test_parse_scarb_config_no_profile_no_path() {
        let config = parse_scarb_config(&None, &None).unwrap();

        assert!(config.rpc_url.is_empty());
        assert!(config.account.is_empty());
    }

    #[sealed_test(files = ["tests/data/contracts/constructor_with_params/Scarb.toml"])]
    fn test_parse_scarb_config_no_path() {
        let config = parse_scarb_config(&Some(String::from("myprofile")), &None).unwrap();

        assert_eq!(config.rpc_url, String::from("http://127.0.0.1:5055/rpc"));
        assert_eq!(config.account, String::from("user1"));
    }

    #[test]
    fn test_get_scarb_metadata() {
        let metadata = get_scarb_metadata(&"tests/data/contracts/map/Scarb.toml".into());
        assert!(metadata.is_ok());
    }

    #[test]
    fn test_get_scarb_metadata_not_found() {
        let metadata_err = get_scarb_metadata(&"Scarb.toml".into()).unwrap_err();
        assert!(metadata_err
            .to_string()
            .contains("Failed to read Scarb.toml manifest file"));
    }

    #[test]
    fn test_config_defaults() {
        let config = CastConfig::default();
        assert_eq!(config.wait_timeout, WAIT_TIMEOUT);
        assert_eq!(config.wait_retry_interval, WAIT_RETRY_INTERVAL);
    }
}<|MERGE_RESOLUTION|>--- conflicted
+++ resolved
@@ -131,12 +131,7 @@
 }
 
 pub fn get_scarb_manifest_for(dir: &Utf8Path) -> Result<Utf8PathBuf> {
-<<<<<<< HEAD
-    which::which("scarb")
-        .context("Failed to find `scarb` binary in your PATH. Have you installed Scarb? Check out https://github.com/software-mansion/scarb")?;
-=======
     ScarbCommand::new().ensure_available()?;
->>>>>>> f86c0e54
 
     let output = ScarbCommand::new()
         .current_dir(dir)
