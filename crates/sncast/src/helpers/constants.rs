pub static DEFAULT_MULTICALL_CONTENTS: &str = r#"[[call]]
call_type = "deploy"
class_hash = ""
inputs = []
id = ""
unique = false

[[call]]
call_type = "invoke"
contract_address = ""
function = ""
inputs = []
"#;

pub const UDC_ADDRESS: &str = "0x041a78e741e5af2fec34b695679bc6891742439f7afb8484ecd7766661ad02bf";
pub const OZ_CLASS_HASH: &str =
    "0x058d97f7d76e78f44905cc30cb65b91ea49a4b908a76703c54197bca90f81773";

// used in wait_for_tx. Txs will be fetched every 5s with timeout of 300s - so 60 attempts
#[allow(dead_code)]
pub const WAIT_TIMEOUT: u16 = 300;
#[allow(dead_code)]
pub const WAIT_RETRY_INTERVAL: u8 = 5;

#[allow(dead_code)]
pub const DEFAULT_ACCOUNTS_FILE: &str = "~/.starknet_accounts/starknet_open_zeppelin_accounts.json";

pub const KEYSTORE_PASSWORD_ENV_VAR: &str = "KEYSTORE_PASSWORD";
pub const CREATE_KEYSTORE_PASSWORD_ENV_VAR: &str = "CREATE_KEYSTORE_PASSWORD";

pub const SCRIPT_LIB_ARTIFACT_NAME: &str = "__sncast_script_lib";
<<<<<<< HEAD

pub const SCRIPTS_DIR: &str = "scripts";
=======
pub const CONFIG_FILENAME: &str = "snfoundry.toml";
>>>>>>> 63f7f0b5
<|MERGE_RESOLUTION|>--- conflicted
+++ resolved
@@ -29,9 +29,6 @@
 pub const CREATE_KEYSTORE_PASSWORD_ENV_VAR: &str = "CREATE_KEYSTORE_PASSWORD";
 
 pub const SCRIPT_LIB_ARTIFACT_NAME: &str = "__sncast_script_lib";
-<<<<<<< HEAD
+pub const CONFIG_FILENAME: &str = "snfoundry.toml";
 
-pub const SCRIPTS_DIR: &str = "scripts";
-=======
-pub const CONFIG_FILENAME: &str = "snfoundry.toml";
->>>>>>> 63f7f0b5
+pub const SCRIPTS_DIR: &str = "scripts";