--- conflicted
+++ resolved
@@ -30,9 +30,6 @@
 
 pub const SCRIPT_LIB_ARTIFACT_NAME: &str = "__sncast_script_lib";
 pub const CONFIG_FILENAME: &str = "snfoundry.toml";
-<<<<<<< HEAD
+pub const STATE_FILE_VERSION: u8 = 1;
 
-pub const INIT_SCRIPTS_DIR: &str = "scripts";
-=======
-pub const STATE_FILE_VERSION: u8 = 1;
->>>>>>> baa966c0
+pub const INIT_SCRIPTS_DIR: &str = "scripts";