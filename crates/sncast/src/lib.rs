--- conflicted
+++ resolved
@@ -376,73 +376,6 @@
     Ok(return_value)
 }
 
-<<<<<<< HEAD
-pub fn print_formatted(output: Vec<(String, String)>, json: bool, error: bool) -> Result<()> {
-    if json {
-        let json_output: HashMap<String, String> = output.into_iter().collect();
-        let json_value: Value = serde_json::to_value(json_output)?;
-
-        write_to_output(serde_json::to_string(&json_value)?, error);
-    } else {
-        for (key, value) in &output {
-            write_to_output(format!("{key}: {value}"), error);
-        }
-    }
-
-    Ok(())
-}
-
-pub fn print_command_result<T: Serialize>(
-    command: &str,
-    result: &mut Result<T>,
-    value_format: ValueFormat,
-    json: bool,
-) -> Result<()> {
-    let mut output = vec![("command".to_string(), command.to_string())];
-
-    let mut error = false;
-    match result {
-        Ok(result) => {
-            output.extend(stringify_command_result_struct(result, value_format)?);
-        }
-        Err(message) => {
-            output.push(("error".to_string(), format!("{message:#}")));
-            error = true;
-        }
-    };
-    print_formatted(output, json, error)
-}
-
-pub fn stringify_command_result_struct<T: Serialize>(
-    command_result: &T,
-    value_format: ValueFormat,
-) -> Result<Vec<(String, String)>> {
-    let json_value = serde_json::to_value(command_result)
-        .map_err(|_| anyhow!("Failed to convert command result to serde_json::Value"))?;
-
-    let result = if let Some(json_object) = json_value.as_object() {
-        json_object
-            .iter()
-            .filter_map(|(k, v)| value_format.format_json_value(v).map(|v| (k.to_owned(), v)))
-            .collect::<Vec<(String, String)>>()
-    } else {
-        let value = json_value.as_str().expect("Invalid JSON string");
-        vec![("response".to_string(), value.to_string())]
-    };
-
-    Ok(result)
-}
-
-fn write_to_output<T: std::fmt::Display>(value: T, error: bool) {
-    if error {
-        eprintln!("{value}");
-    } else {
-        println!("{value}");
-    }
-}
-
-=======
->>>>>>> e5d2e922
 pub fn parse_number(number_as_str: &str) -> Result<FieldElement> {
     let contract_address = match &number_as_str[..2] {
         "0x" => FieldElement::from_hex_be(number_as_str)?,
