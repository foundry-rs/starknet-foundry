--- conflicted
+++ resolved
@@ -539,21 +539,13 @@
 
 pub fn get_block_id(value: &str) -> Result<BlockId> {
     match value {
-<<<<<<< HEAD
-        "preconfirmed" => Ok(BlockId::Tag(PreConfirmed)),
-=======
         "pre_confirmed" => Ok(BlockId::Tag(PreConfirmed)),
->>>>>>> 411f874c
         "latest" => Ok(BlockId::Tag(Latest)),
         _ if value.starts_with("0x") => Ok(BlockId::Hash(Felt::from_hex(value)?)),
         _ => match value.parse::<u64>() {
             Ok(value) => Ok(BlockId::Number(value)),
             Err(_) => Err(anyhow::anyhow!(
-<<<<<<< HEAD
-                "Incorrect value passed for block_id = {value}. Possible values are preconfirmed, latest, block hash (hex) and block number (u64)"
-=======
                 "Incorrect value passed for block_id = {value}. Possible values are `pre_confirmed`, `latest`, block hash (hex) and block number (u64)"
->>>>>>> 411f874c
             )),
         },
     }
@@ -619,11 +611,7 @@
                 ExecutionResult::Succeeded,
             )) => {
                 let remaining_time = wait_params.remaining_time(i);
-<<<<<<< HEAD
-                ui.println(&"Transaction pre confirmed".to_string());
-=======
                 ui.println(&"Transaction status: PRE_CONFIRMED".to_string());
->>>>>>> 411f874c
                 ui.println(&format!(
                     "Waiting for transaction to be accepted ({i} retries / {remaining_time}s left until timeout)"
                 ));
@@ -782,11 +770,7 @@
 
     #[test]
     fn test_get_block_id() {
-<<<<<<< HEAD
-        let pending_block = get_block_id("preconfirmed").unwrap();
-=======
         let pending_block = get_block_id("pre_confirmed").unwrap();
->>>>>>> 411f874c
         let latest_block = get_block_id("latest").unwrap();
 
         assert_eq!(pending_block, BlockId::Tag(PreConfirmed));
@@ -820,11 +804,7 @@
         let block = get_block_id("mariusz").unwrap_err();
         assert!(block
             .to_string()
-<<<<<<< HEAD
-            .contains("Incorrect value passed for block_id = mariusz. Possible values are preconfirmed, latest, block hash (hex) and block number (u64)"));
-=======
             .contains("Incorrect value passed for block_id = mariusz. Possible values are `pre_confirmed`, `latest`, block hash (hex) and block number (u64)"));
->>>>>>> 411f874c
     }
 
     #[test]
