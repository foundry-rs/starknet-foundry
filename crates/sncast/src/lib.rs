use anyhow::{anyhow, bail, Context, Error, Result};
use camino::Utf8PathBuf;
use helpers::constants::{KEYSTORE_PASSWORD_ENV_VAR, UDC_ADDRESS};
use rand::rngs::OsRng;
use rand::RngCore;
use serde::{Deserialize, Serialize};
<<<<<<< HEAD
=======
use serde_json::Value;
use starknet::core::types::{
    BlockId,
    BlockTag::{Latest, Pending},
    ExecutionResult, FieldElement,
    StarknetError::{
        BlockNotFound, ClassAlreadyDeclared, ClassHashNotFound, CompilationFailed,
        CompiledClassHashMismatch, ContractClassSizeIsTooLarge, ContractError, ContractNotFound,
        DuplicateTx, FailedToReceiveTransaction, InsufficientAccountBalance, InsufficientMaxFee,
        InvalidTransactionIndex, InvalidTransactionNonce, NonAccount, TransactionExecutionError,
        TransactionHashNotFound, UnsupportedContractClassVersion, UnsupportedTxVersion,
        ValidationFailure,
    },
};
>>>>>>> cb1321ea
use starknet::core::utils::UdcUniqueness::{NotUnique, Unique};
use starknet::core::utils::{UdcUniqueSettings, UdcUniqueness};
use starknet::{
    accounts::{ExecutionEncoding, SingleOwnerAccount},
    providers::{
        jsonrpc::{HttpTransport, JsonRpcClient},
        Provider, ProviderError,
        ProviderError::StarknetError,
    },
    signers::{LocalWallet, SigningKey},
};
use std::collections::HashMap;
<<<<<<< HEAD
use std::ops::Deref;
=======
use std::str::FromStr;
>>>>>>> cb1321ea
use std::thread::sleep;
use std::time::Duration;
use std::{env, fs};
use url::Url;

pub mod helpers;
pub mod response;

#[derive(Deserialize, Serialize, Clone)]
struct Account {
    private_key: String,
    public_key: String,
    address: String,
    salt: Option<String>,
    deployed: Option<bool>,
    class_hash: Option<String>,
}

#[derive(Debug, PartialEq, Eq, Copy, Clone)]
pub enum NumbersFormat {
    Default,
    Decimal,
    Hex,
}

impl NumbersFormat {
    #[must_use]
    pub fn from_flags(hex_format: bool, dec_format: bool) -> Self {
        assert!(
            !(hex_format && dec_format),
            "Exclusivity should be validated by clap"
        );
        if hex_format {
            NumbersFormat::Hex
        } else if dec_format {
            NumbersFormat::Decimal
        } else {
            NumbersFormat::Default
        }
    }
}

pub struct WaitForTx {
    pub wait: bool,
    pub timeout: u16,
    pub retry_interval: u8,
}

pub fn get_provider(url: &str) -> Result<JsonRpcClient<HttpTransport>> {
    raise_if_empty(url, "RPC url")?;
    let parsed_url = Url::parse(url)?;
    let provider = JsonRpcClient::new(HttpTransport::new(parsed_url));
    Ok(provider)
}

pub async fn get_chain_id(provider: &JsonRpcClient<HttpTransport>) -> Result<FieldElement> {
    provider
        .chain_id()
        .await
        .context("Failed to fetch chain_id")
}

fn get_account_info(name: &str, chain_id: FieldElement, path: &Utf8PathBuf) -> Result<Account> {
    raise_if_empty(name, "Account name")?;
    let file_content =
        fs::read_to_string(path).with_context(|| format!("Failed to read a file = {path}"))?;
    let accounts: HashMap<String, HashMap<String, Account>> =
        serde_json::from_str(&file_content)
            .with_context(|| format!("Failed to parse file = {path} to JSON"))?;
    let network_name = chain_id_to_network_name(chain_id);
    let account = accounts
        .get(&network_name)
        .and_then(|accounts_map| accounts_map.get(name))
        .cloned();

    account.ok_or_else(|| {
        anyhow!(
            "Account = {} not found under network = {}",
            name,
            network_name
        )
    })
}

pub fn get_keystore_password(env_var: &str) -> std::io::Result<String> {
    match env::var(env_var) {
        Ok(password) => Ok(password),
        _ => rpassword::prompt_password("Enter password: "),
    }
}

#[must_use]
pub fn chain_id_to_network_name(chain_id: FieldElement) -> String {
    let decoded = decode_chain_id(chain_id);

    match &decoded[..] {
        "SN_GOERLI" => "alpha-goerli".into(),
        "SN_GOERLI2" => "alpha-goerli2".into(),
        "SN_MAIN" => "alpha-mainnet".into(),
        "SN_SEPOLIA" => "alpha-sepolia".into(),
        _ => decoded,
    }
}

#[must_use]
pub fn decode_chain_id(chain_id: FieldElement) -> String {
    let non_zero_bytes: Vec<u8> = chain_id
        .to_bytes_be()
        .iter()
        .copied()
        .filter(|&byte| byte != 0)
        .collect();

    String::from_utf8(non_zero_bytes).unwrap_or_default()
}

pub async fn get_nonce(
    provider: &JsonRpcClient<HttpTransport>,
    block_id: &str,
    address: FieldElement,
) -> Result<FieldElement> {
    Ok(provider
        .get_nonce(
            get_block_id(block_id).expect("Failed to obtain block id"),
            address,
        )
        .await
        .expect("Failed to get a nonce"))
}

pub async fn get_account<'a>(
    account: &str,
    accounts_file: &Utf8PathBuf,
    provider: &'a JsonRpcClient<HttpTransport>,
    keystore: Option<Utf8PathBuf>,
) -> Result<SingleOwnerAccount<&'a JsonRpcClient<HttpTransport>, LocalWallet>> {
    let chain_id = get_chain_id(provider).await?;
    let account = if let Some(keystore) = keystore {
        get_account_from_keystore(provider, chain_id, &keystore, account)?
    } else {
        get_account_from_accounts_file(account, accounts_file, provider, chain_id)?
    };
    Ok(account)
}

fn get_account_from_keystore<'a>(
    provider: &'a JsonRpcClient<HttpTransport>,
    chain_id: FieldElement,
    keystore_path: &Utf8PathBuf,
    account: &str,
) -> Result<SingleOwnerAccount<&'a JsonRpcClient<HttpTransport>, LocalWallet>> {
    if !keystore_path.exists() {
        bail!("Failed to find keystore file");
    }
    if account.is_empty() {
        bail!("Passed empty path for `--account`");
    }
    let path_to_account = Utf8PathBuf::from(account);
    if !path_to_account.exists() {
        bail!("File containing the account does not exist: When using `--keystore` argument, the `--account` argument should be a path to the starkli JSON account file");
    }

    let signer = LocalWallet::from(SigningKey::from_keystore(
        keystore_path,
        get_keystore_password(KEYSTORE_PASSWORD_ENV_VAR)?.as_str(),
    )?);

    let file_content = fs::read_to_string(path_to_account.clone())
        .with_context(|| format!("Failed to read a file = {}", &path_to_account))?;
    let account_info: Value = serde_json::from_str(&file_content)
        .with_context(|| format!("Failed to parse file = {} to JSON", &path_to_account))?;
    let address = FieldElement::from_hex_be(
        account_info
            .get("deployment")
            .and_then(|deployment| deployment.get("address"))
            .and_then(Value::as_str)
            .ok_or_else(|| anyhow::anyhow!("Failed to get address from account JSON file - make sure the account is deployed"))?
    )?;

    Ok(SingleOwnerAccount::new(
        provider,
        signer,
        address,
        chain_id,
        ExecutionEncoding::Legacy,
    ))
}

fn get_account_from_accounts_file<'a>(
    name: &str,
    accounts_file_path: &Utf8PathBuf,
    provider: &'a JsonRpcClient<HttpTransport>,
    chain_id: FieldElement,
) -> Result<SingleOwnerAccount<&'a JsonRpcClient<HttpTransport>, LocalWallet>> {
    account_file_exists(accounts_file_path)?;
    let account_info = get_account_info(name, chain_id, accounts_file_path)?;
    let signer = LocalWallet::from(SigningKey::from_secret_scalar(
        FieldElement::from_hex_be(&account_info.private_key).with_context(|| {
            format!(
                "Failed to convert private key = {} to FieldElement",
                &account_info.private_key
            )
        })?,
    ));
    let address = FieldElement::from_hex_be(&account_info.address).with_context(|| {
        format!(
            "Failed to convert account address = {} to FieldElement",
            &account_info.address
        )
    })?;
    let account = SingleOwnerAccount::new(
        provider,
        signer,
        address,
        chain_id,
        ExecutionEncoding::Legacy,
    );

    Ok(account)
}

pub fn get_block_id(value: &str) -> Result<BlockId> {
    match value {
        "pending" => Ok(BlockId::Tag(Pending)),
        "latest" => Ok(BlockId::Tag(Latest)),
        _ if value.starts_with("0x") => Ok(BlockId::Hash(FieldElement::from_hex_be(value)?)),
        _ => match value.parse::<u64>() {
            Ok(value) => Ok(BlockId::Number(value)),
            Err(_) => Err(anyhow::anyhow!(
                "Incorrect value passed for block_id = {value}. Possible values are pending, latest, block hash (hex) and block number (u64)"
            )),
        },
    }
}

pub async fn wait_for_tx(
    provider: &JsonRpcClient<HttpTransport>,
    tx_hash: FieldElement,
    timeout: u16,
    retry_interval: u8,
) -> Result<&str> {
    println!("Transaction hash = {tx_hash:#x}");

    if retry_interval == 0 || timeout == 0 || u16::from(retry_interval) > timeout {
        return Err(anyhow!("Invalid values for retry_interval and/or timeout!"));
    }
    let retries = timeout / u16::from(retry_interval);
    for i in (1..retries).rev() {
        match provider.get_transaction_receipt(tx_hash).await {
            Ok(receipt) => {
                return match receipt.execution_result() {
                    ExecutionResult::Succeeded => Ok("Transaction accepted"),
                    ExecutionResult::Reverted { reason } => {
                        Err(anyhow!("Transaction has been reverted = {reason}"))
                    }
                }
            }
            Err(StarknetError(TransactionHashNotFound)) => {
                let remaining_time = i * u16::from(retry_interval);
                println!("Waiting for transaction to be accepted ({i} retries / {remaining_time}s left until timeout)");
            }
            Err(err) => return Err(err.into()),
        };

        sleep(Duration::from_secs(retry_interval.into()));
    }

    Err(anyhow!(
        "Failed to get transaction with hash = {tx_hash:#x}; Transaction rejected, not received or sncast timed out"
    ))
}

pub fn handle_rpc_error<T>(error: ProviderError) -> std::result::Result<T, Error> {
    match error {
        StarknetError(FailedToReceiveTransaction) => {
            Err(anyhow!("Node failed to receive transaction"))
        }
        StarknetError(ContractNotFound) => {
            Err(anyhow!("There is no contract at the specified address"))
        }
        StarknetError(BlockNotFound) => Err(anyhow!("Block was not found")),
        StarknetError(TransactionHashNotFound) => Err(anyhow!(
            "Transaction with provided hash was not found (does not exist)"
        )),
        StarknetError(InvalidTransactionIndex) => {
            Err(anyhow!("There is no transaction with such an index"))
        }
        StarknetError(ClassHashNotFound) => Err(anyhow!("Provided class hash does not exist")),
        StarknetError(ContractError(err)) => Err(anyhow!(
            "An error occurred in the called contract = {err:?}"
        )),
        StarknetError(InvalidTransactionNonce) => Err(anyhow!("Invalid transaction nonce")),
        StarknetError(InsufficientMaxFee) => Err(anyhow!(
            "Max fee is smaller than the minimal transaction cost"
        )),
        StarknetError(InsufficientAccountBalance) => Err(anyhow!(
            "Account balance is too small to cover transaction fee"
        )),
        StarknetError(ClassAlreadyDeclared) => Err(anyhow!(
            "Contract with the same class hash is already declared"
        )),
        StarknetError(TransactionExecutionError(err)) => {
            Err(anyhow!("Transaction execution error = {err:?}"))
        }
        StarknetError(ValidationFailure(err)) => {
            Err(anyhow!("Contract failed the validation = {err}"))
        }
        StarknetError(CompilationFailed) => Err(anyhow!("Contract failed to compile in starknet")),
        StarknetError(ContractClassSizeIsTooLarge) => {
            Err(anyhow!("Contract class size is too large"))
        }
        StarknetError(NonAccount) => Err(anyhow!("No account")),
        StarknetError(DuplicateTx) => Err(anyhow!("Transaction already exists")),
        StarknetError(CompiledClassHashMismatch) => Err(anyhow!("Compiled class hash mismatch")),
        StarknetError(UnsupportedTxVersion) => Err(anyhow!("Unsupported transaction version")),
        StarknetError(UnsupportedContractClassVersion) => {
            Err(anyhow!("Unsupported contract class version"))
        }
        _ => Err(anyhow!("Unknown RPC error")),
    }
}

pub async fn handle_wait_for_tx<T>(
    provider: &JsonRpcClient<HttpTransport>,
    transaction_hash: FieldElement,
    return_value: T,
    wait_config: WaitForTx,
) -> Result<T> {
    if wait_config.wait {
        return match wait_for_tx(
            provider,
            transaction_hash,
            wait_config.timeout,
            wait_config.retry_interval,
        )
        .await
        {
            Ok(_) => Ok(return_value),
            Err(message) => Err(anyhow!(message)),
        };
    }

    Ok(return_value)
}

pub fn parse_number(number_as_str: &str) -> Result<FieldElement> {
    let contract_address = match &number_as_str[..2] {
        "0x" => FieldElement::from_hex_be(number_as_str)?,
        _ => FieldElement::from_dec_str(number_as_str)?,
    };
    Ok(contract_address)
}

pub fn raise_if_empty(value: &str, value_name: &str) -> Result<()> {
    if value.is_empty() {
        bail!("{value_name} not passed nor found in Scarb.toml")
    }
    Ok(())
}

pub fn account_file_exists(accounts_file_path: &Utf8PathBuf) -> Result<()> {
    if !accounts_file_path.exists() {
        bail! {"Accounts file = {} does not exist! If you do not have an account create one with `account create` command \
        or if you're using a custom accounts file, make sure to supply correct path to it with `--accounts-file` argument.", accounts_file_path}
    }
    Ok(())
}

#[must_use]
pub fn extract_or_generate_salt(salt: Option<FieldElement>) -> FieldElement {
    salt.unwrap_or(FieldElement::from(OsRng.next_u64()))
}

#[must_use]
pub fn udc_uniqueness(unique: bool, account_address: FieldElement) -> UdcUniqueness {
    if unique {
        Unique(UdcUniqueSettings {
            deployer_address: account_address,
            udc_contract_address: parse_number(UDC_ADDRESS).expect("Failed to parse UDC address"),
        })
    } else {
        NotUnique
    }
}

pub fn apply_optional<T, R, F: FnOnce(T, R) -> T>(initial: T, option: Option<R>, function: F) -> T {
    match option {
        Some(value) => function(initial, value),
        None => initial,
    }
}

#[cfg(test)]
mod tests {
    use crate::{
        chain_id_to_network_name, extract_or_generate_salt, get_account_from_accounts_file,
        get_block_id, udc_uniqueness,
    };
    use camino::Utf8PathBuf;
    use starknet::core::utils::UdcUniqueSettings;
    use starknet::core::utils::UdcUniqueness::{NotUnique, Unique};
    use starknet::{
        core::types::{
            BlockId,
            BlockTag::{Latest, Pending},
            FieldElement,
        },
        providers::{jsonrpc::HttpTransport, JsonRpcClient},
    };
    use url::Url;

    #[test]
    fn test_get_block_id() {
        let pending_block = get_block_id("pending").unwrap();
        let latest_block = get_block_id("latest").unwrap();

        assert_eq!(pending_block, BlockId::Tag(Pending));
        assert_eq!(latest_block, BlockId::Tag(Latest));
    }

    #[test]
    fn test_get_block_id_hex() {
        let block = get_block_id("0x0").unwrap();

        assert_eq!(
            block,
            BlockId::Hash(
                FieldElement::from_hex_be(
                    "0x0000000000000000000000000000000000000000000000000000000000000000"
                )
                .unwrap()
            )
        );
    }

    #[test]
    fn test_get_block_id_num() {
        let block = get_block_id("0").unwrap();

        assert_eq!(block, BlockId::Number(0));
    }

    #[test]
    fn test_get_block_id_invalid() {
        let block = get_block_id("mariusz").unwrap_err();
        assert!(block
            .to_string()
            .contains("Incorrect value passed for block_id = mariusz. Possible values are pending, latest, block hash (hex) and block number (u64)"));
    }

    #[test]
    fn test_generate_salt() {
        let salt = extract_or_generate_salt(None);

        assert!(salt >= FieldElement::ZERO);
    }

    #[test]
    fn test_extract_salt() {
        let salt = extract_or_generate_salt(Some(FieldElement::THREE));

        assert_eq!(salt, FieldElement::THREE);
    }

    #[test]
    fn test_udc_uniqueness_unique() {
        let uniqueness = udc_uniqueness(true, FieldElement::ONE);

        assert!(matches!(uniqueness, Unique(UdcUniqueSettings { .. })));
    }

    #[test]
    fn test_udc_uniqueness_not_unique() {
        let uniqueness = udc_uniqueness(false, FieldElement::ONE);

        assert!(matches!(uniqueness, NotUnique));
    }

    #[test]
    fn test_chain_id_to_network_name() {
        let network_name_goerli = chain_id_to_network_name(
            FieldElement::from_byte_slice_be("SN_GOERLI".as_bytes()).unwrap(),
        );
        let network_name_katana = chain_id_to_network_name(
            FieldElement::from_byte_slice_be("KATANA".as_bytes()).unwrap(),
        );
        let network_name_sepolia = chain_id_to_network_name(
            FieldElement::from_byte_slice_be("SN_SEPOLIA".as_bytes()).unwrap(),
        );
        assert_eq!(network_name_goerli, "alpha-goerli");
        assert_eq!(network_name_katana, "KATANA");
        assert_eq!(network_name_sepolia, "alpha-sepolia");
    }

    #[test]
    fn test_get_account_wrong_chain_id() {
        let mock_url = Url::parse("https://example.net").unwrap();
        let mock_provider = JsonRpcClient::new(HttpTransport::new(mock_url));
        let account = get_account_from_accounts_file(
            "user1",
            &Utf8PathBuf::from("tests/data/accounts/accounts.json"),
            &mock_provider,
            FieldElement::from_hex_be("0x435553544f4d5f434841494e5f4944")
                .expect("Failed to convert chain id from hex"),
        );
        let err = account.unwrap_err();
        assert!(err
            .to_string()
            .contains("Account = user1 not found under network = CUSTOM_CHAIN_ID"));
    }
}<|MERGE_RESOLUTION|>--- conflicted
+++ resolved
@@ -4,8 +4,6 @@
 use rand::rngs::OsRng;
 use rand::RngCore;
 use serde::{Deserialize, Serialize};
-<<<<<<< HEAD
-=======
 use serde_json::Value;
 use starknet::core::types::{
     BlockId,
@@ -20,7 +18,6 @@
         ValidationFailure,
     },
 };
->>>>>>> cb1321ea
 use starknet::core::utils::UdcUniqueness::{NotUnique, Unique};
 use starknet::core::utils::{UdcUniqueSettings, UdcUniqueness};
 use starknet::{
@@ -33,11 +30,6 @@
     signers::{LocalWallet, SigningKey},
 };
 use std::collections::HashMap;
-<<<<<<< HEAD
-use std::ops::Deref;
-=======
-use std::str::FromStr;
->>>>>>> cb1321ea
 use std::thread::sleep;
 use std::time::Duration;
 use std::{env, fs};
