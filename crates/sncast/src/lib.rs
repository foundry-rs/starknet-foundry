--- conflicted
+++ resolved
@@ -29,7 +29,7 @@
     },
     signers::{LocalWallet, SigningKey},
 };
-<<<<<<< HEAD
+
 use starknet::{
     core::types::{
         BlockId,
@@ -38,8 +38,7 @@
     },
     providers::{MaybeUnknownErrorCode, StarknetErrorWithMessage},
 };
-=======
->>>>>>> e1412ed0
+
 use std::collections::HashMap;
 use std::thread::sleep;
 use std::time::Duration;
@@ -289,7 +288,6 @@
     }
     let retries = timeout / u16::from(retry_interval);
     for i in (1..retries).rev() {
-<<<<<<< HEAD
         match provider.get_transaction_status(tx_hash).await {
             Ok(status) => match status {
                 starknet::core::types::TransactionStatus::Received => {
@@ -308,17 +306,9 @@
                         starknet::core::types::TransactionExecutionStatus::Reverted => {
                             return Err(anyhow!("Transaction has been reverted"))
                         }
-=======
-        match provider.get_transaction_receipt(tx_hash).await {
-            Ok(receipt) => {
-                return match receipt.execution_result() {
-                    ExecutionResult::Succeeded => Ok("Transaction accepted"),
-                    ExecutionResult::Reverted { reason } => {
-                        Err(anyhow!("Transaction has been reverted = {reason}"))
->>>>>>> e1412ed0
                     }
                 }
-            }
+            },
             Err(StarknetError(TransactionHashNotFound)) => {
                 let remaining_time = i * u16::from(retry_interval);
                 println!("Waiting for transaction to be accepted ({i} retries / {remaining_time}s left until timeout)");
