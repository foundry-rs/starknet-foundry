<<<<<<< HEAD
use sncast_std::{invoke, FeeSettings};
=======
use sncast_std::{
    invoke, InvokeResult, ScriptCommandError, ProviderError, StarknetError, FeeSettingsTrait,
};
use starknet::{ContractAddress, Felt252TryIntoContractAddress};
use traits::Into;
>>>>>>> c20f7692

fn main() {
    let map_contract_address = 0x123.try_into().expect('Invalid contract address value');
    let fee_settings = FeeSettingsTrait::resource_bounds(
        100000, 10000000000000, 1000000000, 100000000000000000000, 100000, 10000000000000,
    );
    let invoke_result = invoke(
<<<<<<< HEAD
        map_contract_address,
        selector!("put"),
        array![0x10, 0x1],
        FeeSettings {
            max_fee: Option::None, max_gas: Option::None, max_gas_unit_price: Option::None,
        },
        Option::None,
=======
        map_contract_address, selector!("put"), array![0x10, 0x1], fee_settings, Option::None
>>>>>>> c20f7692
    )
        .unwrap_err();
    println!("{:?}", invoke_result);
}
<|MERGE_RESOLUTION|>--- conflicted
+++ resolved
@@ -1,12 +1,7 @@
-<<<<<<< HEAD
-use sncast_std::{invoke, FeeSettings};
-=======
 use sncast_std::{
     invoke, InvokeResult, ScriptCommandError, ProviderError, StarknetError, FeeSettingsTrait,
 };
-use starknet::{ContractAddress, Felt252TryIntoContractAddress};
-use traits::Into;
->>>>>>> c20f7692
+use starknet::{ContractAddress};
 
 fn main() {
     let map_contract_address = 0x123.try_into().expect('Invalid contract address value');
@@ -14,17 +9,7 @@
         100000, 10000000000000, 1000000000, 100000000000000000000, 100000, 10000000000000,
     );
     let invoke_result = invoke(
-<<<<<<< HEAD
-        map_contract_address,
-        selector!("put"),
-        array![0x10, 0x1],
-        FeeSettings {
-            max_fee: Option::None, max_gas: Option::None, max_gas_unit_price: Option::None,
-        },
-        Option::None,
-=======
         map_contract_address, selector!("put"), array![0x10, 0x1], fee_settings, Option::None
->>>>>>> c20f7692
     )
         .unwrap_err();
     println!("{:?}", invoke_result);
