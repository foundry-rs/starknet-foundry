--- conflicted
+++ resolved
@@ -11,11 +11,7 @@
         .try_into()
         .expect('Invalid class hash value');
 
-<<<<<<< HEAD
-    let deploy_nonce = get_nonce('preconfirmed');
-=======
     let deploy_nonce = get_nonce('pre_confirmed');
->>>>>>> 411f874c
     deploy(
         class_hash,
         array![0x2, 0x2, 0x0],
@@ -30,11 +26,7 @@
         .try_into()
         .expect('Invalid class hash value');
 
-<<<<<<< HEAD
-    let deploy_nonce = get_nonce('preconfirmed');
-=======
     let deploy_nonce = get_nonce('pre_confirmed');
->>>>>>> 411f874c
     let deploy_result = deploy(
         class_hash,
         array![0x2, 0x2, 0x0],
