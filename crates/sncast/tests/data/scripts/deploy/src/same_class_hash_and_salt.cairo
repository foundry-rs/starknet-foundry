<<<<<<< HEAD
use sncast_std::{get_nonce, deploy, FeeSettings};
use starknet::{ClassHash};
=======
use sncast_std::{
    get_nonce, deploy, DeployResult, ScriptCommandError, ProviderError, StarknetError,
    FeeSettingsTrait,
};
use starknet::{ClassHash, Felt252TryIntoClassHash};
use traits::Into;
>>>>>>> c20f7692

fn main() {
    let fee_settings = FeeSettingsTrait::resource_bounds(
        100000, 10000000000000, 1000000000, 100000000000000000000, 100000, 10000000000000,
    );
    let salt = 0x34542;

    let class_hash: ClassHash = 0x059426c817fb8103edebdbf1712fa084c6744b2829db9c62d1ea4dce14ee6ded
        .try_into()
        .expect('Invalid class hash value');

    let deploy_nonce = get_nonce('pending');
    deploy(
        class_hash,
        array![0x2, 0x2, 0x0],
        Option::Some(salt),
        true,
<<<<<<< HEAD
        FeeSettings {
            max_fee: Option::Some(max_fee), max_gas: Option::None, max_gas_unit_price: Option::None,
        },
        Option::Some(deploy_nonce),
=======
        fee_settings,
        Option::Some(deploy_nonce)
>>>>>>> c20f7692
    )
        .expect('1st deploy failed');

    let class_hash: ClassHash = 0x059426c817fb8103edebdbf1712fa084c6744b2829db9c62d1ea4dce14ee6ded
        .try_into()
        .expect('Invalid class hash value');

    let deploy_nonce = get_nonce('pending');
    let deploy_result = deploy(
        class_hash,
        array![0x2, 0x2, 0x0],
        Option::Some(salt),
        true,
<<<<<<< HEAD
        FeeSettings {
            max_fee: Option::Some(max_fee), max_gas: Option::None, max_gas_unit_price: Option::None,
        },
        Option::Some(deploy_nonce),
=======
        fee_settings,
        Option::Some(deploy_nonce)
>>>>>>> c20f7692
    )
        .unwrap_err();

    println!("{:?}", deploy_result);
}<|MERGE_RESOLUTION|>--- conflicted
+++ resolved
@@ -1,14 +1,8 @@
-<<<<<<< HEAD
-use sncast_std::{get_nonce, deploy, FeeSettings};
-use starknet::{ClassHash};
-=======
 use sncast_std::{
     get_nonce, deploy, DeployResult, ScriptCommandError, ProviderError, StarknetError,
     FeeSettingsTrait,
 };
-use starknet::{ClassHash, Felt252TryIntoClassHash};
-use traits::Into;
->>>>>>> c20f7692
+use starknet::{ClassHash};
 
 fn main() {
     let fee_settings = FeeSettingsTrait::resource_bounds(
@@ -26,15 +20,8 @@
         array![0x2, 0x2, 0x0],
         Option::Some(salt),
         true,
-<<<<<<< HEAD
-        FeeSettings {
-            max_fee: Option::Some(max_fee), max_gas: Option::None, max_gas_unit_price: Option::None,
-        },
-        Option::Some(deploy_nonce),
-=======
         fee_settings,
         Option::Some(deploy_nonce)
->>>>>>> c20f7692
     )
         .expect('1st deploy failed');
 
@@ -48,15 +35,8 @@
         array![0x2, 0x2, 0x0],
         Option::Some(salt),
         true,
-<<<<<<< HEAD
-        FeeSettings {
-            max_fee: Option::Some(max_fee), max_gas: Option::None, max_gas_unit_price: Option::None,
-        },
-        Option::Some(deploy_nonce),
-=======
         fee_settings,
         Option::Some(deploy_nonce)
->>>>>>> c20f7692
     )
         .unwrap_err();
 
