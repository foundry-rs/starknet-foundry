use sncast_std::{FeeSettingsTrait, deploy, get_nonce};
use starknet::ClassHash;

fn main() {
    let fee_settings = FeeSettingsTrait::resource_bounds(
        100000, 10000000000000, 1000000000, 100000000000000000000, 100000, 10000000000000,
    );
    let salt = 0x3;

    let class_hash: ClassHash = 0xdddd.try_into().expect('Invalid class hash value');

<<<<<<< HEAD
    let deploy_nonce = get_nonce('preconfirmed');
=======
    let deploy_nonce = get_nonce('pre_confirmed');
>>>>>>> 411f874c
    let deploy_result = deploy(
        class_hash,
        array![0x2, 0x2, 0x0],
        Option::Some(salt),
        true,
        fee_settings,
        Option::Some(deploy_nonce),
    )
        .unwrap_err();

    println!("{:?}", deploy_result);
}<|MERGE_RESOLUTION|>--- conflicted
+++ resolved
@@ -9,11 +9,7 @@
 
     let class_hash: ClassHash = 0xdddd.try_into().expect('Invalid class hash value');
 
-<<<<<<< HEAD
-    let deploy_nonce = get_nonce('preconfirmed');
-=======
     let deploy_nonce = get_nonce('pre_confirmed');
->>>>>>> 411f874c
     let deploy_result = deploy(
         class_hash,
         array![0x2, 0x2, 0x0],
