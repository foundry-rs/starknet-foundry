<<<<<<< HEAD
use sncast_std::{deploy, FeeSettings};
use starknet::{ClassHash};
=======
use sncast_std::{deploy, DeployResult, FeeSettingsTrait};
use starknet::{ClassHash, Felt252TryIntoClassHash};
use traits::Into;
>>>>>>> c20f7692

fn main() {
    let fee_settings = FeeSettingsTrait::resource_bounds(
        100000, 10000000000000, 1000000000, 100000000000000000000, 100000, 10000000000000,
    );
    let salt = 0x3;
    let class_hash: ClassHash = 0x059426c817fb8103edebdbf1712fa084c6744b2829db9c62d1ea4dce14ee6ded
        .try_into()
        .expect('Invalid class hash value');

    let deploy_result = deploy(
<<<<<<< HEAD
        class_hash,
        array![0x2, 0x2, 0x0],
        Option::Some(salt),
        true,
        FeeSettings {
            max_gas: Option::Some(999),
            max_gas_unit_price: Option::Some(999999999999),
            max_fee: Option::None,
        },
        Option::None,
=======
        class_hash, array![0x2, 0x2, 0x0], Option::Some(salt), true, fee_settings, Option::None
>>>>>>> c20f7692
    )
        .expect('deploy failed');

    assert(deploy_result.transaction_hash != 0, deploy_result.transaction_hash);
}<|MERGE_RESOLUTION|>--- conflicted
+++ resolved
@@ -1,11 +1,5 @@
-<<<<<<< HEAD
-use sncast_std::{deploy, FeeSettings};
+use sncast_std::{deploy, DeployResult, FeeSettingsTrait};
 use starknet::{ClassHash};
-=======
-use sncast_std::{deploy, DeployResult, FeeSettingsTrait};
-use starknet::{ClassHash, Felt252TryIntoClassHash};
-use traits::Into;
->>>>>>> c20f7692
 
 fn main() {
     let fee_settings = FeeSettingsTrait::resource_bounds(
@@ -17,20 +11,7 @@
         .expect('Invalid class hash value');
 
     let deploy_result = deploy(
-<<<<<<< HEAD
-        class_hash,
-        array![0x2, 0x2, 0x0],
-        Option::Some(salt),
-        true,
-        FeeSettings {
-            max_gas: Option::Some(999),
-            max_gas_unit_price: Option::Some(999999999999),
-            max_fee: Option::None,
-        },
-        Option::None,
-=======
         class_hash, array![0x2, 0x2, 0x0], Option::Some(salt), true, fee_settings, Option::None
->>>>>>> c20f7692
     )
         .expect('deploy failed');
 
