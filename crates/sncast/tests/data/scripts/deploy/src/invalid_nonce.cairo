use sncast_std::{
    FeeSettingsTrait, ProviderError, ScriptCommandError, StarknetError, deploy, get_nonce,
};
use starknet::ClassHash;

fn main() {
    let fee_settings = FeeSettingsTrait::resource_bounds(
        100000, 10000000000000, 1000000000, 100000000000000000000, 100000, 10000000000000,
    );
    let salt = 0x3;

    let class_hash: ClassHash = 0x059426c817fb8103edebdbf1712fa084c6744b2829db9c62d1ea4dce14ee6ded
        .try_into()
        .expect('Invalid class hash value');

<<<<<<< HEAD
    let deploy_nonce = get_nonce('preconfirmed') + 100;
=======
    let deploy_nonce = get_nonce('pre_confirmed') + 100;
>>>>>>> 411f874c
    let deploy_result = deploy(
        class_hash,
        array![0x2, 0x2, 0x0],
        Option::Some(salt),
        true,
        fee_settings,
        Option::Some(deploy_nonce),
    )
        .unwrap_err();

    println!("{:?}", deploy_result);

    assert(
        ScriptCommandError::ProviderError(
            ProviderError::StarknetError(StarknetError::InvalidTransactionNonce),
        ) == deploy_result,
        'ohno',
    )
}<|MERGE_RESOLUTION|>--- conflicted
+++ resolved
@@ -13,11 +13,7 @@
         .try_into()
         .expect('Invalid class hash value');
 
-<<<<<<< HEAD
-    let deploy_nonce = get_nonce('preconfirmed') + 100;
-=======
     let deploy_nonce = get_nonce('pre_confirmed') + 100;
->>>>>>> 411f874c
     let deploy_result = deploy(
         class_hash,
         array![0x2, 0x2, 0x0],
