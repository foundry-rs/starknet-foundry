--- conflicted
+++ resolved
@@ -5,11 +5,7 @@
 fn main() {
     let max_fee = 99999999999999999;
     let salt = 0x3;
-<<<<<<< HEAD
-    let class_hash: ClassHash = 0x6e10d493d7c807e0fbaad4f0c31792f24d64747fa328830a68cb5d2313f9a55
-=======
     let class_hash: ClassHash = 0x5cadc0ecbc6e2a502a7a7e8e5b55400a1a92afccb68ed5dc5efad86c1fc4edb
->>>>>>> a6480335
         .try_into()
         .expect('Invalid class hash value');
 
