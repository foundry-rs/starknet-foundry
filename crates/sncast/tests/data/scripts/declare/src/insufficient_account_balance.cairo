use sncast_std::{
    get_nonce, declare, DeclareResult, ScriptCommandError, ProviderError, StarknetError,
    FeeSettings,
};

fn main() {
    let fee_settings = FeeSettings {
        max_fee: Option::None,
<<<<<<< HEAD
        l1_gas: Option::Some(100000),
        l1_gas_price: Option::Some(10000000000000),
        l2_gas: Option::Some(1000000000),
        l2_gas_price: Option::Some(100000000000000000000),
        l1_data_gas: Option::Some(100000),
        l2_data_gas_price: Option::Some(10000000000000),
=======
        l1_gas: Option::Some(9999999999999999999),
        l1_gas_price: Option::Some(99999999999999999999999999999999999999),
        l2_gas: Option::Some(9999999999999999999),
        l2_gas_price: Option::Some(99999999999999999999999999999999999999),
        l1_data_gas: Option::Some(9999999999999999999),
        l2_data_gas_price: Option::Some(99999999999999999999999999999999999999),
>>>>>>> da757eb9
    };
    let declare_nonce = get_nonce('latest');
    let declare_result = declare("Mapa", fee_settings, Option::Some(declare_nonce)).unwrap_err();
    println!("{:?}", declare_result);

    assert(
        ScriptCommandError::ProviderError(
            ProviderError::StarknetError(StarknetError::InsufficientAccountBalance)
        ) == declare_result,
        'ohno'
    )
}<|MERGE_RESOLUTION|>--- conflicted
+++ resolved
@@ -6,21 +6,12 @@
 fn main() {
     let fee_settings = FeeSettings {
         max_fee: Option::None,
-<<<<<<< HEAD
-        l1_gas: Option::Some(100000),
-        l1_gas_price: Option::Some(10000000000000),
-        l2_gas: Option::Some(1000000000),
-        l2_gas_price: Option::Some(100000000000000000000),
-        l1_data_gas: Option::Some(100000),
-        l2_data_gas_price: Option::Some(10000000000000),
-=======
         l1_gas: Option::Some(9999999999999999999),
         l1_gas_price: Option::Some(99999999999999999999999999999999999999),
         l2_gas: Option::Some(9999999999999999999),
         l2_gas_price: Option::Some(99999999999999999999999999999999999999),
         l1_data_gas: Option::Some(9999999999999999999),
         l2_data_gas_price: Option::Some(99999999999999999999999999999999999999),
->>>>>>> da757eb9
     };
     let declare_nonce = get_nonce('latest');
     let declare_result = declare("Mapa", fee_settings, Option::Some(declare_nonce)).unwrap_err();
