use sncast_std::{
    FeeSettingsTrait, ProviderError, ScriptCommandError, StarknetError, declare, get_nonce,
};

fn main() {
    let fee_settings = FeeSettingsTrait::resource_bounds(
        100000, 10000000000000, 1000000000, 100000000000000000000, 100000, 10000000000000,
    );
<<<<<<< HEAD
    let declare_nonce = get_nonce('preconfirmed') + 100;
=======
    let declare_nonce = get_nonce('pre_confirmed') + 100;
>>>>>>> 411f874c
    let declare_result = declare("Mapa", fee_settings, Option::Some(declare_nonce)).unwrap_err();
    println!("{:?}", declare_result);

    assert(
        ScriptCommandError::ProviderError(
            ProviderError::StarknetError(StarknetError::InvalidTransactionNonce),
        ) == declare_result,
        'ohno',
    )
}<|MERGE_RESOLUTION|>--- conflicted
+++ resolved
@@ -6,11 +6,7 @@
     let fee_settings = FeeSettingsTrait::resource_bounds(
         100000, 10000000000000, 1000000000, 100000000000000000000, 100000, 10000000000000,
     );
-<<<<<<< HEAD
-    let declare_nonce = get_nonce('preconfirmed') + 100;
-=======
     let declare_nonce = get_nonce('pre_confirmed') + 100;
->>>>>>> 411f874c
     let declare_result = declare("Mapa", fee_settings, Option::Some(declare_nonce)).unwrap_err();
     println!("{:?}", declare_result);
 
