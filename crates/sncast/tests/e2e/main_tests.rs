use crate::helpers::constants::{ACCOUNT, ACCOUNT_FILE_PATH, CONTRACTS_DIR, URL};
use crate::helpers::fixtures::{duplicate_directory_with_salt, from_env, get_keystores_path};
use crate::helpers::runner::runner;
use indoc::indoc;
use snapbox::cmd::{cargo_bin, Command};
use sncast::helpers::constants::KEYSTORE_PASSWORD_ENV_VAR;
use std::env;
use std::fs;

#[tokio::test]
async fn test_happy_case_from_scarb() {
    let args = vec![
        "--accounts-file",
        ACCOUNT_FILE_PATH,
        "--path-to-scarb-toml",
        "tests/data/files/correct_Scarb.toml",
        "call",
        "--contract-address",
        "0x0",
        "--function",
        "doesnotmatter",
    ];

    let snapbox = runner(&args);

    snapbox.assert().success().stderr_matches(indoc! {r"
        command: call
        error: There is no contract at the specified address
    "});
}

#[tokio::test]
async fn test_happy_case_from_cli_no_scarb() {
    let args = vec![
        "--accounts-file",
        ACCOUNT_FILE_PATH,
        "--url",
        URL,
        "--account",
        ACCOUNT,
        "call",
        "--contract-address",
        "0x0",
        "--function",
        "doesnotmatter",
    ];

    let snapbox = runner(&args);

    snapbox.assert().success().stderr_matches(indoc! {r"
        command: call
        error: There is no contract at the specified address
    "});
}

#[tokio::test]
async fn test_happy_case_from_cli_with_scarb() {
    let address = from_env("CAST_MAP_ADDRESS").unwrap();
    let args = vec![
        "--accounts-file",
        ACCOUNT_FILE_PATH,
        "--path-to-scarb-toml",
        "tests/data/files/correct_Scarb.toml",
        "--profile",
        "profile1",
        "--url",
        URL,
        "--account",
        ACCOUNT,
        "call",
        "--contract-address",
        &address,
        "--function",
        "get",
        "--calldata",
        "0x0",
        "--block-id",
        "latest",
    ];

    let snapbox = runner(&args);

    snapbox.assert().success().stdout_eq(indoc! {r"
        command: call
        response: [0x0]
    "});
}

#[tokio::test]
async fn test_happy_case_mixed() {
    let address = from_env("CAST_MAP_ADDRESS").unwrap();
    let args = vec![
        "--accounts-file",
        ACCOUNT_FILE_PATH,
        "--path-to-scarb-toml",
        "tests/data/files/correct_Scarb.toml",
        "--profile",
        "profile2",
        "--account",
        ACCOUNT,
        "call",
        "--contract-address",
        &address,
        "--function",
        "get",
        "--calldata",
        "0x0",
        "--block-id",
        "latest",
    ];

    let snapbox = runner(&args);

    snapbox.assert().success().stdout_eq(indoc! {r"
        command: call
        response: [0x0]
    "});
}

#[tokio::test]
async fn test_missing_account() {
    let args = vec![
        "--accounts-file",
        ACCOUNT_FILE_PATH,
        "--url",
        URL,
        "declare",
        "--contract-name",
        "whatever",
    ];

    let snapbox = runner(&args);

    snapbox.assert().stderr_matches(indoc! {r"
        Error: Account name not passed nor found in Scarb.toml
    "});
}

#[tokio::test]
async fn test_missing_url() {
    let args = vec![
        "--accounts-file",
        ACCOUNT_FILE_PATH,
        "--account",
        ACCOUNT,
        "declare",
        "--contract-name",
        "whatever",
    ];

    let snapbox = runner(&args);

    snapbox.assert().stderr_matches(indoc! {r"
        Error: RPC url not passed nor found in Scarb.toml
    "});
}

#[tokio::test]
async fn test_inexistent_keystore() {
    let args = vec![
        "--url",
        URL,
        "--keystore",
        "inexistent_key.json",
        "declare",
        "--contract-name",
        "my_contract",
    ];

    let snapbox = runner(&args);

    snapbox.assert().stderr_matches(indoc! {r"
        Error: Failed to find keystore file
    "});
}

#[tokio::test]
async fn test_keystore_account_required() {
    let args = vec![
        "--url",
        URL,
        "--keystore",
        "tests/data/keystore/my_key.json",
        "declare",
        "--contract-name",
        "my_contract",
    ];

    let snapbox = runner(&args);

    snapbox.assert().stderr_matches(indoc! {r"
        Error: Passed empty path for `--account`
    "});
}

#[tokio::test]
async fn test_keystore_inexistent_account() {
    let args = vec![
        "--url",
        URL,
        "--keystore",
        "tests/data/keystore/my_key.json",
        "--account",
        "inexistent_account",
        "declare",
        "--contract-name",
        "my_contract",
    ];

    let snapbox = runner(&args);

    snapbox.assert().stderr_matches(indoc! {r"
        Error: File containing the account does not exist[..]
    "});
}

#[tokio::test]
async fn test_keystore_undeployed_account() {
    let contract_path =
        duplicate_directory_with_salt(CONTRACTS_DIR.to_string() + "/map", "put", "8");
    let my_key_path = get_keystores_path("tests/data/keystore/my_key.json");
    let my_account_undeployed_path =
        get_keystores_path("tests/data/keystore/my_account_undeployed.json");

    let args = vec![
        "--url",
        URL,
        "--keystore",
        my_key_path.as_str(),
        "--account",
        my_account_undeployed_path.as_str(),
        "declare",
        "--contract-name",
        "Map",
    ];

    env::set_var(KEYSTORE_PASSWORD_ENV_VAR, "123");
    let snapbox = Command::new(cargo_bin!("sncast"))
        .current_dir(contract_path.path())
        .args(args);

    snapbox.assert().stderr_matches(indoc! {r"
        Error: [..] make sure the account is deployed
    "});

    fs::remove_dir_all(contract_path).unwrap();
}

#[tokio::test]
#[ignore = "Account should be deployed before run this test"]
async fn test_keystore_declare() {
    let contract_path =
        duplicate_directory_with_salt(CONTRACTS_DIR.to_string() + "/map", "put", "999");
    let my_key_path = get_keystores_path("tests/data/keystore/predeployed_key.json");
    let my_account_path = get_keystores_path("tests/data/keystore/predeployed_account.json");
    let args = vec![
        "--url",
        URL,
        "--keystore",
        my_key_path.as_str(),
        "--account",
        my_account_path.as_str(),
        "declare",
        "--contract-name",
        "Map",
    ];

    env::set_var(KEYSTORE_PASSWORD_ENV_VAR, "123");
    let snapbox = Command::new(cargo_bin!("sncast"))
        .current_dir(contract_path.path())
        .args(args);

    assert!(snapbox.assert().success().get_output().stderr.is_empty());
<<<<<<< HEAD

    fs::remove_dir_all(contract_path).unwrap();
=======
>>>>>>> 4cdb89a3
}<|MERGE_RESOLUTION|>--- conflicted
+++ resolved
@@ -247,7 +247,6 @@
 }
 
 #[tokio::test]
-#[ignore = "Account should be deployed before run this test"]
 async fn test_keystore_declare() {
     let contract_path =
         duplicate_directory_with_salt(CONTRACTS_DIR.to_string() + "/map", "put", "999");
@@ -271,9 +270,4 @@
         .args(args);
 
     assert!(snapbox.assert().success().get_output().stderr.is_empty());
-<<<<<<< HEAD
-
-    fs::remove_dir_all(contract_path).unwrap();
-=======
->>>>>>> 4cdb89a3
 }