use crate::helpers::constants::{ACCOUNT_FILE_PATH, MULTICALL_CONFIGS_DIR, URL};
use crate::helpers::runner::runner;
use indoc::indoc;
use shared::test_utils::output_assert::{assert_stderr_contains, AsOutput};
use std::path::Path;
use test_case::test_case;

#[test_case("oz_cairo_0"; "cairo_0_account")]
#[test_case("oz_cairo_1"; "cairo_1_account")]
#[test_case("oz"; "oz_account")]
#[test_case("argent"; "argent_account")]
#[test_case("braavos"; "braavos_account")]
#[tokio::test]
async fn test_happy_case(account: &str) {
    let path = project_root::get_project_root().expect("failed to get project root path");
    let path = Path::new(&path)
        .join(MULTICALL_CONFIGS_DIR)
        .join("deploy_invoke.toml");
<<<<<<< HEAD
    let path = path.to_str().expect("failed converting path to str");

    let args = vec![
        "--accounts-file",
        ACCOUNT_FILE_PATH,
        "--account",
        account,
        "multicall",
        "run",
        "--url",
        URL,
        "--path",
        path,
    ];
=======
    let path_str = path.to_str().expect("failed converting path to str");

    args.append(&mut vec![
        "multicall",
        "run",
        "--path",
        path_str,
        "--fee-token",
        "eth",
    ]);
>>>>>>> 47d52bfa

    let snapbox = runner(&args);
    let output = snapbox.assert();

    let stderr_str = output.as_stderr();
    assert!(
        stderr_str.is_empty(),
        "Multicall error, stderr: \n{stderr_str}",
    );

    output.stdout_matches(indoc! {r"
        command: multicall run
        transaction_hash: 0x[..]
    "});
}

#[tokio::test]
async fn test_calldata_ids() {
    let path = project_root::get_project_root().expect("failed to get project root path");
    let path = Path::new(&path)
        .join(MULTICALL_CONFIGS_DIR)
        .join("deploy_invoke_calldata_ids.toml");
<<<<<<< HEAD
    let path = path.to_str().expect("failed converting path to str");

    let args = vec![
        "--accounts-file",
        ACCOUNT_FILE_PATH,
        "--account",
        "user5",
        "multicall",
        "run",
        "--url",
        URL,
        "--path",
        path,
    ];
=======
    let path_str = path.to_str().expect("failed converting path to str");

    args.append(&mut vec![
        "multicall",
        "run",
        "--path",
        path_str,
        "--fee-token",
        "eth",
    ]);
>>>>>>> 47d52bfa

    let snapbox = runner(&args);
    let output = snapbox.assert();

    let stderr_str = output.as_stderr();
    assert!(
        stderr_str.is_empty(),
        "Multicall error, stderr: \n{stderr_str}",
    );

    output.stdout_matches(indoc! {r"
        command: multicall run
        transaction_hash: 0x[..]
    "});
}

#[tokio::test]
async fn test_invalid_path() {
<<<<<<< HEAD
    let args = vec![
        "--accounts-file",
        ACCOUNT_FILE_PATH,
        "--account",
        "user2",
        "multicall",
        "run",
        "--url",
        URL,
        "--path",
        "non-existent",
    ];
=======
    let mut args = default_cli_args();
    args.append(&mut vec!["--account", "user2"]);

    args.append(&mut vec![
        "multicall",
        "run",
        "--path",
        "non-existent",
        "--fee-token",
        "eth",
    ]);
>>>>>>> 47d52bfa

    let snapbox = runner(&args);
    let output = snapbox.assert().success();

    assert!(output.as_stdout().is_empty());
    assert_stderr_contains(
        output,
        indoc! {r"
        command: multicall run
        error: No such file or directory [..]
        "},
    );
}

#[tokio::test]
async fn test_deploy_fail() {
    let path = project_root::get_project_root().expect("failed to get project root path");
    let path = Path::new(&path)
        .join(MULTICALL_CONFIGS_DIR)
        .join("deploy_invalid.toml");
<<<<<<< HEAD
    let path = path.to_str().expect("failed converting path to str");

    let args = vec![
        "--accounts-file",
        ACCOUNT_FILE_PATH,
        "--account",
        "user2",
        "multicall",
        "run",
        "--url",
        URL,
        "--path",
        path,
    ];
=======
    let path_str = path.to_str().expect("failed converting path to str");

    args.append(&mut vec![
        "multicall",
        "run",
        "--path",
        path_str,
        "--fee-token",
        "eth",
    ]);
>>>>>>> 47d52bfa

    let snapbox = runner(&args);
    let output = snapbox.assert().success();

    assert_stderr_contains(
        output,
        indoc! {r"
        command: multicall run
        error: An error occurred in the called contract [..]
        "},
    );
}

#[tokio::test]
async fn test_invoke_fail() {
    let path = project_root::get_project_root().expect("failed to get project root path");
    let path = Path::new(&path)
        .join(MULTICALL_CONFIGS_DIR)
        .join("invoke_invalid.toml");
<<<<<<< HEAD
    let path = path.to_str().expect("failed converting path to str");

    let args = vec![
        "--accounts-file",
        ACCOUNT_FILE_PATH,
        "--account",
        "user2",
        "multicall",
        "run",
        "--url",
        URL,
        "--path",
        path,
    ];
=======
    let path_str = path.to_str().expect("failed converting path to str");

    args.append(&mut vec![
        "multicall",
        "run",
        "--path",
        path_str,
        "--fee-token",
        "eth",
    ]);
>>>>>>> 47d52bfa

    let snapbox = runner(&args);
    let output = snapbox.assert().success();

    assert_stderr_contains(
        output,
        indoc! {r"
        command: multicall run
        error: An error occurred in the called contract [..]
        "},
    );
}

#[tokio::test]
async fn test_deploy_success_invoke_fails() {
    let path = project_root::get_project_root().expect("failed to get project root path");
    let path = Path::new(&path)
        .join(MULTICALL_CONFIGS_DIR)
        .join("deploy_succ_invoke_fail.toml");
<<<<<<< HEAD
    let path = path.to_str().expect("failed converting path to str");

    let args = vec![
        "--accounts-file",
        ACCOUNT_FILE_PATH,
        "--account",
        "user3",
        "multicall",
        "run",
        "--url",
        URL,
        "--path",
        path,
    ];
=======
    let path_str = path.to_str().expect("failed converting path to str");

    args.append(&mut vec![
        "multicall",
        "run",
        "--path",
        path_str,
        "--fee-token",
        "eth",
    ]);
>>>>>>> 47d52bfa

    let snapbox = runner(&args);

    let output = snapbox.assert().success();
    assert_stderr_contains(
        output,
        indoc! {r"
        command: multicall run
        error: An error occurred in the called contract [..]
        "},
    );
}<|MERGE_RESOLUTION|>--- conflicted
+++ resolved
@@ -16,7 +16,6 @@
     let path = Path::new(&path)
         .join(MULTICALL_CONFIGS_DIR)
         .join("deploy_invoke.toml");
-<<<<<<< HEAD
     let path = path.to_str().expect("failed converting path to str");
 
     let args = vec![
@@ -30,19 +29,9 @@
         URL,
         "--path",
         path,
-    ];
-=======
-    let path_str = path.to_str().expect("failed converting path to str");
-
-    args.append(&mut vec![
-        "multicall",
-        "run",
-        "--path",
-        path_str,
-        "--fee-token",
-        "eth",
-    ]);
->>>>>>> 47d52bfa
+        "--fee-token",
+        "eth",
+    ];
 
     let snapbox = runner(&args);
     let output = snapbox.assert();
@@ -65,7 +54,6 @@
     let path = Path::new(&path)
         .join(MULTICALL_CONFIGS_DIR)
         .join("deploy_invoke_calldata_ids.toml");
-<<<<<<< HEAD
     let path = path.to_str().expect("failed converting path to str");
 
     let args = vec![
@@ -79,19 +67,9 @@
         URL,
         "--path",
         path,
-    ];
-=======
-    let path_str = path.to_str().expect("failed converting path to str");
-
-    args.append(&mut vec![
-        "multicall",
-        "run",
-        "--path",
-        path_str,
-        "--fee-token",
-        "eth",
-    ]);
->>>>>>> 47d52bfa
+        "--fee-token",
+        "eth",
+    ];
 
     let snapbox = runner(&args);
     let output = snapbox.assert();
@@ -110,7 +88,6 @@
 
 #[tokio::test]
 async fn test_invalid_path() {
-<<<<<<< HEAD
     let args = vec![
         "--accounts-file",
         ACCOUNT_FILE_PATH,
@@ -122,20 +99,9 @@
         URL,
         "--path",
         "non-existent",
-    ];
-=======
-    let mut args = default_cli_args();
-    args.append(&mut vec!["--account", "user2"]);
-
-    args.append(&mut vec![
-        "multicall",
-        "run",
-        "--path",
-        "non-existent",
-        "--fee-token",
-        "eth",
-    ]);
->>>>>>> 47d52bfa
+        "--fee-token",
+        "eth",
+    ];
 
     let snapbox = runner(&args);
     let output = snapbox.assert().success();
@@ -156,7 +122,6 @@
     let path = Path::new(&path)
         .join(MULTICALL_CONFIGS_DIR)
         .join("deploy_invalid.toml");
-<<<<<<< HEAD
     let path = path.to_str().expect("failed converting path to str");
 
     let args = vec![
@@ -170,19 +135,9 @@
         URL,
         "--path",
         path,
-    ];
-=======
-    let path_str = path.to_str().expect("failed converting path to str");
-
-    args.append(&mut vec![
-        "multicall",
-        "run",
-        "--path",
-        path_str,
-        "--fee-token",
-        "eth",
-    ]);
->>>>>>> 47d52bfa
+        "--fee-token",
+        "eth",
+    ];
 
     let snapbox = runner(&args);
     let output = snapbox.assert().success();
@@ -202,7 +157,6 @@
     let path = Path::new(&path)
         .join(MULTICALL_CONFIGS_DIR)
         .join("invoke_invalid.toml");
-<<<<<<< HEAD
     let path = path.to_str().expect("failed converting path to str");
 
     let args = vec![
@@ -216,19 +170,9 @@
         URL,
         "--path",
         path,
-    ];
-=======
-    let path_str = path.to_str().expect("failed converting path to str");
-
-    args.append(&mut vec![
-        "multicall",
-        "run",
-        "--path",
-        path_str,
-        "--fee-token",
-        "eth",
-    ]);
->>>>>>> 47d52bfa
+        "--fee-token",
+        "eth",
+    ];
 
     let snapbox = runner(&args);
     let output = snapbox.assert().success();
@@ -248,7 +192,6 @@
     let path = Path::new(&path)
         .join(MULTICALL_CONFIGS_DIR)
         .join("deploy_succ_invoke_fail.toml");
-<<<<<<< HEAD
     let path = path.to_str().expect("failed converting path to str");
 
     let args = vec![
@@ -262,19 +205,9 @@
         URL,
         "--path",
         path,
-    ];
-=======
-    let path_str = path.to_str().expect("failed converting path to str");
-
-    args.append(&mut vec![
-        "multicall",
-        "run",
-        "--path",
-        path_str,
-        "--fee-token",
-        "eth",
-    ]);
->>>>>>> 47d52bfa
+        "--fee-token",
+        "eth",
+    ];
 
     let snapbox = runner(&args);
 
