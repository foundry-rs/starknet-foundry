use crate::helpers::constants::{
    ACCOUNT_FILE_PATH, CONTRACTS_DIR, MAP_CONTRACT_ADDRESS_SEPOLIA, MAP_CONTRACT_CLASS_HASH_SEPOLIA,
};
use crate::helpers::fixtures::copy_directory_to_tempdir;
use crate::helpers::runner::runner;
use indoc::formatdoc;
use shared::test_utils::output_assert::{assert_stderr_contains, assert_stdout_contains};
use wiremock::matchers::{method, path};
use wiremock::{Mock, MockServer, ResponseTemplate};

#[tokio::test]
async fn test_happy_case_contract_address() {
    let contract_path = copy_directory_to_tempdir(CONTRACTS_DIR.to_string() + "/map");

    let mock_server = MockServer::start().await;

    let verifier_response = "Contract successfully verified";

    Mock::given(method("POST"))
        .and(path("/v1/sn_sepolia/verify"))
        .respond_with(
            ResponseTemplate::new(200)
                .append_header("content-type", "text/plain")
                .set_body_string(verifier_response),
        )
        .mount(&mock_server)
        .await;

    let args = vec![
        "--accounts-file",
        ACCOUNT_FILE_PATH,
        "verify",
        "--contract-address",
        MAP_CONTRACT_ADDRESS_SEPOLIA,
        "--contract-name",
        "Map",
        "--verifier",
        "walnut",
        "--network",
        "sepolia",
    ];

    let snapbox = runner(&args)
        .env("VERIFIER_API_URL", mock_server.uri())
        .current_dir(contract_path.path())
        .stdin("Y");

    let output = snapbox.assert().success();

    assert_stdout_contains(
        output,
        formatdoc!(
            r"
        Success: Verification completed

        {}
        ",
            verifier_response
        ),
    );
}

#[tokio::test]
async fn test_happy_case_class_hash() {
    let contract_path = copy_directory_to_tempdir(CONTRACTS_DIR.to_string() + "/map");

    let mock_server = MockServer::start().await;

    let verifier_response = "Contract successfully verified";

    Mock::given(method("POST"))
        .and(path("/v1/sn_sepolia/verify"))
        .respond_with(
            ResponseTemplate::new(200)
                .append_header("content-type", "text/plain")
                .set_body_string(verifier_response),
        )
        .mount(&mock_server)
        .await;

    let args = vec![
        "--accounts-file",
        ACCOUNT_FILE_PATH,
        "verify",
        "--class-hash",
        MAP_CONTRACT_CLASS_HASH_SEPOLIA,
        "--contract-name",
        "Map",
        "--verifier",
        "walnut",
        "--network",
        "sepolia",
    ];

    let snapbox = runner(&args)
        .env("VERIFIER_API_URL", mock_server.uri())
        .current_dir(contract_path.path())
        .stdin("Y");

    let output = snapbox.assert().success();

    assert_stdout_contains(
        output,
        formatdoc!(
            r"
        Success: Verification completed

        {}
        ",
            verifier_response
        ),
    );
}

#[tokio::test]
async fn test_failed_verification_contract_address() {
    let contract_path = copy_directory_to_tempdir(CONTRACTS_DIR.to_string() + "/map");

    let mock_server = MockServer::start().await;

    let verifier_response = "An error occurred during verification: contract class isn't declared";

    Mock::given(method("POST"))
        .and(path("/v1/sn_sepolia/verify"))
        .respond_with(
            ResponseTemplate::new(400)
                .append_header("content-type", "text/plain")
                .set_body_string(verifier_response),
        )
        .mount(&mock_server)
        .await;

    let args = vec![
        "--accounts-file",
        ACCOUNT_FILE_PATH,
        "verify",
        "--contract-address",
        MAP_CONTRACT_ADDRESS_SEPOLIA,
        "--contract-name",
        "Map",
        "--verifier",
        "walnut",
        "--network",
        "sepolia",
    ];

    let snapbox = runner(&args)
        .env("VERIFIER_API_URL", mock_server.uri())
        .current_dir(contract_path.path())
        .stdin("Y");

    let output = snapbox.assert().success();

    assert_stdout_contains(
        output,
        formatdoc!(
            r"
<<<<<<< HEAD
        command: verify
        message: {}
=======
        Command: verify
        Error: {}
>>>>>>> 1b6092a8
        ",
            verifier_response
        ),
    );
}

#[tokio::test]
async fn test_failed_verification_class_hash() {
    let contract_path = copy_directory_to_tempdir(CONTRACTS_DIR.to_string() + "/map");

    let mock_server = MockServer::start().await;

    let verifier_response = "An error occurred during verification: contract class isn't declared";

    Mock::given(method("POST"))
        .and(path("/v1/sn_sepolia/verify"))
        .respond_with(
            ResponseTemplate::new(400)
                .append_header("content-type", "text/plain")
                .set_body_string(verifier_response),
        )
        .mount(&mock_server)
        .await;

    let args = vec![
        "--accounts-file",
        ACCOUNT_FILE_PATH,
        "verify",
        "--class-hash",
        MAP_CONTRACT_CLASS_HASH_SEPOLIA,
        "--contract-name",
        "Map",
        "--verifier",
        "walnut",
        "--network",
        "sepolia",
    ];

    let snapbox = runner(&args)
        .env("VERIFIER_API_URL", mock_server.uri())
        .current_dir(contract_path.path())
        .stdin("Y");

    let output = snapbox.assert().success();

    assert_stdout_contains(
        output,
        formatdoc!(
            r"
<<<<<<< HEAD
        command: verify
        message: {}
=======
        Command: verify
        Error: {}
>>>>>>> 1b6092a8
        ",
            verifier_response
        ),
    );
}

#[tokio::test]
async fn test_verification_abort() {
    let contract_path = copy_directory_to_tempdir(CONTRACTS_DIR.to_string() + "/map");

    let args = vec![
        "--accounts-file",
        ACCOUNT_FILE_PATH,
        "verify",
        "--contract-address",
        MAP_CONTRACT_ADDRESS_SEPOLIA,
        "--contract-name",
        "nonexistent",
        "--verifier",
        "walnut",
        "--network",
        "sepolia",
    ];

    let snapbox = runner(&args).current_dir(contract_path.path()).stdin("n");

    let output = snapbox.assert().success();

    assert_stderr_contains(
        output,
        formatdoc!(
            r"
        Command: verify
        Error: Verification aborted
        "
        ),
    );
}

#[tokio::test]
async fn test_wrong_contract_name_passed() {
    let contract_path = copy_directory_to_tempdir(CONTRACTS_DIR.to_string() + "/map");

    let args = vec![
        "--accounts-file",
        ACCOUNT_FILE_PATH,
        "verify",
        "--contract-address",
        MAP_CONTRACT_ADDRESS_SEPOLIA,
        "--contract-name",
        "nonexistent",
        "--verifier",
        "walnut",
        "--network",
        "sepolia",
    ];

    let snapbox = runner(&args).current_dir(contract_path.path()).stdin("Y");

    let output = snapbox.assert().success();

    assert_stderr_contains(
        output,
        formatdoc!(
            r"
        Command: verify
        Error: Contract named 'nonexistent' was not found
        "
        ),
    );
}

#[tokio::test]
async fn test_happy_case_with_confirm_verification_flag() {
    let contract_path = copy_directory_to_tempdir(CONTRACTS_DIR.to_string() + "/map");

    let mock_server = MockServer::start().await;

    let verifier_response = "Contract successfully verified";

    Mock::given(method("POST"))
        .and(path("/v1/sn_sepolia/verify"))
        .respond_with(
            ResponseTemplate::new(200)
                .append_header("content-type", "text/plain")
                .set_body_string(verifier_response),
        )
        .mount(&mock_server)
        .await;

    let args = vec![
        "--accounts-file",
        ACCOUNT_FILE_PATH,
        "verify",
        "--contract-address",
        MAP_CONTRACT_ADDRESS_SEPOLIA,
        "--contract-name",
        "Map",
        "--verifier",
        "walnut",
        "--network",
        "sepolia",
        "--confirm-verification",
    ];

    let snapbox = runner(&args)
        .env("VERIFIER_API_URL", mock_server.uri())
        .current_dir(contract_path.path());

    let output = snapbox.assert().success();

    assert_stdout_contains(
        output,
        formatdoc!(
            r"
        Success: Verification completed

        {}
        ",
            verifier_response
        ),
    );
}

#[tokio::test]
async fn test_happy_case_specify_package() {
    let tempdir = copy_directory_to_tempdir(CONTRACTS_DIR.to_string() + "/multiple_packages");

    let mock_server = MockServer::start().await;

    let verifier_response = "Contract successfully verified";

    Mock::given(method("POST"))
        .and(path("/v1/sn_sepolia/verify"))
        .respond_with(
            ResponseTemplate::new(200)
                .append_header("content-type", "text/plain")
                .set_body_string(verifier_response),
        )
        .mount(&mock_server)
        .await;

    let args = vec![
        "--accounts-file",
        ACCOUNT_FILE_PATH,
        "verify",
        "--contract-address",
        MAP_CONTRACT_ADDRESS_SEPOLIA,
        "--contract-name",
        "supercomplexcode",
        "--verifier",
        "walnut",
        "--network",
        "sepolia",
        "--package",
        "main_workspace",
    ];

    let snapbox = runner(&args)
        .env("VERIFIER_API_URL", mock_server.uri())
        .current_dir(tempdir.path())
        .stdin("Y");

    let output = snapbox.assert().success();

    assert_stdout_contains(
        output,
        formatdoc!(
            r"
        Success: Verification completed

        {}
        ",
            verifier_response
        ),
    );
}

#[tokio::test]
async fn test_worskpaces_package_specified_virtual_fibonacci() {
    let tempdir = copy_directory_to_tempdir(CONTRACTS_DIR.to_string() + "/virtual_workspace");

    let mock_server = MockServer::start().await;

    let verifier_response = "Contract successfully verified";

    Mock::given(method("POST"))
        .and(path("/v1/sn_sepolia/verify"))
        .respond_with(
            ResponseTemplate::new(200)
                .append_header("content-type", "text/plain")
                .set_body_string(verifier_response),
        )
        .mount(&mock_server)
        .await;

    let args = vec![
        "--accounts-file",
        ACCOUNT_FILE_PATH,
        "verify",
        "--contract-address",
        MAP_CONTRACT_ADDRESS_SEPOLIA,
        "--contract-name",
        "FibonacciContract",
        "--verifier",
        "walnut",
        "--network",
        "sepolia",
        "--package",
        "cast_fibonacci",
    ];

    let snapbox = runner(&args)
        .env("VERIFIER_API_URL", mock_server.uri())
        .current_dir(tempdir.path())
        .stdin("Y");

    let output = snapbox.assert().success();

    assert_stdout_contains(
        output,
        formatdoc!(
            r"
        Success: Verification completed

        {}
        ",
            verifier_response
        ),
    );
}

#[tokio::test]
async fn test_worskpaces_package_no_contract() {
    let tempdir = copy_directory_to_tempdir(CONTRACTS_DIR.to_string() + "/virtual_workspace");

    let args = vec![
        "--accounts-file",
        ACCOUNT_FILE_PATH,
        "verify",
        "--contract-address",
        MAP_CONTRACT_ADDRESS_SEPOLIA,
        "--contract-name",
        "nonexistent",
        "--verifier",
        "walnut",
        "--network",
        "sepolia",
        "--package",
        "cast_addition",
    ];

    let snapbox = runner(&args).current_dir(tempdir.path()).stdin("Y");

    let output = snapbox.assert().success();

    assert_stderr_contains(
        output,
        formatdoc!(
            r"
        Command: verify
        Error: Contract named 'nonexistent' was not found
        "
        ),
    );
}<|MERGE_RESOLUTION|>--- conflicted
+++ resolved
@@ -155,13 +155,8 @@
         output,
         formatdoc!(
             r"
-<<<<<<< HEAD
         command: verify
         message: {}
-=======
-        Command: verify
-        Error: {}
->>>>>>> 1b6092a8
         ",
             verifier_response
         ),
@@ -211,13 +206,8 @@
         output,
         formatdoc!(
             r"
-<<<<<<< HEAD
         command: verify
         message: {}
-=======
-        Command: verify
-        Error: {}
->>>>>>> 1b6092a8
         ",
             verifier_response
         ),
