use crate::helpers::constants::{ACCOUNT_FILE_PATH, SCRIPTS_DIR, URL};
use crate::helpers::fixtures::duplicate_contract_directory_with_salt;
use crate::helpers::fixtures::{copy_script_directory_to_tempdir, get_accounts_path};
use crate::helpers::runner::runner;
use indoc::indoc;
use shared::test_utils::output_assert::assert_stdout_contains;
use test_case::test_case;

#[test_case("oz_cairo_0"; "cairo_0_account")]
#[test_case("oz_cairo_1"; "cairo_1_account")]
#[test_case("oz"; "oz_account")]
// TODO(#3089)
// #[test_case("argent"; "argent_account")]
// #[test_case("braavos"; "braavos_account")]
#[tokio::test]
async fn test_wrong_contract_name(account: &str) {
    let contract_dir = duplicate_contract_directory_with_salt(
        SCRIPTS_DIR.to_owned() + "/map_script/contracts/",
        "dummy",
        "609",
    );
    let tempdir = copy_script_directory_to_tempdir(
        SCRIPTS_DIR.to_owned() + "/declare/",
        vec![contract_dir.as_ref()],
    );
    let accounts_json_path = get_accounts_path(ACCOUNT_FILE_PATH);

    let script_name = "no_contract";
    let args = vec![
        "--accounts-file",
        accounts_json_path.as_str(),
        "--account",
        account,
        "script",
        "run",
        &script_name,
        "--url",
        URL,
    ];

    let snapbox = runner(&args).current_dir(tempdir.path());
    let output = snapbox.assert().success();

    assert_stdout_contains(
        output,
        indoc! {r#"
        ScriptCommandError::ContractArtifactsNotFound(ErrorData { msg: "Mapaaaa" })
        command: script run
        status: success
        "#},
    );
}

// TODO(#2912)
#[tokio::test]
#[ignore]
async fn test_same_contract_twice() {
    let contract_dir = duplicate_contract_directory_with_salt(
        SCRIPTS_DIR.to_owned() + "/map_script/contracts/",
        "dummy",
        "69",
    );
    let script_dir = copy_script_directory_to_tempdir(
        SCRIPTS_DIR.to_owned() + "/declare/",
        vec![contract_dir.as_ref()],
    );

    let accounts_json_path = get_accounts_path("tests/data/accounts/accounts.json");

    let script_name = "same_contract_twice";
    let args = vec![
        "--accounts-file",
        accounts_json_path.as_str(),
        "--account",
        "user4",
        "script",
        "run",
        &script_name,
        "--url",
        URL,
    ];

    let snapbox = runner(&args).current_dir(script_dir.path());
    snapbox.assert().success().stdout_matches(indoc! {"
        ...
        success
        DeclareResult::Success(DeclareTransactionResult { class_hash: [..], transaction_hash: [..] })
        DeclareResult::AlreadyDeclared(AlreadyDeclaredResult { class_hash: [..] })
        command: script run
        status: success
    "});
}

#[tokio::test]
async fn test_with_invalid_max_fee() {
    let contract_dir = duplicate_contract_directory_with_salt(
        SCRIPTS_DIR.to_owned() + "/map_script/contracts/",
        "dummy",
        "19",
    );
    let script_dir = copy_script_directory_to_tempdir(
        SCRIPTS_DIR.to_owned() + "/declare/",
        vec![contract_dir.as_ref()],
    );
    let accounts_json_path = get_accounts_path(ACCOUNT_FILE_PATH);

    let script_name = "with_invalid_max_fee";
    let args = vec![
        "--accounts-file",
        accounts_json_path.as_str(),
        "--account",
        "user2",
        "script",
        "run",
        &script_name,
        "--url",
        URL,
    ];

    let snapbox = runner(&args).current_dir(script_dir.path());
    snapbox.assert().success().stdout_matches(indoc! {r"
        ...
        ScriptCommandError::ProviderError(ProviderError::StarknetError(StarknetError::InsufficientResourcesForValidate(())))
        command: script run
        status: success
    "});
}

#[tokio::test]
async fn test_with_invalid_nonce() {
    let contract_dir = duplicate_contract_directory_with_salt(
        SCRIPTS_DIR.to_owned() + "/map_script/contracts/",
        "dummy",
        "21",
    );
    let script_dir = copy_script_directory_to_tempdir(
        SCRIPTS_DIR.to_owned() + "/declare/",
        vec![contract_dir.as_ref()],
    );
    let accounts_json_path = get_accounts_path(ACCOUNT_FILE_PATH);

    let script_name = "with_invalid_nonce";
    let args = vec![
        "--accounts-file",
        accounts_json_path.as_str(),
        "--account",
        "user4",
        "script",
        "run",
        &script_name,
        "--url",
        URL,
    ];

    let snapbox = runner(&args).current_dir(script_dir.path());
    snapbox.assert().success().stdout_matches(indoc! {r"
        ...
        ScriptCommandError::ProviderError(ProviderError::StarknetError(StarknetError::InvalidTransactionNonce(())))
        command: script run
        status: success
    "});
}

#[tokio::test]
<<<<<<< HEAD
#[ignore = "TODO(#3091)"]
=======
#[ignore = "TODO(#3091) Devnet response does not match te spec"]
>>>>>>> da757eb9
async fn test_insufficient_account_balance() {
    let contract_dir = duplicate_contract_directory_with_salt(
        SCRIPTS_DIR.to_owned() + "/map_script/contracts/",
        "dummy",
        "21",
    );
    let script_dir = copy_script_directory_to_tempdir(
        SCRIPTS_DIR.to_owned() + "/declare/",
        vec![contract_dir.as_ref()],
    );
    let accounts_json_path = get_accounts_path(ACCOUNT_FILE_PATH);

    let script_name = "insufficient_account_balance";
    let args = vec![
        "--accounts-file",
        accounts_json_path.as_str(),
        "--account",
        "user6",
        "script",
        "run",
        &script_name,
        "--url",
        URL,
    ];

    let snapbox = runner(&args).current_dir(script_dir.path());
    snapbox.assert().success().stdout_matches(indoc! {r"
        ...
        ScriptCommandError::ProviderError(ProviderError::StarknetError(StarknetError::InsufficientAccountBalance(())))
        command: script run
        status: success
    "});
}

#[tokio::test]
async fn test_sncast_timed_out() {
    let contract_dir = duplicate_contract_directory_with_salt(
        SCRIPTS_DIR.to_owned() + "/map_script/contracts/",
        "dummy",
        "78",
    );
    let script_dir = copy_script_directory_to_tempdir(
        SCRIPTS_DIR.to_owned() + "/declare/",
        vec![contract_dir.as_ref()],
    );

    let accounts_json_path = get_accounts_path("tests/data/accounts/accounts.json");

    let script_name = "time_out";
    let args = vec![
        "--accounts-file",
        accounts_json_path.as_str(),
        "--account",
        "user8",
        "--wait-timeout",
        "1",
        "--wait-retry-interval",
        "1",
        "script",
        "run",
        &script_name,
        "--url",
        URL,
    ];

    let snapbox = runner(&args).current_dir(script_dir.path());
    snapbox.assert().success().stdout_matches(indoc! {r"
        ...
        ScriptCommandError::WaitForTransactionError(WaitForTransactionError::TimedOut(()))
        command: script run
        status: success
    "});
}

#[tokio::test]
async fn test_fee_settings() {
    let contract_dir = duplicate_contract_directory_with_salt(
        SCRIPTS_DIR.to_owned() + "/map_script/contracts/",
        "dummy",
        "100",
    );
    let script_dir = copy_script_directory_to_tempdir(
        SCRIPTS_DIR.to_owned() + "/declare/",
        vec![contract_dir.as_ref()],
    );

    let accounts_json_path = get_accounts_path("tests/data/accounts/accounts.json");

    let script_name = "fee_settings";
    let args = vec![
        "--accounts-file",
        accounts_json_path.as_str(),
        "--account",
        "user4",
        "script",
        "run",
        "--url",
        URL,
        &script_name,
    ];

    let snapbox = runner(&args).current_dir(script_dir.path());
    snapbox.assert().success().stdout_matches(indoc! {r"
        ...
        success
        command: script run
        status: success
    "});
}<|MERGE_RESOLUTION|>--- conflicted
+++ resolved
@@ -162,11 +162,7 @@
 }
 
 #[tokio::test]
-<<<<<<< HEAD
-#[ignore = "TODO(#3091)"]
-=======
 #[ignore = "TODO(#3091) Devnet response does not match te spec"]
->>>>>>> da757eb9
 async fn test_insufficient_account_balance() {
     let contract_dir = duplicate_contract_directory_with_salt(
         SCRIPTS_DIR.to_owned() + "/map_script/contracts/",
