--- conflicted
+++ resolved
@@ -46,12 +46,7 @@
         .current_dir(SCRIPTS_DIR.to_owned() + "/declare/no_contract")
         .args(args);
     snapbox.assert().success().stderr_matches(indoc! {r"
-<<<<<<< HEAD
         command: script run
-        error: Got an exception while executing a hint: [..]
-=======
-        command: script
         error: Got an exception [..] Failed to find Mapaaaa artifact in starknet_artifacts.json file. Please make sure you have specified correct package using `--package` flag and that you have enabled sierra and casm code generation in Scarb.toml.
->>>>>>> a20905b0
     "});
 }