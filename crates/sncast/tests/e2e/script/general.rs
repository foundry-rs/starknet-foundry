use crate::helpers::constants::{SCRIPTS_DIR, URL};
use crate::helpers::fixtures::{
    duplicate_contract_directory_with_salt, duplicate_script_directory, get_accounts_path,
};
use indoc::indoc;
use snapbox::cmd::{cargo_bin, Command};

#[tokio::test]
async fn test_happy_case() {
    let script_name = "map_script";
    let args = vec![
        "--accounts-file",
        "../../../accounts/accounts.json",
        "--account",
        "user4",
        "--url",
        URL,
        "script",
        "run",
        &script_name,
    ];

    let snapbox = Command::new(cargo_bin!("sncast"))
        .current_dir(SCRIPTS_DIR.to_owned() + "/map_script/scripts")
        .args(args);

    snapbox.assert().success().stdout_matches(indoc! {r"
        ...
        command: script run
        status: success
    "});
}

#[tokio::test]
async fn test_run_script_from_different_directory() {
    let script_name = "call_happy";
    let path_to_scarb_toml = "misc/Scarb.toml";
    let args = vec![
        "--accounts-file",
        "../accounts/accounts.json",
        "--account",
        "user1",
        "--url",
        URL,
        "--path-to-scarb-toml",
        path_to_scarb_toml,
        "script",
        "run",
        &script_name,
    ];

    let snapbox = Command::new(cargo_bin!("sncast"))
        .current_dir(SCRIPTS_DIR)
        .args(args);
    snapbox.assert().success().stdout_matches(indoc! {r"
        ...
        command: script run
        status: success
    "});
}

#[tokio::test]
async fn test_run_script_from_different_directory_no_path_to_scarb_toml() {
    let script_name = "call_happy";
    let args = vec![
        "--accounts-file",
        "../accounts/accounts.json",
        "--account",
        "user1",
        "--url",
        URL,
        "script",
        "run",
        &script_name,
    ];

    let snapbox = Command::new(cargo_bin!("sncast"))
        .current_dir(SCRIPTS_DIR)
        .args(args);
<<<<<<< HEAD
    snapbox.assert().success().stderr_matches(indoc! {r"
        ...
        command: script run
        error: The path = [..] does not exist
=======
    snapbox.assert().failure().stderr_matches(indoc! {r"
        Error: Path to Scarb.toml manifest does not exist =[..]
>>>>>>> a20905b0
    "});
}

#[tokio::test]
async fn test_fail_when_using_starknet_syscall() {
    let script_name = "using_starknet_syscall";
    let args = vec![
        "--accounts-file",
        "../../accounts/accounts.json",
        "--account",
        "user1",
        "--url",
        URL,
        "script",
        "run",
        &script_name,
    ];

    let snapbox = Command::new(cargo_bin!("sncast"))
        .current_dir(SCRIPTS_DIR.to_owned() + "/misc")
        .args(args);
    snapbox.assert().success().stderr_matches(indoc! {r"
        ...
<<<<<<< HEAD
        command: script run
        error: Got an exception while executing a hint: Custom Hint Error: Starknet syscalls are not supported
=======
        command: script
        error: Got an exception while executing a hint: Hint Error: Starknet syscalls are not supported
>>>>>>> a20905b0
    "});
}

#[tokio::test]
async fn test_incompatible_sncast_std_version() {
    let script_name = "map_script";
    let args = vec![
        "--accounts-file",
        "../../../accounts/accounts.json",
        "--account",
        "user4",
        "--url",
        URL,
        "script",
        "run",
        &script_name,
    ];

    let snapbox = Command::new(cargo_bin!("sncast"))
        .current_dir(SCRIPTS_DIR.to_owned() + "/old_sncast_std/scripts")
        .args(args);

    snapbox.assert().success().stdout_matches(indoc! {r"
        ...
        Warning: Package sncast_std version does not meet the recommended version requirement =0.17.1, it might result in unexpected behaviour
        ...
    "});
}

#[tokio::test]
async fn test_multiple_packages_not_picked() {
    let script_name = "script1";
    let args = vec![
        "--accounts-file",
        "../../accounts/accounts.json",
        "--account",
        "user4",
        "--url",
        URL,
        "script",
        &script_name,
    ];

    let snapbox = Command::new(cargo_bin!("sncast"))
        .current_dir(SCRIPTS_DIR.to_owned() + "/packages")
        .args(args);

    snapbox.assert().failure().stderr_matches(indoc! {r"
        ...
        Error: More than one package found in scarb metadata - specify package using --package flag
    "});
}

#[tokio::test]
async fn test_multiple_packages_happy_case() {
    let script_name = "script1";
    let args = vec![
        "--accounts-file",
        "../../accounts/accounts.json",
        "--account",
        "user4",
        "--url",
        URL,
        "script",
        "--package",
        &script_name,
        &script_name,
    ];

    let snapbox = Command::new(cargo_bin!("sncast"))
        .current_dir(SCRIPTS_DIR.to_owned() + "/packages")
        .args(args);

    snapbox.assert().success().stdout_matches(indoc! {r"
        ...
        command: script
        status: success
    "});
}

#[tokio::test]
async fn test_run_script_display_debug_traits() {
    let contract_dir = duplicate_contract_directory_with_salt(
        SCRIPTS_DIR.to_owned() + "/map_script/contracts/",
        "dummy",
        "45",
    );
    let script_dir = duplicate_script_directory(
        SCRIPTS_DIR.to_owned() + "/map_script/scripts/",
        vec![contract_dir.as_ref()],
    );

    let accounts_json_path = get_accounts_path("tests/data/accounts/accounts.json");

    let script_name = "display_debug_traits_for_subcommand_responses";
    let args = vec![
        "--accounts-file",
        accounts_json_path.as_str(),
        "--account",
        "user6",
        "--url",
        URL,
        "script",
        &script_name,
    ];

    let snapbox = Command::new(cargo_bin!("sncast"))
        .current_dir(script_dir.path())
        .args(args);

    snapbox.assert().success().stdout_matches(indoc! {r"
        ...
        test
        declare_nonce: [..]
        debug declare_nonce: [..]
        Transaction hash = 0x[..]
        declare_result: class_hash: [..], transaction_hash: [..]
        debug declare_result: DeclareResult { class_hash: [..], transaction_hash: [..] }
        Transaction hash = 0x[..]
        deploy_result: contract_address: [..], transaction_hash: [..]
        debug deploy_result: DeployResult { contract_address: [..], transaction_hash: [..] }
        Transaction hash = 0x[..]
        invoke_result: [..]
        debug invoke_result: InvokeResult { transaction_hash: [..] }
        call_result: [2]
        debug call_result: CallResult { data: [2] }
        command: script
        status: success
    "});
}<|MERGE_RESOLUTION|>--- conflicted
+++ resolved
@@ -77,15 +77,8 @@
     let snapbox = Command::new(cargo_bin!("sncast"))
         .current_dir(SCRIPTS_DIR)
         .args(args);
-<<<<<<< HEAD
-    snapbox.assert().success().stderr_matches(indoc! {r"
-        ...
-        command: script run
-        error: The path = [..] does not exist
-=======
     snapbox.assert().failure().stderr_matches(indoc! {r"
         Error: Path to Scarb.toml manifest does not exist =[..]
->>>>>>> a20905b0
     "});
 }
 
@@ -109,13 +102,8 @@
         .args(args);
     snapbox.assert().success().stderr_matches(indoc! {r"
         ...
-<<<<<<< HEAD
-        command: script run
-        error: Got an exception while executing a hint: Custom Hint Error: Starknet syscalls are not supported
-=======
-        command: script
+        command: script run
         error: Got an exception while executing a hint: Hint Error: Starknet syscalls are not supported
->>>>>>> a20905b0
     "});
 }
 
@@ -156,6 +144,7 @@
         "--url",
         URL,
         "script",
+        "run",
         &script_name,
     ];
 
@@ -180,6 +169,7 @@
         "--url",
         URL,
         "script",
+        "run",
         "--package",
         &script_name,
         &script_name,
@@ -191,7 +181,7 @@
 
     snapbox.assert().success().stdout_matches(indoc! {r"
         ...
-        command: script
+        command: script run
         status: success
     "});
 }
@@ -219,6 +209,7 @@
         "--url",
         URL,
         "script",
+        "run",
         &script_name,
     ];
 
@@ -242,7 +233,7 @@
         debug invoke_result: InvokeResult { transaction_hash: [..] }
         call_result: [2]
         debug call_result: CallResult { data: [2] }
-        command: script
+        command: script run
         status: success
     "});
 }