--- conflicted
+++ resolved
@@ -26,12 +26,7 @@
         .current_dir(SCRIPTS_DIR.to_owned() + "/misc")
         .args(args);
     snapbox.assert().success().stderr_matches(indoc! {r"
-<<<<<<< HEAD
         command: script run
-        error: Got an exception while executing a hint: Custom Hint Error: An error occurred in the called contract [..]
-=======
-        command: script
         error: Got an exception while executing a hint: Hint Error: An error [..]Entry point EntryPointSelector(StarkFelt[..]not found in contract[..]
->>>>>>> a20905b0
     "});
 }