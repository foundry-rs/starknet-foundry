--- conflicted
+++ resolved
@@ -22,13 +22,8 @@
         .args(args);
     snapbox.assert().success().stderr_matches(indoc! {r"
         ...
-<<<<<<< HEAD
         command: script run
-        error: Got an exception while executing a hint: Custom Hint Error: Max fee is smaller than the minimal transaction cost
-=======
-        command: script
         error: Got an exception while executing a hint: Hint Error: Max fee is smaller than the minimal transaction cost
->>>>>>> a20905b0
     "});
 }
 
@@ -52,13 +47,8 @@
         .args(args);
     snapbox.assert().success().stderr_matches(indoc! {r"
         ...
-<<<<<<< HEAD
         command: script run
-        error: Got an exception while executing a hint: Custom Hint Error: An error occurred in the called contract [..]
-=======
-        command: script
         error: Got an exception while executing a hint: Hint Error: An error [..]Requested contract address[..]is not deployed[..]
->>>>>>> a20905b0
     "});
 }
 
@@ -82,13 +72,8 @@
         .args(args);
     snapbox.assert().success().stderr_matches(indoc! {r"
         ...
-<<<<<<< HEAD
         command: script run
-        error: Got an exception while executing a hint: Custom Hint Error: An error occurred in the called contract [..]
-=======
-        command: script
         error: Got an exception while executing a hint: Hint Error: An error [..] Entry point EntryPointSelector(StarkFelt[..]not found in contract[..]
->>>>>>> a20905b0
     "});
 }
 
@@ -112,12 +97,7 @@
         .args(args);
     snapbox.assert().success().stderr_matches(indoc! {r"
         ...
-<<<<<<< HEAD
         command: script run
-        error: Got an exception while executing a hint: Custom Hint Error: An error occurred in the called contract [..]
-=======
-        command: script
         error: Got an exception while executing a hint: Hint Error: An error [..]Failed to deserialize param #2[..]
->>>>>>> a20905b0
     "});
 }