<<<<<<< HEAD
use crate::helpers::constants::{ACCOUNT, ACCOUNT_FILE_PATH, MAP_CONTRACT_ADDRESS_SEPOLIA, URL};
use crate::helpers::fixtures::{get_transaction_hash, get_transaction_receipt};
=======
use crate::helpers::constants::{
    ACCOUNT, DEVNET_OZ_CLASS_HASH_CAIRO_0, MAP_CONTRACT_ADDRESS_SEPOLIA, URL,
};
use crate::helpers::fixtures::{
    create_and_deploy_account, create_and_deploy_oz_account, default_cli_args,
    get_transaction_hash, get_transaction_receipt,
};
>>>>>>> 47d52bfa
use crate::helpers::runner::runner;
use indoc::indoc;
use shared::test_utils::output_assert::assert_stderr_contains;
use sncast::helpers::constants::{ARGENT_CLASS_HASH, BRAAVOS_CLASS_HASH, OZ_CLASS_HASH};
use sncast::AccountType;
use starknet::core::types::TransactionReceipt::Invoke;
use starknet_crypto::FieldElement;
use test_case::test_case;

#[test_case("oz_cairo_0"; "cairo_0_account")]
#[test_case("oz_cairo_1"; "cairo_1_account")]
#[test_case("oz"; "oz_account")]
#[test_case("argent"; "argent_account")]
#[test_case("braavos"; "braavos_account")]
#[tokio::test]
<<<<<<< HEAD
async fn test_happy_case(account: &str) {
    let args = vec![
        "--accounts-file",
        ACCOUNT_FILE_PATH,
=======
async fn test_happy_case_eth(account: &str) {
    let mut args = default_cli_args();
    args.append(&mut vec![
>>>>>>> 47d52bfa
        "--account",
        account,
        "--int-format",
        "--json",
        "invoke",
        "--url",
        URL,
        "--contract-address",
        MAP_CONTRACT_ADDRESS_SEPOLIA,
        "--function",
        "put",
        "--calldata",
        "0x1 0x2",
        "--max-fee",
        "99999999999999999",
        "--fee-token",
        "eth",
    ];

    let snapbox = runner(&args);
    let output = snapbox.assert().success().get_output().stdout.clone();

    let hash = get_transaction_hash(&output);
    let receipt = get_transaction_receipt(hash).await;

    assert!(matches!(receipt, Invoke(_)));
}

#[test_case(DEVNET_OZ_CLASS_HASH_CAIRO_0.parse().unwrap(), AccountType::OpenZeppelin; "cairo_0_class_hash")]
#[test_case(OZ_CLASS_HASH, AccountType::OpenZeppelin; "cairo_1_class_hash")]
#[test_case(ARGENT_CLASS_HASH, AccountType::Argent; "argent_class_hash")]
#[test_case(BRAAVOS_CLASS_HASH, AccountType::Braavos; "braavos_class_hash")]
#[tokio::test]
async fn test_happy_case_strk(class_hash: FieldElement, account_type: AccountType) {
    let tempdir = create_and_deploy_account(class_hash, account_type).await;
    let args = vec![
        "--url",
        URL,
        "--accounts-file",
        "accounts.json",
        "--account",
        "my_account",
        "--int-format",
        "--json",
        "invoke",
        "--contract-address",
        MAP_CONTRACT_ADDRESS_SEPOLIA,
        "--function",
        "put",
        "--calldata",
        "0x1 0x2",
        "--max-fee",
        "99999999999999999",
        "--fee-token",
        "strk",
    ];

    let snapbox = runner(&args).current_dir(tempdir.path());
    let output = snapbox.assert().success().get_output().stdout.clone();

    let hash = get_transaction_hash(&output);
    let receipt = get_transaction_receipt(hash).await;

    assert!(matches!(receipt, Invoke(_)));
}

#[test_case("v1"; "v1")]
#[test_case("v3"; "v3")]
#[tokio::test]
async fn test_happy_case_versions(version: &str) {
    let tempdir = create_and_deploy_oz_account().await;
    let args = vec![
        "--url",
        URL,
        "--accounts-file",
        "accounts.json",
        "--account",
        "my_account",
        "--int-format",
        "--json",
        "invoke",
        "--contract-address",
        MAP_CONTRACT_ADDRESS_SEPOLIA,
        "--function",
        "put",
        "--calldata",
        "0x1 0x2",
        "--max-fee",
        "99999999999999999",
        "--version",
        version,
    ];

    let snapbox = runner(&args).current_dir(tempdir.path());
    let output = snapbox.assert().success().get_output().stdout.clone();

    let hash = get_transaction_hash(&output);
    let receipt = get_transaction_receipt(hash).await;

    assert!(matches!(receipt, Invoke(_)));
}
#[test_case(Some("99999999999999999"), None, None; "max_fee")]
#[test_case(None, Some("999"), None; "max_gas")]
#[test_case(None, None, Some("999999999999"); "max_gas_unit_price")]
#[test_case(None, None, None; "none")]
#[test_case(Some("99999999999999999"), None, Some("999999999999"); "max_fee_max_gas_unit_price")]
#[test_case(None, Some("999"), Some("999999999999"); "max_gas_max_gas_unit_price")]
#[test_case(Some("999999999999999"), Some("999"), None; "max_fee_max_gas")]
#[tokio::test]
async fn test_happy_case_strk_different_fees(
    max_fee: Option<&str>,
    max_gas: Option<&str>,
    max_gas_unit_price: Option<&str>,
) {
    let tempdir = create_and_deploy_oz_account().await;
    let mut args = vec![
        "--url",
        URL,
        "--accounts-file",
        "accounts.json",
        "--account",
        "my_account",
        "--int-format",
        "--json",
        "invoke",
        "--contract-address",
        MAP_CONTRACT_ADDRESS_SEPOLIA,
        "--function",
        "put",
        "--calldata",
        "0x1 0x2",
        "--fee-token",
        "strk",
    ];
    let options = [
        ("--max-fee", max_fee),
        ("--max-gas", max_gas),
        ("--max-gas-unit-price", max_gas_unit_price),
    ];

    for &(key, value) in &options {
        if let Some(val) = value {
            args.append(&mut vec![key, val]);
        }
    }

    let snapbox = runner(&args).current_dir(tempdir.path());
    let output = snapbox.assert().success().get_output().stdout.clone();

    let hash = get_transaction_hash(&output);
    let receipt = get_transaction_receipt(hash).await;

    assert!(matches!(receipt, Invoke(_)));
}

#[test_case("eth", "v3"; "eth-v3")]
#[test_case("strk", "v1"; "strk-v1")]
#[tokio::test]
async fn test_invalid_version_and_token_combination(fee_token: &str, version: &str) {
    let tempdir = create_and_deploy_oz_account().await;
    let args = vec![
        "--url",
        URL,
        "--accounts-file",
        "accounts.json",
        "--account",
        "my_account",
        "--int-format",
        "--json",
        "invoke",
        "--contract-address",
        MAP_CONTRACT_ADDRESS_SEPOLIA,
        "--function",
        "put",
        "--calldata",
        "0x1 0x2",
        "--max-fee",
        "99999999999999999",
        "--version",
        version,
        "--fee-token",
        fee_token,
    ];

    let snapbox = runner(&args).current_dir(tempdir.path());

    let output = snapbox.assert().failure();
    assert_stderr_contains(
        output,
        format!("Error: {fee_token} fee token is not supported for {version} invoke."),
    );
}

#[tokio::test]
async fn test_contract_does_not_exist() {
    let args = vec![
        "--accounts-file",
        ACCOUNT_FILE_PATH,
        "--account",
        ACCOUNT,
        "invoke",
        "--url",
        URL,
        "--contract-address",
        "0x1",
        "--function",
        "put",
        "--fee-token",
        "eth",
    ];

    let snapbox = runner(&args);
    let output = snapbox.assert().success();

    assert_stderr_contains(
        output,
        indoc! {r"
        command: invoke
        error: An error occurred in the called contract[..]Requested contract address[..]is not deployed[..]
        "},
    );
}

#[test]
fn test_wrong_function_name() {
    let args = vec![
        "--accounts-file",
        ACCOUNT_FILE_PATH,
        "--account",
        "user2",
        "invoke",
        "--url",
        URL,
        "--contract-address",
        MAP_CONTRACT_ADDRESS_SEPOLIA,
        "--function",
        "nonexistent_put",
        "--fee-token",
        "eth",
    ];

    let snapbox = runner(&args);
    let output = snapbox.assert().success();

    assert_stderr_contains(
        output,
        indoc! {r"
        command: invoke
        error: An error occurred in the called contract[..]Entry point[..]not found in contract[..]
        "},
    );
}

#[test]
fn test_wrong_calldata() {
    let args = vec![
        "--accounts-file",
        ACCOUNT_FILE_PATH,
        "--account",
        "user5",
        "invoke",
        "--url",
        URL,
        "--contract-address",
        MAP_CONTRACT_ADDRESS_SEPOLIA,
        "--function",
        "put",
        "--calldata",
        "0x1",
        "--fee-token",
        "eth",
    ];

    let snapbox = runner(&args);
    let output = snapbox.assert().success();

    assert_stderr_contains(
        output,
        indoc! {r"
        command: invoke
        error: An error occurred in the called contract[..]Failed to deserialize param #2[..]
        "},
    );
}

#[test]
fn test_too_low_max_fee() {
    let args = vec![
        "--accounts-file",
        ACCOUNT_FILE_PATH,
        "--account",
        "user11",
        "--wait",
        "invoke",
        "--url",
        URL,
        "--contract-address",
        MAP_CONTRACT_ADDRESS_SEPOLIA,
        "--function",
        "put",
        "--calldata",
        "0x1",
        "0x2",
        "--max-fee",
        "1",
        "--fee-token",
        "eth",
    ];

    let snapbox = runner(&args);
    let output = snapbox.assert().success();

    assert_stderr_contains(
        output,
        indoc! {r"
        command: invoke
        error: Max fee is smaller than the minimal transaction cost
        "},
    );
}<|MERGE_RESOLUTION|>--- conflicted
+++ resolved
@@ -1,15 +1,10 @@
-<<<<<<< HEAD
-use crate::helpers::constants::{ACCOUNT, ACCOUNT_FILE_PATH, MAP_CONTRACT_ADDRESS_SEPOLIA, URL};
-use crate::helpers::fixtures::{get_transaction_hash, get_transaction_receipt};
-=======
 use crate::helpers::constants::{
-    ACCOUNT, DEVNET_OZ_CLASS_HASH_CAIRO_0, MAP_CONTRACT_ADDRESS_SEPOLIA, URL,
+    ACCOUNT, ACCOUNT_FILE_PATH, DEVNET_OZ_CLASS_HASH_CAIRO_0, MAP_CONTRACT_ADDRESS_SEPOLIA, URL,
 };
 use crate::helpers::fixtures::{
-    create_and_deploy_account, create_and_deploy_oz_account, default_cli_args,
-    get_transaction_hash, get_transaction_receipt,
+    create_and_deploy_account, create_and_deploy_oz_account, get_transaction_hash,
+    get_transaction_receipt,
 };
->>>>>>> 47d52bfa
 use crate::helpers::runner::runner;
 use indoc::indoc;
 use shared::test_utils::output_assert::assert_stderr_contains;
@@ -25,16 +20,11 @@
 #[test_case("argent"; "argent_account")]
 #[test_case("braavos"; "braavos_account")]
 #[tokio::test]
-<<<<<<< HEAD
+
 async fn test_happy_case(account: &str) {
     let args = vec![
         "--accounts-file",
         ACCOUNT_FILE_PATH,
-=======
-async fn test_happy_case_eth(account: &str) {
-    let mut args = default_cli_args();
-    args.append(&mut vec![
->>>>>>> 47d52bfa
         "--account",
         account,
         "--int-format",
