use crate::helpers::constants::{
    ACCOUNT, ACCOUNT_FILE_PATH, DATA_TRANSFORMER_CONTRACT_ADDRESS_SEPOLIA,
    DEVNET_OZ_CLASS_HASH_CAIRO_0, MAP_CONTRACT_ADDRESS_SEPOLIA, URL,
};
use crate::helpers::fixtures::{
    create_and_deploy_account, create_and_deploy_oz_account, get_transaction_hash,
    get_transaction_receipt,
};
use crate::helpers::runner::runner;
use indoc::indoc;
use shared::test_utils::output_assert::{assert_stderr_contains, assert_stdout_contains};
use snapbox::cmd::{cargo_bin, Command};
use sncast::helpers::constants::{ARGENT_CLASS_HASH, BRAAVOS_CLASS_HASH, OZ_CLASS_HASH};
use sncast::AccountType;
use starknet::core::types::TransactionReceipt::Invoke;
use starknet_types_core::felt::Felt;
use std::path::PathBuf;
use test_case::test_case;

#[test_case("oz_cairo_0"; "cairo_0_account")]
#[test_case("oz_cairo_1"; "cairo_1_account")]
#[test_case("oz"; "oz_account")]
#[test_case("argent"; "argent_account")]
#[test_case("braavos"; "braavos_account")]
#[tokio::test]

async fn test_happy_case(account: &str) {
    let args = vec![
        "--accounts-file",
        ACCOUNT_FILE_PATH,
        "--account",
        account,
        "--int-format",
        "--json",
        "invoke",
        "--url",
        URL,
        "--contract-address",
        MAP_CONTRACT_ADDRESS_SEPOLIA,
        "--function",
        "put",
        "--calldata",
        "0x1 0x2",
        "--max-fee",
        "99999999999999999",
        "--fee-token",
        "eth",
    ];

    let snapbox = runner(&args);
    let output = snapbox.assert().success().get_output().stdout.clone();

    let hash = get_transaction_hash(&output);
    let receipt = get_transaction_receipt(hash).await;

    assert!(matches!(receipt, Invoke(_)));
}

#[tokio::test]
async fn test_happy_case_human_readable() {
    let tempdir = create_and_deploy_account(OZ_CLASS_HASH, AccountType::OpenZeppelin).await;

    let args = vec![
        "--accounts-file",
        "accounts.json",
        "--account",
        "my_account",
        "--int-format",
        "invoke",
        "--url",
        URL,
        "--contract-address",
        MAP_CONTRACT_ADDRESS_SEPOLIA,
        "--function",
        "put",
        "--calldata",
        "0x1 0x2",
        "--max-fee",
        "99999999999999999",
        "--fee-token",
        "eth",
    ];

    let snapbox = runner(&args).current_dir(tempdir.path());
    let output = snapbox.assert().success();

    assert_stdout_contains(
        output,
        indoc! {
            "
            command: invoke
            transaction_hash: [..]

            To see invocation details, visit:
            transaction: [..]
            "
        },
    );
}

#[test_case(DEVNET_OZ_CLASS_HASH_CAIRO_0.parse().unwrap(), AccountType::OpenZeppelin; "cairo_0_class_hash")]
#[test_case(OZ_CLASS_HASH, AccountType::OpenZeppelin; "cairo_1_class_hash")]
#[test_case(ARGENT_CLASS_HASH, AccountType::Argent; "argent_class_hash")]
#[test_case(BRAAVOS_CLASS_HASH, AccountType::Braavos; "braavos_class_hash")]
#[tokio::test]
async fn test_happy_case_strk(class_hash: Felt, account_type: AccountType) {
    let tempdir = create_and_deploy_account(class_hash, account_type).await;
    let args = vec![
        "--accounts-file",
        "accounts.json",
        "--account",
        "my_account",
        "--int-format",
        "--json",
        "invoke",
        "--url",
        URL,
        "--contract-address",
        MAP_CONTRACT_ADDRESS_SEPOLIA,
        "--function",
        "put",
        "--calldata",
        "0x1 0x2",
        "--max-fee",
        "99999999999999999",
        "--fee-token",
        "strk",
    ];

    let snapbox = runner(&args).current_dir(tempdir.path());
    let output = snapbox.assert().success();
    let stdout = output.get_output().stdout.clone();

    let hash = get_transaction_hash(&stdout);
    let receipt = get_transaction_receipt(hash).await;

    assert_stdout_contains(
        output,
        indoc! {
            "Specifying '--max-fee' flag while using v3 transactions results in conversion to '--max-gas' and '--max-gas-unit-price' flags
            Converted [..] max fee to [..] max gas and [..] max gas unit price"
        },
    );
    assert!(matches!(receipt, Invoke(_)));
}

#[test_case("v1"; "v1")]
#[test_case("v3"; "v3")]
#[tokio::test]
async fn test_happy_case_versions(version: &str) {
    let tempdir = create_and_deploy_oz_account().await;
    let args = vec![
        "--accounts-file",
        "accounts.json",
        "--account",
        "my_account",
        "--int-format",
        "--json",
        "invoke",
        "--url",
        URL,
        "--contract-address",
        MAP_CONTRACT_ADDRESS_SEPOLIA,
        "--function",
        "put",
        "--calldata",
        "0x1 0x2",
        "--max-fee",
        "99999999999999999",
        "--version",
        version,
    ];

    let snapbox = runner(&args).current_dir(tempdir.path());
    let output = snapbox.assert().success().get_output().stdout.clone();

    let hash = get_transaction_hash(&output);
    let receipt = get_transaction_receipt(hash).await;

    assert!(matches!(receipt, Invoke(_)));
}
#[test_case(Some("99999999999999999"), None, None; "max_fee")]
#[test_case(None, Some("999"), None; "max_gas")]
#[test_case(None, None, Some("999999999999"); "max_gas_unit_price")]
#[test_case(None, None, None; "none")]
#[test_case(Some("99999999999999999"), None, Some("999999999999"); "max_fee_max_gas_unit_price")]
#[test_case(None, Some("999"), Some("999999999999"); "max_gas_max_gas_unit_price")]
#[test_case(Some("999999999999999"), Some("999"), None; "max_fee_max_gas")]
#[tokio::test]
async fn test_happy_case_strk_different_fees(
    max_fee: Option<&str>,
    max_gas: Option<&str>,
    max_gas_unit_price: Option<&str>,
) {
    let tempdir = create_and_deploy_oz_account().await;
    let mut args = vec![
        "--accounts-file",
        "accounts.json",
        "--account",
        "my_account",
        "--int-format",
        "--json",
        "invoke",
        "--url",
        URL,
        "--contract-address",
        MAP_CONTRACT_ADDRESS_SEPOLIA,
        "--function",
        "put",
        "--calldata",
        "0x1 0x2",
        "--fee-token",
        "strk",
    ];
    let options = [
        ("--max-fee", max_fee),
        ("--max-gas", max_gas),
        ("--max-gas-unit-price", max_gas_unit_price),
    ];

    for &(key, value) in &options {
        if let Some(val) = value {
            args.append(&mut vec![key, val]);
        }
    }

    let snapbox = runner(&args).current_dir(tempdir.path());
    let output = snapbox.assert().success().get_output().stdout.clone();

    let hash = get_transaction_hash(&output);
    let receipt = get_transaction_receipt(hash).await;

    assert!(matches!(receipt, Invoke(_)));
}

#[test_case("eth", "v3"; "eth-v3")]
#[test_case("strk", "v1"; "strk-v1")]
#[tokio::test]
async fn test_invalid_version_and_token_combination(fee_token: &str, version: &str) {
    let tempdir = create_and_deploy_oz_account().await;
    let args = vec![
        "--accounts-file",
        "accounts.json",
        "--account",
        "my_account",
        "--int-format",
        "--json",
        "invoke",
        "--url",
        URL,
        "--contract-address",
        MAP_CONTRACT_ADDRESS_SEPOLIA,
        "--function",
        "put",
        "--calldata",
        "0x1 0x2",
        "--max-fee",
        "99999999999999999",
        "--version",
        version,
        "--fee-token",
        fee_token,
    ];

    let snapbox = runner(&args).current_dir(tempdir.path());

    let output = snapbox.assert().failure();
    assert_stderr_contains(
        output,
        format!("Error: {fee_token} fee token is not supported for {version} invoke."),
    );
}

#[tokio::test]
async fn test_contract_does_not_exist() {
    let args = vec![
        "--accounts-file",
        ACCOUNT_FILE_PATH,
        "--account",
        ACCOUNT,
        "invoke",
        "--url",
        URL,
        "--contract-address",
        "0x1",
        "--function",
        "put",
        "--fee-token",
        "eth",
    ];

    let snapbox = runner(&args);
    let output = snapbox.assert().failure();

    assert_stderr_contains(
        output,
        "Error: An error occurred in the called contract[..]Requested contract address[..]is not deployed[..]"
    );
}

#[test]
fn test_wrong_function_name() {
    let args = vec![
        "--accounts-file",
        ACCOUNT_FILE_PATH,
        "--account",
        "user2",
        "invoke",
        "--url",
        URL,
        "--contract-address",
        MAP_CONTRACT_ADDRESS_SEPOLIA,
        "--function",
        "nonexistent_put",
        "--fee-token",
        "eth",
    ];

    let snapbox = runner(&args);
    let output = snapbox.assert().success();

    assert_stderr_contains(
        output,
        indoc! {"
            command: invoke
            error: [..]Entry point[..]not found in contract[..]
        "},
    );
}

#[test]
fn test_wrong_calldata() {
    let args = vec![
        "--accounts-file",
        ACCOUNT_FILE_PATH,
        "--account",
        "user5",
        "invoke",
        "--url",
        URL,
        "--contract-address",
        MAP_CONTRACT_ADDRESS_SEPOLIA,
        "--function",
        "put",
        "--calldata",
        "0x1",
        "--fee-token",
        "eth",
    ];

    let snapbox = runner(&args);
    let output = snapbox.assert().success();

    assert_stderr_contains(
        output,
        indoc! {r"
        command: invoke
        error: [..]Failed to deserialize param #2[..]
        "},
    );
}

#[test]
fn test_too_low_max_fee() {
    let args = vec![
        "--accounts-file",
        ACCOUNT_FILE_PATH,
        "--account",
        "user11",
        "--wait",
        "invoke",
        "--url",
        URL,
        "--contract-address",
        MAP_CONTRACT_ADDRESS_SEPOLIA,
        "--function",
        "put",
        "--calldata",
        "0x1",
        "0x2",
        "--max-fee",
        "1",
        "--fee-token",
        "eth",
    ];

    let snapbox = runner(&args);
    let output = snapbox.assert().success();

    assert_stderr_contains(
        output,
        indoc! {r"
        command: invoke
        error: Max fee is smaller than the minimal transaction cost
        "},
    );
}

#[test]
fn test_max_gas_equal_to_zero() {
    let args = vec![
        "--accounts-file",
        ACCOUNT_FILE_PATH,
        "--account",
        "user11",
        "--wait",
        "invoke",
        "--url",
        URL,
        "--contract-address",
        MAP_CONTRACT_ADDRESS_SEPOLIA,
        "--function",
        "put",
        "--calldata",
        "0x1",
        "0x2",
        "--max-gas",
        "0",
        "--fee-token",
        "strk",
    ];

    let snapbox = runner(&args);
    let output = snapbox.assert().code(2);

    assert_stderr_contains(
        output,
        indoc! {r"
        error: invalid value '0' for '--max-gas <MAX_GAS>': Value should be greater than 0
        "},
    );
}

#[test]
fn test_calculated_max_gas_equal_to_zero_when_max_fee_passed() {
    let args = vec![
        "--accounts-file",
        ACCOUNT_FILE_PATH,
        "--account",
        "user11",
        "--wait",
        "invoke",
        "--url",
        URL,
        "--contract-address",
        MAP_CONTRACT_ADDRESS_SEPOLIA,
        "--function",
        "put",
        "--calldata",
        "0x1",
        "0x2",
        "--max-fee",
        "999999",
        "--fee-token",
        "strk",
    ];

    let snapbox = runner(&args);
    let output = snapbox.assert().success();

<<<<<<< HEAD
=======
    // TODO(#2852)
>>>>>>> 4d7229ff
    assert_stderr_contains(
        output,
        indoc! {r"
        command: invoke
        error: Calculated max-gas from provided --max-fee and the current network gas price is 0. Please increase --max-fee to obtain a positive gas amount: Tried to create NonZeroFelt from 0
        "},
    );
}

#[tokio::test]
async fn test_happy_case_cairo_expression_calldata() {
    let tempdir = create_and_deploy_oz_account().await;

    let calldata = r"NestedStructWithField { a: SimpleStruct { a: 0x24 }, b: 96 }";

    let args = vec![
        "--accounts-file",
        "accounts.json",
        "--account",
        "my_account",
        "--int-format",
        "--json",
        "invoke",
        "--url",
        URL,
        "--contract-address",
        DATA_TRANSFORMER_CONTRACT_ADDRESS_SEPOLIA,
        "--function",
        "nested_struct_fn",
        "--arguments",
        calldata,
        "--max-fee",
        "99999999999999999",
        "--fee-token",
        "eth",
    ];

    let snapbox = runner(&args).current_dir(tempdir.path());
    let output = snapbox.assert().success().get_output().stdout.clone();

    let hash = get_transaction_hash(&output);
    let receipt = get_transaction_receipt(hash).await;

    assert!(matches!(receipt, Invoke(_)));
}

#[tokio::test]
async fn test_happy_case_shell() {
    let tempdir = create_and_deploy_oz_account().await;

    let script_extension = if cfg!(windows) { ".ps1" } else { ".sh" };
    let test_path = PathBuf::from(format!("tests/shell/invoke{script_extension}"))
        .canonicalize()
        .unwrap();
    let binary_path = cargo_bin!("sncast");

    let command = if cfg!(windows) {
        Command::new("powershell")
            .arg("-ExecutionPolicy")
            .arg("Bypass")
            .arg("-File")
            .arg(test_path)
    } else {
        Command::new(test_path)
    };

    let snapbox = command
        .current_dir(tempdir.path())
        .arg(binary_path)
        .arg(URL)
        .arg(DATA_TRANSFORMER_CONTRACT_ADDRESS_SEPOLIA);
    snapbox.assert().success();
}<|MERGE_RESOLUTION|>--- conflicted
+++ resolved
@@ -458,10 +458,7 @@
     let snapbox = runner(&args);
     let output = snapbox.assert().success();
 
-<<<<<<< HEAD
-=======
     // TODO(#2852)
->>>>>>> 4d7229ff
     assert_stderr_contains(
         output,
         indoc! {r"
