use crate::helpers::constants::{ACCOUNT_FILE_PATH, DEVNET_OZ_CLASS_HASH_CAIRO_0, URL};
use crate::helpers::runner::runner;
use anyhow::Context;
use camino::{Utf8Path, Utf8PathBuf};
use conversions::string::IntoHexStr;
use core::str;
use fs_extra::dir::{copy, CopyOptions};
use serde::de::DeserializeOwned;
use serde::Deserialize;
use serde_json::{json, Map, Value};
use sncast::helpers::braavos::BraavosAccountFactory;
use sncast::helpers::constants::{
    ARGENT_CLASS_HASH, BRAAVOS_BASE_ACCOUNT_CLASS_HASH, BRAAVOS_CLASS_HASH, OZ_CLASS_HASH,
};
use sncast::helpers::scarb_utils::get_package_metadata;
use sncast::state::state_file::{
    ScriptTransactionEntry, ScriptTransactionOutput, ScriptTransactionStatus,
};
use sncast::{apply_optional, get_chain_id, get_keystore_password, AccountType};
use sncast::{get_account, get_provider};
use starknet::accounts::{
    Account, AccountFactory, ArgentAccountFactory, Call, ExecutionV1, OpenZeppelinAccountFactory,
};
use starknet::core::types::TransactionReceipt;
use starknet::core::types::{FieldElement, InvokeTransactionResult};
use starknet::core::utils::get_contract_address;
use starknet::core::utils::get_selector_from_name;
use starknet::providers::jsonrpc::HttpTransport;
use starknet::providers::JsonRpcClient;
use starknet::signers::{LocalWallet, SigningKey};
use std::collections::HashMap;
use std::env;
use std::fs;
use std::fs::File;
use std::io::{BufRead, Write};
use tempfile::{tempdir, TempDir};
use toml::Table;
use url::Url;

const SCRIPT_ORIGIN_TIMESTAMP: u64 = 1_709_853_748;

pub async fn deploy_keystore_account() {
    let keystore_path = "tests/data/keystore/predeployed_key.json";
    let account_path = "tests/data/keystore/predeployed_account.json";
    let private_key =
        SigningKey::from_keystore(keystore_path, "123").expect("Failed to get private_key");

    let contents = fs::read_to_string(account_path).expect("Failed to read keystore account file");
    let items: Value = serde_json::from_str(&contents)
        .unwrap_or_else(|_| panic!("Failed to parse keystore account file at = {account_path}"));

    let deployment_info = items
        .get("deployment")
        .expect("Failed to get deployment key");
    let address = get_from_json_as_str(deployment_info, "address");

    deploy_oz_account(
        address,
        DEVNET_OZ_CLASS_HASH_CAIRO_0,
        "0xa5d90c65b1b1339",
        private_key,
    )
    .await;
}

pub async fn deploy_cairo_0_account() {
    let (address, salt, private_key) = get_account_deployment_data("oz_cairo_0");
    deploy_oz_account(
        address.as_str(),
        DEVNET_OZ_CLASS_HASH_CAIRO_0,
        salt.as_str(),
        private_key,
    )
    .await;
}
pub async fn deploy_latest_oz_account() {
    let (address, salt, private_key) = get_account_deployment_data("oz");
    deploy_oz_account(
        address.as_str(),
        OZ_CLASS_HASH.into_hex_string().as_str(),
        salt.as_str(),
        private_key,
    )
    .await;
}
pub async fn deploy_argent_account() {
    let provider = get_provider(URL).expect("Failed to get the provider");
    let chain_id = get_chain_id(&provider)
        .await
        .expect("Failed to get chain id");

    let (address, salt, private_key) = get_account_deployment_data("argent");

    let factory = ArgentAccountFactory::new(
        ARGENT_CLASS_HASH,
        chain_id,
        FieldElement::ZERO,
        LocalWallet::from_signing_key(private_key),
        provider,
    )
    .await
    .expect("Failed to create Account Factory");

    deploy_account_to_devnet(factory, address.as_str(), salt.as_str()).await;
}

pub async fn deploy_braavos_account() {
    let provider = get_provider(URL).expect("Failed to get the provider");
    let chain_id = get_chain_id(&provider)
        .await
        .expect("Failed to get chain id");

    let (address, salt, private_key) = get_account_deployment_data("braavos");

    let factory = BraavosAccountFactory::new(
        BRAAVOS_CLASS_HASH,
        BRAAVOS_BASE_ACCOUNT_CLASS_HASH,
        chain_id,
        LocalWallet::from_signing_key(private_key),
        provider,
    )
    .await
    .expect("Failed to create Account Factory");

    deploy_account_to_devnet(factory, address.as_str(), salt.as_str()).await;
}

async fn deploy_oz_account(address: &str, class_hash: &str, salt: &str, private_key: SigningKey) {
    let provider = get_provider(URL).expect("Failed to get the provider");
    let chain_id = get_chain_id(&provider)
        .await
        .expect("Failed to get chain id");

    let factory = OpenZeppelinAccountFactory::new(
        class_hash.parse().expect("Failed to parse class hash"),
        chain_id,
        LocalWallet::from_signing_key(private_key),
        provider,
    )
    .await
    .expect("Failed to create Account Factory");

    deploy_account_to_devnet(factory, address, salt).await;
}

async fn deploy_account_to_devnet<T: AccountFactory + Sync>(factory: T, address: &str, salt: &str) {
    mint_token(address, u64::MAX).await;
    factory
        .deploy_v1(salt.parse().expect("Failed to parse salt"))
        .send()
        .await
        .expect("Failed to deploy account");
}

fn get_account_deployment_data(account: &str) -> (String, String, SigningKey) {
    let contents = fs::read_to_string(ACCOUNT_FILE_PATH).expect("Failed to read accounts file");
    let items: Value = serde_json::from_str(&contents)
        .unwrap_or_else(|_| panic!("Failed to parse accounts file at = {ACCOUNT_FILE_PATH}"));

    let account_data = items
        .get("alpha-sepolia")
        .and_then(|accounts| accounts.get(account))
        .unwrap_or_else(|| panic!("Failed to get {account} account"));

    let address = get_from_json_as_str(account_data, "address");
    let salt = get_from_json_as_str(account_data, "salt");
    let private_key = get_from_json_as_str(account_data, "private_key");

    let private_key = SigningKey::from_secret_scalar(
        private_key
            .parse()
            .expect("Failed to convert private key to FieldElement"),
    );

    (address.to_string(), salt.to_string(), private_key)
}

fn get_from_json_as_str<'a>(entry: &'a Value, key: &str) -> &'a str {
    entry
        .get(key)
        .and_then(Value::as_str)
        .unwrap_or_else(|| panic!("Failed to get {key} key"))
}

pub async fn invoke_contract(
    account: &str,
    contract_address: &str,
    entry_point_name: &str,
    max_fee: Option<FieldElement>,
    constructor_calldata: &[&str],
) -> InvokeTransactionResult {
    let provider = get_provider(URL).expect("Could not get the provider");
    let account = get_account(
        account,
        &Utf8PathBuf::from(ACCOUNT_FILE_PATH),
        &provider,
        None,
    )
    .await
    .expect("Could not get the account");

    let mut calldata: Vec<FieldElement> = vec![];

    for value in constructor_calldata {
        let value: FieldElement = value.parse().expect("Could not parse the calldata");
        calldata.push(value);
    }

    let call = Call {
        to: contract_address
            .parse()
            .expect("Could not parse the contract address"),
        selector: get_selector_from_name(entry_point_name)
            .unwrap_or_else(|_| panic!("Could not get selector from {entry_point_name}")),
        calldata,
    };

    let execution = account.execute_v1(vec![call]);
    let execution = apply_optional(execution, max_fee, ExecutionV1::max_fee);

    execution.send().await.unwrap()
}

// devnet-rs accepts an amount as u128
// but serde_json cannot serialize numbers this big
pub async fn mint_token(recipient: &str, amount: u64) {
    let client = reqwest::Client::new();
    for unit in ["FRI", "WEI"] {
        let json = json!(
            {
                "address": recipient,
                "amount": amount,
                "unit": unit,
            }
        );
        client
            .post("http://127.0.0.1:5055/mint")
            .header("Content-Type", "application/json")
            .body(json.to_string())
            .send()
            .await
            .expect("Error occurred while minting tokens");
    }
}

#[must_use]
pub fn default_cli_args() -> Vec<&'static str> {
    vec!["--url", URL, "--accounts-file", ACCOUNT_FILE_PATH]
}

fn parse_output<T: DeserializeOwned>(output: &[u8]) -> T {
    for line in BufRead::split(output, b'\n') {
        let line = line.expect("Failed to read line from stdout");
        match serde_json::de::from_slice::<T>(&line) {
            Ok(t) => return t,
            Err(_) => continue,
        }
    }

<<<<<<< HEAD
    let input = String::from_utf8(output.to_vec()).unwrap();
    panic!("Failed to deserialize stdout JSON to struct: \"{input}\"");
=======
    panic!("Failed to deserialize stdout JSON to struct");
>>>>>>> 1beb6c5f
}

#[derive(Deserialize)]
#[allow(dead_code)]
struct TransactionHashOutput {
    pub transaction_hash: String,
    contract_address: Option<String>,
    class_hash: Option<String>,
    command: Option<String>,
}

#[must_use]
pub fn get_transaction_hash(output: &[u8]) -> FieldElement {
    let output = parse_output::<TransactionHashOutput>(output);
    output
        .transaction_hash
        .parse()
        .expect("Could not parse a number")
}

pub async fn get_transaction_receipt(tx_hash: FieldElement) -> TransactionReceipt {
    let client = reqwest::Client::new();
    let json = json!(
        {
            "jsonrpc": "2.0",
            "method": "starknet_getTransactionReceipt",
            "params": {
                "transaction_hash": format!("{tx_hash:#x}"),
            },
            "id": 0,
        }
    );
    let resp: Value = serde_json::from_str(
        &client
            .post(URL)
            .header("Content-Type", "application/json")
            .body(json.to_string())
            .send()
            .await
            .expect("Error occurred while getting transaction receipt")
            .text()
            .await
            .expect("Could not get response from getTransactionReceipt"),
    )
    .expect("Could not serialize getTransactionReceipt response");

    let result = resp
        .get("result")
        .expect("There is no `result` field in getTransactionReceipt response");
    serde_json::from_str(&result.to_string())
        .expect("Could not serialize result to `TransactionReceipt`")
}

#[must_use]
pub fn create_test_provider() -> JsonRpcClient<HttpTransport> {
    let parsed_url = Url::parse(URL).unwrap();
    JsonRpcClient::new(HttpTransport::new(parsed_url))
}

pub fn copy_file(src_path: impl AsRef<std::path::Path>, dest_path: impl AsRef<std::path::Path>) {
    fs_extra::file::copy(
        src_path.as_ref(),
        dest_path.as_ref(),
        &fs_extra::file::CopyOptions::new().overwrite(true),
    )
    .expect("Failed to copy the file");
}

#[must_use]
pub fn duplicate_contract_directory_with_salt(
    src_dir: impl AsRef<Utf8Path>,
    code_to_be_salted: &str,
    salt: &str,
) -> TempDir {
    let src_dir = Utf8PathBuf::from(src_dir.as_ref());

    let temp_dir = copy_directory_to_tempdir(&src_dir);

    let dest_dir = Utf8PathBuf::from_path_buf(temp_dir.path().to_path_buf())
        .expect("Failed to create Utf8PathBuf from PathBuf");

    let file_to_be_salted = "src/lib.cairo";
    let contract_code =
        fs::read_to_string(src_dir.join(file_to_be_salted)).expect("Unable to get contract code");
    let updated_code =
        contract_code.replace(code_to_be_salted, &(code_to_be_salted.to_string() + salt));
    fs::write(dest_dir.join(file_to_be_salted), updated_code)
        .expect("Unable to change contract code");

    temp_dir
}

#[must_use]
pub fn copy_directory_to_tempdir(src_dir: impl AsRef<Utf8Path>) -> TempDir {
    let temp_dir = TempDir::new().expect("Unable to create a temporary directory");

    fs_extra::dir::copy(
        src_dir.as_ref(),
        temp_dir.as_ref(),
        &fs_extra::dir::CopyOptions::new()
            .overwrite(true)
            .content_only(true),
    )
    .expect("Failed to copy the directory");

    temp_dir
}

fn copy_script_directory(
    src_dir: impl AsRef<Utf8Path>,
    dest_dir: impl AsRef<Utf8Path>,
    deps: Vec<impl AsRef<std::path::Path>>,
) {
    let src_dir = Utf8PathBuf::from(src_dir.as_ref());
    let dest_dir = Utf8PathBuf::from(dest_dir.as_ref());
    let mut deps = get_deps_map_from_paths(deps);

    let manifest_path = dest_dir.join("Scarb.toml");
    let contents = fs::read_to_string(&manifest_path).unwrap();
    let mut parsed_toml: Table = toml::from_str(&contents)
        .with_context(|| format!("Failed to parse {manifest_path}"))
        .unwrap();

    let deps_toml = parsed_toml
        .get_mut("dependencies")
        .unwrap()
        .as_table_mut()
        .unwrap();

    let sncast_std = deps_toml
        .get_mut("sncast_std")
        .expect("sncast_std not found");

    let sncast_std_path = sncast_std.get_mut("path").expect("No path to sncast_std");
    let sncast_std_path =
        Utf8PathBuf::from(sncast_std_path.as_str().expect("Failed to extract string"));

    let sncast_std_path = src_dir.join(sncast_std_path);
    let sncast_std_path_absolute = sncast_std_path
        .canonicalize_utf8()
        .expect("Failed to canonicalize sncast_std path");
    deps.insert(String::from("sncast_std"), sncast_std_path_absolute);

    for (key, value) in deps {
        let pkg = deps_toml.get_mut(&key).unwrap().as_table_mut().unwrap();
        pkg.insert("path".to_string(), toml::Value::String(value.to_string()));
    }

    let modified_toml = toml::to_string(&parsed_toml).expect("Failed to serialize TOML");

    let mut file = File::create(manifest_path).expect("Failed to create file");
    file.write_all(modified_toml.as_bytes())
        .expect("Failed to write to file");
}

pub fn copy_script_directory_to_tempdir(
    src_dir: impl AsRef<Utf8Path>,
    deps: Vec<impl AsRef<std::path::Path>>,
) -> TempDir {
    let temp_dir = copy_directory_to_tempdir(&src_dir);

    let dest_dir = Utf8PathBuf::from_path_buf(temp_dir.path().to_path_buf())
        .expect("Failed to create Utf8PathBuf from PathBuf");

    copy_script_directory(&src_dir, dest_dir, deps);

    temp_dir
}

pub fn copy_workspace_directory_to_tempdir(
    src_dir: impl AsRef<Utf8Path>,
    relative_member_paths: Vec<impl AsRef<std::path::Path>>,
    deps: &[impl AsRef<std::path::Path> + Clone],
) -> TempDir {
    let src_dir = Utf8PathBuf::from(src_dir.as_ref());

    let temp_dir = copy_directory_to_tempdir(&src_dir);

    let dest_dir = Utf8PathBuf::from_path_buf(temp_dir.path().to_path_buf())
        .expect("Failed to create Utf8PathBuf from PathBuf");

    for member in relative_member_paths {
        let member = member.as_ref().to_str().unwrap();
        let src_member_path = src_dir.join(member);
        let dest_member_path = dest_dir.join(member);
        fs::create_dir_all(&dest_member_path).expect("Failed to create directories in temp dir");
        copy_script_directory(&src_member_path, dest_member_path, deps.to_vec());
    }

    temp_dir
}

#[must_use]
pub fn get_deps_map_from_paths(
    paths: Vec<impl AsRef<std::path::Path>>,
) -> HashMap<String, Utf8PathBuf> {
    let mut deps = HashMap::<String, Utf8PathBuf>::new();

    for path in paths {
        let path = Utf8PathBuf::from_path_buf(path.as_ref().to_path_buf())
            .expect("Failed to create Utf8PathBuf from PathBuf");
        let manifest_path = path.join("Scarb.toml");
        let package =
            get_package_metadata(&manifest_path, &None).expect("Failed to get package metadata");
        deps.insert(package.name.clone(), path);
    }

    deps
}

pub fn get_address_from_keystore(
    keystore_path: impl AsRef<std::path::Path>,
    account_path: impl AsRef<std::path::Path>,
    password: &str,
    account_type: &AccountType,
) -> FieldElement {
    let contents = std::fs::read_to_string(account_path).unwrap();
    let items: Map<String, serde_json::Value> = serde_json::from_str(&contents).unwrap();
    let deployment = items.get("deployment").unwrap();

    let private_key = SigningKey::from_keystore(
        keystore_path,
        get_keystore_password(password).unwrap().as_str(),
    )
    .unwrap();
    let salt = FieldElement::from_hex_be(
        deployment
            .get("salt")
            .and_then(serde_json::Value::as_str)
            .unwrap(),
    )
    .unwrap();
    let class_hash = match account_type {
        AccountType::Braavos => BRAAVOS_BASE_ACCOUNT_CLASS_HASH,
        AccountType::OpenZeppelin | AccountType::Argent => FieldElement::from_hex_be(
            deployment
                .get("class_hash")
                .and_then(serde_json::Value::as_str)
                .unwrap(),
        )
        .unwrap(),
    };

    let calldata = match account_type {
        AccountType::OpenZeppelin | AccountType::Braavos => {
            vec![private_key.verifying_key().scalar()]
        }
        AccountType::Argent => vec![private_key.verifying_key().scalar(), FieldElement::ZERO],
    };

    get_contract_address(salt, class_hash, &calldata, FieldElement::ZERO)
}
#[must_use]
pub fn get_accounts_path(relative_path_from_cargo_toml: &str) -> String {
    use std::path::PathBuf;
    let manifest_dir = env::var("CARGO_MANIFEST_DIR").expect("CARGO_MANIFEST_DIR not set");
    let binding = PathBuf::from(manifest_dir).join(relative_path_from_cargo_toml);
    binding
        .to_str()
        .expect("Failed to convert path to string")
        .to_string()
}
#[must_use]
pub fn get_keystores_path(relative_path_from_cargo_toml: &str) -> String {
    use std::path::PathBuf;
    let manifest_dir = env::var("CARGO_MANIFEST_DIR").expect("CARGO_MANIFEST_DIR not set");
    let binding = PathBuf::from(manifest_dir).join(relative_path_from_cargo_toml);
    binding
        .to_str()
        .expect("Failed to convert path to string")
        .to_string()
}

pub fn assert_tx_entry_failed(
    tx_entry: &ScriptTransactionEntry,
    name: &str,
    status: ScriptTransactionStatus,
    msg_contains: Vec<&str>,
) {
    assert_eq!(tx_entry.name, name);
    assert_eq!(tx_entry.status, status);

    let ScriptTransactionOutput::ErrorResponse(response) = &tx_entry.output else {
        panic!("Wrong response")
    };
    for msg in msg_contains {
        assert!(response.message.contains(msg));
    }

    assert!(tx_entry.timestamp > SCRIPT_ORIGIN_TIMESTAMP);
}

pub fn assert_tx_entry_success(tx_entry: &ScriptTransactionEntry, name: &str) {
    assert_eq!(tx_entry.name, name);
    assert_eq!(tx_entry.status, ScriptTransactionStatus::Success);

    let expected_selector = match tx_entry.output {
        ScriptTransactionOutput::DeployResponse(_) => "deploy",
        ScriptTransactionOutput::DeclareResponse(_) => "declare",
        ScriptTransactionOutput::InvokeResponse(_) => "invoke",
        ScriptTransactionOutput::ErrorResponse(_) => panic!("Error response received"),
    };
    assert_eq!(expected_selector, name);

    assert!(tx_entry.timestamp > SCRIPT_ORIGIN_TIMESTAMP);
}

pub async fn create_and_deploy_oz_account() -> TempDir {
    create_and_deploy_account(OZ_CLASS_HASH, AccountType::OpenZeppelin).await
}
pub async fn create_and_deploy_account(
    class_hash: FieldElement,
    account_type: AccountType,
) -> TempDir {
    let class_hash = &class_hash.into_hex_string();
    let account_type = match account_type {
        AccountType::OpenZeppelin => "oz",
        AccountType::Argent => "argent",
        AccountType::Braavos => "braavos",
    };
    let tempdir = tempdir().unwrap();
    let accounts_file = "accounts.json";

    let args = vec![
        "--accounts-file",
        accounts_file,
        "account",
        "create",
        "--url",
        URL,
        "--name",
        "my_account",
        "--class-hash",
        class_hash,
        "--type",
        account_type,
    ];

    runner(&args).current_dir(tempdir.path()).assert().success();

    let contents = fs::read_to_string(tempdir.path().join(accounts_file)).unwrap();
    let items: Value = serde_json::from_str(&contents).unwrap();

    mint_token(
        items["alpha-sepolia"]["my_account"]["address"]
            .as_str()
            .unwrap(),
        u64::MAX,
    )
    .await;

    let args = vec![
        "--accounts-file",
        accounts_file,
        "--json",
        "account",
        "deploy",
        "--url",
        URL,
        "--name",
        "my_account",
        "--max-fee",
        "99999999999999999",
        "--fee-token",
        "eth",
    ];

    runner(&args).current_dir(tempdir.path()).assert().success();

    tempdir
}

pub fn join_tempdirs(from: &TempDir, to: &TempDir) {
    copy(
        from.path(),
        to.path(),
        &CopyOptions::new().overwrite(true).content_only(true),
    )
    .expect("Failed to copy the directory");
}<|MERGE_RESOLUTION|>--- conflicted
+++ resolved
@@ -257,12 +257,7 @@
         }
     }
 
-<<<<<<< HEAD
-    let input = String::from_utf8(output.to_vec()).unwrap();
-    panic!("Failed to deserialize stdout JSON to struct: \"{input}\"");
-=======
     panic!("Failed to deserialize stdout JSON to struct");
->>>>>>> 1beb6c5f
 }
 
 #[derive(Deserialize)]
