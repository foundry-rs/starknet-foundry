--- conflicted
+++ resolved
@@ -55,10 +55,7 @@
 dialoguer.workspace = true
 toml_edit.workspace = true
 num-traits.workspace = true
-<<<<<<< HEAD
-=======
 foundry-ui = { path = "../foundry-ui" }
->>>>>>> 030369fa
 
 [dev-dependencies]
 ctor.workspace = true
