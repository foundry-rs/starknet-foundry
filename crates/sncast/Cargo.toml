--- conflicted
+++ resolved
@@ -37,13 +37,10 @@
 num-traits.workspace = true
 cairo-felt.workspace = true
 cairo-vm.workspace = true
-<<<<<<< HEAD
 indexmap = "2.1.0"
-=======
 blockifier.workspace = true
 semver.workspace = true
 console.workspace = true
->>>>>>> 0a14cc54
 
 [dev-dependencies]
 ctor.workspace = true
