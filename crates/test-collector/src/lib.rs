--- conflicted
+++ resolved
@@ -74,7 +74,6 @@
     Params(String, BlockId),
 }
 
-<<<<<<< HEAD
 fn fork_config_from_raw_fork_config(
     maybe_raw_fork_config: Option<RawForkConfig>,
 ) -> Result<Option<ForkConfig>> {
@@ -87,12 +86,12 @@
         None => None,
     };
     Ok(result)
-=======
+}
+
 #[derive(Debug, Clone, PartialEq)]
 pub struct FuzzerConfig {
     pub fuzzer_runs: u32,
     pub fuzzer_seed: u64,
->>>>>>> 302627ec
 }
 
 /// The configuration for running a single test.
@@ -342,9 +341,6 @@
     }
 }
 
-<<<<<<< HEAD
-fn extract_fork_config_from_id(id: &ast::Expr, db: &dyn SyntaxGroup) -> Option<RawForkConfig> {
-=======
 fn extract_fuzzer_config(db: &dyn SyntaxGroup, attr: &Attribute) -> Option<FuzzerConfig> {
     let [AttributeArg {
         variant:
@@ -388,8 +384,7 @@
     literal.numeric_value(db)
 }
 
-fn extract_fork_config_from_id(id: &ast::Expr, db: &dyn SyntaxGroup) -> Option<ForkConfig> {
->>>>>>> 302627ec
+fn extract_fork_config_from_id(id: &ast::Expr, db: &dyn SyntaxGroup) -> Option<RawForkConfig> {
     let ast::Expr::String(url_str) = id else {
         return None;
     };
