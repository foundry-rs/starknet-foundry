--- conflicted
+++ resolved
@@ -489,14 +489,9 @@
     linked_libraries: &[LinkedLibrary],
     builtins: &[&str],
     corelib_path: PathBuf,
-<<<<<<< HEAD
+    output_path: Option<&str>,
 ) -> Result<(Program, Vec<TestCaseRaw>)> {
-    let mut crate_roots: OrderedHashMap<SmolStr, PathBuf> = linked_libraries
-=======
-    output_path: Option<&str>,
-) -> Result<(Program, Vec<TestCase>)> {
     let crate_roots: OrderedHashMap<SmolStr, PathBuf> = linked_libraries
->>>>>>> e0bdc7ce
         .iter()
         .cloned()
         .map(|source_root| (source_root.name.into(), source_root.path))
