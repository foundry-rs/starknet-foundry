<<<<<<< HEAD
scarb 2.9.4
starknet-devnet 0.5.0-rc.1
=======
scarb 2.12.1 2.10.1
starknet-devnet 0.6.0
>>>>>>> 411f874c
<|MERGE_RESOLUTION|>--- conflicted
+++ resolved
@@ -1,7 +1,2 @@
-<<<<<<< HEAD
-scarb 2.9.4
-starknet-devnet 0.5.0-rc.1
-=======
 scarb 2.12.1 2.10.1
-starknet-devnet 0.6.0
->>>>>>> 411f874c
+starknet-devnet 0.6.0