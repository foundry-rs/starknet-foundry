--- conflicted
+++ resolved
@@ -1,6 +1,2 @@
 scarb 2.12.0 2.10.1
-<<<<<<< HEAD
-starknet-devnet 0.5.0-rc.4
-=======
-starknet-devnet 0.5.0
->>>>>>> 9f03c43c
+starknet-devnet 0.5.0