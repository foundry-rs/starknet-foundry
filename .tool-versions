<<<<<<< HEAD
scarb 2.9.4
starknet-devnet 0.5.0-rc.4
=======
scarb 2.12.0 2.10.1
starknet-devnet 0.4.3
>>>>>>> 2d8c3169
<|MERGE_RESOLUTION|>--- conflicted
+++ resolved
@@ -1,7 +1,2 @@
-<<<<<<< HEAD
-scarb 2.9.4
-starknet-devnet 0.5.0-rc.4
-=======
 scarb 2.12.0 2.10.1
-starknet-devnet 0.4.3
->>>>>>> 2d8c3169
+starknet-devnet 0.5.0-rc.4