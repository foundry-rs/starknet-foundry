--- conflicted
+++ resolved
@@ -1,9 +1,5 @@
 #!/bin/bash
 set -xe
 
-<<<<<<< HEAD
-for d in ./docs/listings/*; do (cd "$d" && scarb build); done
-=======
 # TODO(#2718)
-for d in ./docs/listings/*; do (cd "$d" && scarb check); done
->>>>>>> 8217109b
+for d in ./docs/listings/*; do (cd "$d" && scarb build); done