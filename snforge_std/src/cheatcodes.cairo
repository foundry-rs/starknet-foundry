--- conflicted
+++ resolved
@@ -59,7 +59,6 @@
 pub fn mock_call<T, impl TSerde: core::serde::Serde<T>, impl TDestruct: Destruct<T>>(
     contract_address: ContractAddress, function_selector: felt252, ret_data: T, n_times: u32,
 ) {
-<<<<<<< HEAD
     mock_call_when(contract_address, function_selector, MockCalldata::Any, ret_data, n_times)
 }
 
@@ -104,21 +103,13 @@
     ret_data: T,
     n_times: u32,
 ) {
-    assert!(n_times > 0, "cannot mock_call 0 times, n_times argument must be greater than 0");
+    assert!(n_times > 0, "cannot `mock_call` 0 times, `n_times` argument must be greater than 0");
 
     let contract_address_felt: felt252 = contract_address.into();
     let mut inputs = array![contract_address_felt, function_selector];
     calldata.serialize(ref inputs);
-    CheatSpan::TargetCalls(n_times).serialize(ref inputs);
-=======
-    assert!(n_times > 0, "cannot `mock_call` 0 times, `n_times` argument must be greater than 0");
-
-    let contract_address_felt: felt252 = contract_address.into();
-    let mut inputs = array![contract_address_felt, function_selector];
-
     CheatSpan::TargetCalls(n_times.try_into().expect('`n_times` must be > 0'))
         .serialize(ref inputs);
->>>>>>> b4099215
 
     let mut ret_data_arr = ArrayTrait::new();
     ret_data.serialize(ref ret_data_arr);
