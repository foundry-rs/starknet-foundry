--- conflicted
+++ resolved
@@ -21,11 +21,7 @@
 enum CheatTarget {
     All: (),
     One: ContractAddress,
-<<<<<<< HEAD
-    Multiple: Span<ContractAddress>
-=======
     Multiple: Array<ContractAddress>
->>>>>>> bb2e942a
 }
 
 fn test_address() -> ContractAddress {
