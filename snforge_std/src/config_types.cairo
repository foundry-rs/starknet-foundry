--- conflicted
+++ resolved
@@ -62,10 +62,6 @@
 }
 
 #[derive(Drop, Serde)]
-<<<<<<< HEAD
-pub struct ContractsPredeploymentConfig {
-=======
 pub struct PredeployedContractsConfig {
->>>>>>> 437d128b
     pub is_disabled: bool,
 }