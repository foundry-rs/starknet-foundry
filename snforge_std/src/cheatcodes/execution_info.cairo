--- conflicted
+++ resolved
@@ -3,29 +3,11 @@
 use snforge_std::cheatcodes::CheatSpan;
 use super::super::_cheatcode::handle_cheatcode;
 
-<<<<<<< HEAD
-mod caller_address;
-mod block_number;
-mod block_timestamp;
-mod block_hash;
-mod sequencer_address;
-mod version;
-mod max_fee;
-mod signature;
-mod transaction_hash;
-mod chain_id;
-mod nonce;
-mod resource_bounds;
-mod tip;
-mod paymaster_data;
-mod nonce_data_availability_mode;
-mod fee_data_availability_mode;
-mod account_deployment_data;
-mod account_contract_address;
-=======
+
 pub mod caller_address;
 pub mod block_number;
 pub mod block_timestamp;
+pub mod block_hash;
 pub mod sequencer_address;
 pub mod version;
 pub mod max_fee;
@@ -40,7 +22,6 @@
 pub mod fee_data_availability_mode;
 pub mod account_deployment_data;
 pub mod account_contract_address;
->>>>>>> fefb5d6d
 
 
 #[derive(Serde, Drop, Copy)]
