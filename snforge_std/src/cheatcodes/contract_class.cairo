--- conflicted
+++ resolved
@@ -172,16 +172,11 @@
     let contract_address_felt: felt252 = contract_address.into();
 
     // Expecting a buffer with one felt252, being the class hash.
-<<<<<<< HEAD
-    let buf = cheatcode::<'get_class_hash'>(array![contract_address_felt].span());
+    let buf = handle_cheatcode(cheatcode::<'get_class_hash'>(array![contract_address_felt].span()));
     match (*buf[0]).try_into() {
         Option::Some(hash) => hash,
         Option::None => panic!("Invalid class hash value")
     }
-=======
-    let buf = handle_cheatcode(cheatcode::<'get_class_hash'>(array![contract_address_felt].span()));
-    (*buf[0]).try_into().expect('Invalid class hash value')
->>>>>>> e09729a4
 }
 
 fn _prepare_calldata(
