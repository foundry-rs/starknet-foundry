use super::{
    ExecutionInfoMock, Operation, CheatArguments, CheatSpan, cheat_execution_info, ContractAddress
};

<<<<<<< HEAD
/// Changes the transaction version for the given target and span.
/// - `target` - instance of `ContractAddress` specifying which contracts to cheat_transaction_version
/// - `version` - transaction version to be set
/// - `span` - instance of `CheatSpan` specifying the number of target calls with the cheat applied
fn cheat_transaction_version(target: ContractAddress, version: felt252, span: CheatSpan) {
=======
/// Changes the transaction version for the given contract address and span.
/// - `contract_address` - instance of `ContractAddress` specifying which contract to cheat
/// - `version` - transaction version to be set
/// - `span` - instance of `CheatSpan` specifying the number of contract_address calls with the cheat applied
fn cheat_version(contract_address: ContractAddress, version: felt252, span: CheatSpan) {
>>>>>>> 47b51e60
    let mut execution_info: ExecutionInfoMock = Default::default();

    execution_info
        .tx_info
        .version = Operation::Start(CheatArguments { value: version, span, target: contract_address, });

    cheat_execution_info(execution_info);
}

/// Changes the transaction version.
/// - `version` - transaction version to be set
fn cheat_transaction_version_global(version: felt252) {
    let mut execution_info: ExecutionInfoMock = Default::default();

    execution_info.tx_info.version = Operation::StartGlobal(version);

    cheat_execution_info(execution_info);
}

/// Cancels the `cheat_transaction_version_global`
fn stop_cheat_transaction_version_global() {
    let mut execution_info: ExecutionInfoMock = Default::default();

    execution_info.tx_info.version = Operation::StopGlobal;

    cheat_execution_info(execution_info);
}

/// Changes the transaction version for the given contract_address.
/// - `contract_address` - instance of `ContractAddress` specifying which contract to cheat
/// - `version` - transaction version to be set
<<<<<<< HEAD
fn start_cheat_transaction_version(target: ContractAddress, version: felt252) {
    cheat_transaction_version(target, version, CheatSpan::Indefinite);
}

/// Cancels the `cheat_transaction_version` / `start_cheat_transaction_version` for the given target.
/// - `target` - instance of `ContractAddress` specifying which contracts to stop cheating
fn stop_cheat_transaction_version(target: ContractAddress) {
=======
fn start_cheat_version(contract_address: ContractAddress, version: felt252) {
    cheat_version(contract_address, version, CheatSpan::Indefinite);
}

/// Cancels the `cheat_version` / `start_cheat_version` for the given contract_address.
/// - `contract_address` - instance of `ContractAddress` specifying which contract to stop cheating
fn stop_cheat_version(contract_address: ContractAddress) {
>>>>>>> 47b51e60
    let mut execution_info: ExecutionInfoMock = Default::default();

    execution_info.tx_info.version = Operation::Stop(contract_address);

    cheat_execution_info(execution_info);
}<|MERGE_RESOLUTION|>--- conflicted
+++ resolved
@@ -2,19 +2,11 @@
     ExecutionInfoMock, Operation, CheatArguments, CheatSpan, cheat_execution_info, ContractAddress
 };
 
-<<<<<<< HEAD
-/// Changes the transaction version for the given target and span.
-/// - `target` - instance of `ContractAddress` specifying which contracts to cheat_transaction_version
-/// - `version` - transaction version to be set
-/// - `span` - instance of `CheatSpan` specifying the number of target calls with the cheat applied
-fn cheat_transaction_version(target: ContractAddress, version: felt252, span: CheatSpan) {
-=======
 /// Changes the transaction version for the given contract address and span.
 /// - `contract_address` - instance of `ContractAddress` specifying which contract to cheat
 /// - `version` - transaction version to be set
 /// - `span` - instance of `CheatSpan` specifying the number of contract_address calls with the cheat applied
-fn cheat_version(contract_address: ContractAddress, version: felt252, span: CheatSpan) {
->>>>>>> 47b51e60
+fn cheat_transaction_version(contract_address: ContractAddress, version: felt252, span: CheatSpan) {
     let mut execution_info: ExecutionInfoMock = Default::default();
 
     execution_info
@@ -46,23 +38,13 @@
 /// Changes the transaction version for the given contract_address.
 /// - `contract_address` - instance of `ContractAddress` specifying which contract to cheat
 /// - `version` - transaction version to be set
-<<<<<<< HEAD
-fn start_cheat_transaction_version(target: ContractAddress, version: felt252) {
-    cheat_transaction_version(target, version, CheatSpan::Indefinite);
+fn start_cheat_transaction_version(contract_address: ContractAddress, version: felt252) {
+    cheat_transaction_version(contract_address, version, CheatSpan::Indefinite);
 }
 
-/// Cancels the `cheat_transaction_version` / `start_cheat_transaction_version` for the given target.
-/// - `target` - instance of `ContractAddress` specifying which contracts to stop cheating
-fn stop_cheat_transaction_version(target: ContractAddress) {
-=======
-fn start_cheat_version(contract_address: ContractAddress, version: felt252) {
-    cheat_version(contract_address, version, CheatSpan::Indefinite);
-}
-
-/// Cancels the `cheat_version` / `start_cheat_version` for the given contract_address.
+/// Cancels the `cheat_transaction_version` / `start_cheat_transaction_version` for the given contract_address.
 /// - `contract_address` - instance of `ContractAddress` specifying which contract to stop cheating
-fn stop_cheat_version(contract_address: ContractAddress) {
->>>>>>> 47b51e60
+fn stop_cheat_transaction_version(contract_address: ContractAddress) {
     let mut execution_info: ExecutionInfoMock = Default::default();
 
     execution_info.tx_info.version = Operation::Stop(contract_address);
