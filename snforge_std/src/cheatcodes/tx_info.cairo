--- conflicted
+++ resolved
@@ -1,10 +1,6 @@
 use starknet::{ContractAddress, testing::cheatcode, contract_address_const};
 use starknet::info::v2::ResourceBounds;
-<<<<<<< HEAD
-use snforge_std::{CheatSpan, CheatTarget};
-=======
 use snforge_std::cheatcodes::{CheatSpan, CheatTarget, validate_cheat_target_and_span};
->>>>>>> 2b9ea074
 
 #[derive(Copy, Drop, Serde)]
 struct TxInfoMock {
@@ -49,24 +45,13 @@
 }
 
 fn spoof(target: CheatTarget, tx_info_mock: TxInfoMock, span: CheatSpan) {
-<<<<<<< HEAD
-=======
     validate_cheat_target_and_span(@target, @span);
 
->>>>>>> 2b9ea074
     let mut inputs = array![];
     target.serialize(ref inputs);
     span.serialize(ref inputs);
     tx_info_mock.serialize(ref inputs);
-<<<<<<< HEAD
-    cheatcode::<'start_spoof'>(inputs.span());
-=======
     cheatcode::<'spoof'>(inputs.span());
-}
-
-fn start_spoof(target: CheatTarget, tx_info_mock: TxInfoMock) {
-    spoof(target, tx_info_mock, CheatSpan::Indefinite);
->>>>>>> 2b9ea074
 }
 
 fn start_spoof(target: CheatTarget, tx_info_mock: TxInfoMock) {
