--- conflicted
+++ resolved
@@ -1,18 +1,10 @@
-<<<<<<< HEAD
-use array::{ArrayTrait, SpanTrait};
-use ecdsa::check_ecdsa_signature;
-use traits::{Into, TryInto};
-use ec::{EcPointImpl};
-=======
-use starknet::testing::cheatcode;
 use core::ecdsa::check_ecdsa_signature;
-use super::interface::Signer;
-use super::interface::Verifier;
->>>>>>> d2a7bf2d
+use core::ec::{EcPointImpl, EcPoint};
 
 use starknet::testing::cheatcode;
 
 use snforge_std::signature::{KeyPair, KeyPairTrait, SignerTrait, VerifierTrait};
+
 
 impl StarkCurveKeyPairImpl of KeyPairTrait<felt252, felt252> {
     fn generate() -> KeyPair<felt252, felt252> {
@@ -26,10 +18,10 @@
 
     fn from_secret_key(secret_key: felt252) -> KeyPair<felt252, felt252> {
         if (secret_key == 0) {
-            panic_with_felt252('invalid secret_key');
+            core::panic_with_felt252('invalid secret_key');
         }
 
-        let generator = EcPointImpl::new(ec::stark_curve::GEN_X, ec::stark_curve::GEN_Y).unwrap();
+        let generator = EcPointImpl::new(core::ec::stark_curve::GEN_X, core::ec::stark_curve::GEN_Y).unwrap();
 
         let public_key: EcPoint = EcPointImpl::mul(generator, secret_key);
 
@@ -42,22 +34,10 @@
 impl StarkCurveSignerImpl of SignerTrait<KeyPair<felt252, felt252>, felt252, (felt252, felt252)> {
     fn sign(self: KeyPair<felt252, felt252>, message_hash: felt252) -> (felt252, felt252) {
         let output = cheatcode::<
-<<<<<<< HEAD
             'stark_sign_message'
         >(array![self.secret_key, message_hash].span());
         if *output[0] == 1 {
-            panic_with_felt252(*output[1]);
-=======
-            'ecdsa_sign_message'
-        >(array![self.private_key, message_hash].span());
-
-        if *output[0] == 0 {
-            Result::Ok((*output[1], *output[2]))
-        } else if *output[0] == 1 {
-            Result::Err(*output[1])
-        } else {
-            core::panic_with_felt252('Should not be reached')
->>>>>>> d2a7bf2d
+            core::panic_with_felt252(*output[1]);
         }
 
         let r = *output[1];
