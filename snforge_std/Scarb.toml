--- conflicted
+++ resolved
@@ -1,13 +1,8 @@
 [package]
 name = "snforge_std"
-<<<<<<< HEAD
-version = "0.25.0"
+version = "0.27.0"
 edition = "2023_10"
 
 [dependencies]
 snforge_scarb_plugin = { path = "../crates/snforge-scarb-plugin" }
-cairo_test_asserts = "0.1.0"
-=======
-version = "0.27.0"
-edition = "2023_10"
->>>>>>> 34ff905c
+cairo_test_asserts = "0.1.0"