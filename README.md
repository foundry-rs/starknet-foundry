--- conflicted
+++ resolved
@@ -1,50 +1,3 @@
-<<<<<<< HEAD
-# Starknet-Foundry 🔨
-
-Blazingly fast implementation of Foundry for developing Starknet contracts designed & developed by ex [Protostar](https://github.com/software-mansion/protostar) team from [Software Mansion](https://github.com/software-mansion/protostar)
-
-## Installation
-
-To install Starknet-Foundry, run:
-
-```shell
-$ curl -L https://raw.githubusercontent.com/foundry-rs/starknet-foundry/master/install.sh | sh -s -- starknet-foundry
-```
-
-If you want to specify a version, run the following command with the requested version:
-
-```shell
-$ curl -L https://raw.githubusercontent.com/foundry-rs/starknet-foundry/master/install.sh | sh -s -- starknet-foundry -v 0.1.0
-```
-
-To check if the Starknet-Foundry is installed correctly, run `forge --version` and `cast --version`.
-
-## Development
-
-### Environment setup
-
-1. Install the latest [Rust](https://www.rust-lang.org/tools/install) version.
-If you already have Rust installed make sure to upgrade it by running
-```shell
-$ rustup update
-```
-2. Clone this repository
-3. Verify your setup by running [tests](#testing)
-4. Build Starknet Foundry
-```shell
-$ cd ./starknet-foundry && cargo build --bins --release
-```
-
-### Testing
-Test scripts require you to have asdf installed. 
-Cast's tests require devenet as well.
-Moreover, `./scripts/prepare-for-tests.sh` should be run once after setting up the development environment.
-
-```bash
-$ ./scripts/test_forge.sh
-$ ./scripts/test_cast.sh
-```
-=======
 # Starknet Foundry 🔨
 
 Blazingly fast toolkit for developing Starknet contracts designed & developed by
@@ -63,6 +16,23 @@
   framework (like Truffle, Hardhat and DappTools but for Starknet).
 - [Cast](https://github.com/foundry-rs/starknet-foundry/tree/master/starknet-foundry/crates/cast): All-in-one tool for
   interacting with Starknet smart contracts, sending transactions and getting chain data.
+
+## Installation
+
+To install Starknet Foundry, run:
+
+```shell
+$ curl -L https://raw.githubusercontent.com/foundry-rs/starknet-foundry/master/install.sh | sh
+```
+
+If you want to specify a version, run the following command with the requested version:
+
+```shell
+$ curl -L https://raw.githubusercontent.com/foundry-rs/starknet-foundry/master/install.sh | sh -s -- -v 0.1.0
+```
+
+To check if the Starknet Foundry is installed correctly, run `forge --version` and `cast --version`.
+
 
 ## Features
 
@@ -114,5 +84,4 @@
 the [contribution guidelines](./CONTRIBUTING.md).
 
 Check out [development guide](https://foundry-rs.github.io/starknet-foundry/development/environment-setup.html) for
-local environment setup guide.
->>>>>>> a2669b78
+local environment setup guide.