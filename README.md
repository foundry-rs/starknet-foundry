--- conflicted
+++ resolved
@@ -2,25 +2,22 @@
 
 Blazingly fast implementation of Foundry for developing Starknet contracts designed & developed by ex [Protostar](https://github.com/software-mansion/protostar) team from [Software Mansion](https://github.com/software-mansion/protostar)
 
-<<<<<<< HEAD
 ## Installation
 
-To install Forge/Cast, run:
+To install Starknet-Foundry, run:
 
 ```shell
-curl -L https://raw.githubusercontent.com/foundry-rs/starknet-foundry/master/install.sh | bash forge
+curl -L https://raw.githubusercontent.com/foundry-rs/starknet-foundry/master/install.sh | bash starknet-foundry
 ```
 
 If you want to specify a version, run the following command with the requested version:
 
 ```shell
-curl -L https://raw.githubusercontent.com/foundry-rs/starknet-foundry/master/install.sh | bash -s -- -v 0.1.0
+curl -L https://raw.githubusercontent.com/foundry-rs/starknet-foundry/master/install.sh | bash starknet-foundry -s -- -v 0.1.0
 ```
 
-To check if the Starknet-Foundry is installed correctly, run `forge -v` and `cast -v`.
+To check if the Starknet-Foundry is installed correctly, run `forge --version` and `cast --version`.
 
-=======
->>>>>>> a4c33913
 ## Development
 
 ### Environment setup
