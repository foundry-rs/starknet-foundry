--- conflicted
+++ resolved
@@ -228,15 +228,6 @@
 
 #[derive(Drop, Copy, Debug, Serde, PartialEq)]
 pub struct FeeSettings {
-<<<<<<< HEAD
-    pub max_fee: Option<felt252>,
-    pub l1_gas: Option<u64>,
-    pub l1_gas_price: Option<u128>,
-    pub l2_gas: Option<u64>,
-    pub l2_gas_price: Option<u128>,
-    pub l1_data_gas: Option<u64>,
-    pub l2_data_gas_price: Option<u128>,
-=======
     max_fee: Option<felt252>,
     l1_gas: Option<u64>,
     l1_gas_price: Option<u128>,
@@ -244,7 +235,6 @@
     l2_gas_price: Option<u128>,
     l1_data_gas: Option<u64>,
     l1_data_gas_price: Option<u128>,
->>>>>>> d6196d9d
 }
 
 #[generate_trait]
@@ -255,11 +245,7 @@
         l2_gas: u64,
         l2_gas_price: u128,
         l1_data_gas: u64,
-<<<<<<< HEAD
-        l2_data_gas_price: u128
-=======
         l1_data_gas_price: u128
->>>>>>> d6196d9d
     ) -> FeeSettings {
         FeeSettings {
             max_fee: Option::None,
@@ -268,11 +254,7 @@
             l2_gas: Option::Some(l2_gas),
             l2_gas_price: Option::Some(l2_gas_price),
             l1_data_gas: Option::Some(l1_data_gas),
-<<<<<<< HEAD
-            l2_data_gas_price: Option::Some(l2_data_gas_price),
-=======
             l1_data_gas_price: Option::Some(l1_data_gas_price),
->>>>>>> d6196d9d
         }
     }
 
@@ -284,11 +266,7 @@
             l2_gas: Option::None,
             l2_gas_price: Option::None,
             l1_data_gas: Option::None,
-<<<<<<< HEAD
-            l2_data_gas_price: Option::None,
-=======
             l1_data_gas_price: Option::None,
->>>>>>> d6196d9d
         }
     }
 
@@ -300,11 +278,7 @@
             l2_gas: Option::None,
             l2_gas_price: Option::None,
             l1_data_gas: Option::None,
-<<<<<<< HEAD
-            l2_data_gas_price: Option::None,
-=======
             l1_data_gas_price: Option::None,
->>>>>>> d6196d9d
         }
     }
 }
