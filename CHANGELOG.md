# Changelog

All notable changes to this project will be documented in this file.

The format is based on [Keep a Changelog](https://keepachangelog.com/en/1.0.0/),
and this project adheres to [Semantic Versioning](https://semver.org/spec/v2.0.0.html).

## [Unreleased]

### Forge

#### Changed

- Gas values in fuzzing test output are now displayed as whole numbers without fractional parts

<<<<<<< HEAD
### Cast

#### Added 

- Possibility to configure urls of predefined networks used by `--network` flag via `sncast` profile in `snfoundry.toml`
=======
## [0.51.2] - 2025-10-31

### Cast

#### Changed

- Replaced the free RPC provider used.
>>>>>>> fc57e69e

## [0.51.1] - 2025-10-23

### Forge

#### Fixed

- A bug that caused `meta_tx_v0` to panic when tracked resources are Sierra gas.

## [0.51.0] - 2025-10-21

### Forge

#### Added

- `Fuzzable` trait implementations for `bool` and `ContractAddress`
- Type aliases for `StarkCurveKeyPair`, `Secp256k1CurveKeyPair`, `Secp256r1CurveKeyPair`
- Option to display L2 gas for each call in the debugging trace

#### Changed

- Updated the error message returned when calling a nonexistent method on a contract to better align with the format used by the network
- The default tracked resource is now Sierra gas, so gas reporting results may differ compared to previous versions. For more information refer to the [documentation](https://foundry-rs.github.io/starknet-foundry/testing/gas-and-resource-estimation.html)
- When using the `--detailed-resources` flag, the used Sierra gas key is now shown as `sierra gas` instead of `sierra_gas_consumption`

### Cast

#### Added

- Debug logging for `sncast` commands that can be enabled by setting `SNCAST_LOG` env variable.
- `sncast declare` command now outputs a ready-to-use deployment command after successful declaration.
- Possibility to use [`starknet-devnet`](https://github.com/0xSpaceShard/starknet-devnet) predeployed accounts directly in `sncast` without needing to import them. They are available under specific names - `devnet-1`, `devnet-2`, ..., `devnet-<N>`. Read more [here](https://foundry-rs.github.io/starknet-foundry/starknet/integration_with_devnet.html#predeployed-accounts)
- Support for `--network devnet` flag that attempts to auto-detect running `starknet-devnet` instance and connect to it.
- Support for automatically declaring the contract when running `sncast deploy`, by providing `--contract-name` flag instead of `--class-hash`. 
- `sncast balance` command to fetch the balance of an account for a specified token.

#### Fixed

- `sncast declare` now shows a correct error message when contract is already declared.

## [0.50.0] - 2025-09-29

### Forge

#### Added

- `#[test_case]` attribute for parameterized testing. Read more [here](https://foundry-rs.github.io/starknet-foundry/snforge-advanced-features/parametrized-testing.html)

#### Changed

- Minimal supported `Scarb` version is now `2.10.0` (updated from `2.9.1`)
- Minimal supported `snforge_std` and `snforge_std_deprecated` version is now `0.50.0`

#### Fixed

- [`core::testing::get_available_gas`](https://docs.starknet.io/build/corelib/core-testing-get_available_gas) now works correctly in snforge tests

#### Removed

- Possibility to use `#[available_gas]` with unnamed argument. Use named arguments instead, e.g. `#[available_gas(l2_gas: 5)]`.
- The deprecated command `snforge init`. Use `snforge new` to initialize new `Forge` projects

### Cast

#### Added

- `sncast declare-from` command to declare a contract by fetching it from a different Starknet instance

## [0.49.0] - 2025-09-03

### Forge

#### Added

- Support for `meta_tx_v0` syscall with cheatcode compatibility
- `snforge` now supports [oracles](https://docs.swmansion.com/cairo-oracle/) with `--experimental-oracles` flag.
- `--trace-components` flag to allow selecting which components of the trace to do display. Read more [here](https://foundry-rs.github.io/starknet-foundry/snforge-advanced-features/debugging.html#trace-components)

### Changed

- `deploy` and `deploy_at` methods on `ContractClass` instance now fail immediately upon encountering an error, preventing the error from being caught. This change aligns with the behavior of the `deploy_syscall` on the network

### Cast

#### Added

- `--test-files` flag to `verify` command to include test files under src/ for verification (only applies to voyager)
- `--tip` flag to `invoke`, `declare`, `deploy`, `multicall run` and `account deploy` commands to set the transaction tip
- `--estimate-tip` flag which automatically adds an estimated tip to the transaction. The tip is calculated based on the current network conditions and added to the transaction fee
- `utils class-hash` command to calculate the class hash for a contract

#### Changed

- The supported RPC version is now 0.9.0
- [New UDC](https://starkscan.co/contract/0x02ceed65a4bd731034c01113685c831b01c15d7d432f71afb1cf1634b53a2125) is now used during deployment

## [0.48.1] - 2025-08-14

### Forge

#### Fixed

- A bug that caused `#[fuzzer]` attribute to fail when used with generic structs

## [0.48.0] - 2025-08-05

### Forge

#### Added

- `snforge_std` is now compatible with Scarb procedural macros V2. Migration is required if using Scarb versions before `2.12.0`. See [migration guide](https://foundry-rs.github.io/starknet-foundry/getting-started/0-47-0-migration-guide.html).

#### Changed

- If using a Scarb version before `2.10.0` or not using `allow-prebuild-plugins`, the minimal required rust version to run `snforge` is now `1.87.0`

### Cast

#### Fixed

- Block explorer links are now hidden by default when using [`starknet-devnet`](https://github.com/0xSpaceShard/starknet-devnet). Set `SNCAST_FORCE_SHOW_EXPLORER_LINKS=1` env variable to display them.

## [0.47.0] - 2025-07-28

### Forge

#### Added

- `interact_with_state` cheatcode to enable effective use of `contract_state_for_testing` in snforge tests
- Support for using [Scarb profiles](https://docs.swmansion.com/scarb/docs/reference/profiles.html) with `snforge test`, allowing to pass the same profile flags as in Scarb (`--release`, `--dev`, `--profile`) to build artifacts using a specific profile

#### Deprecated

- The `snforge completion` command. Use `snforge completions` instead

#### Fixed

- Passing a cheatcode span of 0 was incorrectly treated as `CheatSpan::Indefinite`. This is now resolved by making `CheatSpan::TargetCalls` accept `NonZero<usize>` instead of just `usize` in `snforge_std`.

### Cast

#### Added

- `ready` option for `--type` flag in `account create` and `account import` commands (Argent wallet has rebranded as Ready)

#### Changed

- Braavos accounts with all class hashes are now supported

#### Deprecated

- `argent` option for `--type` flag in `account create` and `account import` commands. Use `ready` instead
- The `sncast completion` command. Use `sncast completions` instead

## [0.46.0] - 2025-07-09

### Forge

#### Added

- Total test summary when running tests across multiple packages (for example when running `snforge test --workspace`)

#### Fixed

- Bug where syscall execution resources from nested calls were being calculated twice

### Cast

#### Added

- `sncast utils serialize` command to serialize Cairo expressions into calldata
- `sncast verify` now supports verifying against [voyager](https://voyager.online/) block explorer.

#### Changed

- Improved commands output readability with colors and simplified layout.
- `sncast verify` no longer defaults to using walnut.

#### Fixed

- Bug where `account create` raised an error if no `--name` was provided and the file specified by `--accounts-file` was empty

#### Removed

- `--int-format` and `--hex-format`, all values are displayed with default format

## [0.45.0] - 2025-06-16

### Forge

#### Added
- ETH token is now pre-deployed by default in every test, and `Token::ETH` was added to `snforge_std`
- `--skip` flag to allow excluding any test whose name contains the provided string

#### Changed
- Updated output format for `--exit-first` flag. Tests skipped due to preceding failures are no longer displayed in the summary. Alternative information is shown when applicable.
- `storage address` was renamed to `contract address` in the output of `--trace-verbosity`

#### Fixed

- bug that caused `--trace-verbosity` to panic in fork tests
- fixed a bug in tests where resources used in nested calls were counted multiple times, leading to overestimated gas and resource usage

#### Removed

- Windows support. For details on migration, see the WSL [installation guide](https://foundry-rs.github.io/starknet-foundry/getting-started/installation.html#linux-and-macos).

### Cast

#### Fixed

- bug where `account create` raised an error if the file specified by `--accounts-file` was empty

#### Removed

- Windows support. For details on migration, see the WSL [installation guide](https://foundry-rs.github.io/starknet-foundry/getting-started/installation.html#linux-and-macos).

## [0.44.0] - 2025-05-26

### Forge

#### Changed

- Minimal supported `snforge_std` version is 0.44.0
- Changed the code generated by `snforge_std`'s `#[test]` attribute

#### Fixed

- "invalid syscall selector" error appearing when using arithmetic circuits
- Bug that caused incorrect gas tracking for contracts using Sierra version less than `1.7.0` when `sierra-gas` was passed as the `tracked-resource`

### Cast

#### Added

- Displaying the path of the config file when adding a new profile

#### Changed

- OpenZeppelin account updated to v1.0.0 [preset](https://docs.openzeppelin.com/contracts-cairo/1.0.0/api/account#AccountUpgradeable)
- Restored support for Braavos accounts
- Accounts created with `--type braavos` use updated v1.2.0 class hash
- Output of `sncast account create` is now clearer; the estimated fee is displayed in both STRK and FRI.
- Renamed the field `max_fee` to `estimated_fee` in the `sncast account create` output.

## [0.43.1] - 2025-05-16

### Cast

#### Removed

- Broken Voyager RPC provider

## [0.43.0] - 2025-05-09

### Forge

#### Added

- `set_balance` cheatcode for setting an ERC20 token balance for specified contract address. The STRK token is now pre-deployed in every test by default. This can be disabled by adding `#[disable_predeployed_contracts]` attribute to test.
- added option to display trace of contracts execution. Read more [here](https://foundry-rs.github.io/starknet-foundry/snforge-advanced-features/debugging.html)

#### Changed

- "Success data" message is no longer printed when a test using the `#[should_panic]` attribute passes

### Cast

#### Added

- when using `sncast call` the response will be printed as a Cairo-like string representation of the return values

#### Changed

- The supported RPC version is now 0.8.1

## [0.42.0] - 2025-04-28

### Forge

#### Added

- Safe dispatchers can now be used inside contracts

#### Changed

- Minimal supported Scarb version is now `2.9.1`
- Improved display of backtrace for contracts that panicked, when `panic-backtrace = true` in `Scarb.toml`. Without using this feature, the backtrace may be less accurate than before.
  As of this release, this feature is available only in `scarb nightly-2025-03-27`.

#### Fixed

- The state correctly reverts after failed internal calls

### Cast

#### Fixed

- Bug that prevented from passing values to `--arguments` that started with a leading minus `-` sign.
- User is now prompted to save an imported or deployed account in `sncast` config even when using `--network` flag

## [0.41.0] - 2025-04-08

### Forge

#### Added

- `--template` flag to `snforge new` command that allows selecting a template for the new project. Possible values are `balance-contract` (default), `cairo-program` and `erc20-contract`

#### Fixed

- fixed incorrect extra newlines in test summary

### Cast

#### Added

- Support for `array![].span()` in `--arguments` command

#### Changed

- `verify` command now supports the `--class-hash` for Walnut verification

#### Removed

- `NftScan` is no longer supported as `block-explorer` option

## [0.40.0] - 2025-03-26

### Cast

#### Added

- `--l1-gas`, `--l1-gas-price`, `--l2-gas`, `--l2-gas-price`, `--l1-data-gas`, `--l1-data-gas-price` flags
- methods for fee settings creation, in `FeeSettingsTrait`: `max_fee()`, `resource_bounds()` and `estimate()` (in `sncast_std`)

#### Changed

- Updated argent class hash used in account creation to v0.4.0
- wrapped error for `ContractError` is now of type `ContractErrorData` (in `sncast_std`)
- field `execution_error` in `TransactionExecutionErrorData` is now of type `ContractExecutionError` (in `sncast_std`)
- Using Braavos accounts is temporarily disabled because they don't yet work with the RPC version supported by `sncast`
- `sncast script init` command now initializes project with the `sncast_std` dependency from the [registry](https://scarbs.xyz/packages/sncast_std)

#### Removed

- `--max-gas` and `--max-gas-unit-price` flags
- `max_gas`, `max_gas_unit_price` fields in `FeeSettings` (in `sncast_std`)

## [0.39.0] - 2025-03-19

### Forge

#### Added

- `snforge completion` command - used to generate autocompletion script
- Cheats for `get_block_hash_syscall`
- new `--tracked-resource` flag, that will change currently tracked resource
  (`cairo-steps` for vm resources - default; `sierra-gas` for sierra gas consumed resources in cairo native)
- Testing events api improvements. New `IsEmitted` trait. Implemented `Into<snforge_std::Event>` for `starknet::Event` and `PartialEq` trait implementations for `snforge_std::Event` and `snforge_std::Events`.


#### Changed
- gas is now reported using resource bounds triplet (l1_gas, l1_data_gas and l2_gas)
- `available_gas` now accepts named arguments denoting resource bounds (eg `#[available_gas(l1_gas: 1, l1_data_gas: 2, l2_gas: 3)]`)

#### Fixed

- Bug with file locking that prevented forking from working on Windows

### Cast

#### Added

- `sncast completion` command - used to generate autocompletion script

## [0.38.3] - 2025-03-07

### Forge

#### Fixed

- Issue with uploading `snforge_std` to scarbs package registry that prevented it from including package reexports required in Scarb >= 2.11.0

## [0.38.2] - 2025-03-06

### Forge

#### Changed

- Fork cache version is pinned to the forge version.

#### Fixed

- `snforge_scarb_plugin` now emits an error when parameters are passed without using the `#[fuzzer]` attribute
- A bug that was causing execution to hang if using forking

## [0.38.0] - 2025-02-25

### Forge

#### Added

- `snforge clean` command - used to manage and remove files generated by snforge. It supports cleaning the following components: coverage, profile, cache, trace, all
- `snforge new` now adds the `snfoundry_trace`, `coverage`, and `profile` directories to `.gitignore`.
- Custom types can be used in fuzz testing by implementing the `Fuzzable` trait
- Support for Cairo 2.10.0

#### Changed

- It is now required to include the `#[fuzzer]` attribute for fuzz tests to work
- Scarb `2.8.5` is now the minimal recommended version. Using Starknet Foundry with versions below it is no longer officially supported and may not work.

#### Deprecated

- `snforge clean-cache` command

### Cast

#### Changed

- `--name` flag is now optional when using `account create` (default name is generated)

## [0.37.0] - 2025-02-03

### Forge

#### Added

- Rust is no longer required to use `snforge` if using Scarb >= 2.10.0 on supported platforms - precompiled `snforge_scarb_plugin` plugin binaries are now published to [package registry](https://scarbs.xyz) for new versions.
- Added a suggestion for using the `--max-n-steps` flag when the Cairo VM returns the error: `Could not reach the end of the program. RunResources has no remaining steps`.

#### Fixed

- coverage validation now supports comments in `Scarb.toml`

### Cast

#### Added

- Default RPC providers under `--network` flag

#### Changed

- Renamed `--network` flag to `--network-name` in `sncast account delete` command

#### Fixed

- Bug resulting in value passed for `max_fee` being ignored in cast scripts when using `deploy` with STRK token

#### Removed

- `--fee-token` and `--version` flags, subsequently support for transaction versions other than v3
- Support for ETH transactions in scripts

## [0.36.0] - 2025-01-15

### Forge

#### Changed

- Trace files saved in `snfoundry_trace` directory will now use `_` as separators instead of `::`

### Cast

#### Added

- When using `--max-fee` with transactions v3, calculated max gas and max gas unit price are automatically validated to ensure they are greater than 0 after conversion
- interactive interface that allows setting created or imported account as the default

#### Changed

- Values passed to the `--max-fee`, `--max-gas`, and `--max-gas-unit-price` flags must be greater than 0

#### Deprecated

- `--version` flag

## [0.35.1] - 2024-12-16

### Forge

#### Fixed

- Minimal Rust version in requirements check is the same as in docs (`1.80.1`)
- `snforge` produces trace for contracts even if they fail or panic (assuming test passed)

## [0.35.0] - 2024-12-13

### Forge

#### Added

- Requirements validation during `snforge` runtime
- `snforge check-requirements` command
- `snforge new` command

#### Changed

- `snforge_scarb_plugin` will now also emit warnings when errors occur
- `snforge_std` migrated to `2024_07` edition
- `snforge_std` from scarbs package registry is now used in `snforge new` template

#### Deprecated

- `snforge init` command

### Cast

#### Added

- `account create` command shows prepared deployment command

#### Changed

- `--version` flag is now optional and `v3` will be used by default
- Displaying underlying RPC error instead of "Unknown RPC error" in edge cases

#### Deprecated

- `--fee-token` flag - `strk` will be used by default

## [0.34.0] - 2024-11-26

### Forge

#### Added

- `generate_random_felt()` for generating (pseudo) random felt value.
- Printing information about compiling Sierra using `universal-sierra-compiler`
- Displaying backtrace when contract call fails

#### Changed

- Tests config run is now executed in parallel resulting in faster `snforge test` setup in some cases

### Cast

#### Added

- You can skip `--name` flag when using `account import` - a default name will be generated.
- Addresses outputted when calling `sncast account create`, `sncast deploy` and `sncast declare` are now padded to 64 characters length and prefixed with `0x0`
- Globally available configuration to store profiles to share between projects.

#### Changed

- Changed return type of `declare` in Cairo Deployment Scripts so it can handle already declared contracts without failing
- Allow using `show-config` command without providing rpc url

## [0.33.0] - 2024-11-04

### Cast

#### Added

- You can now use numbers without quotes as inputs for calls in multicall config file.
- New `--arguments` flag to `call`, `invoke` and `deploy` for automatic conversion of Cairo expressions instead of serialized form.

### Forge

#### Changed

- You can now pass arguments to `cairo-profiler` and `cairo-coverage`. Everything after `--` will be passed to underlying binary. E.g.
  `snforge test --build-profile -- --show-inlined-functions`
- You can't use now `--coverage` and `--build-profile` flags at the same time. If you want to use both, you need to run
  `snforge test` twice with different flags.
- Contract artifacts are compiled to CASM concurrently.
- Starknet artifacts are now loaded from all tests targets
- Cairo Edition in `snforge init` template set to `2024_07`

#### Fixed

- Scarb features work with optimized compilation
- Custom test targets are now supported with optimized compilation
- Calling contract functions via safe-dispatcher now returns an `Err` when attempting to invoke a non-existent entry point, instead of causing a panic.

## [0.32.0] - 2024-10-16

### Cast

#### Changed

- Short option for `--accounts-file` flag has been removed.
- Short option for `--contract-address` is now `-d` instead of `-a`.
- `account add` is renamed to `account import`.
- `account import` can be now used without specifying `--private-key` or `--private-key-file` flags. Instead private key will be read interactively from the user.

#### Fixed
- `account delete` command: It is no longer necessary to provide the `--url` argument each time. Either the `--url` or `--network` argument must be provided, but not both, as they are mutually exclusive.

### Forge

#### Changed

- When using test name filter with `--exact` flag, forge will try to compile only the selected test.

## [0.31.0] - 2024-09-26

### Cast

#### Changed

- `declare` and `verify` commands now use the Scarb `release` profile instead of the `dev` profile as the default for building artifacts
- StarkScan links now point to specific pages for transactions, contracts and classes.

#### Fixed

- Explorer links displayed upon committing transactions are now properly formatted
- `sncast declare` no longer fails for flat contracts (i.e. CASM artifacts with `bytecode_segment_lengths` being a number)

### Forge

#### Added

- Project generated by `snforge` contains `assert_macros` dependency with version 0.1.0 for Scarb <= 2.8.0, otherwise equal to Scarb
- Support for overriding fork configuration in test attribute with a different block ID, tag, or hash.
- `--no-optimization` flag that can be used to build contracts using the [starknet contract target](https://docs.swmansion.com/scarb/docs/extensions/starknet/contract-target.html#starknet-contract-target. This is the default behavior when using Scarb < 2.8.3

#### Changed

- For Scarb >= `2.8.3` contract artifacts are built as part of the test target now. This process speeds up the compilation time, but the behavior of the contracts potentially may not be 100% consistent with the real networks. It can be disabled using the [--no-optimization flag](https://foundry-rs.github.io/starknet-foundry/appendix/snforge/test.html#--no-optimization)
- `snforge` now validates if your project is setup to generate debug info needed for `cairo-coverage` when running  `--coverage` flag

### `snforge_scarb_plugin`

#### Fixed

- The package is now correctly versioned

## [0.30.0] - 2024-09-04

### Forge

#### Added

- Derived `Debug` and `Clone` on `trace.cairo` items
- `--coverage` flag to the `test` command. Saves trace data and then generates coverage report of test cases which pass and are not fuzz tests. You need [cairo-coverage](https://github.com/software-mansion/cairo-coverage) installed on your system.

#### Fixed

- `latest` fork block id tag validation in `Scarb.toml` is now consistent
- `RangeCheck96`,  `AddMod`, `MulMod` builtins are now properly supported
- Fixed escaping `'` in `#[should_panic]`s
- Fixed `scarb init` with snforge runner

## [0.29.0] - 2024-08-28

### Forge

#### Added

- Support for Scarb features in `snforge test` - flags the same as in Scarb. Read more [here](https://docs.swmansion.com/scarb/docs/reference/conditional-compilation.html#features)

#### Fixed

- `snforge init` no longer emits warnings
- Project template generated by `snforge init` matches new `declare` cheatcode interface and compiles properly

## [0.28.0] - 2024-08-21

### Forge

#### Changed

- Bumped Cairo version to `2.7.0`
- Max steps in tests (configured by argument `--max-n-steps`) now defaults to 10 million
if not provided (changed from 4 million).

### Cast

#### Added
- Commands that commit transactions now display links to block explorers. When in human-readable mode, `invoke`, `declare`, `deploy`, `multicall run`, `account create` and `account deploy` will display additional information with an url. A new key in Cast configuration - `block-explorer` determines which block explorer service the displayed link leads to. Possible options are:` StarkScan`, `Voyager`, `ViewBlock`, `OkLink`, `NftScan`.

#### Changed
- `account create` outputs hint about the type of the tokens required to prefund a newly created account with before deployment

- `sncast` no longer expects `--url` as a common argument. It is now required specifically by commands that utilise it, i.e. `account add`, `account create`, `account delete`, `account deploy`, `multicall run`, `script run`, `call`, `declare`, `deploy`, `invoke`, `show-config`, `tx-status`.
Commands that do not require `--url` anymore: `account list`, `multicall new`, `script init`, `verify`

### Forge

#### Changed
- Fork tests now discover chain ID via provided RPC URL, defaulting to `SN_SEPOLIA`
- `#[fork]` attribute parameters format. [Read more here](https://foundry-rs.github.io/starknet-foundry/snforge-advanced-features/fork-testing.html)
- steps counting
- Block tag changed name from `Latest`  to `latest`
- `declare` cheatcode now returns `Result<DeclareResult, Array<felt252>>` [Read more here](https://foundry-rs.github.io/starknet-foundry/appendix/snforge-library/declare.html)

## [0.27.0] - 2024-07-24

### Forge

#### Added

- `spy_messages_to_l1()` for listening in on messages to L1 sent by your contracts. [Read more here](https://foundry-rs.github.io/starknet-foundry/testing/testing-messages-to-l1.html).

#### Changed

- Renamed global cheatcodes listed [here](https://foundry-rs.github.io/starknet-foundry/appendix/cheatcodes.html) - cheatcode invocations affecting the global scope and working indefinitely, already marked with a `_global` suffix, received a `start_` prefix

### Cast

#### Added

- `verify` subcommand to verify contract (walnut APIs supported as of this version). [Read more here](https://foundry-rs.github.io/starknet-foundry/appendix/sncast/verify.html)
- support for v3 transactions on account deploy, deploy, declare, invoke
- Newest class hash for OpenZeppelin account contracts
- `account list` subcommand for listing all available accounts [Read more here](https://foundry-rs.github.io/starknet-foundry/appendix/sncast/account/list.html)

#### Changed

- `multicall new` no longer prints generated template to stdout and now requires specifying output path. [Read more here](https://foundry-rs.github.io/starknet-foundry/appendix/sncast/multicall/new.html)

## [0.26.0] - 2024-07-03

### Forge

#### Changed
- Updated event testing - read more [here](./docs/src/testing/testing-events.md) on how it now works and [here](./docs/src/appendix/cheatcodes/spy_events.md)
about updated `spy_events` cheatcode

## [0.25.0] - 2024-06-12

### Forge

#### Changed

- `SyscallResultStringErrorTrait::map_error_to_string` removed in favor of utility function (`snforge_std::byte_array::try_deserialize_bytearray_error`)

### Cast

#### Removed
- `--class-hash` flag from `account deploy` command

#### Added

- `tx-status` subcommand to get transaction status. [Read more here](./docs/src/starknet/tx-status.md)
- `tx_status` function to cast_std. [Read more here](./docs/src/appendix/sncast-library/tx_status.md)
- Support for creating argent accounts
- Support for creating braavos accounts

## [0.24.0] - 2024-05-22

### Forge

#### Removed

- `prank`, `warp`, `roll`, `elect`, `spoof` cheatcodes in favour of `cheat_execution_info`

#### Added

- `cheat_execution_info` cheatcode and per variable helpers for it

### Cast

#### Added

- New required flag `--type` to `account add` command

### Forge

#### Changed

- `SignerTrait::sign` now returns `Result` instead of failing the test

- `L1HandlerTrait::execute()` takes source address and payloads as arguments [Read more here](https://foundry-rs.github.io/starknet-foundry/appendix/cheatcodes/l1_handler.html)

- When calling to an address which does not exists, error is forwarded to cairo runtime instead of failing the test

## [0.23.0] - 2024-05-08

### Forge

#### Removed

- `event_name_hash` removal, in favour of `selector!` usage

#### Changed

- the tool now always compiles Sierra contract artifacts to CASM using
[`USC`](https://github.com/software-mansion/universal-sierra-compiler) - before it used to consume CASM artifacts
produced by Scarb if they were present. Setting up `casm = true` in `Scarb.toml` is no longer recommended - it may slow
down the compilation.
- The `replace_bytecode` cheatcode now returns `Result` with a possible `ReplaceBytecodeError`, since it may cause unexpected errors down the line when not handled properly

### Cast

#### Changed

- the tool now always compiles Sierra contract artifacts to CASM using
[`USC`](https://github.com/software-mansion/universal-sierra-compiler) - before it used to consume CASM artifacts
produced by Scarb if they were present. Setting up `casm = true` in `Scarb.toml` is no longer recommended - it may slow
down the compilation.

#### Fixed

- scripts built with release profile are now properly recognized and ran

## [0.22.0] - 2024-04-17

### Forge

#### Changed

- `deploy` / `deploy_at` now additionally return the constructor return data via `SyscallResult<(ContractAddress, Span<felt252>)>`
- `declare` returns `Result<ContractClass, Array<felt252>>` instead of `ContractClass`
- `L1HandlerTrait::execute()` returns `SyscallResult<()>`
- `SyscallResultStringErrorTrait::map_string_error` renamed to `SyscallResultStringErrorTrait::map_error_to_string`
- `var` now supports `ByteArray` with double quoting, and returns `Array<felt252>` instead of a single `felt252`

#### Removed
- `snforge_std::RevertedTransaction`

## [0.21.0] - 2024-04-03

### Forge

#### Changed

- `read_txt` and `read_json` now supports `ByteArray`

### Cast

#### Added

- sncast script idempotency feature - every action done by the script that alters the network state will be tracked in state file,
and won't be replayed if previously succeeded

## [0.20.1] - 2024-03-22

## [0.20.0] - 2024-03-20

### Forge

#### Added

- variants of cheatcodes with `CheatSpan` (read more [here](https://foundry-rs.github.io/starknet-foundry/testing/using-cheatcodes#setting-cheatcode-span))
- Providing configuration data with env variables [DOCS](https://foundry-rs.github.io/starknet-foundry/projects/configuration.html#environmental-variables)

#### Fixed

- Events emitted in cairo 0 contracts are now properly collected
- `--build-profile` no longer fails silently (compatible with [`cairo-profiler`](https://github.com/software-mansion/cairo-profiler) 0.2.0)

#### Changed

- Default `chain_id` has been changed from `SN_GOERLI` to `SN_SEPOLIA`
- Supported RPC version is now 0.7.0
- Gas calculation is in sync with starknet 0.13.1 (with EIP 4844 blob usage enabled)
- Resources displayed (steps, builtins) now include OS costs of syscalls

### Cast

#### Added

- Support for OpenZeppelin Cairo 1 (or higher) accounts creation, deployment and usage
- Providing configuration data with env variables [DOCS](https://foundry-rs.github.io/starknet-foundry/projects/configuration.html#environmental-variables)

#### Changed

- Supported RPC version is now 0.7.0
- Default class hash in `account create` and `account deploy` has been changed to [cairo2 class hash](https://starkscan.co/class/0x04c6d6cf894f8bc96bb9c525e6853e5483177841f7388f74a46cfda6f028c755)

## [0.19.0] - 2024-03-06

### Forge

⚠️ This version requires installing external [universal-sierra-compiler (v2.0.0)](https://github.com/software-mansion/universal-sierra-compiler) ⚠️

#### Added

- [`replace_bytecode`](https://foundry-rs.github.io/starknet-foundry/appendix/cheatcodes/replace_bytecode.html) cheatcode
- result of the call to the trace
- added `--build-profile` flag to the `--test` command. Saves trace data and then builds profiles of test cases which pass and are not fuzz tests. You need [cairo-profiler](https://github.com/software-mansion/cairo-profiler) installed on your system.
- dependency on the [universal-sierra-compiler](https://github.com/software-mansion/universal-sierra-compiler)
binary, which will allow forge to be independent of sierra version


#### Changed

- `var()`, `read_txt()`, `read_json()`, `FileTrait::new()`, `declare()` now use regular strings (`ByteArray`) instead of short strings (`felt252`)
- `start_mock_call()`, `stop_mock_call()`, `L1Handler` now use selector (`selector!()`) instead of names

### Cast

#### Changed

- `declare()` now uses regular strings (`ByteArray`) instead of short strings (`felt252`)
- `call()` and `invoke()` now require function selector (`selector!()`) instead of function name in scripts (sncast_std)

#### Removed

- `--path-to-scarb-toml` optional flag that allowed to specify the path to the `Scarb.toml` file
- `--deployed` flag from `account add` subcommand

## [0.18.0] - 2024-02-21

### Forge

#### Added

- contract names to call trace
- `--max-n-steps` argument that allows setting own steps limit

#### Changed

- Unknown entry point error when calling a contract counts as a panic
- Cairo edition set to `2023_11`

#### Fixed

- Calling Cairo 0 contract no longer cancels cheatcodes in further calls

### Cast

#### Added

- `script init` command to generate a template file structure for deployment scripts
- Warning is emitted when executing sncast commands if the node's JSON-RPC version is incompatible

#### Changed

- to run a deployment script it is required to use `script run` subcommand

## [0.17.1] - 2024-02-12

### Cast

#### Changed

- fixed a bug where a profile was passed to scarb even when it did not exist
- error handling from inside deployment scripts is now possible (`declare`, `deploy`, `call`, `invoke` now return `Result<T, ScriptCommandError>`)

### Forge

#### Added

- `map_string_error` for use with dispatchers, which automatically converts string errors from the syscall result (read more [here](https://foundry-rs.github.io/starknet-foundry/testing/contracts#handling-errors))

## [0.17.0] - 2024-02-07

### Forge

#### Added

- Warning in fork testing is emitted, when node JSON-RPC version is incompatible
- `get_call_trace` library function for retrieving call trace in tests

#### Changed

- Gas estimation is now aligned with the Starknet v0.13

#### Removed

- `snforge_std::PrintTrait` - use `print!`, `println!` macros and / or `core::debug::PrintTrait` instead

#### Fixed

- Gas used in constructors and handling of L1 messages is now properly included in total gas cost

### Cast

#### Changed

- sncast tool configuration is now moved away from `Scarb.toml` to `snfoundry.toml` file. This file must be present in current or any parent directories in order to use profiles.

#### Added

- `--package` flag for `declare` and `script` subcommands, that specifies scarb package to work with
- `Debug` and `Display` impls for script subcommand responses - use `print!`, `println!` macros instead of calling `.print()`

## [0.16.0] - 2024-01-26

### Forge

#### Added
- Bump to cairo 2.5.0

#### Changed

- `SafeDispatcher`s usages need to be tagged with `#[feature("safe_dispatcher)]` (directly before usage), see [the shamans post](https://community.starknet.io/t/cairo-v2-5-0-is-out/112807#safe-dispatchers-15)

## [0.15.0] - 2024-01-24

### Forge

#### Added

- `--detailed-resources` flag for displaying additional info about used resources
- `store` and `load` cheatcodes
- `--save-trace-data` flag to `snforge test` command. Traces can be used for profiling purposes.

#### Changed

- `available_gas` attribute is now supported (Scarb >= 2.4.4 is required)

#### Fixed

- Error message for tests that should panic but pass

### Cast

#### Changed

- the 'pending' block is used instead of 'latest' as the default when obtaining the nonce

## [0.14.0] - 2024-01-11

### Forge

#### Added

- `Secp256k1` and `Secp256r1` curves support for `KeyPair` in `snforge_std`

#### Changed

- maximum number of computational steps per call set to current Starknet limit (3M)
- `mean` and `std deviation` fields are displayed for gas usage while running fuzzing tests
- Cairo edition in `snforge_std` and `sncast_std` set to `2023_10`
- `snforge_std::signature` module with `stark_curve`, `secp256k1_curve` and `secp256r1_curve` submodules

#### Fixed

- Safe library dispatchers in test code no longer propagate errors when not intended to

## [0.13.1] - 2023-12-20

### Forge

#### Added

- `assert_not_emitted` assert to check if an event was not emitted

#### Changed

- fields from `starknet::info::v2::TxInfo` are now part of `TxInfoMock` from `snforge_std::cheatcodes::tx_info`
- consistent latest block numbers for each url are now used across the whole run when testing against forks

#### Fixed

- Parsing panic data from call contract result

### Cast

#### Added

- add support for sepolia network
- `--yes` option to `account delete` command that allows to skip confirmation prompt

#### Changed

- Argument `max-fee` in `account deploy` is now optional

## [0.13.0] - 2023-12-14

### Forge

#### Changed

- Bump cairo to 2.4.0.
- Migrated test compilation and collection to Scarb, snforge should now be compatible with every Scarb version >= 2.4.0 unless breaking changes happen

## [0.12.0] - 2023-12-06

### Forge

#### Added

- print gas usage for each test
- Support for test collector built-in in Scarb with the `--use-scarb-collector` flag. Requires at least `nightly-2023-12-04` version of Scarb.

### Cast

#### Added

- `--wait-timeout` to set timeout for waiting for tx on network using `--wait` flag (default 60s)
- `--wait-retry-interval` to adjust the time between consecutive attempts to fetch tx from network using `--wait` flag (default 5s)
- allow setting nonce in declare, deploy and invoke (using `--nonce` and in deployment scripts)
- add `get_nonce` function to cast_std
- `--private-key-file` option to `account add` command that allows to provide a path to the file holding account private key

## [0.11.0] - 2023-11-22

### Forge

#### Added

- `elect` cheatcode for mocking the sequencer address. Read more [here](./docs/src/appendix/cheatcodes/sequencer_address/start_elect.md).
- `--rerun-failed` option to run tests that failed during the last run.

#### Changed
- `start_warp` and `stop_warp` now take `CheatTarget` as the first argument instead of `ContractAddress`. Read more [here](./docs/src/appendix/cheatcodes/block_timestamp/start_warp.md).
- `start_prank` and `stop_prank` now take `CheatTarget` as the first argument instead of `ContractAddress`. Read more [here](./docs/src/appendix/cheatcodes/caller_address/start_prank.md).
- `start_roll` and `stop_roll` now take `CheatTarget` as the first argument instead of `ContractAddress`. Read more [here](./docs/src/appendix/cheatcodes/block_number/start_roll.md).

PS: Credits to @bllu404 for the help with the new interfaces for cheats!

#### Fixed

- using unsupported `available_gas` attribute now fails the specific test case instead of the whole runner

### Cast

#### Added

- MVP for cairo deployment scripts with declare, deploy, invoke and call

## [0.10.2] - 2023-11-13

### Forge

#### Changed

- Bump cairo to 2.3.1

#### Removed

- `available_gas` attribute, it didn't compute correctly gas usage. Contract functions execution cost would not be included.

## [0.10.1] - 2023-11-09

### Cast

#### Fixed

- scarb metadata in declare subcommand now takes manifest path from cli if passed instead of looking for it

## [0.10.0] - 2023-11-08

### Forge

#### Removed

- forking of the `Pending` block

#### Added

- `--color` option to control when colored output is used
- when specifying `BlockId::Tag(Latest)` block number of the used block will be printed
- printing number of ignored and filtered out tests

#### Fixed

- Segment Arena Builtin crashing with `CairoResourcesNotContainedInFeeCosts` when Felt252Dict was used

### Cast

#### Fixed

- account commands now always return valid json when `--json` flag is passed
- allow passing multiple calldata argument items without quotes
- display correct error message when account file is invalid

## [0.9.1] - 2023-10-30

### Forge

#### Fixed

- diagnostic paths referring to `tests` folder
- caching `get_class_hash_at` in forking test mode (credits to @jainkunal for catching the bug)

## [0.9.0] - 2023-10-25

### Forge

#### Added

- `#[ignore]` attribute together with `--ignored` and `include-ignored` flags - read more [here](https://foundry-rs.github.io/starknet-foundry/testing/testing.html#ignoring-some-tests-unless-specifically-requested)
- support for `deploy_syscall` directly in the test code (alternative to `deploy`)
- `snforge_std::signature` module for performing ecdsa signatures

#### Changed

- updated Cairo version to 2.3.0 - compatible Scarb version is 2.3.0:
  - tests in `src` folder now have to be in a module annotated with `#[cfg(test)]`
- `snforge_std::PrintTrait` will not convert values representing ASCII control characters to strings
- separated `snforge` to subcommands: `snforge test`, `snforge init` and `snforge clean-cache`.
Read more [here](https://foundry-rs.github.io/starknet-foundry/appendix/snforge.html).
- `starknet::get_block_info` now returns correct block info in a forked block

### Cast

#### Added

- `show-config` subcommand to display currently used configuration
- `account delete` command for removing accounts from the accounts file
- `--hex-format` flag has been added

#### Removed

- `-i` short for `--int-format` is removed, now have to use the full form `--int-format`

## [0.8.3] - 2023-10-17

### Forge

#### Changed

- Test from different crates are no longer run in parallel
- Test outputs are printed in non-deterministic order

#### Fixed

- Test output are printed in real time again
- Bug when application would not wait for tasks to terminate after execution was cancelled

## [0.8.2] - 2023-10-12

### Forge

#### Fixed
- incorrect caller address bug

## [0.8.1] - 2023-10-12
### Forge

#### Fixed
- significantly reduced ram usage

## [0.8.0] - 2023-10-11

### Forge

#### Added

- `#[fuzzer(...)]` attribute allowing to specify a fuzzer configuration for a single test case
- Support for `u8`, `u16`, `u32`, `u64`, `u128`, `u256` types to fuzzer
- `--clean-cache` flag
- Changed interface of `L1Handler.execute` and `L1Handler` (dropped `fee` parameter, added result handling with `RevertedTransaction`)
- Contract now has associated state, more about it [here](https://foundry-rs.github.io/starknet-foundry/testing/testing_contract_internals.html)
- cheatcodes (`prank`, `roll`, `warp`) now work on forked Cairo 0 contracts

#### Changed

- Spying events interface is updated to enable the use of events defined inside contracts in assertions
- Test are executed in parallel
- Fixed inconsistent pointers bug https://github.com/foundry-rs/starknet-foundry/issues/659
- Fixed an issue where `deploy_at` would not trigger the constructors https://github.com/foundry-rs/starknet-foundry/issues/805

### Cast

#### Changed

- dropped official support for cairo 1 compiled contracts. While they still should be working without any problems,
from now on the only officially supported cairo compiler version is 2

## [0.7.1] - 2023-09-27

### Forge

#### Added

- `var` library function for reading environmental variables

#### Fixed
- Using any concrete `block_id` when using forking mode, would lead to crashes

## [0.7.0] - 2023-09-27

### Forge

#### Added

- Support for scarb workspaces
- Initial version of fuzz testing with randomly generated values
- `#[fork(...)]` attribute allowing testing against a network fork

#### Changed

- Tests are collected only from a package tree (`src/lib.cairo` as an entrypoint) and `tests` folder:
  - If there is a `lib.cairo` file in `tests` folder, then it is treated as an entrypoint to the `tests` package from which tests are collected
  - Otherwise, all test files matching `tests/*.cairo` regex are treated as modules and added to a single virtual `lib.cairo`, which is treated as described above

### Cast

#### Added

- `account add` command for importing accounts to the accounts file
- `account create` command for creating openzeppelin accounts with starkli-style keystore
- `account deploy` command for deploying openzeppelin accounts with starkli-style keystore

### Changed

- `--add-profile` no longer accepts `-a` for short
- allow the `id` property in multicalls to be referenced in the inputs of `deploy` and `invoke` calls

## [0.6.0] - 2023-09-13

### Forge

#### Added

- `deploy_at` cheatcode
- printing failures summary at the end of an execution
- filtering tests now uses an absolute module tree path — it is possible to filter tests by module names, etc.

#### Fixed

- non-zero exit code is returned when any tests fail
- mock_call works with dispatchers if contract does not exists

### Cast

#### Added

- support for starkli-style accounts, allowing the use of existing accounts

#### Changed

- fixed misleading error message when there was no scarb in PATH and `--path-to-scarb-toml` was passed
- modified `multicall new` command output, to be in line with other commands outputs

## [0.5.0] - 2023-08-30

### Forge

#### Added

- support for `keccak_syscall` syscall. It can be used directly in cairo tests
- `l1_handler_execute` cheatcode
- support for `roll`ing/`warp`ing/`prank`ing the constructor logic (precalculate address, prank, assert pranked state in constructor)
- `spy_events` cheatcode
- Functions `read_json` and `FileParser<T>::parse_json` to load data from json files and deserialize it

#### Changed

- rename `TxtParser` trait to `FileParser`
- rename `parse_txt` trait to `read_txt`
- support for printing in contracts
- `spoof` cheatcode
- snforge command-line flag `--init`

### Cast

#### Added

- Support for custom networks - accounts created on custom networks are saved in `accounts-file` under network's
  chain_id
- `accounts-file` field in Scarb.toml profile
- Include the class hash of an account contract in the `accounts-file`

#### Removed

- `--network` option together with the `network` field in Scarb.toml profile — previously used as a validation factor;
  now networks are identified by their chain_id

## [0.4.0] - 2023-08-17

### Forge

#### Added

- `#[should_panic]` attribute support
- Documentation to public methods
- Information sections to documentation about importing `snforge_std`
- Print support for basic numeric data types
- Functions `parse_txt` and `TxtParser<T>::deserialize_txt` to load data from plain text files and serialize it
- `get_class_hash` cheatcode
- `mock_call` cheatcode
- `precalculate_address` cheatcode

#### Changed

- Exported `snforge_std` as a Scarb package, now you have to import it explicitly with e.g. `use snforge_std::declare`
  and add it as a dependency to your Scarb.toml

```toml
[dependencies]
# ...
snforge_std = { git = "https://github.com/foundry-rs/starknet-foundry", tag = "v0.4.0" }
```

- Moved `ForgeConfigFromScarb` to `scarb.rs` and renamed to `ForgeConfig`
- Made private:
    - `print_collected_tests_count`
    - `print_running_tests`
    - `print_test_result`
    - `print_test_summary`
    - `TestCaseSummary::from_run_result`
    - `TestCaseSummary::skipped`
    - `extract_result_data`
    - `StarknetArtifacts`
    - `StarknetContractArtifactPaths`
    - `StarknetContract`
- Split `dependencies_for_package` into separate methods:
    - `paths_for_package`
    - `corelib_for_package`
    - `target_name_for_package`
    - `compilation_unit_for_package`

- Fails test when user tries to use syscalls not supported by forge test runner
- Updated cairo-lang to 2.1.0, starknet-api to 0.4.1 and blockifier to 0.2.0-rc0

### Cast

#### Added

- Added `--class-hash` flag to account create/deploy, allowing for custom openzeppelin account contract class hash

## [0.3.0] - 2023-08-02

### Forge

#### Added

- `warp` cheatcode
- `roll` cheatcode
- `prank` cheatcode
- Most unsafe libfuncs can now be used in contracts

#### Changed

- `declare` return type to `starknet::ClassHash`, doesn't return a `Result`
- `PreparedContract` `class_hash` changed to `starknet::ClassHash`
- `deploy` return type to `starknet::ContractAddress`

#### Fixed

- Using the same cairo file names as corelib files no longer fails test execution

### Cast

#### Added

- multicall as a single transaction
- account creation and deployment
- `--wait` flag to wait for transaction to be accepted/rejected

#### Changed

- sierra and casm artifacts are now required in Scarb.toml for contract declaration
- improved error messages

## [0.1.1] - 2023-07-26

### Forge & Cast

#### Fixed

- `class_hash`es calculation
- Test collection

## [0.1.0] - 2023-07-19

### Forge & Cast

#### Added

- Initial release<|MERGE_RESOLUTION|>--- conflicted
+++ resolved
@@ -13,13 +13,12 @@
 
 - Gas values in fuzzing test output are now displayed as whole numbers without fractional parts
 
-<<<<<<< HEAD
 ### Cast
 
 #### Added 
 
 - Possibility to configure urls of predefined networks used by `--network` flag via `sncast` profile in `snfoundry.toml`
-=======
+
 ## [0.51.2] - 2025-10-31
 
 ### Cast
@@ -27,7 +26,6 @@
 #### Changed
 
 - Replaced the free RPC provider used.
->>>>>>> fc57e69e
 
 ## [0.51.1] - 2025-10-23
 
