# Changelog

All notable changes to this project will be documented in this file.

The format is based on [Keep a Changelog](https://keepachangelog.com/en/1.0.0/),
and this project adheres to [Semantic Versioning](https://semver.org/spec/v2.0.0.html).

## [Unreleased]

<<<<<<< HEAD
### Cast

#### Added

- `script init` command to generate a template file structure for deployment scripts
=======
### Forge

#### Added

- contract names to call trace
>>>>>>> 9a1b4bc0

## [0.17.1] - 2024-02-12

### Cast

#### Changed

- fixed a bug where a profile was passed to scarb even when it did not exist

### Forge

#### Added

- `map_string_error` for use with dispatchers, which automatically converts string errors from the syscall result (read more [here](https://foundry-rs.github.io/starknet-foundry/testing/contracts#handling-errors))

## [0.17.0] - 2024-02-07

### Forge

#### Added

- Warning in fork testing is emitted, when node JSON-RPC version is incompatible
- `get_call_trace` library function for retrieving call trace in tests

#### Changed

- Gas estimation is now aligned with the Starknet v0.13

#### Removed

- `snforge_std::PrintTrait` - use `print!`, `println!` macros and / or `core::debug::PrintTrait` instead

#### Fixed

- Gas used in constructors and handling of L1 messages is now properly included in total gas cost

### Cast

#### Changed

- sncast tool configuration is now moved away from `Scarb.toml` to `snfoundry.toml` file. This file must be present in current or any parent directories in order to use profiles.

#### Added

- `--package` flag for `declare` and `script` subcommands, that specifies scarb package to work with
- `Debug` and `Display` impls for script subcommand responses - use `print!`, `println!` macros instead of calling `.print()`

## [0.16.0] - 2024-01-26

### Forge

#### Added
- Bump to cairo 2.5.0

#### Changed

- `SafeDispatcher`s usages need to be tagged with `#[feature("safe_dispatcher)]` (directly before usage), see [the shamans post](https://community.starknet.io/t/cairo-v2-5-0-is-out/112807#safe-dispatchers-15)

## [0.15.0] - 2024-01-24

### Forge

#### Added

- `--detailed-resources` flag for displaying additional info about used resources
- `store` and `load` cheatcodes
- `--save-trace-data` flag to `snforge test` command. Traces can be used for profiling purposes.

#### Changed

- `available_gas` attribute is now supported (Scarb >= 2.4.4 is required)

#### Fixed

- Error message for tests that should panic but pass

### Cast

#### Changed

- the 'pending' block is used instead of 'latest' as the default when obtaining the nonce

## [0.14.0] - 2024-01-11

### Forge

#### Added

- `Secp256k1` and `Secp256r1` curves support for `KeyPair` in `snforge_std`

#### Changed

- maximum number of computational steps per call set to current Starknet limit (3M)
- `mean` and `std deviation` fields are displayed for gas usage while running fuzzing tests 
- Cairo edition in `snforge_std` and `sncast_std` set to `2023_10`
- `snforge_std::signature` module with `stark_curve`, `secp256k1_curve` and `secp256r1_curve` submodules

#### Fixed

- Safe library dispatchers in test code no longer propagate errors when not intended to

## [0.13.1] - 2023-12-20

### Forge

#### Added

- `assert_not_emitted` assert to check if an event was not emitted

#### Changed 

- fields from `starknet::info::v2::TxInfo` are now part of `TxInfoMock` from `snforge_std::cheatcodes::tx_info`
- consistent latest block numbers for each url are now used across the whole run when testing against forks

#### Fixed

- Parsing panic data from call contract result

### Cast

#### Added 

- add support for sepolia network
- `--yes` option to `account delete` command that allows to skip confirmation prompt

#### Changed

- Argument `max-fee` in `account deploy` is now optional

## [0.13.0] - 2023-12-14

### Forge

#### Changed

- Bump cairo to 2.4.0.
- Migrated test compilation and collection to Scarb, snforge should now be compatible with every Scarb version >= 2.4.0 unless breaking changes happen

## [0.12.0] - 2023-12-06

### Forge

#### Added

- print gas usage for each test
- Support for test collector built-in in Scarb with the `--use-scarb-collector` flag. Requires at least `nightly-2023-12-04` version of Scarb.

### Cast

#### Added

- `--wait-timeout` to set timeout for waiting for tx on network using `--wait` flag (default 60s)
- `--wait-retry-interval` to adjust the time between consecutive attempts to fetch tx from network using `--wait` flag (default 5s)
- allow setting nonce in declare, deploy and invoke (using `--nonce` and in deployment scripts)
- add `get_nonce` function to cast_std
- `--private-key-file` option to `account add` command that allows to provide a path to the file holding account private key

## [0.11.0] - 2023-11-22

### Forge

#### Added

- `elect` cheatcode for mocking the sequencer address. Read more [here](./docs/src/appendix/cheatcodes/start_elect.md).
- `--rerun-failed` option to run tests that failed during the last run.

#### Changed
- `start_warp` and `stop_warp` now take `CheatTarget` as the first argument instead of `ContractAddress`. Read more [here](./docs/src/appendix/cheatcodes/start_warp.md). 
- `start_prank` and `stop_prank` now take `CheatTarget` as the first argument instead of `ContractAddress`. Read more [here](./docs/src/appendix/cheatcodes/start_prank.md).
- `start_roll` and `stop_roll` now take `CheatTarget` as the first argument instead of `ContractAddress`. Read more [here](./docs/src/appendix/cheatcodes/start_roll.md).

PS: Credits to @bllu404 for the help with the new interfaces for cheats!

#### Fixed

- using unsupported `available_gas` attribute now fails the specific test case instead of the whole runner

### Cast

### Added

- MVP for cairo deployment scripts with declare, deploy, invoke and call

## [0.10.2] - 2023-11-13

### Forge

#### Changed

- Bump cairo to 2.3.1

#### Removed

- `available_gas` attribute, it didn't compute correctly gas usage. Contract functions execution cost would not be included.

## [0.10.1] - 2023-11-09

### Cast

#### Fixed

- scarb metadata in declare subcommand now takes manifest path from cli if passed instead of looking for it

## [0.10.0] - 2023-11-08

### Forge

#### Removed

- forking of the `Pending` block

#### Added

- `--color` option to control when colored output is used
- when specifying `BlockId::Tag(Latest)` block number of the used block will be printed
- printing number of ignored and filtered out tests

#### Fixed

- Segment Arena Builtin crashing with `CairoResourcesNotContainedInFeeCosts` when Felt252Dict was used

### Cast

#### Fixed

- account commands now always return valid json when `--json` flag is passed
- allow passing multiple calldata argument items without quotes
- display correct error message when account file is invalid

## [0.9.1] - 2023-10-30

### Forge

#### Fixed

- diagnostic paths referring to `tests` folder
- caching `get_class_hash_at` in forking test mode (credits to @jainkunal for catching the bug)

## [0.9.0] - 2023-10-25

### Forge

#### Added

- `#[ignore]` attribute together with `--ignored` and `include-ignored` flags - read more [here](https://foundry-rs.github.io/starknet-foundry/testing/testing.html#ignoring-some-tests-unless-specifically-requested)
- support for `deploy_syscall` directly in the test code (alternative to `deploy`)
- `snforge_std::signature` module for performing ecdsa signatures

#### Changed

- updated Cairo version to 2.3.0 - compatible Scarb version is 2.3.0:
  - tests in `src` folder now have to be in a module annotated with `#[cfg(test)]`
- `snforge_std::PrintTrait` will not convert values representing ASCII control characters to strings
- separated `snforge` to subcommands: `snforge test`, `snforge init` and `snforge clean-cache`. 
Read more [here](https://foundry-rs.github.io/starknet-foundry/appendix/snforge.html).
- `starknet::get_block_info` now returns correct block info in a forked block

### Cast

#### Added

- `show-config` subcommand to display currently used configuration
- `account delete` command for removing accounts from the accounts file
- `--hex-format` flag has been added

#### Removed
- `-i` short for `--int-format` is removed, now have to use the full form `--int-format`

## [0.8.3] - 2023-10-17

### Forge 

#### Changed

- Test from different crates are no longer run in parallel
- Test outputs are printed in non-deterministic order

#### Fixed

- Test output are printed in real time again
- Bug when application would not wait for tasks to terminate after execution was cancelled

## [0.8.2] - 2023-10-12

### Forge

#### Fixed
- incorrect caller address bug

## [0.8.1] - 2023-10-12
### Forge

#### Fixed
- significantly reduced ram usage

## [0.8.0] - 2023-10-11

### Forge

#### Added

- `#[fuzzer(...)]` attribute allowing to specify a fuzzer configuration for a single test case
- Support for `u8`, `u16`, `u32`, `u64`, `u128`, `u256` types to fuzzer
- `--clean-cache` flag
- Changed interface of `L1Handler.execute` and `L1Handler` (dropped `fee` parameter, added result handling with `RevertedTransaction`)
- Contract now has associated state, more about it [here](https://foundry-rs.github.io/starknet-foundry/testing/testing_contract_internals.html)
- cheatcodes (`prank`, `roll`, `warp`) now work on forked Cairo 0 contracts

#### Changed

- Spying events interface is updated to enable the use of events defined inside contracts in assertions
- Test are executed in parallel
- Fixed inconsistent pointers bug https://github.com/foundry-rs/starknet-foundry/issues/659
- Fixed an issue where `deploy_at` would not trigger the constructors https://github.com/foundry-rs/starknet-foundry/issues/805

### Cast

#### Changed

- dropped official support for cairo 1 compiled contracts. While they still should be working without any problems, 
from now on the only officially supported cairo compiler version is 2

## [0.7.1] - 2023-09-27

### Forge

#### Added

- `var` library function for reading environmental variables

#### Fixed
- Using any concrete `block_id` when using forking mode, would lead to crashes 

## [0.7.0] - 2023-09-27

### Forge

#### Added

- Support for scarb workspaces
- Initial version of fuzz testing with randomly generated values
- `#[fork(...)]` attribute allowing testing against a network fork

#### Changed

- Tests are collected only from a package tree (`src/lib.cairo` as an entrypoint) and `tests` folder:
  - If there is a `lib.cairo` file in `tests` folder, then it is treated as an entrypoint to the `tests` package from which tests are collected
  - Otherwise, all test files matching `tests/*.cairo` regex are treated as modules and added to a single virtual `lib.cairo`, which is treated as described above

### Cast

#### Added

- `account add` command for importing accounts to the accounts file
- `account create` command for creating openzeppelin accounts with starkli-style keystore
- `account deploy` command for deploying openzeppelin accounts with starkli-style keystore

### Changed

- `--add-profile` no longer accepts `-a` for short
- allow the `id` property in multicalls to be referenced in the inputs of `deploy` and `invoke` calls

## [0.6.0] - 2023-09-13

### Forge

#### Added

- `deploy_at` cheatcode
- printing failures summary at the end of an execution
- filtering tests now uses an absolute module tree path — it is possible to filter tests by module names, etc.

#### Fixed

- non-zero exit code is returned when any tests fail
- mock_call works with dispatchers if contract does not exists

### Cast

#### Added

- support for starkli-style accounts, allowing the use of existing accounts

#### Changed

- fixed misleading error message when there was no scarb in PATH and `--path-to-scarb-toml` was passed
- modified `multicall new` command output, to be in line with other commands outputs

## [0.5.0] - 2023-08-30

### Forge

#### Added

- support for `keccak_syscall` syscall. It can be used directly in cairo tests
- `l1_handler_execute` cheatcode
- support for `roll`ing/`warp`ing/`prank`ing the constructor logic (precalculate address, prank, assert pranked state in constructor)
- `spy_events` cheatcode
- Functions `read_json` and `FileParser<T>::parse_json` to load data from json files and deserialize it

#### Changed

- rename `TxtParser` trait to `FileParser`
- rename `parse_txt` trait to `read_txt`
- support for printing in contracts
- `spoof` cheatcode
- snforge command-line flag `--init`

### Cast

#### Added

- Support for custom networks - accounts created on custom networks are saved in `accounts-file` under network's
  chain_id
- `accounts-file` field in Scarb.toml profile
- Include the class hash of an account contract in the `accounts-file`

#### Removed

- `--network` option together with the `network` field in Scarb.toml profile — previously used as a validation factor;
  now networks are identified by their chain_id

## [0.4.0] - 2023-08-17

### Forge

#### Added

- `#[should_panic]` attribute support
- Documentation to public methods
- Information sections to documentation about importing `snforge_std`
- Print support for basic numeric data types
- Functions `parse_txt` and `TxtParser<T>::deserialize_txt` to load data from plain text files and serialize it
- `get_class_hash` cheatcode
- `mock_call` cheatcode
- `precalculate_address` cheatcode

#### Changed

- Exported `snforge_std` as a Scarb package, now you have to import it explicitly with e.g. `use snforge_std::declare`
  and add it as a dependency to your Scarb.toml

```toml
[dependencies]
# ...
snforge_std = { git = "https://github.com/foundry-rs/starknet-foundry", tag = "v0.4.0" }
```

- Moved `ForgeConfigFromScarb` to `scarb.rs` and renamed to `ForgeConfig`
- Made private:
    - `print_collected_tests_count`
    - `print_running_tests`
    - `print_test_result`
    - `print_test_summary`
    - `TestCaseSummary::from_run_result`
    - `TestCaseSummary::skipped`
    - `extract_result_data`
    - `StarknetArtifacts`
    - `StarknetContractArtifactPaths`
    - `StarknetContract`
- Split `dependencies_for_package` into separate methods:
    - `paths_for_package`
    - `corelib_for_package`
    - `target_name_for_package`
    - `compilation_unit_for_package`

- Fails test when user tries to use syscalls not supported by forge test runner
- Updated cairo-lang to 2.1.0, starknet-api to 0.4.1 and blockifier to 0.2.0-rc0

### Cast

#### Added

- Added `--class-hash` flag to account create/deploy, allowing for custom openzeppelin account contract class hash

## [0.3.0] - 2023-08-02

### Forge

#### Added

- `warp` cheatcode
- `roll` cheatcode
- `prank` cheatcode
- Most unsafe libfuncs can now be used in contracts

#### Changed

- `declare` return type to `starknet::ClassHash`, doesn't return a `Result`
- `PreparedContract` `class_hash` changed to `starknet::ClassHash`
- `deploy` return type to `starknet::ContractAddress`

#### Fixed

- Using the same cairo file names as corelib files no longer fails test execution

### Cast

#### Added

- multicall as a single transaction
- account creation and deployment
- `--wait` flag to wait for transaction to be accepted/rejected

#### Changed

- sierra and casm artifacts are now required in Scarb.toml for contract declaration
- improved error messages

## [0.1.1] - 2023-07-26

### Forge & Cast

#### Fixed

- `class_hash`es calculation
- Test collection

## [0.1.0] - 2023-07-19

### Forge & Cast

#### Added

- Initial release<|MERGE_RESOLUTION|>--- conflicted
+++ resolved
@@ -7,19 +7,17 @@
 
 ## [Unreleased]
 
-<<<<<<< HEAD
+### Forge
+
+#### Added
+
+- contract names to call trace
+
 ### Cast
 
 #### Added
 
 - `script init` command to generate a template file structure for deployment scripts
-=======
-### Forge
-
-#### Added
-
-- contract names to call trace
->>>>>>> 9a1b4bc0
 
 ## [0.17.1] - 2024-02-12
 
