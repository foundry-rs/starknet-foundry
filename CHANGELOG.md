# Changelog

All notable changes to this project will be documented in this file.

The format is based on [Keep a Changelog](https://keepachangelog.com/en/1.0.0/),
and this project adheres to [Semantic Versioning](https://semver.org/spec/v2.0.0.html).

## [Unreleased]

## [0.37.0] - 2025-02-03

### Forge

#### Added

<<<<<<< HEAD
- `snforge new` now adds the `snfoundry_trace`, `coverage`, and `profile` directories to `.gitignore`.

- Added a suggestion for using the `--max-n-steps` flag when the Cairo VM returns the error: `Could not reach the end of the program. RunResources has no remaining steps`.

=======
- Rust is no longer required to use `snforge` if using Scarb >= 2.10.0 on supported platforms - precompiled `snforge_scarb_plugin` plugin binaries are now published to [package registry](https://scarbs.xyz) for new versions. 
- Added a suggestion for using the `--max-n-steps` flag when the Cairo VM returns the error: `Could not reach the end of the program. RunResources has no remaining steps`.

>>>>>>> 9542c931
#### Fixed

- coverage validation now supports comments in `Scarb.toml`

### Cast

#### Added

- Default RPC providers under `--network` flag

#### Changed

- Renamed `--network` flag to `--network-name` in `sncast account delete` command

#### Fixed

- Bug resulting in value passed for `max_fee` being ignored in cast scripts when using `deploy` with STRK token

#### Removed

- `--fee-token` and `--version` flags, subsequently support for transaction versions other than v3
- Support for ETH transactions in scripts

## [0.36.0] - 2025-01-15

### Forge

#### Changed

- Trace files saved in `snfoundry_trace` directory will now use `_` as separators instead of `::`

### Cast

#### Added

- When using `--max-fee` with transactions v3, calculated max gas and max gas unit price are automatically validated to ensure they are greater than 0 after conversion
- interactive interface that allows setting created or imported account as the default

#### Changed

- Values passed to the `--max-fee`, `--max-gas`, and `--max-gas-unit-price` flags must be greater than 0

#### Deprecated

- `--version` flag

## [0.35.1] - 2024-12-16

### Forge

#### Fixed

- Minimal Rust version in requirements check is the same as in docs (`1.80.1`)
- `snforge` produces trace for contracts even if they fail or panic (assuming test passed)

## [0.35.0] - 2024-12-13

### Forge

#### Added

- Requirements validation during `snforge` runtime
- `snforge check-requirements` command
- `snforge new` command

#### Changed

- `snforge_scarb_plugin` will now also emit warnings when errors occur
- `snforge_std` migrated to `2024_07` edition
- `snforge_std` from scarbs package registry is now used in `snforge new` template

#### Deprecated

- `snforge init` command

### Cast

#### Added

- `account create` command shows prepared deployment command

#### Changed

- `--version` flag is now optional and `v3` will be used by default
- Displaying underlying RPC error instead of "Unknown RPC error" in edge cases

#### Deprecated

- `--fee-token` flag - `strk` will be used by default

## [0.34.0] - 2024-11-26

### Forge

#### Added

- `generate_random_felt()` for generating (pseudo) random felt value.
- Printing information about compiling Sierra using `universal-sierra-compiler`
- Displaying backtrace when contract call fails

#### Changed

- Tests config run is now executed in parallel resulting in faster `snforge test` setup in some cases

### Cast

#### Added

- You can skip `--name` flag when using `account import` - a default name will be generated.
- Addresses outputted when calling `sncast account create`, `sncast deploy` and `sncast declare` are now padded to 64 characters length and prefixed with `0x0`
- Globally available configuration to store profiles to share between projects.

#### Changed

- Changed return type of `declare` in Cairo Deployment Scripts so it can handle already declared contracts without failing
- Allow using `show-config` command without providing rpc url

## [0.33.0] - 2024-11-04

### Cast

#### Added

- You can now use numbers without quotes as inputs for calls in multicall config file.
- New `--arguments` flag to `call`, `invoke` and `deploy` for automatic conversion of Cairo expressions instead of serialized form.

### Forge

#### Changed

- You can now pass arguments to `cairo-profiler` and `cairo-coverage`. Everything after `--` will be passed to underlying binary. E.g.
  `snforge test --build-profile -- --show-inlined-functions`
- You can't use now `--coverage` and `--build-profile` flags at the same time. If you want to use both, you need to run
  `snforge test` twice with different flags.
- Contract artifacts are compiled to CASM concurrently.
- Starknet artifacts are now loaded from all tests targets
- Cairo Edition in `snforge init` template set to `2024_07`

#### Fixed

- Scarb features work with optimized compilation
- Custom test targets are now supported with optimized compilation
- Calling contract functions via safe-dispatcher now returns an `Err` when attempting to invoke a non-existent entry point, instead of causing a panic.

## [0.32.0] - 2024-10-16

### Cast

#### Changed

- Short option for `--accounts-file` flag has been removed.
- Short option for `--contract-address` is now `-d` instead of `-a`.
- `account add` is renamed to `account import`.
- `account import` can be now used without specifying `--private-key` or `--private-key-file` flags. Instead private key will be read interactively from the user.

#### Fixed
- `account delete` command: It is no longer necessary to provide the `--url` argument each time. Either the `--url` or `--network` argument must be provided, but not both, as they are mutually exclusive.

### Forge

#### Changed

- When using test name filter with `--exact` flag, forge will try to compile only the selected test.

## [0.31.0] - 2024-09-26

### Cast

#### Changed

- `declare` and `verify` commands now use the Scarb `release` profile instead of the `dev` profile as the default for building artifacts
- StarkScan links now point to specific pages for transactions, contracts and classes.

#### Fixed

- Explorer links displayed upon committing transactions are now properly formatted
- `sncast declare` no longer fails for flat contracts (i.e. CASM artifacts with `bytecode_segment_lengths` being a number)

### Forge

#### Added

- Project generated by `snforge` contains `assert_macros` dependency with version 0.1.0 for Scarb <= 2.8.0, otherwise equal to Scarb
- Support for overriding fork configuration in test attribute with a different block ID, tag, or hash.
- `--no-optimization` flag that can be used to build contracts using the [starknet contract target](https://docs.swmansion.com/scarb/docs/extensions/starknet/contract-target.html#starknet-contract-target. This is the default behavior when using Scarb < 2.8.3

#### Changed

- For Scarb >= `2.8.3` contract artifacts are built as part of the test target now. This process speeds up the compilation time, but the behavior of the contracts potentially may not be 100% consistent with the real networks. It can be disabled using the [--no-optimization flag](https://foundry-rs.github.io/starknet-foundry/appendix/snforge/test.html#--no-optimization)
- `snforge` now validates if your project is setup to generate debug info needed for `cairo-coverage` when running  `--coverage` flag

### `snforge_scarb_plugin`

#### Fixed

- The package is now correctly versioned

## [0.30.0] - 2024-09-04

### Forge

#### Added

- Derived `Debug` and `Clone` on `trace.cairo` items
- `--coverage` flag to the `test` command. Saves trace data and then generates coverage report of test cases which pass and are not fuzz tests. You need [cairo-coverage](https://github.com/software-mansion/cairo-coverage) installed on your system.

#### Fixed

- `latest` fork block id tag validation in `Scarb.toml` is now consistent
- `RangeCheck96`,  `AddMod`, `MulMod` builtins are now properly supported
- Fixed escaping `'` in `#[should_panic]`s
- Fixed `scarb init` with snforge runner

## [0.29.0] - 2024-08-28

### Forge

#### Added

- Support for Scarb features in `snforge test` - flags the same as in Scarb. Read more [here](https://docs.swmansion.com/scarb/docs/reference/conditional-compilation.html#features)

#### Fixed

- `snforge init` no longer emits warnings
- Project template generated by `snforge init` matches new `declare` cheatcode interface and compiles properly

## [0.28.0] - 2024-08-21

### Forge

#### Changed

- Bumped Cairo version to `2.7.0`
- Max steps in tests (configured by argument `--max-n-steps`) now defaults to 10 million
if not provided (changed from 4 million).

### Cast

#### Added
- Commands that commit transactions now display links to block explorers. When in human-readable mode, `invoke`, `declare`, `deploy`, `multicall run`, `account create` and `account deploy` will display additional information with an url. A new key in Cast configuration - `block-explorer` determines which block explorer service the displayed link leads to. Possible options are:` StarkScan`, `Voyager`, `ViewBlock`, `OkLink`, `NftScan`.

#### Changed
- `account create` outputs hint about the type of the tokens required to prefund a newly created account with before deployment

- `sncast` no longer expects `--url` as a common argument. It is now required specifically by commands that utilise it, i.e. `account add`, `account create`, `account delete`, `account deploy`, `multicall run`, `script run`, `call`, `declare`, `deploy`, `invoke`, `show-config`, `tx-status`.
Commands that do not require `--url` anymore: `account list`, `multicall new`, `script init`, `verify`

### Forge

#### Changed
- Fork tests now discover chain ID via provided RPC URL, defaulting to `SN_SEPOLIA`
- `#[fork]` attribute parameters format. [Read more here](https://foundry-rs.github.io/starknet-foundry/snforge-advanced-features/fork-testing.html)
- steps counting
- Block tag changed name from `Latest`  to `latest`
- `declare` cheatcode now returns `Result<DeclareResult, Array<felt252>>` [Read more here](https://foundry-rs.github.io/starknet-foundry/appendix/snforge-library/declare.html)

## [0.27.0] - 2024-07-24

### Forge

#### Added

- `spy_messages_to_l1()` for listening in on messages to L1 sent by your contracts. [Read more here](https://foundry-rs.github.io/starknet-foundry/testing/testing-messages-to-l1.html).

#### Changed

- Renamed global cheatcodes listed [here](https://foundry-rs.github.io/starknet-foundry/appendix/cheatcodes.html) - cheatcode invocations affecting the global scope and working indefinitely, already marked with a `_global` suffix, received a `start_` prefix

### Cast

#### Added

- `verify` subcommand to verify contract (walnut APIs supported as of this version). [Read more here](https://foundry-rs.github.io/starknet-foundry/appendix/sncast/verify.html)
- support for v3 transactions on account deploy, deploy, declare, invoke
- Newest class hash for OpenZeppelin account contracts
- `account list` subcommand for listing all available accounts [Read more here](https://foundry-rs.github.io/starknet-foundry/appendix/sncast/account/list.html)

#### Changed

- `multicall new` no longer prints generated template to stdout and now requires specifying output path. [Read more here](https://foundry-rs.github.io/starknet-foundry/appendix/sncast/multicall/new.html)

## [0.26.0] - 2024-07-03

### Forge

#### Changed
- Updated event testing - read more [here](./docs/src/testing/testing-events.md) on how it now works and [here](./docs/src/appendix/cheatcodes/spy_events.md)
about updated `spy_events` cheatcode

## [0.25.0] - 2024-06-12

### Forge

#### Changed

- `SyscallResultStringErrorTrait::map_error_to_string` removed in favor of utility function (`snforge_std::byte_array::try_deserialize_bytearray_error`)

### Cast

#### Removed
- `--class-hash` flag from `account deploy` command

#### Added

- `tx-status` subcommand to get transaction status. [Read more here](./docs/src/starknet/tx-status.md)
- `tx_status` function to cast_std. [Read more here](./docs/src/appendix/sncast-library/tx_status.md)
- Support for creating argent accounts
- Support for creating braavos accounts

## [0.24.0] - 2024-05-22

### Forge

#### Removed

- `prank`, `warp`, `roll`, `elect`, `spoof` cheatcodes in favour of `cheat_execution_info`

#### Added

- `cheat_execution_info` cheatcode and per variable helpers for it

### Cast

#### Added

- New required flag `--type` to `account add` command

### Forge

#### Changed

- `SignerTrait::sign` now returns `Result` instead of failing the test

- `L1HandlerTrait::execute()` takes source address and payloads as arguments [Read more here](https://foundry-rs.github.io/starknet-foundry/appendix/cheatcodes/l1_handler.html)

- When calling to an address which does not exists, error is forwarded to cairo runtime instead of failing the test

## [0.23.0] - 2024-05-08

### Forge

#### Removed

- `event_name_hash` removal, in favour of `selector!` usage

#### Changed

- the tool now always compiles Sierra contract artifacts to CASM using
[`USC`](https://github.com/software-mansion/universal-sierra-compiler) - before it used to consume CASM artifacts
produced by Scarb if they were present. Setting up `casm = true` in `Scarb.toml` is no longer recommended - it may slow
down the compilation.
- The `replace_bytecode` cheatcode now returns `Result` with a possible `ReplaceBytecodeError`, since it may cause unexpected errors down the line when not handled properly

### Cast

#### Changed

- the tool now always compiles Sierra contract artifacts to CASM using
[`USC`](https://github.com/software-mansion/universal-sierra-compiler) - before it used to consume CASM artifacts
produced by Scarb if they were present. Setting up `casm = true` in `Scarb.toml` is no longer recommended - it may slow
down the compilation.

#### Fixed

- scripts built with release profile are now properly recognized and ran

## [0.22.0] - 2024-04-17

### Forge

#### Changed

- `deploy` / `deploy_at` now additionally return the constructor return data via `SyscallResult<(ContractAddress, Span<felt252>)>`
- `declare` returns `Result<ContractClass, Array<felt252>>` instead of `ContractClass`
- `L1HandlerTrait::execute()` returns `SyscallResult<()>`
- `SyscallResultStringErrorTrait::map_string_error` renamed to `SyscallResultStringErrorTrait::map_error_to_string`
- `var` now supports `ByteArray` with double quoting, and returns `Array<felt252>` instead of a single `felt252`

#### Removed
- `snforge_std::RevertedTransaction`

## [0.21.0] - 2024-04-03

### Forge

#### Changed

- `read_txt` and `read_json` now supports `ByteArray`

### Cast

#### Added

- sncast script idempotency feature - every action done by the script that alters the network state will be tracked in state file,
and won't be replayed if previously succeeded

## [0.20.1] - 2024-03-22

## [0.20.0] - 2024-03-20

### Forge

#### Added

- variants of cheatcodes with `CheatSpan` (read more [here](https://foundry-rs.github.io/starknet-foundry/testing/using-cheatcodes#setting-cheatcode-span))
- Providing configuration data with env variables [DOCS](https://foundry-rs.github.io/starknet-foundry/projects/configuration.html#environmental-variables)

#### Fixed

- Events emitted in cairo 0 contracts are now properly collected
- `--build-profile` no longer fails silently (compatible with [`cairo-profiler`](https://github.com/software-mansion/cairo-profiler) 0.2.0)

#### Changed

- Default `chain_id` has been changed from `SN_GOERLI` to `SN_SEPOLIA`
- Supported RPC version is now 0.7.0
- Gas calculation is in sync with starknet 0.13.1 (with EIP 4844 blob usage enabled)
- Resources displayed (steps, builtins) now include OS costs of syscalls

### Cast

#### Added

- Support for OpenZeppelin Cairo 1 (or higher) accounts creation, deployment and usage
- Providing configuration data with env variables [DOCS](https://foundry-rs.github.io/starknet-foundry/projects/configuration.html#environmental-variables)

#### Changed

- Supported RPC version is now 0.7.0
- Default class hash in `account create` and `account deploy` has been changed to [cairo2 class hash](https://starkscan.co/class/0x04c6d6cf894f8bc96bb9c525e6853e5483177841f7388f74a46cfda6f028c755)

## [0.19.0] - 2024-03-06

### Forge

⚠️ This version requires installing external [universal-sierra-compiler (v2.0.0)](https://github.com/software-mansion/universal-sierra-compiler) ⚠️

#### Added

- [`replace_bytecode`](https://foundry-rs.github.io/starknet-foundry/appendix/cheatcodes/replace_bytecode.html) cheatcode
- result of the call to the trace
- added `--build-profile` flag to the `--test` command. Saves trace data and then builds profiles of test cases which pass and are not fuzz tests. You need [cairo-profiler](https://github.com/software-mansion/cairo-profiler) installed on your system.
- dependency on the [universal-sierra-compiler](https://github.com/software-mansion/universal-sierra-compiler)
binary, which will allow forge to be independent of sierra version


#### Changed

- `var()`, `read_txt()`, `read_json()`, `FileTrait::new()`, `declare()` now use regular strings (`ByteArray`) instead of short strings (`felt252`)
- `start_mock_call()`, `stop_mock_call()`, `L1Handler` now use selector (`selector!()`) instead of names

### Cast

#### Changed

- `declare()` now uses regular strings (`ByteArray`) instead of short strings (`felt252`)
- `call()` and `invoke()` now require function selector (`selector!()`) instead of function name in scripts (sncast_std)

#### Removed

- `--path-to-scarb-toml` optional flag that allowed to specify the path to the `Scarb.toml` file
- `--deployed` flag from `account add` subcommand

## [0.18.0] - 2024-02-21

### Forge

#### Added

- contract names to call trace
- `--max-n-steps` argument that allows setting own steps limit

#### Changed

- Unknown entry point error when calling a contract counts as a panic
- Cairo edition set to `2023_11`

#### Fixed

- Calling Cairo 0 contract no longer cancels cheatcodes in further calls

### Cast

#### Added

- `script init` command to generate a template file structure for deployment scripts
- Warning is emitted when executing sncast commands if the node's JSON-RPC version is incompatible

#### Changed

- to run a deployment script it is required to use `script run` subcommand

## [0.17.1] - 2024-02-12

### Cast

#### Changed

- fixed a bug where a profile was passed to scarb even when it did not exist
- error handling from inside deployment scripts is now possible (`declare`, `deploy`, `call`, `invoke` now return `Result<T, ScriptCommandError>`)

### Forge

#### Added

- `map_string_error` for use with dispatchers, which automatically converts string errors from the syscall result (read more [here](https://foundry-rs.github.io/starknet-foundry/testing/contracts#handling-errors))

## [0.17.0] - 2024-02-07

### Forge

#### Added

- Warning in fork testing is emitted, when node JSON-RPC version is incompatible
- `get_call_trace` library function for retrieving call trace in tests

#### Changed

- Gas estimation is now aligned with the Starknet v0.13

#### Removed

- `snforge_std::PrintTrait` - use `print!`, `println!` macros and / or `core::debug::PrintTrait` instead

#### Fixed

- Gas used in constructors and handling of L1 messages is now properly included in total gas cost

### Cast

#### Changed

- sncast tool configuration is now moved away from `Scarb.toml` to `snfoundry.toml` file. This file must be present in current or any parent directories in order to use profiles.

#### Added

- `--package` flag for `declare` and `script` subcommands, that specifies scarb package to work with
- `Debug` and `Display` impls for script subcommand responses - use `print!`, `println!` macros instead of calling `.print()`

## [0.16.0] - 2024-01-26

### Forge

#### Added
- Bump to cairo 2.5.0

#### Changed

- `SafeDispatcher`s usages need to be tagged with `#[feature("safe_dispatcher)]` (directly before usage), see [the shamans post](https://community.starknet.io/t/cairo-v2-5-0-is-out/112807#safe-dispatchers-15)

## [0.15.0] - 2024-01-24

### Forge

#### Added

- `--detailed-resources` flag for displaying additional info about used resources
- `store` and `load` cheatcodes
- `--save-trace-data` flag to `snforge test` command. Traces can be used for profiling purposes.

#### Changed

- `available_gas` attribute is now supported (Scarb >= 2.4.4 is required)

#### Fixed

- Error message for tests that should panic but pass

### Cast

#### Changed

- the 'pending' block is used instead of 'latest' as the default when obtaining the nonce

## [0.14.0] - 2024-01-11

### Forge

#### Added

- `Secp256k1` and `Secp256r1` curves support for `KeyPair` in `snforge_std`

#### Changed

- maximum number of computational steps per call set to current Starknet limit (3M)
- `mean` and `std deviation` fields are displayed for gas usage while running fuzzing tests
- Cairo edition in `snforge_std` and `sncast_std` set to `2023_10`
- `snforge_std::signature` module with `stark_curve`, `secp256k1_curve` and `secp256r1_curve` submodules

#### Fixed

- Safe library dispatchers in test code no longer propagate errors when not intended to

## [0.13.1] - 2023-12-20

### Forge

#### Added

- `assert_not_emitted` assert to check if an event was not emitted

#### Changed

- fields from `starknet::info::v2::TxInfo` are now part of `TxInfoMock` from `snforge_std::cheatcodes::tx_info`
- consistent latest block numbers for each url are now used across the whole run when testing against forks

#### Fixed

- Parsing panic data from call contract result

### Cast

#### Added

- add support for sepolia network
- `--yes` option to `account delete` command that allows to skip confirmation prompt

#### Changed

- Argument `max-fee` in `account deploy` is now optional

## [0.13.0] - 2023-12-14

### Forge

#### Changed

- Bump cairo to 2.4.0.
- Migrated test compilation and collection to Scarb, snforge should now be compatible with every Scarb version >= 2.4.0 unless breaking changes happen

## [0.12.0] - 2023-12-06

### Forge

#### Added

- print gas usage for each test
- Support for test collector built-in in Scarb with the `--use-scarb-collector` flag. Requires at least `nightly-2023-12-04` version of Scarb.

### Cast

#### Added

- `--wait-timeout` to set timeout for waiting for tx on network using `--wait` flag (default 60s)
- `--wait-retry-interval` to adjust the time between consecutive attempts to fetch tx from network using `--wait` flag (default 5s)
- allow setting nonce in declare, deploy and invoke (using `--nonce` and in deployment scripts)
- add `get_nonce` function to cast_std
- `--private-key-file` option to `account add` command that allows to provide a path to the file holding account private key

## [0.11.0] - 2023-11-22

### Forge

#### Added

- `elect` cheatcode for mocking the sequencer address. Read more [here](./docs/src/appendix/cheatcodes/sequencer_address/start_elect.md).
- `--rerun-failed` option to run tests that failed during the last run.

#### Changed
- `start_warp` and `stop_warp` now take `CheatTarget` as the first argument instead of `ContractAddress`. Read more [here](./docs/src/appendix/cheatcodes/block_timestamp/start_warp.md).
- `start_prank` and `stop_prank` now take `CheatTarget` as the first argument instead of `ContractAddress`. Read more [here](./docs/src/appendix/cheatcodes/caller_address/start_prank.md).
- `start_roll` and `stop_roll` now take `CheatTarget` as the first argument instead of `ContractAddress`. Read more [here](./docs/src/appendix/cheatcodes/block_number/start_roll.md).

PS: Credits to @bllu404 for the help with the new interfaces for cheats!

#### Fixed

- using unsupported `available_gas` attribute now fails the specific test case instead of the whole runner

### Cast

#### Added

- MVP for cairo deployment scripts with declare, deploy, invoke and call

## [0.10.2] - 2023-11-13

### Forge

#### Changed

- Bump cairo to 2.3.1

#### Removed

- `available_gas` attribute, it didn't compute correctly gas usage. Contract functions execution cost would not be included.

## [0.10.1] - 2023-11-09

### Cast

#### Fixed

- scarb metadata in declare subcommand now takes manifest path from cli if passed instead of looking for it

## [0.10.0] - 2023-11-08

### Forge

#### Removed

- forking of the `Pending` block

#### Added

- `--color` option to control when colored output is used
- when specifying `BlockId::Tag(Latest)` block number of the used block will be printed
- printing number of ignored and filtered out tests

#### Fixed

- Segment Arena Builtin crashing with `CairoResourcesNotContainedInFeeCosts` when Felt252Dict was used

### Cast

#### Fixed

- account commands now always return valid json when `--json` flag is passed
- allow passing multiple calldata argument items without quotes
- display correct error message when account file is invalid

## [0.9.1] - 2023-10-30

### Forge

#### Fixed

- diagnostic paths referring to `tests` folder
- caching `get_class_hash_at` in forking test mode (credits to @jainkunal for catching the bug)

## [0.9.0] - 2023-10-25

### Forge

#### Added

- `#[ignore]` attribute together with `--ignored` and `include-ignored` flags - read more [here](https://foundry-rs.github.io/starknet-foundry/testing/testing.html#ignoring-some-tests-unless-specifically-requested)
- support for `deploy_syscall` directly in the test code (alternative to `deploy`)
- `snforge_std::signature` module for performing ecdsa signatures

#### Changed

- updated Cairo version to 2.3.0 - compatible Scarb version is 2.3.0:
  - tests in `src` folder now have to be in a module annotated with `#[cfg(test)]`
- `snforge_std::PrintTrait` will not convert values representing ASCII control characters to strings
- separated `snforge` to subcommands: `snforge test`, `snforge init` and `snforge clean-cache`.
Read more [here](https://foundry-rs.github.io/starknet-foundry/appendix/snforge.html).
- `starknet::get_block_info` now returns correct block info in a forked block

### Cast

#### Added

- `show-config` subcommand to display currently used configuration
- `account delete` command for removing accounts from the accounts file
- `--hex-format` flag has been added

#### Removed

- `-i` short for `--int-format` is removed, now have to use the full form `--int-format`

## [0.8.3] - 2023-10-17

### Forge

#### Changed

- Test from different crates are no longer run in parallel
- Test outputs are printed in non-deterministic order

#### Fixed

- Test output are printed in real time again
- Bug when application would not wait for tasks to terminate after execution was cancelled

## [0.8.2] - 2023-10-12

### Forge

#### Fixed
- incorrect caller address bug

## [0.8.1] - 2023-10-12
### Forge

#### Fixed
- significantly reduced ram usage

## [0.8.0] - 2023-10-11

### Forge

#### Added

- `#[fuzzer(...)]` attribute allowing to specify a fuzzer configuration for a single test case
- Support for `u8`, `u16`, `u32`, `u64`, `u128`, `u256` types to fuzzer
- `--clean-cache` flag
- Changed interface of `L1Handler.execute` and `L1Handler` (dropped `fee` parameter, added result handling with `RevertedTransaction`)
- Contract now has associated state, more about it [here](https://foundry-rs.github.io/starknet-foundry/testing/testing_contract_internals.html)
- cheatcodes (`prank`, `roll`, `warp`) now work on forked Cairo 0 contracts

#### Changed

- Spying events interface is updated to enable the use of events defined inside contracts in assertions
- Test are executed in parallel
- Fixed inconsistent pointers bug https://github.com/foundry-rs/starknet-foundry/issues/659
- Fixed an issue where `deploy_at` would not trigger the constructors https://github.com/foundry-rs/starknet-foundry/issues/805

### Cast

#### Changed

- dropped official support for cairo 1 compiled contracts. While they still should be working without any problems,
from now on the only officially supported cairo compiler version is 2

## [0.7.1] - 2023-09-27

### Forge

#### Added

- `var` library function for reading environmental variables

#### Fixed
- Using any concrete `block_id` when using forking mode, would lead to crashes

## [0.7.0] - 2023-09-27

### Forge

#### Added

- Support for scarb workspaces
- Initial version of fuzz testing with randomly generated values
- `#[fork(...)]` attribute allowing testing against a network fork

#### Changed

- Tests are collected only from a package tree (`src/lib.cairo` as an entrypoint) and `tests` folder:
  - If there is a `lib.cairo` file in `tests` folder, then it is treated as an entrypoint to the `tests` package from which tests are collected
  - Otherwise, all test files matching `tests/*.cairo` regex are treated as modules and added to a single virtual `lib.cairo`, which is treated as described above

### Cast

#### Added

- `account add` command for importing accounts to the accounts file
- `account create` command for creating openzeppelin accounts with starkli-style keystore
- `account deploy` command for deploying openzeppelin accounts with starkli-style keystore

### Changed

- `--add-profile` no longer accepts `-a` for short
- allow the `id` property in multicalls to be referenced in the inputs of `deploy` and `invoke` calls

## [0.6.0] - 2023-09-13

### Forge

#### Added

- `deploy_at` cheatcode
- printing failures summary at the end of an execution
- filtering tests now uses an absolute module tree path — it is possible to filter tests by module names, etc.

#### Fixed

- non-zero exit code is returned when any tests fail
- mock_call works with dispatchers if contract does not exists

### Cast

#### Added

- support for starkli-style accounts, allowing the use of existing accounts

#### Changed

- fixed misleading error message when there was no scarb in PATH and `--path-to-scarb-toml` was passed
- modified `multicall new` command output, to be in line with other commands outputs

## [0.5.0] - 2023-08-30

### Forge

#### Added

- support for `keccak_syscall` syscall. It can be used directly in cairo tests
- `l1_handler_execute` cheatcode
- support for `roll`ing/`warp`ing/`prank`ing the constructor logic (precalculate address, prank, assert pranked state in constructor)
- `spy_events` cheatcode
- Functions `read_json` and `FileParser<T>::parse_json` to load data from json files and deserialize it

#### Changed

- rename `TxtParser` trait to `FileParser`
- rename `parse_txt` trait to `read_txt`
- support for printing in contracts
- `spoof` cheatcode
- snforge command-line flag `--init`

### Cast

#### Added

- Support for custom networks - accounts created on custom networks are saved in `accounts-file` under network's
  chain_id
- `accounts-file` field in Scarb.toml profile
- Include the class hash of an account contract in the `accounts-file`

#### Removed

- `--network` option together with the `network` field in Scarb.toml profile — previously used as a validation factor;
  now networks are identified by their chain_id

## [0.4.0] - 2023-08-17

### Forge

#### Added

- `#[should_panic]` attribute support
- Documentation to public methods
- Information sections to documentation about importing `snforge_std`
- Print support for basic numeric data types
- Functions `parse_txt` and `TxtParser<T>::deserialize_txt` to load data from plain text files and serialize it
- `get_class_hash` cheatcode
- `mock_call` cheatcode
- `precalculate_address` cheatcode

#### Changed

- Exported `snforge_std` as a Scarb package, now you have to import it explicitly with e.g. `use snforge_std::declare`
  and add it as a dependency to your Scarb.toml

```toml
[dependencies]
# ...
snforge_std = { git = "https://github.com/foundry-rs/starknet-foundry", tag = "v0.4.0" }
```

- Moved `ForgeConfigFromScarb` to `scarb.rs` and renamed to `ForgeConfig`
- Made private:
    - `print_collected_tests_count`
    - `print_running_tests`
    - `print_test_result`
    - `print_test_summary`
    - `TestCaseSummary::from_run_result`
    - `TestCaseSummary::skipped`
    - `extract_result_data`
    - `StarknetArtifacts`
    - `StarknetContractArtifactPaths`
    - `StarknetContract`
- Split `dependencies_for_package` into separate methods:
    - `paths_for_package`
    - `corelib_for_package`
    - `target_name_for_package`
    - `compilation_unit_for_package`

- Fails test when user tries to use syscalls not supported by forge test runner
- Updated cairo-lang to 2.1.0, starknet-api to 0.4.1 and blockifier to 0.2.0-rc0

### Cast

#### Added

- Added `--class-hash` flag to account create/deploy, allowing for custom openzeppelin account contract class hash

## [0.3.0] - 2023-08-02

### Forge

#### Added

- `warp` cheatcode
- `roll` cheatcode
- `prank` cheatcode
- Most unsafe libfuncs can now be used in contracts

#### Changed

- `declare` return type to `starknet::ClassHash`, doesn't return a `Result`
- `PreparedContract` `class_hash` changed to `starknet::ClassHash`
- `deploy` return type to `starknet::ContractAddress`

#### Fixed

- Using the same cairo file names as corelib files no longer fails test execution

### Cast

#### Added

- multicall as a single transaction
- account creation and deployment
- `--wait` flag to wait for transaction to be accepted/rejected

#### Changed

- sierra and casm artifacts are now required in Scarb.toml for contract declaration
- improved error messages

## [0.1.1] - 2023-07-26

### Forge & Cast

#### Fixed

- `class_hash`es calculation
- Test collection

## [0.1.0] - 2023-07-19

### Forge & Cast

#### Added

- Initial release<|MERGE_RESOLUTION|>--- conflicted
+++ resolved
@@ -7,22 +7,21 @@
 
 ## [Unreleased]
 
+### Forge
+
+#### Added
+
+- `snforge new` now adds the `snfoundry_trace`, `coverage`, and `profile` directories to `.gitignore`.
+
 ## [0.37.0] - 2025-02-03
 
 ### Forge
 
 #### Added
 
-<<<<<<< HEAD
-- `snforge new` now adds the `snfoundry_trace`, `coverage`, and `profile` directories to `.gitignore`.
-
-- Added a suggestion for using the `--max-n-steps` flag when the Cairo VM returns the error: `Could not reach the end of the program. RunResources has no remaining steps`.
-
-=======
 - Rust is no longer required to use `snforge` if using Scarb >= 2.10.0 on supported platforms - precompiled `snforge_scarb_plugin` plugin binaries are now published to [package registry](https://scarbs.xyz) for new versions. 
 - Added a suggestion for using the `--max-n-steps` flag when the Cairo VM returns the error: `Could not reach the end of the program. RunResources has no remaining steps`.
 
->>>>>>> 9542c931
 #### Fixed
 
 - coverage validation now supports comments in `Scarb.toml`
