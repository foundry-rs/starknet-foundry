--- conflicted
+++ resolved
@@ -9,10 +9,10 @@
 
 ### Forge
 
-<<<<<<< HEAD
+
 #### Removed
 - `event_name_hash` removal, in favour of `selector!` usage
-=======
+
 #### Changed
 
 - the tool now always compiles Sierra contract artifacts to CASM using
@@ -31,7 +31,6 @@
 
 #### Fixed
 - scripts built with release profile are now properly recognized and ran 
->>>>>>> 609022cc
 
 ## [0.22.0] - 2024-04-17
 
