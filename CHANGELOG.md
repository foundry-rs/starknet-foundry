# Changelog

All notable changes to this project will be documented in this file.

The format is based on [Keep a Changelog](https://keepachangelog.com/en/1.0.0/),
and this project adheres to [Semantic Versioning](https://semver.org/spec/v2.0.0.html).

## [Unreleased]

### Cast

#### Added

<<<<<<< HEAD
- Support for creating argent accounts

### Forge

#### Changed

- `SyscallResultStringErrorTrait::map_error_to_string` removed in favor of utility function (`snforge_std::byte_array::try_deserialize_bytearray_error`)
=======
- `tx-status` subcommand to get transaction status. [Read more here](./docs/src/starknet/tx-status.md)
>>>>>>> 6d58f4d9

## [0.24.0] - 2024-05-22

### Forge

#### Removed

- `prank`, `warp`, `roll`, `elect`, `spoof` cheatcodes in favour of `cheat_execution_info`

#### Added

- `cheat_execution_info` cheatcode and per variable helpers for it

### Cast

#### Added

- New required flag `--type` to `account add` command

### Forge

#### Changed

- `SignerTrait::sign` now returns `Result` instead of failing the test

- `L1HandlerTrait::execute()` takes source address and payloads as arguments [Read more here](https://foundry-rs.github.io/starknet-foundry/appendix/cheatcodes/l1_handler.html)

- When calling to an address which does not exists, error is forwarded to cairo runtime instead of failing the test

## [0.23.0] - 2024-05-08

### Forge

#### Removed
- `event_name_hash` removal, in favour of `selector!` usage

#### Changed

- the tool now always compiles Sierra contract artifacts to CASM using
[`USC`](https://github.com/software-mansion/universal-sierra-compiler) - before it used to consume CASM artifacts
produced by Scarb if they were present. Setting up `casm = true` in `Scarb.toml` is no longer recommended - it may slow
down the compilation.
- The `replace_bytecode` cheatcode now returns `Result` with a possible `ReplaceBytecodeError`, since it may cause unexpected errors down the line when not handled properly

### Cast

#### Changed

- the tool now always compiles Sierra contract artifacts to CASM using
[`USC`](https://github.com/software-mansion/universal-sierra-compiler) - before it used to consume CASM artifacts
produced by Scarb if they were present. Setting up `casm = true` in `Scarb.toml` is no longer recommended - it may slow
down the compilation.

#### Fixed
- scripts built with release profile are now properly recognized and ran 

## [0.22.0] - 2024-04-17

### Forge

#### Changed

- `deploy` / `deploy_at` now additionally return the constructor return data via `SyscallResult<(ContractAddress, Span<felt252>)>`
- `declare` returns `Result<ContractClass, Array<felt252>>` instead of `ContractClass`
- `L1HandlerTrait::execute()` returns `SyscallResult<()>`
- `SyscallResultStringErrorTrait::map_string_error` renamed to `SyscallResultStringErrorTrait::map_error_to_string`
- `var` now supports `ByteArray` with double quoting, and returns `Array<felt252>` instead of a single `felt252`

#### Removed
- `snforge_std::RevertedTransaction`

## [0.21.0] - 2024-04-03

### Forge

#### Changed

- `read_txt` and `read_json` now supports `ByteArray`

### Cast

#### Added

- sncast script idempotency feature - every action done by the script that alters the network state will be tracked in state file, 
and won't be replayed if previously succeeded 

## [0.20.1] - 2024-03-22

## [0.20.0] - 2024-03-20

### Forge

#### Added

- variants of cheatcodes with `CheatSpan` (read more [here](https://foundry-rs.github.io/starknet-foundry/testing/using-cheatcodes#setting-cheatcode-span))
- Providing configuration data with env variables [DOCS](https://foundry-rs.github.io/starknet-foundry/projects/configuration.html#environmental-variables)

#### Fixed

- Events emitted in cairo 0 contracts are now properly collected
- `--build-profile` no longer fails silently (compatible with [`cairo-profiler`](https://github.com/software-mansion/cairo-profiler) 0.2.0)

#### Changed

- Default `chain_id` has been changed from `SN_GOERLI` to `SN_SEPOLIA`
- Supported RPC version is now 0.7.0
- Gas calculation is in sync with starknet 0.13.1 (with EIP 4844 blob usage enabled)
- Resources displayed (steps, builtins) now include OS costs of syscalls 

### Cast

#### Added

- Support for OpenZeppelin Cairo 1 (or higher) accounts creation, deployment and usage
- Providing configuration data with env variables [DOCS](https://foundry-rs.github.io/starknet-foundry/projects/configuration.html#environmental-variables)

#### Changed

- Supported RPC version is now 0.7.0
- Default class hash in `account create` and `account deploy` has been changed to [cairo2 class hash](https://starkscan.co/class/0x04c6d6cf894f8bc96bb9c525e6853e5483177841f7388f74a46cfda6f028c755)

## [0.19.0] - 2024-03-06

### Forge

⚠️ This version requires installing external [universal-sierra-compiler (v2.0.0)](https://github.com/software-mansion/universal-sierra-compiler) ⚠️

#### Added

- [`replace_bytecode`](https://foundry-rs.github.io/starknet-foundry/appendix/cheatcodes/replace_bytecode.html) cheatcode
- result of the call to the trace
- added `--build-profile` flag to the `--test` command. Saves trace data and then builds profiles of test cases which pass and are not fuzz tests. You need [cairo-profiler](https://github.com/software-mansion/cairo-profiler) installed on your system.
- dependency on the [universal-sierra-compiler](https://github.com/software-mansion/universal-sierra-compiler)
binary, which will allow forge to be independent of sierra version


#### Changed

- `var()`, `read_txt()`, `read_json()`, `FileTrait::new()`, `declare()` now use regular strings (`ByteArray`) instead of short strings (`felt252`)
- `start_mock_call()`, `stop_mock_call()`, `L1Handler` now use selector (`selector!()`) instead of names

### Cast

#### Changed

- `declare()` now uses regular strings (`ByteArray`) instead of short strings (`felt252`)
- `call()` and `invoke()` now require function selector (`selector!()`) instead of function name in scripts (sncast_std)

#### Removed

- `--path-to-scarb-toml` optional flag that allowed to specify the path to the `Scarb.toml` file
- `--deployed` flag from `account add` subcommand

## [0.18.0] - 2024-02-21

### Forge

#### Added

- contract names to call trace
- `--max-n-steps` argument that allows setting own steps limit

#### Changed

- Unknown entry point error when calling a contract counts as a panic
- Cairo edition set to `2023_11`

#### Fixed

- Calling Cairo 0 contract no longer cancels cheatcodes in further calls

### Cast

#### Added

- `script init` command to generate a template file structure for deployment scripts
- Warning is emitted when executing sncast commands if the node's JSON-RPC version is incompatible

#### Changed

- to run a deployment script it is required to use `script run` subcommand

## [0.17.1] - 2024-02-12

### Cast

#### Changed

- fixed a bug where a profile was passed to scarb even when it did not exist
- error handling from inside deployment scripts is now possible (`declare`, `deploy`, `call`, `invoke` now return `Result<T, ScriptCommandError>`)

### Forge

#### Added

- `map_string_error` for use with dispatchers, which automatically converts string errors from the syscall result (read more [here](https://foundry-rs.github.io/starknet-foundry/testing/contracts#handling-errors))

## [0.17.0] - 2024-02-07

### Forge

#### Added

- Warning in fork testing is emitted, when node JSON-RPC version is incompatible
- `get_call_trace` library function for retrieving call trace in tests

#### Changed

- Gas estimation is now aligned with the Starknet v0.13

#### Removed

- `snforge_std::PrintTrait` - use `print!`, `println!` macros and / or `core::debug::PrintTrait` instead

#### Fixed

- Gas used in constructors and handling of L1 messages is now properly included in total gas cost

### Cast

#### Changed

- sncast tool configuration is now moved away from `Scarb.toml` to `snfoundry.toml` file. This file must be present in current or any parent directories in order to use profiles.

#### Added

- `--package` flag for `declare` and `script` subcommands, that specifies scarb package to work with
- `Debug` and `Display` impls for script subcommand responses - use `print!`, `println!` macros instead of calling `.print()`

## [0.16.0] - 2024-01-26

### Forge

#### Added
- Bump to cairo 2.5.0

#### Changed

- `SafeDispatcher`s usages need to be tagged with `#[feature("safe_dispatcher)]` (directly before usage), see [the shamans post](https://community.starknet.io/t/cairo-v2-5-0-is-out/112807#safe-dispatchers-15)

## [0.15.0] - 2024-01-24

### Forge

#### Added

- `--detailed-resources` flag for displaying additional info about used resources
- `store` and `load` cheatcodes
- `--save-trace-data` flag to `snforge test` command. Traces can be used for profiling purposes.

#### Changed

- `available_gas` attribute is now supported (Scarb >= 2.4.4 is required)

#### Fixed

- Error message for tests that should panic but pass

### Cast

#### Changed

- the 'pending' block is used instead of 'latest' as the default when obtaining the nonce

## [0.14.0] - 2024-01-11

### Forge

#### Added

- `Secp256k1` and `Secp256r1` curves support for `KeyPair` in `snforge_std`

#### Changed

- maximum number of computational steps per call set to current Starknet limit (3M)
- `mean` and `std deviation` fields are displayed for gas usage while running fuzzing tests 
- Cairo edition in `snforge_std` and `sncast_std` set to `2023_10`
- `snforge_std::signature` module with `stark_curve`, `secp256k1_curve` and `secp256r1_curve` submodules

#### Fixed

- Safe library dispatchers in test code no longer propagate errors when not intended to

## [0.13.1] - 2023-12-20

### Forge

#### Added

- `assert_not_emitted` assert to check if an event was not emitted

#### Changed 

- fields from `starknet::info::v2::TxInfo` are now part of `TxInfoMock` from `snforge_std::cheatcodes::tx_info`
- consistent latest block numbers for each url are now used across the whole run when testing against forks

#### Fixed

- Parsing panic data from call contract result

### Cast

#### Added 

- add support for sepolia network
- `--yes` option to `account delete` command that allows to skip confirmation prompt

#### Changed

- Argument `max-fee` in `account deploy` is now optional

## [0.13.0] - 2023-12-14

### Forge

#### Changed

- Bump cairo to 2.4.0.
- Migrated test compilation and collection to Scarb, snforge should now be compatible with every Scarb version >= 2.4.0 unless breaking changes happen

## [0.12.0] - 2023-12-06

### Forge

#### Added

- print gas usage for each test
- Support for test collector built-in in Scarb with the `--use-scarb-collector` flag. Requires at least `nightly-2023-12-04` version of Scarb.

### Cast

#### Added

- `--wait-timeout` to set timeout for waiting for tx on network using `--wait` flag (default 60s)
- `--wait-retry-interval` to adjust the time between consecutive attempts to fetch tx from network using `--wait` flag (default 5s)
- allow setting nonce in declare, deploy and invoke (using `--nonce` and in deployment scripts)
- add `get_nonce` function to cast_std
- `--private-key-file` option to `account add` command that allows to provide a path to the file holding account private key

## [0.11.0] - 2023-11-22

### Forge

#### Added

- `elect` cheatcode for mocking the sequencer address. Read more [here](./docs/src/appendix/cheatcodes/sequencer_address/start_elect.md).
- `--rerun-failed` option to run tests that failed during the last run.

#### Changed
- `start_warp` and `stop_warp` now take `CheatTarget` as the first argument instead of `ContractAddress`. Read more [here](./docs/src/appendix/cheatcodes/block_timestamp/start_warp.md). 
- `start_prank` and `stop_prank` now take `CheatTarget` as the first argument instead of `ContractAddress`. Read more [here](./docs/src/appendix/cheatcodes/caller_address/start_prank.md).
- `start_roll` and `stop_roll` now take `CheatTarget` as the first argument instead of `ContractAddress`. Read more [here](./docs/src/appendix/cheatcodes/block_number/start_roll.md).

PS: Credits to @bllu404 for the help with the new interfaces for cheats!

#### Fixed

- using unsupported `available_gas` attribute now fails the specific test case instead of the whole runner

### Cast

### Added

- MVP for cairo deployment scripts with declare, deploy, invoke and call

## [0.10.2] - 2023-11-13

### Forge

#### Changed

- Bump cairo to 2.3.1

#### Removed

- `available_gas` attribute, it didn't compute correctly gas usage. Contract functions execution cost would not be included.

## [0.10.1] - 2023-11-09

### Cast

#### Fixed

- scarb metadata in declare subcommand now takes manifest path from cli if passed instead of looking for it

## [0.10.0] - 2023-11-08

### Forge

#### Removed

- forking of the `Pending` block

#### Added

- `--color` option to control when colored output is used
- when specifying `BlockId::Tag(Latest)` block number of the used block will be printed
- printing number of ignored and filtered out tests

#### Fixed

- Segment Arena Builtin crashing with `CairoResourcesNotContainedInFeeCosts` when Felt252Dict was used

### Cast

#### Fixed

- account commands now always return valid json when `--json` flag is passed
- allow passing multiple calldata argument items without quotes
- display correct error message when account file is invalid

## [0.9.1] - 2023-10-30

### Forge

#### Fixed

- diagnostic paths referring to `tests` folder
- caching `get_class_hash_at` in forking test mode (credits to @jainkunal for catching the bug)

## [0.9.0] - 2023-10-25

### Forge

#### Added

- `#[ignore]` attribute together with `--ignored` and `include-ignored` flags - read more [here](https://foundry-rs.github.io/starknet-foundry/testing/testing.html#ignoring-some-tests-unless-specifically-requested)
- support for `deploy_syscall` directly in the test code (alternative to `deploy`)
- `snforge_std::signature` module for performing ecdsa signatures

#### Changed

- updated Cairo version to 2.3.0 - compatible Scarb version is 2.3.0:
  - tests in `src` folder now have to be in a module annotated with `#[cfg(test)]`
- `snforge_std::PrintTrait` will not convert values representing ASCII control characters to strings
- separated `snforge` to subcommands: `snforge test`, `snforge init` and `snforge clean-cache`. 
Read more [here](https://foundry-rs.github.io/starknet-foundry/appendix/snforge.html).
- `starknet::get_block_info` now returns correct block info in a forked block

### Cast

#### Added

- `show-config` subcommand to display currently used configuration
- `account delete` command for removing accounts from the accounts file
- `--hex-format` flag has been added

#### Removed
- `-i` short for `--int-format` is removed, now have to use the full form `--int-format`

## [0.8.3] - 2023-10-17

### Forge 

#### Changed

- Test from different crates are no longer run in parallel
- Test outputs are printed in non-deterministic order

#### Fixed

- Test output are printed in real time again
- Bug when application would not wait for tasks to terminate after execution was cancelled

## [0.8.2] - 2023-10-12

### Forge

#### Fixed
- incorrect caller address bug

## [0.8.1] - 2023-10-12
### Forge

#### Fixed
- significantly reduced ram usage

## [0.8.0] - 2023-10-11

### Forge

#### Added

- `#[fuzzer(...)]` attribute allowing to specify a fuzzer configuration for a single test case
- Support for `u8`, `u16`, `u32`, `u64`, `u128`, `u256` types to fuzzer
- `--clean-cache` flag
- Changed interface of `L1Handler.execute` and `L1Handler` (dropped `fee` parameter, added result handling with `RevertedTransaction`)
- Contract now has associated state, more about it [here](https://foundry-rs.github.io/starknet-foundry/testing/testing_contract_internals.html)
- cheatcodes (`prank`, `roll`, `warp`) now work on forked Cairo 0 contracts

#### Changed

- Spying events interface is updated to enable the use of events defined inside contracts in assertions
- Test are executed in parallel
- Fixed inconsistent pointers bug https://github.com/foundry-rs/starknet-foundry/issues/659
- Fixed an issue where `deploy_at` would not trigger the constructors https://github.com/foundry-rs/starknet-foundry/issues/805

### Cast

#### Changed

- dropped official support for cairo 1 compiled contracts. While they still should be working without any problems, 
from now on the only officially supported cairo compiler version is 2

## [0.7.1] - 2023-09-27

### Forge

#### Added

- `var` library function for reading environmental variables

#### Fixed
- Using any concrete `block_id` when using forking mode, would lead to crashes 

## [0.7.0] - 2023-09-27

### Forge

#### Added

- Support for scarb workspaces
- Initial version of fuzz testing with randomly generated values
- `#[fork(...)]` attribute allowing testing against a network fork

#### Changed

- Tests are collected only from a package tree (`src/lib.cairo` as an entrypoint) and `tests` folder:
  - If there is a `lib.cairo` file in `tests` folder, then it is treated as an entrypoint to the `tests` package from which tests are collected
  - Otherwise, all test files matching `tests/*.cairo` regex are treated as modules and added to a single virtual `lib.cairo`, which is treated as described above

### Cast

#### Added

- `account add` command for importing accounts to the accounts file
- `account create` command for creating openzeppelin accounts with starkli-style keystore
- `account deploy` command for deploying openzeppelin accounts with starkli-style keystore

### Changed

- `--add-profile` no longer accepts `-a` for short
- allow the `id` property in multicalls to be referenced in the inputs of `deploy` and `invoke` calls

## [0.6.0] - 2023-09-13

### Forge

#### Added

- `deploy_at` cheatcode
- printing failures summary at the end of an execution
- filtering tests now uses an absolute module tree path — it is possible to filter tests by module names, etc.

#### Fixed

- non-zero exit code is returned when any tests fail
- mock_call works with dispatchers if contract does not exists

### Cast

#### Added

- support for starkli-style accounts, allowing the use of existing accounts

#### Changed

- fixed misleading error message when there was no scarb in PATH and `--path-to-scarb-toml` was passed
- modified `multicall new` command output, to be in line with other commands outputs

## [0.5.0] - 2023-08-30

### Forge

#### Added

- support for `keccak_syscall` syscall. It can be used directly in cairo tests
- `l1_handler_execute` cheatcode
- support for `roll`ing/`warp`ing/`prank`ing the constructor logic (precalculate address, prank, assert pranked state in constructor)
- `spy_events` cheatcode
- Functions `read_json` and `FileParser<T>::parse_json` to load data from json files and deserialize it

#### Changed

- rename `TxtParser` trait to `FileParser`
- rename `parse_txt` trait to `read_txt`
- support for printing in contracts
- `spoof` cheatcode
- snforge command-line flag `--init`

### Cast

#### Added

- Support for custom networks - accounts created on custom networks are saved in `accounts-file` under network's
  chain_id
- `accounts-file` field in Scarb.toml profile
- Include the class hash of an account contract in the `accounts-file`

#### Removed

- `--network` option together with the `network` field in Scarb.toml profile — previously used as a validation factor;
  now networks are identified by their chain_id

## [0.4.0] - 2023-08-17

### Forge

#### Added

- `#[should_panic]` attribute support
- Documentation to public methods
- Information sections to documentation about importing `snforge_std`
- Print support for basic numeric data types
- Functions `parse_txt` and `TxtParser<T>::deserialize_txt` to load data from plain text files and serialize it
- `get_class_hash` cheatcode
- `mock_call` cheatcode
- `precalculate_address` cheatcode

#### Changed

- Exported `snforge_std` as a Scarb package, now you have to import it explicitly with e.g. `use snforge_std::declare`
  and add it as a dependency to your Scarb.toml

```toml
[dependencies]
# ...
snforge_std = { git = "https://github.com/foundry-rs/starknet-foundry", tag = "v0.4.0" }
```

- Moved `ForgeConfigFromScarb` to `scarb.rs` and renamed to `ForgeConfig`
- Made private:
    - `print_collected_tests_count`
    - `print_running_tests`
    - `print_test_result`
    - `print_test_summary`
    - `TestCaseSummary::from_run_result`
    - `TestCaseSummary::skipped`
    - `extract_result_data`
    - `StarknetArtifacts`
    - `StarknetContractArtifactPaths`
    - `StarknetContract`
- Split `dependencies_for_package` into separate methods:
    - `paths_for_package`
    - `corelib_for_package`
    - `target_name_for_package`
    - `compilation_unit_for_package`

- Fails test when user tries to use syscalls not supported by forge test runner
- Updated cairo-lang to 2.1.0, starknet-api to 0.4.1 and blockifier to 0.2.0-rc0

### Cast

#### Added

- Added `--class-hash` flag to account create/deploy, allowing for custom openzeppelin account contract class hash

## [0.3.0] - 2023-08-02

### Forge

#### Added

- `warp` cheatcode
- `roll` cheatcode
- `prank` cheatcode
- Most unsafe libfuncs can now be used in contracts

#### Changed

- `declare` return type to `starknet::ClassHash`, doesn't return a `Result`
- `PreparedContract` `class_hash` changed to `starknet::ClassHash`
- `deploy` return type to `starknet::ContractAddress`

#### Fixed

- Using the same cairo file names as corelib files no longer fails test execution

### Cast

#### Added

- multicall as a single transaction
- account creation and deployment
- `--wait` flag to wait for transaction to be accepted/rejected

#### Changed

- sierra and casm artifacts are now required in Scarb.toml for contract declaration
- improved error messages

## [0.1.1] - 2023-07-26

### Forge & Cast

#### Fixed

- `class_hash`es calculation
- Test collection

## [0.1.0] - 2023-07-19

### Forge & Cast

#### Added

- Initial release<|MERGE_RESOLUTION|>--- conflicted
+++ resolved
@@ -7,21 +7,18 @@
 
 ## [Unreleased]
 
-### Cast
-
-#### Added
-
-<<<<<<< HEAD
+### Forge
+
+#### Changed
+
+- `SyscallResultStringErrorTrait::map_error_to_string` removed in favor of utility function (`snforge_std::byte_array::try_deserialize_bytearray_error`)
+
+### Cast
+
+#### Added
+
+- `tx-status` subcommand to get transaction status. [Read more here](./docs/src/starknet/tx-status.md)
 - Support for creating argent accounts
-
-### Forge
-
-#### Changed
-
-- `SyscallResultStringErrorTrait::map_error_to_string` removed in favor of utility function (`snforge_std::byte_array::try_deserialize_bytearray_error`)
-=======
-- `tx-status` subcommand to get transaction status. [Read more here](./docs/src/starknet/tx-status.md)
->>>>>>> 6d58f4d9
 
 ## [0.24.0] - 2024-05-22
 
