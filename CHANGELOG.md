# Changelog

All notable changes to this project will be documented in this file.

The format is based on [Keep a Changelog](https://keepachangelog.com/en/1.0.0/),
and this project adheres to [Semantic Versioning](https://semver.org/spec/v2.0.0.html).

## [Unreleased]

### Cast

#### Changed
- `account create` outputs hint about the type of the tokens required to prefund a newly created account with before deployment

- `sncast` no longer expects `--url` as a common argument. It is now required specifically by commands that utilise it, i.e. `account add`, `account create`, `account delete`, `account deploy`, `multicall run`, `script run`, `call`, `declare`, `deploy`, `invoke`, `show-config`, `tx-status`.
Commands that do not require `--url` anymore: `account list`, `multicall new`, `script init`, `verify`

### Forge

#### Changed
- Fork tests now discover chain ID via provided RPC URL, defaulting to `SN_SEPOLIA`
- `#[fork]` attribute parameters format. [Read more here](https://foundry-rs.github.io/starknet-foundry/snforge-advanced-features/fork-testing.html)
- steps counting
- Block tag changed name from `Latest`  to `latest`

## [0.27.0] - 2024-07-24

### Forge

#### Added

<<<<<<< HEAD
- `verify` subcommand to verify contract (walnut and voyager APIs are supported as of this version). [Read more here](./docs/src/appendix/sncast/verify.md)
=======
- `spy_messages_to_l1()` for listening in on messages to L1 sent by your contracts. [Read more here](https://foundry-rs.github.io/starknet-foundry/testing/testing-messages-to-l1.html).

#### Changed

- Renamed global cheatcodes listed [here](https://foundry-rs.github.io/starknet-foundry/appendix/cheatcodes.html) - cheatcode invocations affecting the global scope and working indefinitely, already marked with a `_global` suffix, received a `start_` prefix

### Cast

#### Added

- `verify` subcommand to verify contract (walnut APIs supported as of this version). [Read more here](https://foundry-rs.github.io/starknet-foundry/appendix/sncast/verify.html)
- support for v3 transactions on account deploy, deploy, declare, invoke
- Newest class hash for OpenZeppelin account contracts
- `account list` subcommand for listing all available accounts [Read more here](https://foundry-rs.github.io/starknet-foundry/appendix/sncast/account/list.html)

#### Changed

- `multicall new` no longer prints generated template to stdout and now requires specifying output path. [Read more here](https://foundry-rs.github.io/starknet-foundry/appendix/sncast/multicall/new.html)
>>>>>>> 2837895d

## [0.26.0] - 2024-07-03

### Forge

#### Changed
- Updated event testing - read more [here](./docs/src/testing/testing-events.md) on how it now works and [here](./docs/src/appendix/cheatcodes/spy_events.md)
about updated `spy_events` cheatcode

## [0.25.0] - 2024-06-12

### Forge

#### Changed

- `SyscallResultStringErrorTrait::map_error_to_string` removed in favor of utility function (`snforge_std::byte_array::try_deserialize_bytearray_error`)

### Cast

#### Removed
- `--class-hash` flag from `account deploy` command

#### Added

- `tx-status` subcommand to get transaction status. [Read more here](./docs/src/starknet/tx-status.md)
- `tx_status` function to cast_std. [Read more here](./docs/src/appendix/sncast-library/tx_status.md)
- Support for creating argent accounts
- Support for creating braavos accounts

## [0.24.0] - 2024-05-22

### Forge

#### Removed

- `prank`, `warp`, `roll`, `elect`, `spoof` cheatcodes in favour of `cheat_execution_info`

#### Added

- `cheat_execution_info` cheatcode and per variable helpers for it

### Cast

#### Added

- New required flag `--type` to `account add` command

### Forge

#### Changed

- `SignerTrait::sign` now returns `Result` instead of failing the test

- `L1HandlerTrait::execute()` takes source address and payloads as arguments [Read more here](https://foundry-rs.github.io/starknet-foundry/appendix/cheatcodes/l1_handler.html)

- When calling to an address which does not exists, error is forwarded to cairo runtime instead of failing the test

## [0.23.0] - 2024-05-08

### Forge

#### Removed

- `event_name_hash` removal, in favour of `selector!` usage

#### Changed

- the tool now always compiles Sierra contract artifacts to CASM using
[`USC`](https://github.com/software-mansion/universal-sierra-compiler) - before it used to consume CASM artifacts
produced by Scarb if they were present. Setting up `casm = true` in `Scarb.toml` is no longer recommended - it may slow
down the compilation.
- The `replace_bytecode` cheatcode now returns `Result` with a possible `ReplaceBytecodeError`, since it may cause unexpected errors down the line when not handled properly

### Cast

#### Changed

- the tool now always compiles Sierra contract artifacts to CASM using
[`USC`](https://github.com/software-mansion/universal-sierra-compiler) - before it used to consume CASM artifacts
produced by Scarb if they were present. Setting up `casm = true` in `Scarb.toml` is no longer recommended - it may slow
down the compilation.

#### Fixed

- scripts built with release profile are now properly recognized and ran

## [0.22.0] - 2024-04-17

### Forge

#### Changed

- `deploy` / `deploy_at` now additionally return the constructor return data via `SyscallResult<(ContractAddress, Span<felt252>)>`
- `declare` returns `Result<ContractClass, Array<felt252>>` instead of `ContractClass`
- `L1HandlerTrait::execute()` returns `SyscallResult<()>`
- `SyscallResultStringErrorTrait::map_string_error` renamed to `SyscallResultStringErrorTrait::map_error_to_string`
- `var` now supports `ByteArray` with double quoting, and returns `Array<felt252>` instead of a single `felt252`

#### Removed
- `snforge_std::RevertedTransaction`

## [0.21.0] - 2024-04-03

### Forge

#### Changed

- `read_txt` and `read_json` now supports `ByteArray`

### Cast

#### Added

- sncast script idempotency feature - every action done by the script that alters the network state will be tracked in state file,
and won't be replayed if previously succeeded

## [0.20.1] - 2024-03-22

## [0.20.0] - 2024-03-20

### Forge

#### Added

- variants of cheatcodes with `CheatSpan` (read more [here](https://foundry-rs.github.io/starknet-foundry/testing/using-cheatcodes#setting-cheatcode-span))
- Providing configuration data with env variables [DOCS](https://foundry-rs.github.io/starknet-foundry/projects/configuration.html#environmental-variables)

#### Fixed

- Events emitted in cairo 0 contracts are now properly collected
- `--build-profile` no longer fails silently (compatible with [`cairo-profiler`](https://github.com/software-mansion/cairo-profiler) 0.2.0)

#### Changed

- Default `chain_id` has been changed from `SN_GOERLI` to `SN_SEPOLIA`
- Supported RPC version is now 0.7.0
- Gas calculation is in sync with starknet 0.13.1 (with EIP 4844 blob usage enabled)
- Resources displayed (steps, builtins) now include OS costs of syscalls

### Cast

#### Added

- Support for OpenZeppelin Cairo 1 (or higher) accounts creation, deployment and usage
- Providing configuration data with env variables [DOCS](https://foundry-rs.github.io/starknet-foundry/projects/configuration.html#environmental-variables)

#### Changed

- Supported RPC version is now 0.7.0
- Default class hash in `account create` and `account deploy` has been changed to [cairo2 class hash](https://starkscan.co/class/0x04c6d6cf894f8bc96bb9c525e6853e5483177841f7388f74a46cfda6f028c755)

## [0.19.0] - 2024-03-06

### Forge

⚠️ This version requires installing external [universal-sierra-compiler (v2.0.0)](https://github.com/software-mansion/universal-sierra-compiler) ⚠️

#### Added

- [`replace_bytecode`](https://foundry-rs.github.io/starknet-foundry/appendix/cheatcodes/replace_bytecode.html) cheatcode
- result of the call to the trace
- added `--build-profile` flag to the `--test` command. Saves trace data and then builds profiles of test cases which pass and are not fuzz tests. You need [cairo-profiler](https://github.com/software-mansion/cairo-profiler) installed on your system.
- dependency on the [universal-sierra-compiler](https://github.com/software-mansion/universal-sierra-compiler)
binary, which will allow forge to be independent of sierra version


#### Changed

- `var()`, `read_txt()`, `read_json()`, `FileTrait::new()`, `declare()` now use regular strings (`ByteArray`) instead of short strings (`felt252`)
- `start_mock_call()`, `stop_mock_call()`, `L1Handler` now use selector (`selector!()`) instead of names

### Cast

#### Changed

- `declare()` now uses regular strings (`ByteArray`) instead of short strings (`felt252`)
- `call()` and `invoke()` now require function selector (`selector!()`) instead of function name in scripts (sncast_std)

#### Removed

- `--path-to-scarb-toml` optional flag that allowed to specify the path to the `Scarb.toml` file
- `--deployed` flag from `account add` subcommand

## [0.18.0] - 2024-02-21

### Forge

#### Added

- contract names to call trace
- `--max-n-steps` argument that allows setting own steps limit

#### Changed

- Unknown entry point error when calling a contract counts as a panic
- Cairo edition set to `2023_11`

#### Fixed

- Calling Cairo 0 contract no longer cancels cheatcodes in further calls

### Cast

#### Added

- `script init` command to generate a template file structure for deployment scripts
- Warning is emitted when executing sncast commands if the node's JSON-RPC version is incompatible

#### Changed

- to run a deployment script it is required to use `script run` subcommand

## [0.17.1] - 2024-02-12

### Cast

#### Changed

- fixed a bug where a profile was passed to scarb even when it did not exist
- error handling from inside deployment scripts is now possible (`declare`, `deploy`, `call`, `invoke` now return `Result<T, ScriptCommandError>`)

### Forge

#### Added

- `map_string_error` for use with dispatchers, which automatically converts string errors from the syscall result (read more [here](https://foundry-rs.github.io/starknet-foundry/testing/contracts#handling-errors))

## [0.17.0] - 2024-02-07

### Forge

#### Added

- Warning in fork testing is emitted, when node JSON-RPC version is incompatible
- `get_call_trace` library function for retrieving call trace in tests

#### Changed

- Gas estimation is now aligned with the Starknet v0.13

#### Removed

- `snforge_std::PrintTrait` - use `print!`, `println!` macros and / or `core::debug::PrintTrait` instead

#### Fixed

- Gas used in constructors and handling of L1 messages is now properly included in total gas cost

### Cast

#### Changed

- sncast tool configuration is now moved away from `Scarb.toml` to `snfoundry.toml` file. This file must be present in current or any parent directories in order to use profiles.

#### Added

- `--package` flag for `declare` and `script` subcommands, that specifies scarb package to work with
- `Debug` and `Display` impls for script subcommand responses - use `print!`, `println!` macros instead of calling `.print()`

## [0.16.0] - 2024-01-26

### Forge

#### Added
- Bump to cairo 2.5.0

#### Changed

- `SafeDispatcher`s usages need to be tagged with `#[feature("safe_dispatcher)]` (directly before usage), see [the shamans post](https://community.starknet.io/t/cairo-v2-5-0-is-out/112807#safe-dispatchers-15)

## [0.15.0] - 2024-01-24

### Forge

#### Added

- `--detailed-resources` flag for displaying additional info about used resources
- `store` and `load` cheatcodes
- `--save-trace-data` flag to `snforge test` command. Traces can be used for profiling purposes.

#### Changed

- `available_gas` attribute is now supported (Scarb >= 2.4.4 is required)

#### Fixed

- Error message for tests that should panic but pass

### Cast

#### Changed

- the 'pending' block is used instead of 'latest' as the default when obtaining the nonce

## [0.14.0] - 2024-01-11

### Forge

#### Added

- `Secp256k1` and `Secp256r1` curves support for `KeyPair` in `snforge_std`

#### Changed

- maximum number of computational steps per call set to current Starknet limit (3M)
- `mean` and `std deviation` fields are displayed for gas usage while running fuzzing tests
- Cairo edition in `snforge_std` and `sncast_std` set to `2023_10`
- `snforge_std::signature` module with `stark_curve`, `secp256k1_curve` and `secp256r1_curve` submodules

#### Fixed

- Safe library dispatchers in test code no longer propagate errors when not intended to

## [0.13.1] - 2023-12-20

### Forge

#### Added

- `assert_not_emitted` assert to check if an event was not emitted

#### Changed

- fields from `starknet::info::v2::TxInfo` are now part of `TxInfoMock` from `snforge_std::cheatcodes::tx_info`
- consistent latest block numbers for each url are now used across the whole run when testing against forks

#### Fixed

- Parsing panic data from call contract result

### Cast

#### Added

- add support for sepolia network
- `--yes` option to `account delete` command that allows to skip confirmation prompt

#### Changed

- Argument `max-fee` in `account deploy` is now optional

## [0.13.0] - 2023-12-14

### Forge

#### Changed

- Bump cairo to 2.4.0.
- Migrated test compilation and collection to Scarb, snforge should now be compatible with every Scarb version >= 2.4.0 unless breaking changes happen

## [0.12.0] - 2023-12-06

### Forge

#### Added

- print gas usage for each test
- Support for test collector built-in in Scarb with the `--use-scarb-collector` flag. Requires at least `nightly-2023-12-04` version of Scarb.

### Cast

#### Added

- `--wait-timeout` to set timeout for waiting for tx on network using `--wait` flag (default 60s)
- `--wait-retry-interval` to adjust the time between consecutive attempts to fetch tx from network using `--wait` flag (default 5s)
- allow setting nonce in declare, deploy and invoke (using `--nonce` and in deployment scripts)
- add `get_nonce` function to cast_std
- `--private-key-file` option to `account add` command that allows to provide a path to the file holding account private key

## [0.11.0] - 2023-11-22

### Forge

#### Added

- `elect` cheatcode for mocking the sequencer address. Read more [here](./docs/src/appendix/cheatcodes/sequencer_address/start_elect.md).
- `--rerun-failed` option to run tests that failed during the last run.

#### Changed
- `start_warp` and `stop_warp` now take `CheatTarget` as the first argument instead of `ContractAddress`. Read more [here](./docs/src/appendix/cheatcodes/block_timestamp/start_warp.md).
- `start_prank` and `stop_prank` now take `CheatTarget` as the first argument instead of `ContractAddress`. Read more [here](./docs/src/appendix/cheatcodes/caller_address/start_prank.md).
- `start_roll` and `stop_roll` now take `CheatTarget` as the first argument instead of `ContractAddress`. Read more [here](./docs/src/appendix/cheatcodes/block_number/start_roll.md).

PS: Credits to @bllu404 for the help with the new interfaces for cheats!

#### Fixed

- using unsupported `available_gas` attribute now fails the specific test case instead of the whole runner

### Cast

#### Added

- MVP for cairo deployment scripts with declare, deploy, invoke and call

## [0.10.2] - 2023-11-13

### Forge

#### Changed

- Bump cairo to 2.3.1

#### Removed

- `available_gas` attribute, it didn't compute correctly gas usage. Contract functions execution cost would not be included.

## [0.10.1] - 2023-11-09

### Cast

#### Fixed

- scarb metadata in declare subcommand now takes manifest path from cli if passed instead of looking for it

## [0.10.0] - 2023-11-08

### Forge

#### Removed

- forking of the `Pending` block

#### Added

- `--color` option to control when colored output is used
- when specifying `BlockId::Tag(Latest)` block number of the used block will be printed
- printing number of ignored and filtered out tests

#### Fixed

- Segment Arena Builtin crashing with `CairoResourcesNotContainedInFeeCosts` when Felt252Dict was used

### Cast

#### Fixed

- account commands now always return valid json when `--json` flag is passed
- allow passing multiple calldata argument items without quotes
- display correct error message when account file is invalid

## [0.9.1] - 2023-10-30

### Forge

#### Fixed

- diagnostic paths referring to `tests` folder
- caching `get_class_hash_at` in forking test mode (credits to @jainkunal for catching the bug)

## [0.9.0] - 2023-10-25

### Forge

#### Added

- `#[ignore]` attribute together with `--ignored` and `include-ignored` flags - read more [here](https://foundry-rs.github.io/starknet-foundry/testing/testing.html#ignoring-some-tests-unless-specifically-requested)
- support for `deploy_syscall` directly in the test code (alternative to `deploy`)
- `snforge_std::signature` module for performing ecdsa signatures

#### Changed

- updated Cairo version to 2.3.0 - compatible Scarb version is 2.3.0:
  - tests in `src` folder now have to be in a module annotated with `#[cfg(test)]`
- `snforge_std::PrintTrait` will not convert values representing ASCII control characters to strings
- separated `snforge` to subcommands: `snforge test`, `snforge init` and `snforge clean-cache`.
Read more [here](https://foundry-rs.github.io/starknet-foundry/appendix/snforge.html).
- `starknet::get_block_info` now returns correct block info in a forked block

### Cast

#### Added

- `show-config` subcommand to display currently used configuration
- `account delete` command for removing accounts from the accounts file
- `--hex-format` flag has been added

#### Removed

- `-i` short for `--int-format` is removed, now have to use the full form `--int-format`

## [0.8.3] - 2023-10-17

### Forge

#### Changed

- Test from different crates are no longer run in parallel
- Test outputs are printed in non-deterministic order

#### Fixed

- Test output are printed in real time again
- Bug when application would not wait for tasks to terminate after execution was cancelled

## [0.8.2] - 2023-10-12

### Forge

#### Fixed
- incorrect caller address bug

## [0.8.1] - 2023-10-12
### Forge

#### Fixed
- significantly reduced ram usage

## [0.8.0] - 2023-10-11

### Forge

#### Added

- `#[fuzzer(...)]` attribute allowing to specify a fuzzer configuration for a single test case
- Support for `u8`, `u16`, `u32`, `u64`, `u128`, `u256` types to fuzzer
- `--clean-cache` flag
- Changed interface of `L1Handler.execute` and `L1Handler` (dropped `fee` parameter, added result handling with `RevertedTransaction`)
- Contract now has associated state, more about it [here](https://foundry-rs.github.io/starknet-foundry/testing/testing_contract_internals.html)
- cheatcodes (`prank`, `roll`, `warp`) now work on forked Cairo 0 contracts

#### Changed

- Spying events interface is updated to enable the use of events defined inside contracts in assertions
- Test are executed in parallel
- Fixed inconsistent pointers bug https://github.com/foundry-rs/starknet-foundry/issues/659
- Fixed an issue where `deploy_at` would not trigger the constructors https://github.com/foundry-rs/starknet-foundry/issues/805

### Cast

#### Changed

- dropped official support for cairo 1 compiled contracts. While they still should be working without any problems,
from now on the only officially supported cairo compiler version is 2

## [0.7.1] - 2023-09-27

### Forge

#### Added

- `var` library function for reading environmental variables

#### Fixed
- Using any concrete `block_id` when using forking mode, would lead to crashes

## [0.7.0] - 2023-09-27

### Forge

#### Added

- Support for scarb workspaces
- Initial version of fuzz testing with randomly generated values
- `#[fork(...)]` attribute allowing testing against a network fork

#### Changed

- Tests are collected only from a package tree (`src/lib.cairo` as an entrypoint) and `tests` folder:
  - If there is a `lib.cairo` file in `tests` folder, then it is treated as an entrypoint to the `tests` package from which tests are collected
  - Otherwise, all test files matching `tests/*.cairo` regex are treated as modules and added to a single virtual `lib.cairo`, which is treated as described above

### Cast

#### Added

- `account add` command for importing accounts to the accounts file
- `account create` command for creating openzeppelin accounts with starkli-style keystore
- `account deploy` command for deploying openzeppelin accounts with starkli-style keystore

### Changed

- `--add-profile` no longer accepts `-a` for short
- allow the `id` property in multicalls to be referenced in the inputs of `deploy` and `invoke` calls

## [0.6.0] - 2023-09-13

### Forge

#### Added

- `deploy_at` cheatcode
- printing failures summary at the end of an execution
- filtering tests now uses an absolute module tree path — it is possible to filter tests by module names, etc.

#### Fixed

- non-zero exit code is returned when any tests fail
- mock_call works with dispatchers if contract does not exists

### Cast

#### Added

- support for starkli-style accounts, allowing the use of existing accounts

#### Changed

- fixed misleading error message when there was no scarb in PATH and `--path-to-scarb-toml` was passed
- modified `multicall new` command output, to be in line with other commands outputs

## [0.5.0] - 2023-08-30

### Forge

#### Added

- support for `keccak_syscall` syscall. It can be used directly in cairo tests
- `l1_handler_execute` cheatcode
- support for `roll`ing/`warp`ing/`prank`ing the constructor logic (precalculate address, prank, assert pranked state in constructor)
- `spy_events` cheatcode
- Functions `read_json` and `FileParser<T>::parse_json` to load data from json files and deserialize it

#### Changed

- rename `TxtParser` trait to `FileParser`
- rename `parse_txt` trait to `read_txt`
- support for printing in contracts
- `spoof` cheatcode
- snforge command-line flag `--init`

### Cast

#### Added

- Support for custom networks - accounts created on custom networks are saved in `accounts-file` under network's
  chain_id
- `accounts-file` field in Scarb.toml profile
- Include the class hash of an account contract in the `accounts-file`

#### Removed

- `--network` option together with the `network` field in Scarb.toml profile — previously used as a validation factor;
  now networks are identified by their chain_id

## [0.4.0] - 2023-08-17

### Forge

#### Added

- `#[should_panic]` attribute support
- Documentation to public methods
- Information sections to documentation about importing `snforge_std`
- Print support for basic numeric data types
- Functions `parse_txt` and `TxtParser<T>::deserialize_txt` to load data from plain text files and serialize it
- `get_class_hash` cheatcode
- `mock_call` cheatcode
- `precalculate_address` cheatcode

#### Changed

- Exported `snforge_std` as a Scarb package, now you have to import it explicitly with e.g. `use snforge_std::declare`
  and add it as a dependency to your Scarb.toml

```toml
[dependencies]
# ...
snforge_std = { git = "https://github.com/foundry-rs/starknet-foundry", tag = "v0.4.0" }
```

- Moved `ForgeConfigFromScarb` to `scarb.rs` and renamed to `ForgeConfig`
- Made private:
    - `print_collected_tests_count`
    - `print_running_tests`
    - `print_test_result`
    - `print_test_summary`
    - `TestCaseSummary::from_run_result`
    - `TestCaseSummary::skipped`
    - `extract_result_data`
    - `StarknetArtifacts`
    - `StarknetContractArtifactPaths`
    - `StarknetContract`
- Split `dependencies_for_package` into separate methods:
    - `paths_for_package`
    - `corelib_for_package`
    - `target_name_for_package`
    - `compilation_unit_for_package`

- Fails test when user tries to use syscalls not supported by forge test runner
- Updated cairo-lang to 2.1.0, starknet-api to 0.4.1 and blockifier to 0.2.0-rc0

### Cast

#### Added

- Added `--class-hash` flag to account create/deploy, allowing for custom openzeppelin account contract class hash

## [0.3.0] - 2023-08-02

### Forge

#### Added

- `warp` cheatcode
- `roll` cheatcode
- `prank` cheatcode
- Most unsafe libfuncs can now be used in contracts

#### Changed

- `declare` return type to `starknet::ClassHash`, doesn't return a `Result`
- `PreparedContract` `class_hash` changed to `starknet::ClassHash`
- `deploy` return type to `starknet::ContractAddress`

#### Fixed

- Using the same cairo file names as corelib files no longer fails test execution

### Cast

#### Added

- multicall as a single transaction
- account creation and deployment
- `--wait` flag to wait for transaction to be accepted/rejected

#### Changed

- sierra and casm artifacts are now required in Scarb.toml for contract declaration
- improved error messages

## [0.1.1] - 2023-07-26

### Forge & Cast

#### Fixed

- `class_hash`es calculation
- Test collection

## [0.1.0] - 2023-07-19

### Forge & Cast

#### Added

- Initial release<|MERGE_RESOLUTION|>--- conflicted
+++ resolved
@@ -29,9 +29,6 @@
 
 #### Added
 
-<<<<<<< HEAD
-- `verify` subcommand to verify contract (walnut and voyager APIs are supported as of this version). [Read more here](./docs/src/appendix/sncast/verify.md)
-=======
 - `spy_messages_to_l1()` for listening in on messages to L1 sent by your contracts. [Read more here](https://foundry-rs.github.io/starknet-foundry/testing/testing-messages-to-l1.html).
 
 #### Changed
@@ -50,7 +47,6 @@
 #### Changed
 
 - `multicall new` no longer prints generated template to stdout and now requires specifying output path. [Read more here](https://foundry-rs.github.io/starknet-foundry/appendix/sncast/multicall/new.html)
->>>>>>> 2837895d
 
 ## [0.26.0] - 2024-07-03
 
