# Changelog

All notable changes to this project will be documented in this file.

The format is based on [Keep a Changelog](https://keepachangelog.com/en/1.0.0/),
and this project adheres to [Semantic Versioning](https://semver.org/spec/v2.0.0.html).

## [Unreleased]

### Forge

#### Changed

- Updated the error message returned when calling a nonexistent method on a contract to better align with the format used by the network

### Cast

#### Added

- Debug logging for `sncast` commands that can be enabled by setting `CAST_LOG` env variable.
<<<<<<< HEAD
- Support for `--network devnet` flag that attempts to auto-detect running `starknet-devnet` instance and connect to it.
=======
- `sncast declare` command now outputs a ready-to-use deployment command after successful declaration.
>>>>>>> b995d55f

## [0.50.0] - 2025-09-29

### Forge

#### Added

- `#[test_case]` attribute for parameterized testing. Read more [here](https://foundry-rs.github.io/starknet-foundry/snforge-advanced-features/parametrized-testing.html)

#### Changed

- Minimal supported `Scarb` version is now `2.10.0` (updated from `2.9.1`)
- Minimal supported `snforge_std` and `snforge_std_deprecated` version is now `0.50.0`

#### Fixed

- [`core::testing::get_available_gas`](https://docs.starknet.io/build/corelib/core-testing-get_available_gas) now works correctly in snforge tests

#### Removed

- Possibility to use `#[available_gas]` with unnamed argument. Use named arguments instead, e.g. `#[available_gas(l2_gas: 5)]`.
- The deprecated command `snforge init`. Use `snforge new` to initialize new `Forge` projects

### Cast

#### Added

- `sncast declare-from` command to declare a contract by fetching it from a different Starknet instance

## [0.49.0] - 2025-09-03

### Forge

#### Added

- Support for `meta_tx_v0` syscall with cheatcode compatibility
- `snforge` now supports [oracles](https://docs.swmansion.com/cairo-oracle/) with `--experimental-oracles` flag.
- `--trace-components` flag to allow selecting which components of the trace to do display. Read more [here](https://foundry-rs.github.io/starknet-foundry/snforge-advanced-features/debugging.html#trace-components)

### Changed

- `deploy` and `deploy_at` methods on `ContractClass` instance now fail immediately upon encountering an error, preventing the error from being caught. This change aligns with the behavior of the `deploy_syscall` on the network

### Cast

#### Added

- `--test-files` flag to `verify` command to include test files under src/ for verification (only applies to voyager)
- `--tip` flag to `invoke`, `declare`, `deploy`, `multicall run` and `account deploy` commands to set the transaction tip
- `--estimate-tip` flag which automatically adds an estimated tip to the transaction. The tip is calculated based on the current network conditions and added to the transaction fee
- `utils class-hash` command to calculate the class hash for a contract

#### Changed

- The supported RPC version is now 0.9.0
- [New UDC](https://starkscan.co/contract/0x02ceed65a4bd731034c01113685c831b01c15d7d432f71afb1cf1634b53a2125) is now used during deployment

## [0.48.1] - 2025-08-14

### Forge

#### Fixed

- A bug that caused `#[fuzzer]` attribute to fail when used with generic structs

## [0.48.0] - 2025-08-05

### Forge

#### Added

- `snforge_std` is now compatible with Scarb procedural macros V2. Migration is required if using Scarb versions before `2.12.0`. See [migration guide](https://foundry-rs.github.io/starknet-foundry/getting-started/0-47-0-migration-guide.html).

#### Changed

- If using a Scarb version before `2.10.0` or not using `allow-prebuild-plugins`, the minimal required rust version to run `snforge` is now `1.87.0`

### Cast

#### Fixed

- Block explorer links are now hidden by default when using [`starknet-devnet`](https://github.com/0xSpaceShard/starknet-devnet). Set `SNCAST_FORCE_SHOW_EXPLORER_LINKS=1` env variable to display them.

## [0.47.0] - 2025-07-28

### Forge

#### Added

- `interact_with_state` cheatcode to enable effective use of `contract_state_for_testing` in snforge tests
- Support for using [Scarb profiles](https://docs.swmansion.com/scarb/docs/reference/profiles.html) with `snforge test`, allowing to pass the same profile flags as in Scarb (`--release`, `--dev`, `--profile`) to build artifacts using a specific profile

#### Deprecated

- The `snforge completion` command. Use `snforge completions` instead

#### Fixed

- Passing a cheatcode span of 0 was incorrectly treated as `CheatSpan::Indefinite`. This is now resolved by making `CheatSpan::TargetCalls` accept `NonZero<usize>` instead of just `usize` in `snforge_std`.

### Cast

#### Added

- `ready` option for `--type` flag in `account create` and `account import` commands (Argent wallet has rebranded as Ready)

#### Changed

- Braavos accounts with all class hashes are now supported

#### Deprecated

- `argent` option for `--type` flag in `account create` and `account import` commands. Use `ready` instead
- The `sncast completion` command. Use `sncast completions` instead

## [0.46.0] - 2025-07-09

### Forge

#### Added

- Total test summary when running tests across multiple packages (for example when running `snforge test --workspace`)

#### Fixed

- Bug where syscall execution resources from nested calls were being calculated twice

### Cast

#### Added

- `sncast utils serialize` command to serialize Cairo expressions into calldata
- `sncast verify` now supports verifying against [voyager](https://voyager.online/) block explorer.

#### Changed

- Improved commands output readability with colors and simplified layout.
- `sncast verify` no longer defaults to using walnut.

#### Fixed

- Bug where `account create` raised an error if no `--name` was provided and the file specified by `--accounts-file` was empty

#### Removed

- `--int-format` and `--hex-format`, all values are displayed with default format

## [0.45.0] - 2025-06-16

### Forge

#### Added
- ETH token is now pre-deployed by default in every test, and `Token::ETH` was added to `snforge_std`
- `--skip` flag to allow excluding any test whose name contains the provided string

#### Changed
- Updated output format for `--exit-first` flag. Tests skipped due to preceding failures are no longer displayed in the summary. Alternative information is shown when applicable.
- `storage address` was renamed to `contract address` in the output of `--trace-verbosity`

#### Fixed

- bug that caused `--trace-verbosity` to panic in fork tests
- fixed a bug in tests where resources used in nested calls were counted multiple times, leading to overestimated gas and resource usage

#### Removed

- Windows support. For details on migration, see the WSL [installation guide](https://foundry-rs.github.io/starknet-foundry/getting-started/installation.html#linux-and-macos).

### Cast

#### Fixed

- bug where `account create` raised an error if the file specified by `--accounts-file` was empty

#### Removed

- Windows support. For details on migration, see the WSL [installation guide](https://foundry-rs.github.io/starknet-foundry/getting-started/installation.html#linux-and-macos).

## [0.44.0] - 2025-05-26

### Forge

#### Changed

- Minimal supported `snforge_std` version is 0.44.0
- Changed the code generated by `snforge_std`'s `#[test]` attribute

#### Fixed

- "invalid syscall selector" error appearing when using arithmetic circuits
- Bug that caused incorrect gas tracking for contracts using Sierra version less than `1.7.0` when `sierra-gas` was passed as the `tracked-resource`

### Cast

#### Added

- Displaying the path of the config file when adding a new profile

#### Changed

- OpenZeppelin account updated to v1.0.0 [preset](https://docs.openzeppelin.com/contracts-cairo/1.0.0/api/account#AccountUpgradeable)
- Restored support for Braavos accounts
- Accounts created with `--type braavos` use updated v1.2.0 class hash
- Output of `sncast account create` is now clearer; the estimated fee is displayed in both STRK and FRI.
- Renamed the field `max_fee` to `estimated_fee` in the `sncast account create` output.

## [0.43.1] - 2025-05-16

### Cast

#### Removed

- Broken Voyager RPC provider

## [0.43.0] - 2025-05-09

### Forge

#### Added

- `set_balance` cheatcode for setting an ERC20 token balance for specified contract address. The STRK token is now pre-deployed in every test by default. This can be disabled by adding `#[disable_predeployed_contracts]` attribute to test.
- added option to display trace of contracts execution. Read more [here](https://foundry-rs.github.io/starknet-foundry/snforge-advanced-features/debugging.html)

#### Changed

- "Success data" message is no longer printed when a test using the `#[should_panic]` attribute passes

### Cast

#### Added

- when using `sncast call` the response will be printed as a Cairo-like string representation of the return values

#### Changed

- The supported RPC version is now 0.8.1

## [0.42.0] - 2025-04-28

### Forge

#### Added

- Safe dispatchers can now be used inside contracts

#### Changed

- Minimal supported Scarb version is now `2.9.1`
- Improved display of backtrace for contracts that panicked, when `panic-backtrace = true` in `Scarb.toml`. Without using this feature, the backtrace may be less accurate than before.
  As of this release, this feature is available only in `scarb nightly-2025-03-27`.

#### Fixed

- The state correctly reverts after failed internal calls

### Cast

#### Fixed

- Bug that prevented from passing values to `--arguments` that started with a leading minus `-` sign.
- User is now prompted to save an imported or deployed account in `sncast` config even when using `--network` flag

## [0.41.0] - 2025-04-08

### Forge

#### Added

- `--template` flag to `snforge new` command that allows selecting a template for the new project. Possible values are `balance-contract` (default), `cairo-program` and `erc20-contract`

#### Fixed

- fixed incorrect extra newlines in test summary

### Cast

#### Added

- Support for `array![].span()` in `--arguments` command

#### Changed

- `verify` command now supports the `--class-hash` for Walnut verification

#### Removed

- `NftScan` is no longer supported as `block-explorer` option

## [0.40.0] - 2025-03-26

### Cast

#### Added

- `--l1-gas`, `--l1-gas-price`, `--l2-gas`, `--l2-gas-price`, `--l1-data-gas`, `--l1-data-gas-price` flags
- methods for fee settings creation, in `FeeSettingsTrait`: `max_fee()`, `resource_bounds()` and `estimate()` (in `sncast_std`)

#### Changed

- Updated argent class hash used in account creation to v0.4.0
- wrapped error for `ContractError` is now of type `ContractErrorData` (in `sncast_std`)
- field `execution_error` in `TransactionExecutionErrorData` is now of type `ContractExecutionError` (in `sncast_std`)
- Using Braavos accounts is temporarily disabled because they don't yet work with the RPC version supported by `sncast`
- `sncast script init` command now initializes project with the `sncast_std` dependency from the [registry](https://scarbs.xyz/packages/sncast_std)

#### Removed

- `--max-gas` and `--max-gas-unit-price` flags
- `max_gas`, `max_gas_unit_price` fields in `FeeSettings` (in `sncast_std`)

## [0.39.0] - 2025-03-19

### Forge

#### Added

- `snforge completion` command - used to generate autocompletion script
- Cheats for `get_block_hash_syscall`
- new `--tracked-resource` flag, that will change currently tracked resource
  (`cairo-steps` for vm resources - default; `sierra-gas` for sierra gas consumed resources in cairo native)
- Testing events api improvements. New `IsEmitted` trait. Implemented `Into<snforge_std::Event>` for `starknet::Event` and `PartialEq` trait implementations for `snforge_std::Event` and `snforge_std::Events`.


#### Changed
- gas is now reported using resource bounds triplet (l1_gas, l1_data_gas and l2_gas)
- `available_gas` now accepts named arguments denoting resource bounds (eg `#[available_gas(l1_gas: 1, l1_data_gas: 2, l2_gas: 3)]`)

#### Fixed

- Bug with file locking that prevented forking from working on Windows

### Cast

#### Added

- `sncast completion` command - used to generate autocompletion script

## [0.38.3] - 2025-03-07

### Forge

#### Fixed

- Issue with uploading `snforge_std` to scarbs package registry that prevented it from including package reexports required in Scarb >= 2.11.0

## [0.38.2] - 2025-03-06

### Forge

#### Changed

- Fork cache version is pinned to the forge version.

#### Fixed

- `snforge_scarb_plugin` now emits an error when parameters are passed without using the `#[fuzzer]` attribute
- A bug that was causing execution to hang if using forking

## [0.38.0] - 2025-02-25

### Forge

#### Added

- `snforge clean` command - used to manage and remove files generated by snforge. It supports cleaning the following components: coverage, profile, cache, trace, all
- `snforge new` now adds the `snfoundry_trace`, `coverage`, and `profile` directories to `.gitignore`.
- Custom types can be used in fuzz testing by implementing the `Fuzzable` trait
- Support for Cairo 2.10.0

#### Changed

- It is now required to include the `#[fuzzer]` attribute for fuzz tests to work
- Scarb `2.8.5` is now the minimal recommended version. Using Starknet Foundry with versions below it is no longer officially supported and may not work.

#### Deprecated

- `snforge clean-cache` command

### Cast

#### Changed

- `--name` flag is now optional when using `account create` (default name is generated)

## [0.37.0] - 2025-02-03

### Forge

#### Added

- Rust is no longer required to use `snforge` if using Scarb >= 2.10.0 on supported platforms - precompiled `snforge_scarb_plugin` plugin binaries are now published to [package registry](https://scarbs.xyz) for new versions.
- Added a suggestion for using the `--max-n-steps` flag when the Cairo VM returns the error: `Could not reach the end of the program. RunResources has no remaining steps`.

#### Fixed

- coverage validation now supports comments in `Scarb.toml`

### Cast

#### Added

- Default RPC providers under `--network` flag

#### Changed

- Renamed `--network` flag to `--network-name` in `sncast account delete` command

#### Fixed

- Bug resulting in value passed for `max_fee` being ignored in cast scripts when using `deploy` with STRK token

#### Removed

- `--fee-token` and `--version` flags, subsequently support for transaction versions other than v3
- Support for ETH transactions in scripts

## [0.36.0] - 2025-01-15

### Forge

#### Changed

- Trace files saved in `snfoundry_trace` directory will now use `_` as separators instead of `::`

### Cast

#### Added

- When using `--max-fee` with transactions v3, calculated max gas and max gas unit price are automatically validated to ensure they are greater than 0 after conversion
- interactive interface that allows setting created or imported account as the default

#### Changed

- Values passed to the `--max-fee`, `--max-gas`, and `--max-gas-unit-price` flags must be greater than 0

#### Deprecated

- `--version` flag

## [0.35.1] - 2024-12-16

### Forge

#### Fixed

- Minimal Rust version in requirements check is the same as in docs (`1.80.1`)
- `snforge` produces trace for contracts even if they fail or panic (assuming test passed)

## [0.35.0] - 2024-12-13

### Forge

#### Added

- Requirements validation during `snforge` runtime
- `snforge check-requirements` command
- `snforge new` command

#### Changed

- `snforge_scarb_plugin` will now also emit warnings when errors occur
- `snforge_std` migrated to `2024_07` edition
- `snforge_std` from scarbs package registry is now used in `snforge new` template

#### Deprecated

- `snforge init` command

### Cast

#### Added

- `account create` command shows prepared deployment command

#### Changed

- `--version` flag is now optional and `v3` will be used by default
- Displaying underlying RPC error instead of "Unknown RPC error" in edge cases

#### Deprecated

- `--fee-token` flag - `strk` will be used by default

## [0.34.0] - 2024-11-26

### Forge

#### Added

- `generate_random_felt()` for generating (pseudo) random felt value.
- Printing information about compiling Sierra using `universal-sierra-compiler`
- Displaying backtrace when contract call fails

#### Changed

- Tests config run is now executed in parallel resulting in faster `snforge test` setup in some cases

### Cast

#### Added

- You can skip `--name` flag when using `account import` - a default name will be generated.
- Addresses outputted when calling `sncast account create`, `sncast deploy` and `sncast declare` are now padded to 64 characters length and prefixed with `0x0`
- Globally available configuration to store profiles to share between projects.

#### Changed

- Changed return type of `declare` in Cairo Deployment Scripts so it can handle already declared contracts without failing
- Allow using `show-config` command without providing rpc url

## [0.33.0] - 2024-11-04

### Cast

#### Added

- You can now use numbers without quotes as inputs for calls in multicall config file.
- New `--arguments` flag to `call`, `invoke` and `deploy` for automatic conversion of Cairo expressions instead of serialized form.

### Forge

#### Changed

- You can now pass arguments to `cairo-profiler` and `cairo-coverage`. Everything after `--` will be passed to underlying binary. E.g.
  `snforge test --build-profile -- --show-inlined-functions`
- You can't use now `--coverage` and `--build-profile` flags at the same time. If you want to use both, you need to run
  `snforge test` twice with different flags.
- Contract artifacts are compiled to CASM concurrently.
- Starknet artifacts are now loaded from all tests targets
- Cairo Edition in `snforge init` template set to `2024_07`

#### Fixed

- Scarb features work with optimized compilation
- Custom test targets are now supported with optimized compilation
- Calling contract functions via safe-dispatcher now returns an `Err` when attempting to invoke a non-existent entry point, instead of causing a panic.

## [0.32.0] - 2024-10-16

### Cast

#### Changed

- Short option for `--accounts-file` flag has been removed.
- Short option for `--contract-address` is now `-d` instead of `-a`.
- `account add` is renamed to `account import`.
- `account import` can be now used without specifying `--private-key` or `--private-key-file` flags. Instead private key will be read interactively from the user.

#### Fixed
- `account delete` command: It is no longer necessary to provide the `--url` argument each time. Either the `--url` or `--network` argument must be provided, but not both, as they are mutually exclusive.

### Forge

#### Changed

- When using test name filter with `--exact` flag, forge will try to compile only the selected test.

## [0.31.0] - 2024-09-26

### Cast

#### Changed

- `declare` and `verify` commands now use the Scarb `release` profile instead of the `dev` profile as the default for building artifacts
- StarkScan links now point to specific pages for transactions, contracts and classes.

#### Fixed

- Explorer links displayed upon committing transactions are now properly formatted
- `sncast declare` no longer fails for flat contracts (i.e. CASM artifacts with `bytecode_segment_lengths` being a number)

### Forge

#### Added

- Project generated by `snforge` contains `assert_macros` dependency with version 0.1.0 for Scarb <= 2.8.0, otherwise equal to Scarb
- Support for overriding fork configuration in test attribute with a different block ID, tag, or hash.
- `--no-optimization` flag that can be used to build contracts using the [starknet contract target](https://docs.swmansion.com/scarb/docs/extensions/starknet/contract-target.html#starknet-contract-target. This is the default behavior when using Scarb < 2.8.3

#### Changed

- For Scarb >= `2.8.3` contract artifacts are built as part of the test target now. This process speeds up the compilation time, but the behavior of the contracts potentially may not be 100% consistent with the real networks. It can be disabled using the [--no-optimization flag](https://foundry-rs.github.io/starknet-foundry/appendix/snforge/test.html#--no-optimization)
- `snforge` now validates if your project is setup to generate debug info needed for `cairo-coverage` when running  `--coverage` flag

### `snforge_scarb_plugin`

#### Fixed

- The package is now correctly versioned

## [0.30.0] - 2024-09-04

### Forge

#### Added

- Derived `Debug` and `Clone` on `trace.cairo` items
- `--coverage` flag to the `test` command. Saves trace data and then generates coverage report of test cases which pass and are not fuzz tests. You need [cairo-coverage](https://github.com/software-mansion/cairo-coverage) installed on your system.

#### Fixed

- `latest` fork block id tag validation in `Scarb.toml` is now consistent
- `RangeCheck96`,  `AddMod`, `MulMod` builtins are now properly supported
- Fixed escaping `'` in `#[should_panic]`s
- Fixed `scarb init` with snforge runner

## [0.29.0] - 2024-08-28

### Forge

#### Added

- Support for Scarb features in `snforge test` - flags the same as in Scarb. Read more [here](https://docs.swmansion.com/scarb/docs/reference/conditional-compilation.html#features)

#### Fixed

- `snforge init` no longer emits warnings
- Project template generated by `snforge init` matches new `declare` cheatcode interface and compiles properly

## [0.28.0] - 2024-08-21

### Forge

#### Changed

- Bumped Cairo version to `2.7.0`
- Max steps in tests (configured by argument `--max-n-steps`) now defaults to 10 million
if not provided (changed from 4 million).

### Cast

#### Added
- Commands that commit transactions now display links to block explorers. When in human-readable mode, `invoke`, `declare`, `deploy`, `multicall run`, `account create` and `account deploy` will display additional information with an url. A new key in Cast configuration - `block-explorer` determines which block explorer service the displayed link leads to. Possible options are:` StarkScan`, `Voyager`, `ViewBlock`, `OkLink`, `NftScan`.

#### Changed
- `account create` outputs hint about the type of the tokens required to prefund a newly created account with before deployment

- `sncast` no longer expects `--url` as a common argument. It is now required specifically by commands that utilise it, i.e. `account add`, `account create`, `account delete`, `account deploy`, `multicall run`, `script run`, `call`, `declare`, `deploy`, `invoke`, `show-config`, `tx-status`.
Commands that do not require `--url` anymore: `account list`, `multicall new`, `script init`, `verify`

### Forge

#### Changed
- Fork tests now discover chain ID via provided RPC URL, defaulting to `SN_SEPOLIA`
- `#[fork]` attribute parameters format. [Read more here](https://foundry-rs.github.io/starknet-foundry/snforge-advanced-features/fork-testing.html)
- steps counting
- Block tag changed name from `Latest`  to `latest`
- `declare` cheatcode now returns `Result<DeclareResult, Array<felt252>>` [Read more here](https://foundry-rs.github.io/starknet-foundry/appendix/snforge-library/declare.html)

## [0.27.0] - 2024-07-24

### Forge

#### Added

- `spy_messages_to_l1()` for listening in on messages to L1 sent by your contracts. [Read more here](https://foundry-rs.github.io/starknet-foundry/testing/testing-messages-to-l1.html).

#### Changed

- Renamed global cheatcodes listed [here](https://foundry-rs.github.io/starknet-foundry/appendix/cheatcodes.html) - cheatcode invocations affecting the global scope and working indefinitely, already marked with a `_global` suffix, received a `start_` prefix

### Cast

#### Added

- `verify` subcommand to verify contract (walnut APIs supported as of this version). [Read more here](https://foundry-rs.github.io/starknet-foundry/appendix/sncast/verify.html)
- support for v3 transactions on account deploy, deploy, declare, invoke
- Newest class hash for OpenZeppelin account contracts
- `account list` subcommand for listing all available accounts [Read more here](https://foundry-rs.github.io/starknet-foundry/appendix/sncast/account/list.html)

#### Changed

- `multicall new` no longer prints generated template to stdout and now requires specifying output path. [Read more here](https://foundry-rs.github.io/starknet-foundry/appendix/sncast/multicall/new.html)

## [0.26.0] - 2024-07-03

### Forge

#### Changed
- Updated event testing - read more [here](./docs/src/testing/testing-events.md) on how it now works and [here](./docs/src/appendix/cheatcodes/spy_events.md)
about updated `spy_events` cheatcode

## [0.25.0] - 2024-06-12

### Forge

#### Changed

- `SyscallResultStringErrorTrait::map_error_to_string` removed in favor of utility function (`snforge_std::byte_array::try_deserialize_bytearray_error`)

### Cast

#### Removed
- `--class-hash` flag from `account deploy` command

#### Added

- `tx-status` subcommand to get transaction status. [Read more here](./docs/src/starknet/tx-status.md)
- `tx_status` function to cast_std. [Read more here](./docs/src/appendix/sncast-library/tx_status.md)
- Support for creating argent accounts
- Support for creating braavos accounts

## [0.24.0] - 2024-05-22

### Forge

#### Removed

- `prank`, `warp`, `roll`, `elect`, `spoof` cheatcodes in favour of `cheat_execution_info`

#### Added

- `cheat_execution_info` cheatcode and per variable helpers for it

### Cast

#### Added

- New required flag `--type` to `account add` command

### Forge

#### Changed

- `SignerTrait::sign` now returns `Result` instead of failing the test

- `L1HandlerTrait::execute()` takes source address and payloads as arguments [Read more here](https://foundry-rs.github.io/starknet-foundry/appendix/cheatcodes/l1_handler.html)

- When calling to an address which does not exists, error is forwarded to cairo runtime instead of failing the test

## [0.23.0] - 2024-05-08

### Forge

#### Removed

- `event_name_hash` removal, in favour of `selector!` usage

#### Changed

- the tool now always compiles Sierra contract artifacts to CASM using
[`USC`](https://github.com/software-mansion/universal-sierra-compiler) - before it used to consume CASM artifacts
produced by Scarb if they were present. Setting up `casm = true` in `Scarb.toml` is no longer recommended - it may slow
down the compilation.
- The `replace_bytecode` cheatcode now returns `Result` with a possible `ReplaceBytecodeError`, since it may cause unexpected errors down the line when not handled properly

### Cast

#### Changed

- the tool now always compiles Sierra contract artifacts to CASM using
[`USC`](https://github.com/software-mansion/universal-sierra-compiler) - before it used to consume CASM artifacts
produced by Scarb if they were present. Setting up `casm = true` in `Scarb.toml` is no longer recommended - it may slow
down the compilation.

#### Fixed

- scripts built with release profile are now properly recognized and ran

## [0.22.0] - 2024-04-17

### Forge

#### Changed

- `deploy` / `deploy_at` now additionally return the constructor return data via `SyscallResult<(ContractAddress, Span<felt252>)>`
- `declare` returns `Result<ContractClass, Array<felt252>>` instead of `ContractClass`
- `L1HandlerTrait::execute()` returns `SyscallResult<()>`
- `SyscallResultStringErrorTrait::map_string_error` renamed to `SyscallResultStringErrorTrait::map_error_to_string`
- `var` now supports `ByteArray` with double quoting, and returns `Array<felt252>` instead of a single `felt252`

#### Removed
- `snforge_std::RevertedTransaction`

## [0.21.0] - 2024-04-03

### Forge

#### Changed

- `read_txt` and `read_json` now supports `ByteArray`

### Cast

#### Added

- sncast script idempotency feature - every action done by the script that alters the network state will be tracked in state file,
and won't be replayed if previously succeeded

## [0.20.1] - 2024-03-22

## [0.20.0] - 2024-03-20

### Forge

#### Added

- variants of cheatcodes with `CheatSpan` (read more [here](https://foundry-rs.github.io/starknet-foundry/testing/using-cheatcodes#setting-cheatcode-span))
- Providing configuration data with env variables [DOCS](https://foundry-rs.github.io/starknet-foundry/projects/configuration.html#environmental-variables)

#### Fixed

- Events emitted in cairo 0 contracts are now properly collected
- `--build-profile` no longer fails silently (compatible with [`cairo-profiler`](https://github.com/software-mansion/cairo-profiler) 0.2.0)

#### Changed

- Default `chain_id` has been changed from `SN_GOERLI` to `SN_SEPOLIA`
- Supported RPC version is now 0.7.0
- Gas calculation is in sync with starknet 0.13.1 (with EIP 4844 blob usage enabled)
- Resources displayed (steps, builtins) now include OS costs of syscalls

### Cast

#### Added

- Support for OpenZeppelin Cairo 1 (or higher) accounts creation, deployment and usage
- Providing configuration data with env variables [DOCS](https://foundry-rs.github.io/starknet-foundry/projects/configuration.html#environmental-variables)

#### Changed

- Supported RPC version is now 0.7.0
- Default class hash in `account create` and `account deploy` has been changed to [cairo2 class hash](https://starkscan.co/class/0x04c6d6cf894f8bc96bb9c525e6853e5483177841f7388f74a46cfda6f028c755)

## [0.19.0] - 2024-03-06

### Forge

⚠️ This version requires installing external [universal-sierra-compiler (v2.0.0)](https://github.com/software-mansion/universal-sierra-compiler) ⚠️

#### Added

- [`replace_bytecode`](https://foundry-rs.github.io/starknet-foundry/appendix/cheatcodes/replace_bytecode.html) cheatcode
- result of the call to the trace
- added `--build-profile` flag to the `--test` command. Saves trace data and then builds profiles of test cases which pass and are not fuzz tests. You need [cairo-profiler](https://github.com/software-mansion/cairo-profiler) installed on your system.
- dependency on the [universal-sierra-compiler](https://github.com/software-mansion/universal-sierra-compiler)
binary, which will allow forge to be independent of sierra version


#### Changed

- `var()`, `read_txt()`, `read_json()`, `FileTrait::new()`, `declare()` now use regular strings (`ByteArray`) instead of short strings (`felt252`)
- `start_mock_call()`, `stop_mock_call()`, `L1Handler` now use selector (`selector!()`) instead of names

### Cast

#### Changed

- `declare()` now uses regular strings (`ByteArray`) instead of short strings (`felt252`)
- `call()` and `invoke()` now require function selector (`selector!()`) instead of function name in scripts (sncast_std)

#### Removed

- `--path-to-scarb-toml` optional flag that allowed to specify the path to the `Scarb.toml` file
- `--deployed` flag from `account add` subcommand

## [0.18.0] - 2024-02-21

### Forge

#### Added

- contract names to call trace
- `--max-n-steps` argument that allows setting own steps limit

#### Changed

- Unknown entry point error when calling a contract counts as a panic
- Cairo edition set to `2023_11`

#### Fixed

- Calling Cairo 0 contract no longer cancels cheatcodes in further calls

### Cast

#### Added

- `script init` command to generate a template file structure for deployment scripts
- Warning is emitted when executing sncast commands if the node's JSON-RPC version is incompatible

#### Changed

- to run a deployment script it is required to use `script run` subcommand

## [0.17.1] - 2024-02-12

### Cast

#### Changed

- fixed a bug where a profile was passed to scarb even when it did not exist
- error handling from inside deployment scripts is now possible (`declare`, `deploy`, `call`, `invoke` now return `Result<T, ScriptCommandError>`)

### Forge

#### Added

- `map_string_error` for use with dispatchers, which automatically converts string errors from the syscall result (read more [here](https://foundry-rs.github.io/starknet-foundry/testing/contracts#handling-errors))

## [0.17.0] - 2024-02-07

### Forge

#### Added

- Warning in fork testing is emitted, when node JSON-RPC version is incompatible
- `get_call_trace` library function for retrieving call trace in tests

#### Changed

- Gas estimation is now aligned with the Starknet v0.13

#### Removed

- `snforge_std::PrintTrait` - use `print!`, `println!` macros and / or `core::debug::PrintTrait` instead

#### Fixed

- Gas used in constructors and handling of L1 messages is now properly included in total gas cost

### Cast

#### Changed

- sncast tool configuration is now moved away from `Scarb.toml` to `snfoundry.toml` file. This file must be present in current or any parent directories in order to use profiles.

#### Added

- `--package` flag for `declare` and `script` subcommands, that specifies scarb package to work with
- `Debug` and `Display` impls for script subcommand responses - use `print!`, `println!` macros instead of calling `.print()`

## [0.16.0] - 2024-01-26

### Forge

#### Added
- Bump to cairo 2.5.0

#### Changed

- `SafeDispatcher`s usages need to be tagged with `#[feature("safe_dispatcher)]` (directly before usage), see [the shamans post](https://community.starknet.io/t/cairo-v2-5-0-is-out/112807#safe-dispatchers-15)

## [0.15.0] - 2024-01-24

### Forge

#### Added

- `--detailed-resources` flag for displaying additional info about used resources
- `store` and `load` cheatcodes
- `--save-trace-data` flag to `snforge test` command. Traces can be used for profiling purposes.

#### Changed

- `available_gas` attribute is now supported (Scarb >= 2.4.4 is required)

#### Fixed

- Error message for tests that should panic but pass

### Cast

#### Changed

- the 'pending' block is used instead of 'latest' as the default when obtaining the nonce

## [0.14.0] - 2024-01-11

### Forge

#### Added

- `Secp256k1` and `Secp256r1` curves support for `KeyPair` in `snforge_std`

#### Changed

- maximum number of computational steps per call set to current Starknet limit (3M)
- `mean` and `std deviation` fields are displayed for gas usage while running fuzzing tests
- Cairo edition in `snforge_std` and `sncast_std` set to `2023_10`
- `snforge_std::signature` module with `stark_curve`, `secp256k1_curve` and `secp256r1_curve` submodules

#### Fixed

- Safe library dispatchers in test code no longer propagate errors when not intended to

## [0.13.1] - 2023-12-20

### Forge

#### Added

- `assert_not_emitted` assert to check if an event was not emitted

#### Changed

- fields from `starknet::info::v2::TxInfo` are now part of `TxInfoMock` from `snforge_std::cheatcodes::tx_info`
- consistent latest block numbers for each url are now used across the whole run when testing against forks

#### Fixed

- Parsing panic data from call contract result

### Cast

#### Added

- add support for sepolia network
- `--yes` option to `account delete` command that allows to skip confirmation prompt

#### Changed

- Argument `max-fee` in `account deploy` is now optional

## [0.13.0] - 2023-12-14

### Forge

#### Changed

- Bump cairo to 2.4.0.
- Migrated test compilation and collection to Scarb, snforge should now be compatible with every Scarb version >= 2.4.0 unless breaking changes happen

## [0.12.0] - 2023-12-06

### Forge

#### Added

- print gas usage for each test
- Support for test collector built-in in Scarb with the `--use-scarb-collector` flag. Requires at least `nightly-2023-12-04` version of Scarb.

### Cast

#### Added

- `--wait-timeout` to set timeout for waiting for tx on network using `--wait` flag (default 60s)
- `--wait-retry-interval` to adjust the time between consecutive attempts to fetch tx from network using `--wait` flag (default 5s)
- allow setting nonce in declare, deploy and invoke (using `--nonce` and in deployment scripts)
- add `get_nonce` function to cast_std
- `--private-key-file` option to `account add` command that allows to provide a path to the file holding account private key

## [0.11.0] - 2023-11-22

### Forge

#### Added

- `elect` cheatcode for mocking the sequencer address. Read more [here](./docs/src/appendix/cheatcodes/sequencer_address/start_elect.md).
- `--rerun-failed` option to run tests that failed during the last run.

#### Changed
- `start_warp` and `stop_warp` now take `CheatTarget` as the first argument instead of `ContractAddress`. Read more [here](./docs/src/appendix/cheatcodes/block_timestamp/start_warp.md).
- `start_prank` and `stop_prank` now take `CheatTarget` as the first argument instead of `ContractAddress`. Read more [here](./docs/src/appendix/cheatcodes/caller_address/start_prank.md).
- `start_roll` and `stop_roll` now take `CheatTarget` as the first argument instead of `ContractAddress`. Read more [here](./docs/src/appendix/cheatcodes/block_number/start_roll.md).

PS: Credits to @bllu404 for the help with the new interfaces for cheats!

#### Fixed

- using unsupported `available_gas` attribute now fails the specific test case instead of the whole runner

### Cast

#### Added

- MVP for cairo deployment scripts with declare, deploy, invoke and call

## [0.10.2] - 2023-11-13

### Forge

#### Changed

- Bump cairo to 2.3.1

#### Removed

- `available_gas` attribute, it didn't compute correctly gas usage. Contract functions execution cost would not be included.

## [0.10.1] - 2023-11-09

### Cast

#### Fixed

- scarb metadata in declare subcommand now takes manifest path from cli if passed instead of looking for it

## [0.10.0] - 2023-11-08

### Forge

#### Removed

- forking of the `Pending` block

#### Added

- `--color` option to control when colored output is used
- when specifying `BlockId::Tag(Latest)` block number of the used block will be printed
- printing number of ignored and filtered out tests

#### Fixed

- Segment Arena Builtin crashing with `CairoResourcesNotContainedInFeeCosts` when Felt252Dict was used

### Cast

#### Fixed

- account commands now always return valid json when `--json` flag is passed
- allow passing multiple calldata argument items without quotes
- display correct error message when account file is invalid

## [0.9.1] - 2023-10-30

### Forge

#### Fixed

- diagnostic paths referring to `tests` folder
- caching `get_class_hash_at` in forking test mode (credits to @jainkunal for catching the bug)

## [0.9.0] - 2023-10-25

### Forge

#### Added

- `#[ignore]` attribute together with `--ignored` and `include-ignored` flags - read more [here](https://foundry-rs.github.io/starknet-foundry/testing/testing.html#ignoring-some-tests-unless-specifically-requested)
- support for `deploy_syscall` directly in the test code (alternative to `deploy`)
- `snforge_std::signature` module for performing ecdsa signatures

#### Changed

- updated Cairo version to 2.3.0 - compatible Scarb version is 2.3.0:
  - tests in `src` folder now have to be in a module annotated with `#[cfg(test)]`
- `snforge_std::PrintTrait` will not convert values representing ASCII control characters to strings
- separated `snforge` to subcommands: `snforge test`, `snforge init` and `snforge clean-cache`.
Read more [here](https://foundry-rs.github.io/starknet-foundry/appendix/snforge.html).
- `starknet::get_block_info` now returns correct block info in a forked block

### Cast

#### Added

- `show-config` subcommand to display currently used configuration
- `account delete` command for removing accounts from the accounts file
- `--hex-format` flag has been added

#### Removed

- `-i` short for `--int-format` is removed, now have to use the full form `--int-format`

## [0.8.3] - 2023-10-17

### Forge

#### Changed

- Test from different crates are no longer run in parallel
- Test outputs are printed in non-deterministic order

#### Fixed

- Test output are printed in real time again
- Bug when application would not wait for tasks to terminate after execution was cancelled

## [0.8.2] - 2023-10-12

### Forge

#### Fixed
- incorrect caller address bug

## [0.8.1] - 2023-10-12
### Forge

#### Fixed
- significantly reduced ram usage

## [0.8.0] - 2023-10-11

### Forge

#### Added

- `#[fuzzer(...)]` attribute allowing to specify a fuzzer configuration for a single test case
- Support for `u8`, `u16`, `u32`, `u64`, `u128`, `u256` types to fuzzer
- `--clean-cache` flag
- Changed interface of `L1Handler.execute` and `L1Handler` (dropped `fee` parameter, added result handling with `RevertedTransaction`)
- Contract now has associated state, more about it [here](https://foundry-rs.github.io/starknet-foundry/testing/testing_contract_internals.html)
- cheatcodes (`prank`, `roll`, `warp`) now work on forked Cairo 0 contracts

#### Changed

- Spying events interface is updated to enable the use of events defined inside contracts in assertions
- Test are executed in parallel
- Fixed inconsistent pointers bug https://github.com/foundry-rs/starknet-foundry/issues/659
- Fixed an issue where `deploy_at` would not trigger the constructors https://github.com/foundry-rs/starknet-foundry/issues/805

### Cast

#### Changed

- dropped official support for cairo 1 compiled contracts. While they still should be working without any problems,
from now on the only officially supported cairo compiler version is 2

## [0.7.1] - 2023-09-27

### Forge

#### Added

- `var` library function for reading environmental variables

#### Fixed
- Using any concrete `block_id` when using forking mode, would lead to crashes

## [0.7.0] - 2023-09-27

### Forge

#### Added

- Support for scarb workspaces
- Initial version of fuzz testing with randomly generated values
- `#[fork(...)]` attribute allowing testing against a network fork

#### Changed

- Tests are collected only from a package tree (`src/lib.cairo` as an entrypoint) and `tests` folder:
  - If there is a `lib.cairo` file in `tests` folder, then it is treated as an entrypoint to the `tests` package from which tests are collected
  - Otherwise, all test files matching `tests/*.cairo` regex are treated as modules and added to a single virtual `lib.cairo`, which is treated as described above

### Cast

#### Added

- `account add` command for importing accounts to the accounts file
- `account create` command for creating openzeppelin accounts with starkli-style keystore
- `account deploy` command for deploying openzeppelin accounts with starkli-style keystore

### Changed

- `--add-profile` no longer accepts `-a` for short
- allow the `id` property in multicalls to be referenced in the inputs of `deploy` and `invoke` calls

## [0.6.0] - 2023-09-13

### Forge

#### Added

- `deploy_at` cheatcode
- printing failures summary at the end of an execution
- filtering tests now uses an absolute module tree path — it is possible to filter tests by module names, etc.

#### Fixed

- non-zero exit code is returned when any tests fail
- mock_call works with dispatchers if contract does not exists

### Cast

#### Added

- support for starkli-style accounts, allowing the use of existing accounts

#### Changed

- fixed misleading error message when there was no scarb in PATH and `--path-to-scarb-toml` was passed
- modified `multicall new` command output, to be in line with other commands outputs

## [0.5.0] - 2023-08-30

### Forge

#### Added

- support for `keccak_syscall` syscall. It can be used directly in cairo tests
- `l1_handler_execute` cheatcode
- support for `roll`ing/`warp`ing/`prank`ing the constructor logic (precalculate address, prank, assert pranked state in constructor)
- `spy_events` cheatcode
- Functions `read_json` and `FileParser<T>::parse_json` to load data from json files and deserialize it

#### Changed

- rename `TxtParser` trait to `FileParser`
- rename `parse_txt` trait to `read_txt`
- support for printing in contracts
- `spoof` cheatcode
- snforge command-line flag `--init`

### Cast

#### Added

- Support for custom networks - accounts created on custom networks are saved in `accounts-file` under network's
  chain_id
- `accounts-file` field in Scarb.toml profile
- Include the class hash of an account contract in the `accounts-file`

#### Removed

- `--network` option together with the `network` field in Scarb.toml profile — previously used as a validation factor;
  now networks are identified by their chain_id

## [0.4.0] - 2023-08-17

### Forge

#### Added

- `#[should_panic]` attribute support
- Documentation to public methods
- Information sections to documentation about importing `snforge_std`
- Print support for basic numeric data types
- Functions `parse_txt` and `TxtParser<T>::deserialize_txt` to load data from plain text files and serialize it
- `get_class_hash` cheatcode
- `mock_call` cheatcode
- `precalculate_address` cheatcode

#### Changed

- Exported `snforge_std` as a Scarb package, now you have to import it explicitly with e.g. `use snforge_std::declare`
  and add it as a dependency to your Scarb.toml

```toml
[dependencies]
# ...
snforge_std = { git = "https://github.com/foundry-rs/starknet-foundry", tag = "v0.4.0" }
```

- Moved `ForgeConfigFromScarb` to `scarb.rs` and renamed to `ForgeConfig`
- Made private:
    - `print_collected_tests_count`
    - `print_running_tests`
    - `print_test_result`
    - `print_test_summary`
    - `TestCaseSummary::from_run_result`
    - `TestCaseSummary::skipped`
    - `extract_result_data`
    - `StarknetArtifacts`
    - `StarknetContractArtifactPaths`
    - `StarknetContract`
- Split `dependencies_for_package` into separate methods:
    - `paths_for_package`
    - `corelib_for_package`
    - `target_name_for_package`
    - `compilation_unit_for_package`

- Fails test when user tries to use syscalls not supported by forge test runner
- Updated cairo-lang to 2.1.0, starknet-api to 0.4.1 and blockifier to 0.2.0-rc0

### Cast

#### Added

- Added `--class-hash` flag to account create/deploy, allowing for custom openzeppelin account contract class hash

## [0.3.0] - 2023-08-02

### Forge

#### Added

- `warp` cheatcode
- `roll` cheatcode
- `prank` cheatcode
- Most unsafe libfuncs can now be used in contracts

#### Changed

- `declare` return type to `starknet::ClassHash`, doesn't return a `Result`
- `PreparedContract` `class_hash` changed to `starknet::ClassHash`
- `deploy` return type to `starknet::ContractAddress`

#### Fixed

- Using the same cairo file names as corelib files no longer fails test execution

### Cast

#### Added

- multicall as a single transaction
- account creation and deployment
- `--wait` flag to wait for transaction to be accepted/rejected

#### Changed

- sierra and casm artifacts are now required in Scarb.toml for contract declaration
- improved error messages

## [0.1.1] - 2023-07-26

### Forge & Cast

#### Fixed

- `class_hash`es calculation
- Test collection

## [0.1.0] - 2023-07-19

### Forge & Cast

#### Added

- Initial release<|MERGE_RESOLUTION|>--- conflicted
+++ resolved
@@ -18,11 +18,8 @@
 #### Added
 
 - Debug logging for `sncast` commands that can be enabled by setting `CAST_LOG` env variable.
-<<<<<<< HEAD
+- `sncast declare` command now outputs a ready-to-use deployment command after successful declaration.
 - Support for `--network devnet` flag that attempts to auto-detect running `starknet-devnet` instance and connect to it.
-=======
-- `sncast declare` command now outputs a ready-to-use deployment command after successful declaration.
->>>>>>> b995d55f
 
 ## [0.50.0] - 2025-09-29
 
