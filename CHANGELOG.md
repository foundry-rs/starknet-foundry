# Changelog

All notable changes to this project will be documented in this file.

The format is based on [Keep a Changelog](https://keepachangelog.com/en/1.0.0/),
and this project adheres to [Semantic Versioning](https://semver.org/spec/v2.0.0.html).

## [Unreleased]

<<<<<<< HEAD
### Cast

#### Changed

- fixed a bug where a profile was passed to scarb even when it did not exist
=======
### Forge

#### Added
- `map_string_error` for use with dispatchers, which automatically converts string errors from the syscall result (read more [here](https://foundry-rs.github.io/starknet-foundry/testing/contracts#handling-errors))
>>>>>>> 7f2ff863

## [0.17.0] - 2024-02-07

### Forge

#### Added

- Warning in fork testing is emitted, when node JSON-RPC version is incompatible
- `get_call_trace` library function for retrieving call trace in tests

#### Changed

- Gas estimation is now aligned with the Starknet v0.13

#### Removed

- `snforge_std::PrintTrait` - use `print!`, `println!` macros and / or `core::debug::PrintTrait` instead

#### Fixed

- Gas used in constructors and handling of L1 messages is now properly included in total gas cost

### Cast

#### Changed

- sncast tool configuration is now moved away from `Scarb.toml` to `snfoundry.toml` file. This file must be present in current or any parent directories in order to use profiles.

#### Added

- `--package` flag for `declare` and `script` subcommands, that specifies scarb package to work with
- `Debug` and `Display` impls for script subcommand responses - use `print!`, `println!` macros instead of calling `.print()`

## [0.16.0] - 2024-01-26

### Forge

#### Added
- Bump to cairo 2.5.0

#### Changed

- `SafeDispatcher`s usages need to be tagged with `#[feature("safe_dispatcher)]` (directly before usage), see [the shamans post](https://community.starknet.io/t/cairo-v2-5-0-is-out/112807#safe-dispatchers-15)

## [0.15.0] - 2024-01-24

### Forge

#### Added

- `--detailed-resources` flag for displaying additional info about used resources
- `store` and `load` cheatcodes
- `--save-trace-data` flag to `snforge test` command. Traces can be used for profiling purposes.

#### Changed

- `available_gas` attribute is now supported (Scarb >= 2.4.4 is required)

#### Fixed

- Error message for tests that should panic but pass

### Cast

#### Changed

- the 'pending' block is used instead of 'latest' as the default when obtaining the nonce

## [0.14.0] - 2024-01-11

### Forge

#### Added

- `Secp256k1` and `Secp256r1` curves support for `KeyPair` in `snforge_std`

#### Changed

- maximum number of computational steps per call set to current Starknet limit (3M)
- `mean` and `std deviation` fields are displayed for gas usage while running fuzzing tests 
- Cairo edition in `snforge_std` and `sncast_std` set to `2023_10`
- `snforge_std::signature` module with `stark_curve`, `secp256k1_curve` and `secp256r1_curve` submodules

#### Fixed

- Safe library dispatchers in test code no longer propagate errors when not intended to

## [0.13.1] - 2023-12-20

### Forge

#### Added

- `assert_not_emitted` assert to check if an event was not emitted

#### Changed 

- fields from `starknet::info::v2::TxInfo` are now part of `TxInfoMock` from `snforge_std::cheatcodes::tx_info`
- consistent latest block numbers for each url are now used across the whole run when testing against forks

#### Fixed

- Parsing panic data from call contract result

### Cast

#### Added 

- add support for sepolia network
- `--yes` option to `account delete` command that allows to skip confirmation prompt

#### Changed

- Argument `max-fee` in `account deploy` is now optional

## [0.13.0] - 2023-12-14

### Forge

#### Changed

- Bump cairo to 2.4.0.
- Migrated test compilation and collection to Scarb, snforge should now be compatible with every Scarb version >= 2.4.0 unless breaking changes happen

## [0.12.0] - 2023-12-06

### Forge

#### Added

- print gas usage for each test
- Support for test collector built-in in Scarb with the `--use-scarb-collector` flag. Requires at least `nightly-2023-12-04` version of Scarb.

### Cast

#### Added

- `--wait-timeout` to set timeout for waiting for tx on network using `--wait` flag (default 60s)
- `--wait-retry-interval` to adjust the time between consecutive attempts to fetch tx from network using `--wait` flag (default 5s)
- allow setting nonce in declare, deploy and invoke (using `--nonce` and in deployment scripts)
- add `get_nonce` function to cast_std
- `--private-key-file` option to `account add` command that allows to provide a path to the file holding account private key

## [0.11.0] - 2023-11-22

### Forge

#### Added

- `elect` cheatcode for mocking the sequencer address. Read more [here](./docs/src/appendix/cheatcodes/start_elect.md).
- `--rerun-failed` option to run tests that failed during the last run.

#### Changed
- `start_warp` and `stop_warp` now take `CheatTarget` as the first argument instead of `ContractAddress`. Read more [here](./docs/src/appendix/cheatcodes/start_warp.md). 
- `start_prank` and `stop_prank` now take `CheatTarget` as the first argument instead of `ContractAddress`. Read more [here](./docs/src/appendix/cheatcodes/start_prank.md).
- `start_roll` and `stop_roll` now take `CheatTarget` as the first argument instead of `ContractAddress`. Read more [here](./docs/src/appendix/cheatcodes/start_roll.md).

PS: Credits to @bllu404 for the help with the new interfaces for cheats!

#### Fixed

- using unsupported `available_gas` attribute now fails the specific test case instead of the whole runner

### Cast

### Added

- MVP for cairo deployment scripts with declare, deploy, invoke and call

## [0.10.2] - 2023-11-13

### Forge

#### Changed

- Bump cairo to 2.3.1

#### Removed

- `available_gas` attribute, it didn't compute correctly gas usage. Contract functions execution cost would not be included.

## [0.10.1] - 2023-11-09

### Cast

#### Fixed

- scarb metadata in declare subcommand now takes manifest path from cli if passed instead of looking for it

## [0.10.0] - 2023-11-08

### Forge

#### Removed

- forking of the `Pending` block

#### Added

- `--color` option to control when colored output is used
- when specifying `BlockId::Tag(Latest)` block number of the used block will be printed
- printing number of ignored and filtered out tests

#### Fixed

- Segment Arena Builtin crashing with `CairoResourcesNotContainedInFeeCosts` when Felt252Dict was used

### Cast

#### Fixed

- account commands now always return valid json when `--json` flag is passed
- allow passing multiple calldata argument items without quotes
- display correct error message when account file is invalid

## [0.9.1] - 2023-10-30

### Forge

#### Fixed

- diagnostic paths referring to `tests` folder
- caching `get_class_hash_at` in forking test mode (credits to @jainkunal for catching the bug)

## [0.9.0] - 2023-10-25

### Forge

#### Added

- `#[ignore]` attribute together with `--ignored` and `include-ignored` flags - read more [here](https://foundry-rs.github.io/starknet-foundry/testing/testing.html#ignoring-some-tests-unless-specifically-requested)
- support for `deploy_syscall` directly in the test code (alternative to `deploy`)
- `snforge_std::signature` module for performing ecdsa signatures

#### Changed

- updated Cairo version to 2.3.0 - compatible Scarb version is 2.3.0:
  - tests in `src` folder now have to be in a module annotated with `#[cfg(test)]`
- `snforge_std::PrintTrait` will not convert values representing ASCII control characters to strings
- separated `snforge` to subcommands: `snforge test`, `snforge init` and `snforge clean-cache`. 
Read more [here](https://foundry-rs.github.io/starknet-foundry/appendix/snforge.html).
- `starknet::get_block_info` now returns correct block info in a forked block

### Cast

#### Added

- `show-config` subcommand to display currently used configuration
- `account delete` command for removing accounts from the accounts file
- `--hex-format` flag has been added

#### Removed
- `-i` short for `--int-format` is removed, now have to use the full form `--int-format`

## [0.8.3] - 2023-10-17

### Forge 

#### Changed

- Test from different crates are no longer run in parallel
- Test outputs are printed in non-deterministic order

#### Fixed

- Test output are printed in real time again
- Bug when application would not wait for tasks to terminate after execution was cancelled

## [0.8.2] - 2023-10-12

### Forge

#### Fixed
- incorrect caller address bug

## [0.8.1] - 2023-10-12
### Forge

#### Fixed
- significantly reduced ram usage

## [0.8.0] - 2023-10-11

### Forge

#### Added

- `#[fuzzer(...)]` attribute allowing to specify a fuzzer configuration for a single test case
- Support for `u8`, `u16`, `u32`, `u64`, `u128`, `u256` types to fuzzer
- `--clean-cache` flag
- Changed interface of `L1Handler.execute` and `L1Handler` (dropped `fee` parameter, added result handling with `RevertedTransaction`)
- Contract now has associated state, more about it [here](https://foundry-rs.github.io/starknet-foundry/testing/testing_contract_internals.html)
- cheatcodes (`prank`, `roll`, `warp`) now work on forked Cairo 0 contracts

#### Changed

- Spying events interface is updated to enable the use of events defined inside contracts in assertions
- Test are executed in parallel
- Fixed inconsistent pointers bug https://github.com/foundry-rs/starknet-foundry/issues/659
- Fixed an issue where `deploy_at` would not trigger the constructors https://github.com/foundry-rs/starknet-foundry/issues/805

### Cast

#### Changed

- dropped official support for cairo 1 compiled contracts. While they still should be working without any problems, 
from now on the only officially supported cairo compiler version is 2

## [0.7.1] - 2023-09-27

### Forge

#### Added

- `var` library function for reading environmental variables

#### Fixed
- Using any concrete `block_id` when using forking mode, would lead to crashes 

## [0.7.0] - 2023-09-27

### Forge

#### Added

- Support for scarb workspaces
- Initial version of fuzz testing with randomly generated values
- `#[fork(...)]` attribute allowing testing against a network fork

#### Changed

- Tests are collected only from a package tree (`src/lib.cairo` as an entrypoint) and `tests` folder:
  - If there is a `lib.cairo` file in `tests` folder, then it is treated as an entrypoint to the `tests` package from which tests are collected
  - Otherwise, all test files matching `tests/*.cairo` regex are treated as modules and added to a single virtual `lib.cairo`, which is treated as described above

### Cast

#### Added

- `account add` command for importing accounts to the accounts file
- `account create` command for creating openzeppelin accounts with starkli-style keystore
- `account deploy` command for deploying openzeppelin accounts with starkli-style keystore

### Changed

- `--add-profile` no longer accepts `-a` for short
- allow the `id` property in multicalls to be referenced in the inputs of `deploy` and `invoke` calls

## [0.6.0] - 2023-09-13

### Forge

#### Added

- `deploy_at` cheatcode
- printing failures summary at the end of an execution
- filtering tests now uses an absolute module tree path — it is possible to filter tests by module names, etc.

#### Fixed

- non-zero exit code is returned when any tests fail
- mock_call works with dispatchers if contract does not exists

### Cast

#### Added

- support for starkli-style accounts, allowing the use of existing accounts

#### Changed

- fixed misleading error message when there was no scarb in PATH and `--path-to-scarb-toml` was passed
- modified `multicall new` command output, to be in line with other commands outputs

## [0.5.0] - 2023-08-30

### Forge

#### Added

- support for `keccak_syscall` syscall. It can be used directly in cairo tests
- `l1_handler_execute` cheatcode
- support for `roll`ing/`warp`ing/`prank`ing the constructor logic (precalculate address, prank, assert pranked state in constructor)
- `spy_events` cheatcode
- Functions `read_json` and `FileParser<T>::parse_json` to load data from json files and deserialize it

#### Changed

- rename `TxtParser` trait to `FileParser`
- rename `parse_txt` trait to `read_txt`
- support for printing in contracts
- `spoof` cheatcode
- snforge command-line flag `--init`

### Cast

#### Added

- Support for custom networks - accounts created on custom networks are saved in `accounts-file` under network's
  chain_id
- `accounts-file` field in Scarb.toml profile
- Include the class hash of an account contract in the `accounts-file`

#### Removed

- `--network` option together with the `network` field in Scarb.toml profile — previously used as a validation factor;
  now networks are identified by their chain_id

## [0.4.0] - 2023-08-17

### Forge

#### Added

- `#[should_panic]` attribute support
- Documentation to public methods
- Information sections to documentation about importing `snforge_std`
- Print support for basic numeric data types
- Functions `parse_txt` and `TxtParser<T>::deserialize_txt` to load data from plain text files and serialize it
- `get_class_hash` cheatcode
- `mock_call` cheatcode
- `precalculate_address` cheatcode

#### Changed

- Exported `snforge_std` as a Scarb package, now you have to import it explicitly with e.g. `use snforge_std::declare`
  and add it as a dependency to your Scarb.toml

```toml
[dependencies]
# ...
snforge_std = { git = "https://github.com/foundry-rs/starknet-foundry", tag = "v0.4.0" }
```

- Moved `ForgeConfigFromScarb` to `scarb.rs` and renamed to `ForgeConfig`
- Made private:
    - `print_collected_tests_count`
    - `print_running_tests`
    - `print_test_result`
    - `print_test_summary`
    - `TestCaseSummary::from_run_result`
    - `TestCaseSummary::skipped`
    - `extract_result_data`
    - `StarknetArtifacts`
    - `StarknetContractArtifactPaths`
    - `StarknetContract`
- Split `dependencies_for_package` into separate methods:
    - `paths_for_package`
    - `corelib_for_package`
    - `target_name_for_package`
    - `compilation_unit_for_package`

- Fails test when user tries to use syscalls not supported by forge test runner
- Updated cairo-lang to 2.1.0, starknet-api to 0.4.1 and blockifier to 0.2.0-rc0

### Cast

#### Added

- Added `--class-hash` flag to account create/deploy, allowing for custom openzeppelin account contract class hash

## [0.3.0] - 2023-08-02

### Forge

#### Added

- `warp` cheatcode
- `roll` cheatcode
- `prank` cheatcode
- Most unsafe libfuncs can now be used in contracts

#### Changed

- `declare` return type to `starknet::ClassHash`, doesn't return a `Result`
- `PreparedContract` `class_hash` changed to `starknet::ClassHash`
- `deploy` return type to `starknet::ContractAddress`

#### Fixed

- Using the same cairo file names as corelib files no longer fails test execution

### Cast

#### Added

- multicall as a single transaction
- account creation and deployment
- `--wait` flag to wait for transaction to be accepted/rejected

#### Changed

- sierra and casm artifacts are now required in Scarb.toml for contract declaration
- improved error messages

## [0.1.1] - 2023-07-26

### Forge & Cast

#### Fixed

- `class_hash`es calculation
- Test collection

## [0.1.0] - 2023-07-19

### Forge & Cast

#### Added

- Initial release<|MERGE_RESOLUTION|>--- conflicted
+++ resolved
@@ -7,18 +7,17 @@
 
 ## [Unreleased]
 
-<<<<<<< HEAD
 ### Cast
 
 #### Changed
 
 - fixed a bug where a profile was passed to scarb even when it did not exist
-=======
-### Forge
-
-#### Added
+
+### Forge
+
+#### Added
+
 - `map_string_error` for use with dispatchers, which automatically converts string errors from the syscall result (read more [here](https://foundry-rs.github.io/starknet-foundry/testing/contracts#handling-errors))
->>>>>>> 7f2ff863
 
 ## [0.17.0] - 2024-02-07
 
