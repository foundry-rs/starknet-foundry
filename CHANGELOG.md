--- conflicted
+++ resolved
@@ -14,11 +14,8 @@
 - `#[fuzzer(...)]` attribute allowing to specify a fuzzer configuration for a single test case
 - Support for `u8`, `u16`, `u32`, `u64`, `u128`, `u256` types to fuzzer
 - `--clean-cache` flag
-<<<<<<< HEAD
+- Changed interface of `L1Handler.execute` and `L1Handler` (dropped `fee` parameter, added result handling with `RevertedTransaction`)
 - cheatcodes (`prank`, `roll`, `warp`, `spoof`, `spy_events`) now work in a test state
-=======
-- Changed interface of `L1Handler.execute` and `L1Handler` (dropped `fee` parameter, added result handling with `RevertedTransaction`)
->>>>>>> aa9a8662
 
 #### Changed
 
