# Changelog

All notable changes to this project will be documented in this file.

The format is based on [Keep a Changelog](https://keepachangelog.com/en/1.0.0/),
and this project adheres to [Semantic Versioning](https://semver.org/spec/v2.0.0.html).

## [Unreleased]

## [0.54.0] - 2025-12-09

### Forge

#### Added

- `get_current_vm_step` function to get the current step during test execution. For more see [docs](https://foundry-rs.github.io/starknet-foundry/snforge-library/testing/get_current_vm_step.html)

#### Fixed

- Cheatcodes are now reflected in called contract, when directly using a library call from test code
- Oracles are fully supported for Scarb versions >= 2.13.1. Bugs related to oracles' output handling have been fixed.
  Removed the `--experimental-oracles` flag.`
<<<<<<< HEAD
- Signature generation now enforces the canonical low-s rule
=======
- Fixed a bug that caused failure data to be displayed twice
>>>>>>> fdb46d4b

### Cast

#### Added

- `type` field to most responses when using `--json` output format.

#### Changed

- `sncast script init` now longer adds `cairo_test` as dependency in `Scarb.toml`
- Replaced the free RPC provider to Zan
- The supported RPC version is now 0.10.0

#### Fixed

- Restored missing `command` missing from some responses when using `--json` output format.
- When deploying account with `--keystore` flag `sncast` now longer ask two times for password

## [0.53.0] - 2025-11-24

### Cast

#### Changed

- Hash function used when declaring contracts is selected based on the Starknet version

## [0.53.0-rc.0] - 2025-11-18

### Forge

#### Added

- `--gas-report` flag to display a table of L2 gas breakdown for each contract and selector

### Cast

#### Changed

- The supported RPC version is now 0.10.0-rc.1

## [0.52.0] - 2025-11-05

### Forge

#### Changed

- Gas values in fuzzing test output are now displayed as whole numbers without fractional parts
- Minimal recommended `Scarb` version is now `2.11.4` (updated from `2.10.1`)

#### Fixed

- A bug that prevented the `#[test_case]` attribute from being used on its own with cheatcodes

### Cast

#### Added 

- Possibility to configure urls of predefined networks used by `--network` flag via `sncast` profile in `snfoundry.toml`

## [0.51.2] - 2025-10-31

### Cast

#### Changed

- Replaced the free RPC provider used.

## [0.51.1] - 2025-10-23

### Forge

#### Fixed

- A bug that caused `meta_tx_v0` to panic when tracked resources are Sierra gas.

## [0.51.0] - 2025-10-21

### Forge

#### Added

- `Fuzzable` trait implementations for `bool` and `ContractAddress`
- Type aliases for `StarkCurveKeyPair`, `Secp256k1CurveKeyPair`, `Secp256r1CurveKeyPair`
- Option to display L2 gas for each call in the debugging trace

#### Changed

- Updated the error message returned when calling a nonexistent method on a contract to better align with the format used by the network
- The default tracked resource is now Sierra gas, so gas reporting results may differ compared to previous versions. For more information refer to the [documentation](https://foundry-rs.github.io/starknet-foundry/testing/gas-and-resource-estimation.html)
- When using the `--detailed-resources` flag, the used Sierra gas key is now shown as `sierra gas` instead of `sierra_gas_consumption`

### Cast

#### Added

- Debug logging for `sncast` commands that can be enabled by setting `SNCAST_LOG` env variable.
- `sncast declare` command now outputs a ready-to-use deployment command after successful declaration.
- Possibility to use [`starknet-devnet`](https://github.com/0xSpaceShard/starknet-devnet) predeployed accounts directly in `sncast` without needing to import them. They are available under specific names - `devnet-1`, `devnet-2`, ..., `devnet-<N>`. Read more [here](https://foundry-rs.github.io/starknet-foundry/starknet/integration_with_devnet.html#predeployed-accounts)
- Support for `--network devnet` flag that attempts to auto-detect running `starknet-devnet` instance and connect to it.
- Support for automatically declaring the contract when running `sncast deploy`, by providing `--contract-name` flag instead of `--class-hash`. 
- `sncast balance` command to fetch the balance of an account for a specified token.

#### Fixed

- `sncast declare` now shows a correct error message when contract is already declared.

## [0.50.0] - 2025-09-29

### Forge

#### Added

- `#[test_case]` attribute for parameterized testing. Read more [here](https://foundry-rs.github.io/starknet-foundry/snforge-advanced-features/parametrized-testing.html)

#### Changed

- Minimal supported `Scarb` version is now `2.10.0` (updated from `2.9.1`)
- Minimal supported `snforge_std` and `snforge_std_deprecated` version is now `0.50.0`
- `deploy` and `deploy_at` methods on `ContractClass` instance now fail immediately upon encountering an error, preventing the error from being caught. This change aligns with the behavior of the `deploy_syscall` on the network

#### Fixed

- [`core::testing::get_available_gas`](https://docs.starknet.io/build/corelib/core-testing-get_available_gas) now works correctly in snforge tests

#### Removed

- Possibility to use `#[available_gas]` with unnamed argument. Use named arguments instead, e.g. `#[available_gas(l2_gas: 5)]`.
- The deprecated command `snforge init`. Use `snforge new` to initialize new `Forge` projects

### Cast

#### Added

- `sncast declare-from` command to declare a contract by fetching it from a different Starknet instance

## [0.49.0] - 2025-09-03

### Forge

#### Added

- Support for `meta_tx_v0` syscall with cheatcode compatibility
- `snforge` now supports [oracles](https://docs.swmansion.com/cairo-oracle/) with `--experimental-oracles` flag.
- `--trace-components` flag to allow selecting which components of the trace to do display. Read more [here](https://foundry-rs.github.io/starknet-foundry/snforge-advanced-features/debugging.html#trace-components)

### Cast

#### Added

- `--test-files` flag to `verify` command to include test files under src/ for verification (only applies to voyager)
- `--tip` flag to `invoke`, `declare`, `deploy`, `multicall run` and `account deploy` commands to set the transaction tip
- `--estimate-tip` flag which automatically adds an estimated tip to the transaction. The tip is calculated based on the current network conditions and added to the transaction fee
- `utils class-hash` command to calculate the class hash for a contract

#### Changed

- The supported RPC version is now 0.9.0
- [New UDC](https://starkscan.co/contract/0x02ceed65a4bd731034c01113685c831b01c15d7d432f71afb1cf1634b53a2125) is now used during deployment

## [0.48.1] - 2025-08-14

### Forge

#### Fixed

- A bug that caused `#[fuzzer]` attribute to fail when used with generic structs

## [0.48.0] - 2025-08-05

### Forge

#### Added

- `snforge_std` is now compatible with Scarb procedural macros V2. Migration is required if using Scarb versions before `2.12.0`. See [migration guide](https://foundry-rs.github.io/starknet-foundry/getting-started/0-47-0-migration-guide.html).

#### Changed

- If using a Scarb version before `2.10.0` or not using `allow-prebuild-plugins`, the minimal required rust version to run `snforge` is now `1.87.0`

### Cast

#### Fixed

- Block explorer links are now hidden by default when using [`starknet-devnet`](https://github.com/0xSpaceShard/starknet-devnet). Set `SNCAST_FORCE_SHOW_EXPLORER_LINKS=1` env variable to display them.

## [0.47.0] - 2025-07-28

### Forge

#### Added

- `interact_with_state` cheatcode to enable effective use of `contract_state_for_testing` in snforge tests
- Support for using [Scarb profiles](https://docs.swmansion.com/scarb/docs/reference/profiles.html) with `snforge test`, allowing to pass the same profile flags as in Scarb (`--release`, `--dev`, `--profile`) to build artifacts using a specific profile

#### Deprecated

- The `snforge completion` command. Use `snforge completions` instead

#### Fixed

- Passing a cheatcode span of 0 was incorrectly treated as `CheatSpan::Indefinite`. This is now resolved by making `CheatSpan::TargetCalls` accept `NonZero<usize>` instead of just `usize` in `snforge_std`.

### Cast

#### Added

- `ready` option for `--type` flag in `account create` and `account import` commands (Argent wallet has rebranded as Ready)

#### Changed

- Braavos accounts with all class hashes are now supported

#### Deprecated

- `argent` option for `--type` flag in `account create` and `account import` commands. Use `ready` instead
- The `sncast completion` command. Use `sncast completions` instead

## [0.46.0] - 2025-07-09

### Forge

#### Added

- Total test summary when running tests across multiple packages (for example when running `snforge test --workspace`)

#### Fixed

- Bug where syscall execution resources from nested calls were being calculated twice

### Cast

#### Added

- `sncast utils serialize` command to serialize Cairo expressions into calldata
- `sncast verify` now supports verifying against [voyager](https://voyager.online/) block explorer.

#### Changed

- Improved commands output readability with colors and simplified layout.
- `sncast verify` no longer defaults to using walnut.

#### Fixed

- Bug where `account create` raised an error if no `--name` was provided and the file specified by `--accounts-file` was empty

#### Removed

- `--int-format` and `--hex-format`, all values are displayed with default format

## [0.45.0] - 2025-06-16

### Forge

#### Added
- ETH token is now pre-deployed by default in every test, and `Token::ETH` was added to `snforge_std`
- `--skip` flag to allow excluding any test whose name contains the provided string

#### Changed
- Updated output format for `--exit-first` flag. Tests skipped due to preceding failures are no longer displayed in the summary. Alternative information is shown when applicable.
- `storage address` was renamed to `contract address` in the output of `--trace-verbosity`

#### Fixed

- bug that caused `--trace-verbosity` to panic in fork tests
- fixed a bug in tests where resources used in nested calls were counted multiple times, leading to overestimated gas and resource usage

#### Removed

- Windows support. For details on migration, see the WSL [installation guide](https://foundry-rs.github.io/starknet-foundry/getting-started/installation.html#linux-and-macos).

### Cast

#### Fixed

- bug where `account create` raised an error if the file specified by `--accounts-file` was empty

#### Removed

- Windows support. For details on migration, see the WSL [installation guide](https://foundry-rs.github.io/starknet-foundry/getting-started/installation.html#linux-and-macos).

## [0.44.0] - 2025-05-26

### Forge

#### Changed

- Minimal supported `snforge_std` version is 0.44.0
- Changed the code generated by `snforge_std`'s `#[test]` attribute

#### Fixed

- "invalid syscall selector" error appearing when using arithmetic circuits
- Bug that caused incorrect gas tracking for contracts using Sierra version less than `1.7.0` when `sierra-gas` was passed as the `tracked-resource`

### Cast

#### Added

- Displaying the path of the config file when adding a new profile

#### Changed

- OpenZeppelin account updated to v1.0.0 [preset](https://docs.openzeppelin.com/contracts-cairo/1.0.0/api/account#AccountUpgradeable)
- Restored support for Braavos accounts
- Accounts created with `--type braavos` use updated v1.2.0 class hash
- Output of `sncast account create` is now clearer; the estimated fee is displayed in both STRK and FRI.
- Renamed the field `max_fee` to `estimated_fee` in the `sncast account create` output.

## [0.43.1] - 2025-05-16

### Cast

#### Removed

- Broken Voyager RPC provider

## [0.43.0] - 2025-05-09

### Forge

#### Added

- `set_balance` cheatcode for setting an ERC20 token balance for specified contract address. The STRK token is now pre-deployed in every test by default. This can be disabled by adding `#[disable_predeployed_contracts]` attribute to test.
- added option to display trace of contracts execution. Read more [here](https://foundry-rs.github.io/starknet-foundry/snforge-advanced-features/debugging.html)

#### Changed

- "Success data" message is no longer printed when a test using the `#[should_panic]` attribute passes

### Cast

#### Added

- when using `sncast call` the response will be printed as a Cairo-like string representation of the return values

#### Changed

- The supported RPC version is now 0.8.1

## [0.42.0] - 2025-04-28

### Forge

#### Added

- Safe dispatchers can now be used inside contracts

#### Changed

- Minimal supported Scarb version is now `2.9.1`
- Improved display of backtrace for contracts that panicked, when `panic-backtrace = true` in `Scarb.toml`. Without using this feature, the backtrace may be less accurate than before.
  As of this release, this feature is available only in `scarb nightly-2025-03-27`.

#### Fixed

- The state correctly reverts after failed internal calls

### Cast

#### Fixed

- Bug that prevented from passing values to `--arguments` that started with a leading minus `-` sign.
- User is now prompted to save an imported or deployed account in `sncast` config even when using `--network` flag

## [0.41.0] - 2025-04-08

### Forge

#### Added

- `--template` flag to `snforge new` command that allows selecting a template for the new project. Possible values are `balance-contract` (default), `cairo-program` and `erc20-contract`

#### Fixed

- fixed incorrect extra newlines in test summary

### Cast

#### Added

- Support for `array![].span()` in `--arguments` command

#### Changed

- `verify` command now supports the `--class-hash` for Walnut verification

#### Removed

- `NftScan` is no longer supported as `block-explorer` option

## [0.40.0] - 2025-03-26

### Cast

#### Added

- `--l1-gas`, `--l1-gas-price`, `--l2-gas`, `--l2-gas-price`, `--l1-data-gas`, `--l1-data-gas-price` flags
- methods for fee settings creation, in `FeeSettingsTrait`: `max_fee()`, `resource_bounds()` and `estimate()` (in `sncast_std`)

#### Changed

- Updated argent class hash used in account creation to v0.4.0
- wrapped error for `ContractError` is now of type `ContractErrorData` (in `sncast_std`)
- field `execution_error` in `TransactionExecutionErrorData` is now of type `ContractExecutionError` (in `sncast_std`)
- Using Braavos accounts is temporarily disabled because they don't yet work with the RPC version supported by `sncast`
- `sncast script init` command now initializes project with the `sncast_std` dependency from the [registry](https://scarbs.xyz/packages/sncast_std)

#### Removed

- `--max-gas` and `--max-gas-unit-price` flags
- `max_gas`, `max_gas_unit_price` fields in `FeeSettings` (in `sncast_std`)

## [0.39.0] - 2025-03-19

### Forge

#### Added

- `snforge completion` command - used to generate autocompletion script
- Cheats for `get_block_hash_syscall`
- new `--tracked-resource` flag, that will change currently tracked resource
  (`cairo-steps` for vm resources - default; `sierra-gas` for sierra gas consumed resources in cairo native)
- Testing events api improvements. New `IsEmitted` trait. Implemented `Into<snforge_std::Event>` for `starknet::Event` and `PartialEq` trait implementations for `snforge_std::Event` and `snforge_std::Events`.


#### Changed
- gas is now reported using resource bounds triplet (l1_gas, l1_data_gas and l2_gas)
- `available_gas` now accepts named arguments denoting resource bounds (eg `#[available_gas(l1_gas: 1, l1_data_gas: 2, l2_gas: 3)]`)

#### Fixed

- Bug with file locking that prevented forking from working on Windows

### Cast

#### Added

- `sncast completion` command - used to generate autocompletion script

## [0.38.3] - 2025-03-07

### Forge

#### Fixed

- Issue with uploading `snforge_std` to scarbs package registry that prevented it from including package reexports required in Scarb >= 2.11.0

## [0.38.2] - 2025-03-06

### Forge

#### Changed

- Fork cache version is pinned to the forge version.

#### Fixed

- `snforge_scarb_plugin` now emits an error when parameters are passed without using the `#[fuzzer]` attribute
- A bug that was causing execution to hang if using forking

## [0.38.0] - 2025-02-25

### Forge

#### Added

- `snforge clean` command - used to manage and remove files generated by snforge. It supports cleaning the following components: coverage, profile, cache, trace, all
- `snforge new` now adds the `snfoundry_trace`, `coverage`, and `profile` directories to `.gitignore`.
- Custom types can be used in fuzz testing by implementing the `Fuzzable` trait
- Support for Cairo 2.10.0

#### Changed

- It is now required to include the `#[fuzzer]` attribute for fuzz tests to work
- Scarb `2.8.5` is now the minimal recommended version. Using Starknet Foundry with versions below it is no longer officially supported and may not work.

#### Deprecated

- `snforge clean-cache` command

### Cast

#### Changed

- `--name` flag is now optional when using `account create` (default name is generated)

## [0.37.0] - 2025-02-03

### Forge

#### Added

- Rust is no longer required to use `snforge` if using Scarb >= 2.10.0 on supported platforms - precompiled `snforge_scarb_plugin` plugin binaries are now published to [package registry](https://scarbs.xyz) for new versions.
- Added a suggestion for using the `--max-n-steps` flag when the Cairo VM returns the error: `Could not reach the end of the program. RunResources has no remaining steps`.

#### Fixed

- coverage validation now supports comments in `Scarb.toml`

### Cast

#### Added

- Default RPC providers under `--network` flag

#### Changed

- Renamed `--network` flag to `--network-name` in `sncast account delete` command

#### Fixed

- Bug resulting in value passed for `max_fee` being ignored in cast scripts when using `deploy` with STRK token

#### Removed

- `--fee-token` and `--version` flags, subsequently support for transaction versions other than v3
- Support for ETH transactions in scripts

## [0.36.0] - 2025-01-15

### Forge

#### Changed

- Trace files saved in `snfoundry_trace` directory will now use `_` as separators instead of `::`

### Cast

#### Added

- When using `--max-fee` with transactions v3, calculated max gas and max gas unit price are automatically validated to ensure they are greater than 0 after conversion
- interactive interface that allows setting created or imported account as the default

#### Changed

- Values passed to the `--max-fee`, `--max-gas`, and `--max-gas-unit-price` flags must be greater than 0

#### Deprecated

- `--version` flag

## [0.35.1] - 2024-12-16

### Forge

#### Fixed

- Minimal Rust version in requirements check is the same as in docs (`1.80.1`)
- `snforge` produces trace for contracts even if they fail or panic (assuming test passed)

## [0.35.0] - 2024-12-13

### Forge

#### Added

- Requirements validation during `snforge` runtime
- `snforge check-requirements` command
- `snforge new` command

#### Changed

- `snforge_scarb_plugin` will now also emit warnings when errors occur
- `snforge_std` migrated to `2024_07` edition
- `snforge_std` from scarbs package registry is now used in `snforge new` template

#### Deprecated

- `snforge init` command

### Cast

#### Added

- `account create` command shows prepared deployment command

#### Changed

- `--version` flag is now optional and `v3` will be used by default
- Displaying underlying RPC error instead of "Unknown RPC error" in edge cases

#### Deprecated

- `--fee-token` flag - `strk` will be used by default

## [0.34.0] - 2024-11-26

### Forge

#### Added

- `generate_random_felt()` for generating (pseudo) random felt value.
- Printing information about compiling Sierra using `universal-sierra-compiler`
- Displaying backtrace when contract call fails

#### Changed

- Tests config run is now executed in parallel resulting in faster `snforge test` setup in some cases

### Cast

#### Added

- You can skip `--name` flag when using `account import` - a default name will be generated.
- Addresses outputted when calling `sncast account create`, `sncast deploy` and `sncast declare` are now padded to 64 characters length and prefixed with `0x0`
- Globally available configuration to store profiles to share between projects.

#### Changed

- Changed return type of `declare` in Cairo Deployment Scripts so it can handle already declared contracts without failing
- Allow using `show-config` command without providing rpc url

## [0.33.0] - 2024-11-04

### Cast

#### Added

- You can now use numbers without quotes as inputs for calls in multicall config file.
- New `--arguments` flag to `call`, `invoke` and `deploy` for automatic conversion of Cairo expressions instead of serialized form.

### Forge

#### Changed

- You can now pass arguments to `cairo-profiler` and `cairo-coverage`. Everything after `--` will be passed to underlying binary. E.g.
  `snforge test --build-profile -- --show-inlined-functions`
- You can't use now `--coverage` and `--build-profile` flags at the same time. If you want to use both, you need to run
  `snforge test` twice with different flags.
- Contract artifacts are compiled to CASM concurrently.
- Starknet artifacts are now loaded from all tests targets
- Cairo Edition in `snforge init` template set to `2024_07`

#### Fixed

- Scarb features work with optimized compilation
- Custom test targets are now supported with optimized compilation
- Calling contract functions via safe-dispatcher now returns an `Err` when attempting to invoke a non-existent entry point, instead of causing a panic.

## [0.32.0] - 2024-10-16

### Cast

#### Changed

- Short option for `--accounts-file` flag has been removed.
- Short option for `--contract-address` is now `-d` instead of `-a`.
- `account add` is renamed to `account import`.
- `account import` can be now used without specifying `--private-key` or `--private-key-file` flags. Instead private key will be read interactively from the user.

#### Fixed
- `account delete` command: It is no longer necessary to provide the `--url` argument each time. Either the `--url` or `--network` argument must be provided, but not both, as they are mutually exclusive.

### Forge

#### Changed

- When using test name filter with `--exact` flag, forge will try to compile only the selected test.

## [0.31.0] - 2024-09-26

### Cast

#### Changed

- `declare` and `verify` commands now use the Scarb `release` profile instead of the `dev` profile as the default for building artifacts
- StarkScan links now point to specific pages for transactions, contracts and classes.

#### Fixed

- Explorer links displayed upon committing transactions are now properly formatted
- `sncast declare` no longer fails for flat contracts (i.e. CASM artifacts with `bytecode_segment_lengths` being a number)

### Forge

#### Added

- Project generated by `snforge` contains `assert_macros` dependency with version 0.1.0 for Scarb <= 2.8.0, otherwise equal to Scarb
- Support for overriding fork configuration in test attribute with a different block ID, tag, or hash.
- `--no-optimization` flag that can be used to build contracts using the [starknet contract target](https://docs.swmansion.com/scarb/docs/extensions/starknet/contract-target.html#starknet-contract-target. This is the default behavior when using Scarb < 2.8.3

#### Changed

- For Scarb >= `2.8.3` contract artifacts are built as part of the test target now. This process speeds up the compilation time, but the behavior of the contracts potentially may not be 100% consistent with the real networks. It can be disabled using the [--no-optimization flag](https://foundry-rs.github.io/starknet-foundry/appendix/snforge/test.html#--no-optimization)
- `snforge` now validates if your project is setup to generate debug info needed for `cairo-coverage` when running  `--coverage` flag

### `snforge_scarb_plugin`

#### Fixed

- The package is now correctly versioned

## [0.30.0] - 2024-09-04

### Forge

#### Added

- Derived `Debug` and `Clone` on `trace.cairo` items
- `--coverage` flag to the `test` command. Saves trace data and then generates coverage report of test cases which pass and are not fuzz tests. You need [cairo-coverage](https://github.com/software-mansion/cairo-coverage) installed on your system.

#### Fixed

- `latest` fork block id tag validation in `Scarb.toml` is now consistent
- `RangeCheck96`,  `AddMod`, `MulMod` builtins are now properly supported
- Fixed escaping `'` in `#[should_panic]`s
- Fixed `scarb init` with snforge runner

## [0.29.0] - 2024-08-28

### Forge

#### Added

- Support for Scarb features in `snforge test` - flags the same as in Scarb. Read more [here](https://docs.swmansion.com/scarb/docs/reference/conditional-compilation.html#features)

#### Fixed

- `snforge init` no longer emits warnings
- Project template generated by `snforge init` matches new `declare` cheatcode interface and compiles properly

## [0.28.0] - 2024-08-21

### Forge

#### Changed

- Bumped Cairo version to `2.7.0`
- Max steps in tests (configured by argument `--max-n-steps`) now defaults to 10 million
if not provided (changed from 4 million).

### Cast

#### Added
- Commands that commit transactions now display links to block explorers. When in human-readable mode, `invoke`, `declare`, `deploy`, `multicall run`, `account create` and `account deploy` will display additional information with an url. A new key in Cast configuration - `block-explorer` determines which block explorer service the displayed link leads to. Possible options are:` StarkScan`, `Voyager`, `ViewBlock`, `OkLink`, `NftScan`.

#### Changed
- `account create` outputs hint about the type of the tokens required to prefund a newly created account with before deployment

- `sncast` no longer expects `--url` as a common argument. It is now required specifically by commands that utilise it, i.e. `account add`, `account create`, `account delete`, `account deploy`, `multicall run`, `script run`, `call`, `declare`, `deploy`, `invoke`, `show-config`, `tx-status`.
Commands that do not require `--url` anymore: `account list`, `multicall new`, `script init`, `verify`

### Forge

#### Changed
- Fork tests now discover chain ID via provided RPC URL, defaulting to `SN_SEPOLIA`
- `#[fork]` attribute parameters format. [Read more here](https://foundry-rs.github.io/starknet-foundry/snforge-advanced-features/fork-testing.html)
- steps counting
- Block tag changed name from `Latest`  to `latest`
- `declare` cheatcode now returns `Result<DeclareResult, Array<felt252>>` [Read more here](https://foundry-rs.github.io/starknet-foundry/appendix/snforge-library/declare.html)

## [0.27.0] - 2024-07-24

### Forge

#### Added

- `spy_messages_to_l1()` for listening in on messages to L1 sent by your contracts. [Read more here](https://foundry-rs.github.io/starknet-foundry/testing/testing-messages-to-l1.html).

#### Changed

- Renamed global cheatcodes listed [here](https://foundry-rs.github.io/starknet-foundry/appendix/cheatcodes.html) - cheatcode invocations affecting the global scope and working indefinitely, already marked with a `_global` suffix, received a `start_` prefix

### Cast

#### Added

- `verify` subcommand to verify contract (walnut APIs supported as of this version). [Read more here](https://foundry-rs.github.io/starknet-foundry/appendix/sncast/verify.html)
- support for v3 transactions on account deploy, deploy, declare, invoke
- Newest class hash for OpenZeppelin account contracts
- `account list` subcommand for listing all available accounts [Read more here](https://foundry-rs.github.io/starknet-foundry/appendix/sncast/account/list.html)

#### Changed

- `multicall new` no longer prints generated template to stdout and now requires specifying output path. [Read more here](https://foundry-rs.github.io/starknet-foundry/appendix/sncast/multicall/new.html)

## [0.26.0] - 2024-07-03

### Forge

#### Changed
- Updated event testing - read more [here](./docs/src/testing/testing-events.md) on how it now works and [here](./docs/src/appendix/cheatcodes/spy_events.md)
about updated `spy_events` cheatcode

## [0.25.0] - 2024-06-12

### Forge

#### Changed

- `SyscallResultStringErrorTrait::map_error_to_string` removed in favor of utility function (`snforge_std::byte_array::try_deserialize_bytearray_error`)

### Cast

#### Removed
- `--class-hash` flag from `account deploy` command

#### Added

- `tx-status` subcommand to get transaction status. [Read more here](./docs/src/starknet/tx-status.md)
- `tx_status` function to cast_std. [Read more here](./docs/src/appendix/sncast-library/tx_status.md)
- Support for creating argent accounts
- Support for creating braavos accounts

## [0.24.0] - 2024-05-22

### Forge

#### Removed

- `prank`, `warp`, `roll`, `elect`, `spoof` cheatcodes in favour of `cheat_execution_info`

#### Added

- `cheat_execution_info` cheatcode and per variable helpers for it

### Cast

#### Added

- New required flag `--type` to `account add` command

### Forge

#### Changed

- `SignerTrait::sign` now returns `Result` instead of failing the test

- `L1HandlerTrait::execute()` takes source address and payloads as arguments [Read more here](https://foundry-rs.github.io/starknet-foundry/appendix/cheatcodes/l1_handler.html)

- When calling to an address which does not exists, error is forwarded to cairo runtime instead of failing the test

## [0.23.0] - 2024-05-08

### Forge

#### Removed

- `event_name_hash` removal, in favour of `selector!` usage

#### Changed

- the tool now always compiles Sierra contract artifacts to CASM using
[`USC`](https://github.com/software-mansion/universal-sierra-compiler) - before it used to consume CASM artifacts
produced by Scarb if they were present. Setting up `casm = true` in `Scarb.toml` is no longer recommended - it may slow
down the compilation.
- The `replace_bytecode` cheatcode now returns `Result` with a possible `ReplaceBytecodeError`, since it may cause unexpected errors down the line when not handled properly

### Cast

#### Changed

- the tool now always compiles Sierra contract artifacts to CASM using
[`USC`](https://github.com/software-mansion/universal-sierra-compiler) - before it used to consume CASM artifacts
produced by Scarb if they were present. Setting up `casm = true` in `Scarb.toml` is no longer recommended - it may slow
down the compilation.

#### Fixed

- scripts built with release profile are now properly recognized and ran

## [0.22.0] - 2024-04-17

### Forge

#### Changed

- `deploy` / `deploy_at` now additionally return the constructor return data via `SyscallResult<(ContractAddress, Span<felt252>)>`
- `declare` returns `Result<ContractClass, Array<felt252>>` instead of `ContractClass`
- `L1HandlerTrait::execute()` returns `SyscallResult<()>`
- `SyscallResultStringErrorTrait::map_string_error` renamed to `SyscallResultStringErrorTrait::map_error_to_string`
- `var` now supports `ByteArray` with double quoting, and returns `Array<felt252>` instead of a single `felt252`

#### Removed
- `snforge_std::RevertedTransaction`

## [0.21.0] - 2024-04-03

### Forge

#### Changed

- `read_txt` and `read_json` now supports `ByteArray`

### Cast

#### Added

- sncast script idempotency feature - every action done by the script that alters the network state will be tracked in state file,
and won't be replayed if previously succeeded

## [0.20.1] - 2024-03-22

## [0.20.0] - 2024-03-20

### Forge

#### Added

- variants of cheatcodes with `CheatSpan` (read more [here](https://foundry-rs.github.io/starknet-foundry/testing/using-cheatcodes#setting-cheatcode-span))
- Providing configuration data with env variables [DOCS](https://foundry-rs.github.io/starknet-foundry/projects/configuration.html#environmental-variables)

#### Fixed

- Events emitted in cairo 0 contracts are now properly collected
- `--build-profile` no longer fails silently (compatible with [`cairo-profiler`](https://github.com/software-mansion/cairo-profiler) 0.2.0)

#### Changed

- Default `chain_id` has been changed from `SN_GOERLI` to `SN_SEPOLIA`
- Supported RPC version is now 0.7.0
- Gas calculation is in sync with starknet 0.13.1 (with EIP 4844 blob usage enabled)
- Resources displayed (steps, builtins) now include OS costs of syscalls

### Cast

#### Added

- Support for OpenZeppelin Cairo 1 (or higher) accounts creation, deployment and usage
- Providing configuration data with env variables [DOCS](https://foundry-rs.github.io/starknet-foundry/projects/configuration.html#environmental-variables)

#### Changed

- Supported RPC version is now 0.7.0
- Default class hash in `account create` and `account deploy` has been changed to [cairo2 class hash](https://starkscan.co/class/0x04c6d6cf894f8bc96bb9c525e6853e5483177841f7388f74a46cfda6f028c755)

## [0.19.0] - 2024-03-06

### Forge

⚠️ This version requires installing external [universal-sierra-compiler (v2.0.0)](https://github.com/software-mansion/universal-sierra-compiler) ⚠️

#### Added

- [`replace_bytecode`](https://foundry-rs.github.io/starknet-foundry/appendix/cheatcodes/replace_bytecode.html) cheatcode
- result of the call to the trace
- added `--build-profile` flag to the `--test` command. Saves trace data and then builds profiles of test cases which pass and are not fuzz tests. You need [cairo-profiler](https://github.com/software-mansion/cairo-profiler) installed on your system.
- dependency on the [universal-sierra-compiler](https://github.com/software-mansion/universal-sierra-compiler)
binary, which will allow forge to be independent of sierra version


#### Changed

- `var()`, `read_txt()`, `read_json()`, `FileTrait::new()`, `declare()` now use regular strings (`ByteArray`) instead of short strings (`felt252`)
- `start_mock_call()`, `stop_mock_call()`, `L1Handler` now use selector (`selector!()`) instead of names

### Cast

#### Changed

- `declare()` now uses regular strings (`ByteArray`) instead of short strings (`felt252`)
- `call()` and `invoke()` now require function selector (`selector!()`) instead of function name in scripts (sncast_std)

#### Removed

- `--path-to-scarb-toml` optional flag that allowed to specify the path to the `Scarb.toml` file
- `--deployed` flag from `account add` subcommand

## [0.18.0] - 2024-02-21

### Forge

#### Added

- contract names to call trace
- `--max-n-steps` argument that allows setting own steps limit

#### Changed

- Unknown entry point error when calling a contract counts as a panic
- Cairo edition set to `2023_11`

#### Fixed

- Calling Cairo 0 contract no longer cancels cheatcodes in further calls

### Cast

#### Added

- `script init` command to generate a template file structure for deployment scripts
- Warning is emitted when executing sncast commands if the node's JSON-RPC version is incompatible

#### Changed

- to run a deployment script it is required to use `script run` subcommand

## [0.17.1] - 2024-02-12

### Cast

#### Changed

- fixed a bug where a profile was passed to scarb even when it did not exist
- error handling from inside deployment scripts is now possible (`declare`, `deploy`, `call`, `invoke` now return `Result<T, ScriptCommandError>`)

### Forge

#### Added

- `map_string_error` for use with dispatchers, which automatically converts string errors from the syscall result (read more [here](https://foundry-rs.github.io/starknet-foundry/testing/contracts#handling-errors))

## [0.17.0] - 2024-02-07

### Forge

#### Added

- Warning in fork testing is emitted, when node JSON-RPC version is incompatible
- `get_call_trace` library function for retrieving call trace in tests

#### Changed

- Gas estimation is now aligned with the Starknet v0.13

#### Removed

- `snforge_std::PrintTrait` - use `print!`, `println!` macros and / or `core::debug::PrintTrait` instead

#### Fixed

- Gas used in constructors and handling of L1 messages is now properly included in total gas cost

### Cast

#### Changed

- sncast tool configuration is now moved away from `Scarb.toml` to `snfoundry.toml` file. This file must be present in current or any parent directories in order to use profiles.

#### Added

- `--package` flag for `declare` and `script` subcommands, that specifies scarb package to work with
- `Debug` and `Display` impls for script subcommand responses - use `print!`, `println!` macros instead of calling `.print()`

## [0.16.0] - 2024-01-26

### Forge

#### Added
- Bump to cairo 2.5.0

#### Changed

- `SafeDispatcher`s usages need to be tagged with `#[feature("safe_dispatcher)]` (directly before usage), see [the shamans post](https://community.starknet.io/t/cairo-v2-5-0-is-out/112807#safe-dispatchers-15)

## [0.15.0] - 2024-01-24

### Forge

#### Added

- `--detailed-resources` flag for displaying additional info about used resources
- `store` and `load` cheatcodes
- `--save-trace-data` flag to `snforge test` command. Traces can be used for profiling purposes.

#### Changed

- `available_gas` attribute is now supported (Scarb >= 2.4.4 is required)

#### Fixed

- Error message for tests that should panic but pass

### Cast

#### Changed

- the 'pending' block is used instead of 'latest' as the default when obtaining the nonce

## [0.14.0] - 2024-01-11

### Forge

#### Added

- `Secp256k1` and `Secp256r1` curves support for `KeyPair` in `snforge_std`

#### Changed

- maximum number of computational steps per call set to current Starknet limit (3M)
- `mean` and `std deviation` fields are displayed for gas usage while running fuzzing tests
- Cairo edition in `snforge_std` and `sncast_std` set to `2023_10`
- `snforge_std::signature` module with `stark_curve`, `secp256k1_curve` and `secp256r1_curve` submodules

#### Fixed

- Safe library dispatchers in test code no longer propagate errors when not intended to

## [0.13.1] - 2023-12-20

### Forge

#### Added

- `assert_not_emitted` assert to check if an event was not emitted

#### Changed

- fields from `starknet::info::v2::TxInfo` are now part of `TxInfoMock` from `snforge_std::cheatcodes::tx_info`
- consistent latest block numbers for each url are now used across the whole run when testing against forks

#### Fixed

- Parsing panic data from call contract result

### Cast

#### Added

- add support for sepolia network
- `--yes` option to `account delete` command that allows to skip confirmation prompt

#### Changed

- Argument `max-fee` in `account deploy` is now optional

## [0.13.0] - 2023-12-14

### Forge

#### Changed

- Bump cairo to 2.4.0.
- Migrated test compilation and collection to Scarb, snforge should now be compatible with every Scarb version >= 2.4.0 unless breaking changes happen

## [0.12.0] - 2023-12-06

### Forge

#### Added

- print gas usage for each test
- Support for test collector built-in in Scarb with the `--use-scarb-collector` flag. Requires at least `nightly-2023-12-04` version of Scarb.

### Cast

#### Added

- `--wait-timeout` to set timeout for waiting for tx on network using `--wait` flag (default 60s)
- `--wait-retry-interval` to adjust the time between consecutive attempts to fetch tx from network using `--wait` flag (default 5s)
- allow setting nonce in declare, deploy and invoke (using `--nonce` and in deployment scripts)
- add `get_nonce` function to cast_std
- `--private-key-file` option to `account add` command that allows to provide a path to the file holding account private key

## [0.11.0] - 2023-11-22

### Forge

#### Added

- `elect` cheatcode for mocking the sequencer address. Read more [here](./docs/src/appendix/cheatcodes/sequencer_address/start_elect.md).
- `--rerun-failed` option to run tests that failed during the last run.

#### Changed
- `start_warp` and `stop_warp` now take `CheatTarget` as the first argument instead of `ContractAddress`. Read more [here](./docs/src/appendix/cheatcodes/block_timestamp/start_warp.md).
- `start_prank` and `stop_prank` now take `CheatTarget` as the first argument instead of `ContractAddress`. Read more [here](./docs/src/appendix/cheatcodes/caller_address/start_prank.md).
- `start_roll` and `stop_roll` now take `CheatTarget` as the first argument instead of `ContractAddress`. Read more [here](./docs/src/appendix/cheatcodes/block_number/start_roll.md).

PS: Credits to @bllu404 for the help with the new interfaces for cheats!

#### Fixed

- using unsupported `available_gas` attribute now fails the specific test case instead of the whole runner

### Cast

#### Added

- MVP for cairo deployment scripts with declare, deploy, invoke and call

## [0.10.2] - 2023-11-13

### Forge

#### Changed

- Bump cairo to 2.3.1

#### Removed

- `available_gas` attribute, it didn't compute correctly gas usage. Contract functions execution cost would not be included.

## [0.10.1] - 2023-11-09

### Cast

#### Fixed

- scarb metadata in declare subcommand now takes manifest path from cli if passed instead of looking for it

## [0.10.0] - 2023-11-08

### Forge

#### Removed

- forking of the `Pending` block

#### Added

- `--color` option to control when colored output is used
- when specifying `BlockId::Tag(Latest)` block number of the used block will be printed
- printing number of ignored and filtered out tests

#### Fixed

- Segment Arena Builtin crashing with `CairoResourcesNotContainedInFeeCosts` when Felt252Dict was used

### Cast

#### Fixed

- account commands now always return valid json when `--json` flag is passed
- allow passing multiple calldata argument items without quotes
- display correct error message when account file is invalid

## [0.9.1] - 2023-10-30

### Forge

#### Fixed

- diagnostic paths referring to `tests` folder
- caching `get_class_hash_at` in forking test mode (credits to @jainkunal for catching the bug)

## [0.9.0] - 2023-10-25

### Forge

#### Added

- `#[ignore]` attribute together with `--ignored` and `include-ignored` flags - read more [here](https://foundry-rs.github.io/starknet-foundry/testing/testing.html#ignoring-some-tests-unless-specifically-requested)
- support for `deploy_syscall` directly in the test code (alternative to `deploy`)
- `snforge_std::signature` module for performing ecdsa signatures

#### Changed

- updated Cairo version to 2.3.0 - compatible Scarb version is 2.3.0:
  - tests in `src` folder now have to be in a module annotated with `#[cfg(test)]`
- `snforge_std::PrintTrait` will not convert values representing ASCII control characters to strings
- separated `snforge` to subcommands: `snforge test`, `snforge init` and `snforge clean-cache`.
Read more [here](https://foundry-rs.github.io/starknet-foundry/appendix/snforge.html).
- `starknet::get_block_info` now returns correct block info in a forked block

### Cast

#### Added

- `show-config` subcommand to display currently used configuration
- `account delete` command for removing accounts from the accounts file
- `--hex-format` flag has been added

#### Removed

- `-i` short for `--int-format` is removed, now have to use the full form `--int-format`

## [0.8.3] - 2023-10-17

### Forge

#### Changed

- Test from different crates are no longer run in parallel
- Test outputs are printed in non-deterministic order

#### Fixed

- Test output are printed in real time again
- Bug when application would not wait for tasks to terminate after execution was cancelled

## [0.8.2] - 2023-10-12

### Forge

#### Fixed
- incorrect caller address bug

## [0.8.1] - 2023-10-12
### Forge

#### Fixed
- significantly reduced ram usage

## [0.8.0] - 2023-10-11

### Forge

#### Added

- `#[fuzzer(...)]` attribute allowing to specify a fuzzer configuration for a single test case
- Support for `u8`, `u16`, `u32`, `u64`, `u128`, `u256` types to fuzzer
- `--clean-cache` flag
- Changed interface of `L1Handler.execute` and `L1Handler` (dropped `fee` parameter, added result handling with `RevertedTransaction`)
- Contract now has associated state, more about it [here](https://foundry-rs.github.io/starknet-foundry/testing/testing_contract_internals.html)
- cheatcodes (`prank`, `roll`, `warp`) now work on forked Cairo 0 contracts

#### Changed

- Spying events interface is updated to enable the use of events defined inside contracts in assertions
- Test are executed in parallel
- Fixed inconsistent pointers bug https://github.com/foundry-rs/starknet-foundry/issues/659
- Fixed an issue where `deploy_at` would not trigger the constructors https://github.com/foundry-rs/starknet-foundry/issues/805

### Cast

#### Changed

- dropped official support for cairo 1 compiled contracts. While they still should be working without any problems,
from now on the only officially supported cairo compiler version is 2

## [0.7.1] - 2023-09-27

### Forge

#### Added

- `var` library function for reading environmental variables

#### Fixed
- Using any concrete `block_id` when using forking mode, would lead to crashes

## [0.7.0] - 2023-09-27

### Forge

#### Added

- Support for scarb workspaces
- Initial version of fuzz testing with randomly generated values
- `#[fork(...)]` attribute allowing testing against a network fork

#### Changed

- Tests are collected only from a package tree (`src/lib.cairo` as an entrypoint) and `tests` folder:
  - If there is a `lib.cairo` file in `tests` folder, then it is treated as an entrypoint to the `tests` package from which tests are collected
  - Otherwise, all test files matching `tests/*.cairo` regex are treated as modules and added to a single virtual `lib.cairo`, which is treated as described above

### Cast

#### Added

- `account add` command for importing accounts to the accounts file
- `account create` command for creating openzeppelin accounts with starkli-style keystore
- `account deploy` command for deploying openzeppelin accounts with starkli-style keystore

### Changed

- `--add-profile` no longer accepts `-a` for short
- allow the `id` property in multicalls to be referenced in the inputs of `deploy` and `invoke` calls

## [0.6.0] - 2023-09-13

### Forge

#### Added

- `deploy_at` cheatcode
- printing failures summary at the end of an execution
- filtering tests now uses an absolute module tree path — it is possible to filter tests by module names, etc.

#### Fixed

- non-zero exit code is returned when any tests fail
- mock_call works with dispatchers if contract does not exists

### Cast

#### Added

- support for starkli-style accounts, allowing the use of existing accounts

#### Changed

- fixed misleading error message when there was no scarb in PATH and `--path-to-scarb-toml` was passed
- modified `multicall new` command output, to be in line with other commands outputs

## [0.5.0] - 2023-08-30

### Forge

#### Added

- support for `keccak_syscall` syscall. It can be used directly in cairo tests
- `l1_handler_execute` cheatcode
- support for `roll`ing/`warp`ing/`prank`ing the constructor logic (precalculate address, prank, assert pranked state in constructor)
- `spy_events` cheatcode
- Functions `read_json` and `FileParser<T>::parse_json` to load data from json files and deserialize it

#### Changed

- rename `TxtParser` trait to `FileParser`
- rename `parse_txt` trait to `read_txt`
- support for printing in contracts
- `spoof` cheatcode
- snforge command-line flag `--init`

### Cast

#### Added

- Support for custom networks - accounts created on custom networks are saved in `accounts-file` under network's
  chain_id
- `accounts-file` field in Scarb.toml profile
- Include the class hash of an account contract in the `accounts-file`

#### Removed

- `--network` option together with the `network` field in Scarb.toml profile — previously used as a validation factor;
  now networks are identified by their chain_id

## [0.4.0] - 2023-08-17

### Forge

#### Added

- `#[should_panic]` attribute support
- Documentation to public methods
- Information sections to documentation about importing `snforge_std`
- Print support for basic numeric data types
- Functions `parse_txt` and `TxtParser<T>::deserialize_txt` to load data from plain text files and serialize it
- `get_class_hash` cheatcode
- `mock_call` cheatcode
- `precalculate_address` cheatcode

#### Changed

- Exported `snforge_std` as a Scarb package, now you have to import it explicitly with e.g. `use snforge_std::declare`
  and add it as a dependency to your Scarb.toml

```toml
[dependencies]
# ...
snforge_std = { git = "https://github.com/foundry-rs/starknet-foundry", tag = "v0.4.0" }
```

- Moved `ForgeConfigFromScarb` to `scarb.rs` and renamed to `ForgeConfig`
- Made private:
    - `print_collected_tests_count`
    - `print_running_tests`
    - `print_test_result`
    - `print_test_summary`
    - `TestCaseSummary::from_run_result`
    - `TestCaseSummary::skipped`
    - `extract_result_data`
    - `StarknetArtifacts`
    - `StarknetContractArtifactPaths`
    - `StarknetContract`
- Split `dependencies_for_package` into separate methods:
    - `paths_for_package`
    - `corelib_for_package`
    - `target_name_for_package`
    - `compilation_unit_for_package`

- Fails test when user tries to use syscalls not supported by forge test runner
- Updated cairo-lang to 2.1.0, starknet-api to 0.4.1 and blockifier to 0.2.0-rc0

### Cast

#### Added

- Added `--class-hash` flag to account create/deploy, allowing for custom openzeppelin account contract class hash

## [0.3.0] - 2023-08-02

### Forge

#### Added

- `warp` cheatcode
- `roll` cheatcode
- `prank` cheatcode
- Most unsafe libfuncs can now be used in contracts

#### Changed

- `declare` return type to `starknet::ClassHash`, doesn't return a `Result`
- `PreparedContract` `class_hash` changed to `starknet::ClassHash`
- `deploy` return type to `starknet::ContractAddress`

#### Fixed

- Using the same cairo file names as corelib files no longer fails test execution

### Cast

#### Added

- multicall as a single transaction
- account creation and deployment
- `--wait` flag to wait for transaction to be accepted/rejected

#### Changed

- sierra and casm artifacts are now required in Scarb.toml for contract declaration
- improved error messages

## [0.1.1] - 2023-07-26

### Forge & Cast

#### Fixed

- `class_hash`es calculation
- Test collection

## [0.1.0] - 2023-07-19

### Forge & Cast

#### Added

- Initial release<|MERGE_RESOLUTION|>--- conflicted
+++ resolved
@@ -6,6 +6,12 @@
 and this project adheres to [Semantic Versioning](https://semver.org/spec/v2.0.0.html).
 
 ## [Unreleased]
+
+### Forge
+
+#### Fixed
+
+- Signature generation now enforces the canonical low-s rule
 
 ## [0.54.0] - 2025-12-09
 
@@ -20,11 +26,7 @@
 - Cheatcodes are now reflected in called contract, when directly using a library call from test code
 - Oracles are fully supported for Scarb versions >= 2.13.1. Bugs related to oracles' output handling have been fixed.
   Removed the `--experimental-oracles` flag.`
-<<<<<<< HEAD
-- Signature generation now enforces the canonical low-s rule
-=======
 - Fixed a bug that caused failure data to be displayed twice
->>>>>>> fdb46d4b
 
 ### Cast
 
