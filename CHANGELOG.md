--- conflicted
+++ resolved
@@ -6,7 +6,12 @@
 and this project adheres to [Semantic Versioning](https://semver.org/spec/v2.0.0.html).
 ## [Unreleased]
 
-<<<<<<< HEAD
+### Forge
+
+#### Added
+
+- support for `keccak_syscall` syscall. It can be used directly in cairo tests
+
 ### Cast
 
 #### Added
@@ -18,13 +23,6 @@
 
 - `--network` option together with the `network` field in Scarb.toml profile
   - previously used as a validation factor; now networks are identified by their chain_id
-=======
-### Forge
-
-#### Added
-
-- support for `keccak_syscall` syscall. It can be used directly in cairo tests
->>>>>>> feb21df8
 
 ## [0.4.0] - 2023-08-17
 
