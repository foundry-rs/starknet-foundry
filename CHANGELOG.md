--- conflicted
+++ resolved
@@ -7,8 +7,6 @@
 
 ## [Unreleased]
 
-<<<<<<< HEAD
-=======
 ### Forge
 
 #### Added
@@ -19,20 +17,16 @@
 
 - Calling Cairo 0 contract no longer cancels cheatcodes in further calls
 
->>>>>>> dc55ebf4
-### Cast
-
-#### Added
-
-<<<<<<< HEAD
+### Cast
+
+#### Added
+
+- `script init` command to generate a template file structure for deployment scripts
 - Warning is emitted when executing sncast commands if the node's JSON-RPC version is incompatible
-=======
-- `script init` command to generate a template file structure for deployment scripts
 
 #### Changed
 
 - to run a deployment script it is required to use `script run` subcommand
->>>>>>> dc55ebf4
 
 ## [0.17.1] - 2024-02-12
 
