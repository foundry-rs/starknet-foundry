# Changelog

All notable changes to this project will be documented in this file.

The format is based on [Keep a Changelog](https://keepachangelog.com/en/1.0.0/),
and this project adheres to [Semantic Versioning](https://semver.org/spec/v2.0.0.html).

## [Unreleased]

## [0.21.0] - 2024-04-03

### Forge

#### Changed

- `read_txt` and `read_json` now supports `ByteArray`
<<<<<<< HEAD
- `var` now supports `ByteArray` with double quoting, and returns `Span<felt252>` instead of a single `felt252`
=======
- `snforge_std::declare` returns `Result<ContractClass, RevertedTransaction>` instead of `ContractClass`

### Cast

#### Added

- sncast script idempotency feature - every action done by the script that alters the network state will be tracked in state file, 
and won't be replayed if previously succeeded 
>>>>>>> e3954054

## [0.20.1] - 2024-03-22

## [0.20.0] - 2024-03-20

### Forge

#### Added

- variants of cheatcodes with `CheatSpan` (read more [here](https://foundry-rs.github.io/starknet-foundry/testing/using-cheatcodes#setting-cheatcode-span))
- Providing configuration data with env variables [DOCS](https://foundry-rs.github.io/starknet-foundry/projects/configuration.html#environmental-variables)

#### Fixed

- Events emitted in cairo 0 contracts are now properly collected
- `--build-profile` no longer fails silently (compatible with [`cairo-profiler`](https://github.com/software-mansion/cairo-profiler) 0.2.0)

#### Changed

- Default `chain_id` has been changed from `SN_GOERLI` to `SN_SEPOLIA`
- Supported RPC version is now 0.7.0
- Gas calculation is in sync with starknet 0.13.1 (with EIP 4844 blob usage enabled)
- Resources displayed (steps, builtins) now include OS costs of syscalls 

### Cast

#### Added

- Support for OpenZeppelin Cairo 1 (or higher) accounts creation, deployment and usage
- Providing configuration data with env variables [DOCS](https://foundry-rs.github.io/starknet-foundry/projects/configuration.html#environmental-variables)

#### Changed

- Supported RPC version is now 0.7.0
- Default class hash in `account create` and `account deploy` has been changed to [cairo2 class hash](https://starkscan.co/class/0x04c6d6cf894f8bc96bb9c525e6853e5483177841f7388f74a46cfda6f028c755)

## [0.19.0] - 2024-03-06

### Forge

⚠️ This version requires installing external [universal-sierra-compiler (v2.0.0)](https://github.com/software-mansion/universal-sierra-compiler) ⚠️

#### Added

- [`replace_bytecode`](https://foundry-rs.github.io/starknet-foundry/appendix/cheatcodes/replace_bytecode.html) cheatcode
- result of the call to the trace
- added `--build-profile` flag to the `--test` command. Saves trace data and then builds profiles of test cases which pass and are not fuzz tests. You need [cairo-profiler](https://github.com/software-mansion/cairo-profiler) installed on your system.
- dependency on the [universal-sierra-compiler](https://github.com/software-mansion/universal-sierra-compiler)
binary, which will allow forge to be independent of sierra version


#### Changed

- `var()`, `read_txt()`, `read_json()`, `FileTrait::new()`, `declare()` now use regular strings (`ByteArray`) instead of short strings (`felt252`)
- `start_mock_call()`, `stop_mock_call()`, `L1Handler` now use selector (`selector!()`) instead of names

### Cast

#### Changed

- `declare()` now uses regular strings (`ByteArray`) instead of short strings (`felt252`)
- `call()` and `invoke()` now require function selector (`selector!()`) instead of function name in scripts (sncast_std)

#### Removed

- `--path-to-scarb-toml` optional flag that allowed to specify the path to the `Scarb.toml` file
- `--deployed` flag from `account add` subcommand

## [0.18.0] - 2024-02-21

### Forge

#### Added

- contract names to call trace
- `--max-n-steps` argument that allows setting own steps limit

#### Changed

- Unknown entry point error when calling a contract counts as a panic
- Cairo edition set to `2023_11`

#### Fixed

- Calling Cairo 0 contract no longer cancels cheatcodes in further calls

### Cast

#### Added

- `script init` command to generate a template file structure for deployment scripts
- Warning is emitted when executing sncast commands if the node's JSON-RPC version is incompatible

#### Changed

- to run a deployment script it is required to use `script run` subcommand

## [0.17.1] - 2024-02-12

### Cast

#### Changed

- fixed a bug where a profile was passed to scarb even when it did not exist
- error handling from inside deployment scripts is now possible (`declare`, `deploy`, `call`, `invoke` now return `Result<T, ScriptCommandError>`)

### Forge

#### Added

- `map_string_error` for use with dispatchers, which automatically converts string errors from the syscall result (read more [here](https://foundry-rs.github.io/starknet-foundry/testing/contracts#handling-errors))

## [0.17.0] - 2024-02-07

### Forge

#### Added

- Warning in fork testing is emitted, when node JSON-RPC version is incompatible
- `get_call_trace` library function for retrieving call trace in tests

#### Changed

- Gas estimation is now aligned with the Starknet v0.13

#### Removed

- `snforge_std::PrintTrait` - use `print!`, `println!` macros and / or `core::debug::PrintTrait` instead

#### Fixed

- Gas used in constructors and handling of L1 messages is now properly included in total gas cost

### Cast

#### Changed

- sncast tool configuration is now moved away from `Scarb.toml` to `snfoundry.toml` file. This file must be present in current or any parent directories in order to use profiles.

#### Added

- `--package` flag for `declare` and `script` subcommands, that specifies scarb package to work with
- `Debug` and `Display` impls for script subcommand responses - use `print!`, `println!` macros instead of calling `.print()`

## [0.16.0] - 2024-01-26

### Forge

#### Added
- Bump to cairo 2.5.0

#### Changed

- `SafeDispatcher`s usages need to be tagged with `#[feature("safe_dispatcher)]` (directly before usage), see [the shamans post](https://community.starknet.io/t/cairo-v2-5-0-is-out/112807#safe-dispatchers-15)

## [0.15.0] - 2024-01-24

### Forge

#### Added

- `--detailed-resources` flag for displaying additional info about used resources
- `store` and `load` cheatcodes
- `--save-trace-data` flag to `snforge test` command. Traces can be used for profiling purposes.

#### Changed

- `available_gas` attribute is now supported (Scarb >= 2.4.4 is required)

#### Fixed

- Error message for tests that should panic but pass

### Cast

#### Changed

- the 'pending' block is used instead of 'latest' as the default when obtaining the nonce

## [0.14.0] - 2024-01-11

### Forge

#### Added

- `Secp256k1` and `Secp256r1` curves support for `KeyPair` in `snforge_std`

#### Changed

- maximum number of computational steps per call set to current Starknet limit (3M)
- `mean` and `std deviation` fields are displayed for gas usage while running fuzzing tests 
- Cairo edition in `snforge_std` and `sncast_std` set to `2023_10`
- `snforge_std::signature` module with `stark_curve`, `secp256k1_curve` and `secp256r1_curve` submodules

#### Fixed

- Safe library dispatchers in test code no longer propagate errors when not intended to

## [0.13.1] - 2023-12-20

### Forge

#### Added

- `assert_not_emitted` assert to check if an event was not emitted

#### Changed 

- fields from `starknet::info::v2::TxInfo` are now part of `TxInfoMock` from `snforge_std::cheatcodes::tx_info`
- consistent latest block numbers for each url are now used across the whole run when testing against forks

#### Fixed

- Parsing panic data from call contract result

### Cast

#### Added 

- add support for sepolia network
- `--yes` option to `account delete` command that allows to skip confirmation prompt

#### Changed

- Argument `max-fee` in `account deploy` is now optional

## [0.13.0] - 2023-12-14

### Forge

#### Changed

- Bump cairo to 2.4.0.
- Migrated test compilation and collection to Scarb, snforge should now be compatible with every Scarb version >= 2.4.0 unless breaking changes happen

## [0.12.0] - 2023-12-06

### Forge

#### Added

- print gas usage for each test
- Support for test collector built-in in Scarb with the `--use-scarb-collector` flag. Requires at least `nightly-2023-12-04` version of Scarb.

### Cast

#### Added

- `--wait-timeout` to set timeout for waiting for tx on network using `--wait` flag (default 60s)
- `--wait-retry-interval` to adjust the time between consecutive attempts to fetch tx from network using `--wait` flag (default 5s)
- allow setting nonce in declare, deploy and invoke (using `--nonce` and in deployment scripts)
- add `get_nonce` function to cast_std
- `--private-key-file` option to `account add` command that allows to provide a path to the file holding account private key

## [0.11.0] - 2023-11-22

### Forge

#### Added

- `elect` cheatcode for mocking the sequencer address. Read more [here](./docs/src/appendix/cheatcodes/sequencer_address/start_elect.md).
- `--rerun-failed` option to run tests that failed during the last run.

#### Changed
- `start_warp` and `stop_warp` now take `CheatTarget` as the first argument instead of `ContractAddress`. Read more [here](./docs/src/appendix/cheatcodes/block_timestamp/start_warp.md). 
- `start_prank` and `stop_prank` now take `CheatTarget` as the first argument instead of `ContractAddress`. Read more [here](./docs/src/appendix/cheatcodes/caller_address/start_prank.md).
- `start_roll` and `stop_roll` now take `CheatTarget` as the first argument instead of `ContractAddress`. Read more [here](./docs/src/appendix/cheatcodes/block_number/start_roll.md).

PS: Credits to @bllu404 for the help with the new interfaces for cheats!

#### Fixed

- using unsupported `available_gas` attribute now fails the specific test case instead of the whole runner

### Cast

### Added

- MVP for cairo deployment scripts with declare, deploy, invoke and call

## [0.10.2] - 2023-11-13

### Forge

#### Changed

- Bump cairo to 2.3.1

#### Removed

- `available_gas` attribute, it didn't compute correctly gas usage. Contract functions execution cost would not be included.

## [0.10.1] - 2023-11-09

### Cast

#### Fixed

- scarb metadata in declare subcommand now takes manifest path from cli if passed instead of looking for it

## [0.10.0] - 2023-11-08

### Forge

#### Removed

- forking of the `Pending` block

#### Added

- `--color` option to control when colored output is used
- when specifying `BlockId::Tag(Latest)` block number of the used block will be printed
- printing number of ignored and filtered out tests

#### Fixed

- Segment Arena Builtin crashing with `CairoResourcesNotContainedInFeeCosts` when Felt252Dict was used

### Cast

#### Fixed

- account commands now always return valid json when `--json` flag is passed
- allow passing multiple calldata argument items without quotes
- display correct error message when account file is invalid

## [0.9.1] - 2023-10-30

### Forge

#### Fixed

- diagnostic paths referring to `tests` folder
- caching `get_class_hash_at` in forking test mode (credits to @jainkunal for catching the bug)

## [0.9.0] - 2023-10-25

### Forge

#### Added

- `#[ignore]` attribute together with `--ignored` and `include-ignored` flags - read more [here](https://foundry-rs.github.io/starknet-foundry/testing/testing.html#ignoring-some-tests-unless-specifically-requested)
- support for `deploy_syscall` directly in the test code (alternative to `deploy`)
- `snforge_std::signature` module for performing ecdsa signatures

#### Changed

- updated Cairo version to 2.3.0 - compatible Scarb version is 2.3.0:
  - tests in `src` folder now have to be in a module annotated with `#[cfg(test)]`
- `snforge_std::PrintTrait` will not convert values representing ASCII control characters to strings
- separated `snforge` to subcommands: `snforge test`, `snforge init` and `snforge clean-cache`. 
Read more [here](https://foundry-rs.github.io/starknet-foundry/appendix/snforge.html).
- `starknet::get_block_info` now returns correct block info in a forked block

### Cast

#### Added

- `show-config` subcommand to display currently used configuration
- `account delete` command for removing accounts from the accounts file
- `--hex-format` flag has been added

#### Removed
- `-i` short for `--int-format` is removed, now have to use the full form `--int-format`

## [0.8.3] - 2023-10-17

### Forge 

#### Changed

- Test from different crates are no longer run in parallel
- Test outputs are printed in non-deterministic order

#### Fixed

- Test output are printed in real time again
- Bug when application would not wait for tasks to terminate after execution was cancelled

## [0.8.2] - 2023-10-12

### Forge

#### Fixed
- incorrect caller address bug

## [0.8.1] - 2023-10-12
### Forge

#### Fixed
- significantly reduced ram usage

## [0.8.0] - 2023-10-11

### Forge

#### Added

- `#[fuzzer(...)]` attribute allowing to specify a fuzzer configuration for a single test case
- Support for `u8`, `u16`, `u32`, `u64`, `u128`, `u256` types to fuzzer
- `--clean-cache` flag
- Changed interface of `L1Handler.execute` and `L1Handler` (dropped `fee` parameter, added result handling with `RevertedTransaction`)
- Contract now has associated state, more about it [here](https://foundry-rs.github.io/starknet-foundry/testing/testing_contract_internals.html)
- cheatcodes (`prank`, `roll`, `warp`) now work on forked Cairo 0 contracts

#### Changed

- Spying events interface is updated to enable the use of events defined inside contracts in assertions
- Test are executed in parallel
- Fixed inconsistent pointers bug https://github.com/foundry-rs/starknet-foundry/issues/659
- Fixed an issue where `deploy_at` would not trigger the constructors https://github.com/foundry-rs/starknet-foundry/issues/805

### Cast

#### Changed

- dropped official support for cairo 1 compiled contracts. While they still should be working without any problems, 
from now on the only officially supported cairo compiler version is 2

## [0.7.1] - 2023-09-27

### Forge

#### Added

- `var` library function for reading environmental variables

#### Fixed
- Using any concrete `block_id` when using forking mode, would lead to crashes 

## [0.7.0] - 2023-09-27

### Forge

#### Added

- Support for scarb workspaces
- Initial version of fuzz testing with randomly generated values
- `#[fork(...)]` attribute allowing testing against a network fork

#### Changed

- Tests are collected only from a package tree (`src/lib.cairo` as an entrypoint) and `tests` folder:
  - If there is a `lib.cairo` file in `tests` folder, then it is treated as an entrypoint to the `tests` package from which tests are collected
  - Otherwise, all test files matching `tests/*.cairo` regex are treated as modules and added to a single virtual `lib.cairo`, which is treated as described above

### Cast

#### Added

- `account add` command for importing accounts to the accounts file
- `account create` command for creating openzeppelin accounts with starkli-style keystore
- `account deploy` command for deploying openzeppelin accounts with starkli-style keystore

### Changed

- `--add-profile` no longer accepts `-a` for short
- allow the `id` property in multicalls to be referenced in the inputs of `deploy` and `invoke` calls

## [0.6.0] - 2023-09-13

### Forge

#### Added

- `deploy_at` cheatcode
- printing failures summary at the end of an execution
- filtering tests now uses an absolute module tree path — it is possible to filter tests by module names, etc.

#### Fixed

- non-zero exit code is returned when any tests fail
- mock_call works with dispatchers if contract does not exists

### Cast

#### Added

- support for starkli-style accounts, allowing the use of existing accounts

#### Changed

- fixed misleading error message when there was no scarb in PATH and `--path-to-scarb-toml` was passed
- modified `multicall new` command output, to be in line with other commands outputs

## [0.5.0] - 2023-08-30

### Forge

#### Added

- support for `keccak_syscall` syscall. It can be used directly in cairo tests
- `l1_handler_execute` cheatcode
- support for `roll`ing/`warp`ing/`prank`ing the constructor logic (precalculate address, prank, assert pranked state in constructor)
- `spy_events` cheatcode
- Functions `read_json` and `FileParser<T>::parse_json` to load data from json files and deserialize it

#### Changed

- rename `TxtParser` trait to `FileParser`
- rename `parse_txt` trait to `read_txt`
- support for printing in contracts
- `spoof` cheatcode
- snforge command-line flag `--init`

### Cast

#### Added

- Support for custom networks - accounts created on custom networks are saved in `accounts-file` under network's
  chain_id
- `accounts-file` field in Scarb.toml profile
- Include the class hash of an account contract in the `accounts-file`

#### Removed

- `--network` option together with the `network` field in Scarb.toml profile — previously used as a validation factor;
  now networks are identified by their chain_id

## [0.4.0] - 2023-08-17

### Forge

#### Added

- `#[should_panic]` attribute support
- Documentation to public methods
- Information sections to documentation about importing `snforge_std`
- Print support for basic numeric data types
- Functions `parse_txt` and `TxtParser<T>::deserialize_txt` to load data from plain text files and serialize it
- `get_class_hash` cheatcode
- `mock_call` cheatcode
- `precalculate_address` cheatcode

#### Changed

- Exported `snforge_std` as a Scarb package, now you have to import it explicitly with e.g. `use snforge_std::declare`
  and add it as a dependency to your Scarb.toml

```toml
[dependencies]
# ...
snforge_std = { git = "https://github.com/foundry-rs/starknet-foundry", tag = "v0.4.0" }
```

- Moved `ForgeConfigFromScarb` to `scarb.rs` and renamed to `ForgeConfig`
- Made private:
    - `print_collected_tests_count`
    - `print_running_tests`
    - `print_test_result`
    - `print_test_summary`
    - `TestCaseSummary::from_run_result`
    - `TestCaseSummary::skipped`
    - `extract_result_data`
    - `StarknetArtifacts`
    - `StarknetContractArtifactPaths`
    - `StarknetContract`
- Split `dependencies_for_package` into separate methods:
    - `paths_for_package`
    - `corelib_for_package`
    - `target_name_for_package`
    - `compilation_unit_for_package`

- Fails test when user tries to use syscalls not supported by forge test runner
- Updated cairo-lang to 2.1.0, starknet-api to 0.4.1 and blockifier to 0.2.0-rc0

### Cast

#### Added

- Added `--class-hash` flag to account create/deploy, allowing for custom openzeppelin account contract class hash

## [0.3.0] - 2023-08-02

### Forge

#### Added

- `warp` cheatcode
- `roll` cheatcode
- `prank` cheatcode
- Most unsafe libfuncs can now be used in contracts

#### Changed

- `declare` return type to `starknet::ClassHash`, doesn't return a `Result`
- `PreparedContract` `class_hash` changed to `starknet::ClassHash`
- `deploy` return type to `starknet::ContractAddress`

#### Fixed

- Using the same cairo file names as corelib files no longer fails test execution

### Cast

#### Added

- multicall as a single transaction
- account creation and deployment
- `--wait` flag to wait for transaction to be accepted/rejected

#### Changed

- sierra and casm artifacts are now required in Scarb.toml for contract declaration
- improved error messages

## [0.1.1] - 2023-07-26

### Forge & Cast

#### Fixed

- `class_hash`es calculation
- Test collection

## [0.1.0] - 2023-07-19

### Forge & Cast

#### Added

- Initial release<|MERGE_RESOLUTION|>--- conflicted
+++ resolved
@@ -7,6 +7,13 @@
 
 ## [Unreleased]
 
+### Forge
+
+#### Changed
+
+- `var` now supports `ByteArray` with double quoting, and returns `Span<felt252>` instead of a single `felt252`
+
+
 ## [0.21.0] - 2024-04-03
 
 ### Forge
@@ -14,9 +21,6 @@
 #### Changed
 
 - `read_txt` and `read_json` now supports `ByteArray`
-<<<<<<< HEAD
-- `var` now supports `ByteArray` with double quoting, and returns `Span<felt252>` instead of a single `felt252`
-=======
 - `snforge_std::declare` returns `Result<ContractClass, RevertedTransaction>` instead of `ContractClass`
 
 ### Cast
@@ -25,7 +29,6 @@
 
 - sncast script idempotency feature - every action done by the script that alters the network state will be tracked in state file, 
 and won't be replayed if previously succeeded 
->>>>>>> e3954054
 
 ## [0.20.1] - 2024-03-22
 
