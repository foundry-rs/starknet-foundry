# Changelog

All notable changes to this project will be documented in this file.

The format is based on [Keep a Changelog](https://keepachangelog.com/en/1.0.0/),
and this project adheres to [Semantic Versioning](https://semver.org/spec/v2.0.0.html).

## [Unreleased]

<<<<<<< HEAD
### Cast

#### Added

- `network` field can now be configured in `snfoundry.toml`
=======
## Forge

#### Changed

- Minimal recommended `Scarb` version is now `2.13.1` (updated from `2.12.2`)
>>>>>>> 55b0fbdc

## [0.55.0-rc.0] - 2025-12-18

### Forge

#### Changed

- Minimal recommended `Scarb` version is now `2.12.2` (updated from `2.11.4`)

#### Fixed

- Signature generation now enforces the low-s rule
- Fixed a bug that caused a slowdown in test execution
- Panic that occurred in debug trace and gas report when using mock calls

#### Removed

- The deprecated `snforge completion`. Use `snforge completions` instead.

### Cast

#### Changed

- Error message for already declared contracts now includes the class hash

#### Fixed

- When using `account create` or `account import` commands without specifying `--network` or `--url`, url from snfoundry.toml is now used correctly (if present)
- Fixed account's balance value from `sncast balance` command

#### Removed

- The deprecated `sncast completion`. Use `sncast completions` instead.

## [0.54.0] - 2025-12-09

### Forge

#### Added

- `get_current_vm_step` function to get the current step during test execution. For more see [docs](https://foundry-rs.github.io/starknet-foundry/snforge-library/testing/get_current_vm_step.html)

#### Fixed

- Cheatcodes are now reflected in called contract, when directly using a library call from test code
- Oracles are fully supported for Scarb versions >= 2.13.1. Bugs related to oracles' output handling have been fixed.
  Removed the `--experimental-oracles` flag.`
- Fixed a bug that caused failure data to be displayed twice

### Cast

#### Added

- `type` field to most responses when using `--json` output format.

#### Changed

- `sncast script init` now longer adds `cairo_test` as dependency in `Scarb.toml`
- Replaced the free RPC provider to Zan
- The supported RPC version is now 0.10.0

#### Fixed

- Restored missing `command` missing from some responses when using `--json` output format.
- When deploying account with `--keystore` flag `sncast` now longer ask two times for password

## [0.53.0] - 2025-11-24

### Cast

#### Changed

- Hash function used when declaring contracts is selected based on the Starknet version

## [0.53.0-rc.0] - 2025-11-18

### Forge

#### Added

- `--gas-report` flag to display a table of L2 gas breakdown for each contract and selector

### Cast

#### Changed

- The supported RPC version is now 0.10.0-rc.1

## [0.52.0] - 2025-11-05

### Forge

#### Changed

- Gas values in fuzzing test output are now displayed as whole numbers without fractional parts
- Minimal recommended `Scarb` version is now `2.11.4` (updated from `2.10.1`)

#### Fixed

- A bug that prevented the `#[test_case]` attribute from being used on its own with cheatcodes

### Cast

#### Added 

- Possibility to configure urls of predefined networks used by `--network` flag via `sncast` profile in `snfoundry.toml`

## [0.51.2] - 2025-10-31

### Cast

#### Changed

- Replaced the free RPC provider used.

## [0.51.1] - 2025-10-23

### Forge

#### Fixed

- A bug that caused `meta_tx_v0` to panic when tracked resources are Sierra gas.

## [0.51.0] - 2025-10-21

### Forge

#### Added

- `Fuzzable` trait implementations for `bool` and `ContractAddress`
- Type aliases for `StarkCurveKeyPair`, `Secp256k1CurveKeyPair`, `Secp256r1CurveKeyPair`
- Option to display L2 gas for each call in the debugging trace

#### Changed

- Updated the error message returned when calling a nonexistent method on a contract to better align with the format used by the network
- The default tracked resource is now Sierra gas, so gas reporting results may differ compared to previous versions. For more information refer to the [documentation](https://foundry-rs.github.io/starknet-foundry/testing/gas-and-resource-estimation.html)
- When using the `--detailed-resources` flag, the used Sierra gas key is now shown as `sierra gas` instead of `sierra_gas_consumption`

### Cast

#### Added

- Debug logging for `sncast` commands that can be enabled by setting `SNCAST_LOG` env variable.
- `sncast declare` command now outputs a ready-to-use deployment command after successful declaration.
- Possibility to use [`starknet-devnet`](https://github.com/0xSpaceShard/starknet-devnet) predeployed accounts directly in `sncast` without needing to import them. They are available under specific names - `devnet-1`, `devnet-2`, ..., `devnet-<N>`. Read more [here](https://foundry-rs.github.io/starknet-foundry/starknet/integration_with_devnet.html#predeployed-accounts)
- Support for `--network devnet` flag that attempts to auto-detect running `starknet-devnet` instance and connect to it.
- Support for automatically declaring the contract when running `sncast deploy`, by providing `--contract-name` flag instead of `--class-hash`. 
- `sncast balance` command to fetch the balance of an account for a specified token.

#### Fixed

- `sncast declare` now shows a correct error message when contract is already declared.

## [0.50.0] - 2025-09-29

### Forge

#### Added

- `#[test_case]` attribute for parameterized testing. Read more [here](https://foundry-rs.github.io/starknet-foundry/snforge-advanced-features/parametrized-testing.html)

#### Changed

- Minimal supported `Scarb` version is now `2.10.0` (updated from `2.9.1`)
- Minimal supported `snforge_std` and `snforge_std_deprecated` version is now `0.50.0`
- `deploy` and `deploy_at` methods on `ContractClass` instance now fail immediately upon encountering an error, preventing the error from being caught. This change aligns with the behavior of the `deploy_syscall` on the network

#### Fixed

- [`core::testing::get_available_gas`](https://docs.starknet.io/build/corelib/core-testing-get_available_gas) now works correctly in snforge tests

#### Removed

- Possibility to use `#[available_gas]` with unnamed argument. Use named arguments instead, e.g. `#[available_gas(l2_gas: 5)]`.
- The deprecated command `snforge init`. Use `snforge new` to initialize new `Forge` projects

### Cast

#### Added

- `sncast declare-from` command to declare a contract by fetching it from a different Starknet instance

## [0.49.0] - 2025-09-03

### Forge

#### Added

- Support for `meta_tx_v0` syscall with cheatcode compatibility
- `snforge` now supports [oracles](https://docs.swmansion.com/cairo-oracle/) with `--experimental-oracles` flag.
- `--trace-components` flag to allow selecting which components of the trace to do display. Read more [here](https://foundry-rs.github.io/starknet-foundry/snforge-advanced-features/debugging.html#trace-components)

### Cast

#### Added

- `--test-files` flag to `verify` command to include test files under src/ for verification (only applies to voyager)
- `--tip` flag to `invoke`, `declare`, `deploy`, `multicall run` and `account deploy` commands to set the transaction tip
- `--estimate-tip` flag which automatically adds an estimated tip to the transaction. The tip is calculated based on the current network conditions and added to the transaction fee
- `utils class-hash` command to calculate the class hash for a contract

#### Changed

- The supported RPC version is now 0.9.0
- [New UDC](https://starkscan.co/contract/0x02ceed65a4bd731034c01113685c831b01c15d7d432f71afb1cf1634b53a2125) is now used during deployment

## [0.48.1] - 2025-08-14

### Forge

#### Fixed

- A bug that caused `#[fuzzer]` attribute to fail when used with generic structs

## [0.48.0] - 2025-08-05

### Forge

#### Added

- `snforge_std` is now compatible with Scarb procedural macros V2. Migration is required if using Scarb versions before `2.12.0`. See [migration guide](https://foundry-rs.github.io/starknet-foundry/getting-started/0-47-0-migration-guide.html).

#### Changed

- If using a Scarb version before `2.10.0` or not using `allow-prebuild-plugins`, the minimal required rust version to run `snforge` is now `1.87.0`

### Cast

#### Fixed

- Block explorer links are now hidden by default when using [`starknet-devnet`](https://github.com/0xSpaceShard/starknet-devnet). Set `SNCAST_FORCE_SHOW_EXPLORER_LINKS=1` env variable to display them.

## [0.47.0] - 2025-07-28

### Forge

#### Added

- `interact_with_state` cheatcode to enable effective use of `contract_state_for_testing` in snforge tests
- Support for using [Scarb profiles](https://docs.swmansion.com/scarb/docs/reference/profiles.html) with `snforge test`, allowing to pass the same profile flags as in Scarb (`--release`, `--dev`, `--profile`) to build artifacts using a specific profile

#### Deprecated

- The `snforge completion` command. Use `snforge completions` instead

#### Fixed

- Passing a cheatcode span of 0 was incorrectly treated as `CheatSpan::Indefinite`. This is now resolved by making `CheatSpan::TargetCalls` accept `NonZero<usize>` instead of just `usize` in `snforge_std`.

### Cast

#### Added

- `ready` option for `--type` flag in `account create` and `account import` commands (Argent wallet has rebranded as Ready)

#### Changed

- Braavos accounts with all class hashes are now supported

#### Deprecated

- `argent` option for `--type` flag in `account create` and `account import` commands. Use `ready` instead
- The `sncast completion` command. Use `sncast completions` instead

## [0.46.0] - 2025-07-09

### Forge

#### Added

- Total test summary when running tests across multiple packages (for example when running `snforge test --workspace`)

#### Fixed

- Bug where syscall execution resources from nested calls were being calculated twice

### Cast

#### Added

- `sncast utils serialize` command to serialize Cairo expressions into calldata
- `sncast verify` now supports verifying against [voyager](https://voyager.online/) block explorer.

#### Changed

- Improved commands output readability with colors and simplified layout.
- `sncast verify` no longer defaults to using walnut.

#### Fixed

- Bug where `account create` raised an error if no `--name` was provided and the file specified by `--accounts-file` was empty

#### Removed

- `--int-format` and `--hex-format`, all values are displayed with default format

## [0.45.0] - 2025-06-16

### Forge

#### Added
- ETH token is now pre-deployed by default in every test, and `Token::ETH` was added to `snforge_std`
- `--skip` flag to allow excluding any test whose name contains the provided string

#### Changed
- Updated output format for `--exit-first` flag. Tests skipped due to preceding failures are no longer displayed in the summary. Alternative information is shown when applicable.
- `storage address` was renamed to `contract address` in the output of `--trace-verbosity`

#### Fixed

- bug that caused `--trace-verbosity` to panic in fork tests
- fixed a bug in tests where resources used in nested calls were counted multiple times, leading to overestimated gas and resource usage

#### Removed

- Windows support. For details on migration, see the WSL [installation guide](https://foundry-rs.github.io/starknet-foundry/getting-started/installation.html#linux-and-macos).

### Cast

#### Fixed

- bug where `account create` raised an error if the file specified by `--accounts-file` was empty

#### Removed

- Windows support. For details on migration, see the WSL [installation guide](https://foundry-rs.github.io/starknet-foundry/getting-started/installation.html#linux-and-macos).

## [0.44.0] - 2025-05-26

### Forge

#### Changed

- Minimal supported `snforge_std` version is 0.44.0
- Changed the code generated by `snforge_std`'s `#[test]` attribute

#### Fixed

- "invalid syscall selector" error appearing when using arithmetic circuits
- Bug that caused incorrect gas tracking for contracts using Sierra version less than `1.7.0` when `sierra-gas` was passed as the `tracked-resource`

### Cast

#### Added

- Displaying the path of the config file when adding a new profile

#### Changed

- OpenZeppelin account updated to v1.0.0 [preset](https://docs.openzeppelin.com/contracts-cairo/1.0.0/api/account#AccountUpgradeable)
- Restored support for Braavos accounts
- Accounts created with `--type braavos` use updated v1.2.0 class hash
- Output of `sncast account create` is now clearer; the estimated fee is displayed in both STRK and FRI.
- Renamed the field `max_fee` to `estimated_fee` in the `sncast account create` output.

## [0.43.1] - 2025-05-16

### Cast

#### Removed

- Broken Voyager RPC provider

## [0.43.0] - 2025-05-09

### Forge

#### Added

- `set_balance` cheatcode for setting an ERC20 token balance for specified contract address. The STRK token is now pre-deployed in every test by default. This can be disabled by adding `#[disable_predeployed_contracts]` attribute to test.
- added option to display trace of contracts execution. Read more [here](https://foundry-rs.github.io/starknet-foundry/snforge-advanced-features/debugging.html)

#### Changed

- "Success data" message is no longer printed when a test using the `#[should_panic]` attribute passes

### Cast

#### Added

- when using `sncast call` the response will be printed as a Cairo-like string representation of the return values

#### Changed

- The supported RPC version is now 0.8.1

## [0.42.0] - 2025-04-28

### Forge

#### Added

- Safe dispatchers can now be used inside contracts

#### Changed

- Minimal supported Scarb version is now `2.9.1`
- Improved display of backtrace for contracts that panicked, when `panic-backtrace = true` in `Scarb.toml`. Without using this feature, the backtrace may be less accurate than before.
  As of this release, this feature is available only in `scarb nightly-2025-03-27`.

#### Fixed

- The state correctly reverts after failed internal calls

### Cast

#### Fixed

- Bug that prevented from passing values to `--arguments` that started with a leading minus `-` sign.
- User is now prompted to save an imported or deployed account in `sncast` config even when using `--network` flag

## [0.41.0] - 2025-04-08

### Forge

#### Added

- `--template` flag to `snforge new` command that allows selecting a template for the new project. Possible values are `balance-contract` (default), `cairo-program` and `erc20-contract`

#### Fixed

- fixed incorrect extra newlines in test summary

### Cast

#### Added

- Support for `array![].span()` in `--arguments` command

#### Changed

- `verify` command now supports the `--class-hash` for Walnut verification

#### Removed

- `NftScan` is no longer supported as `block-explorer` option

## [0.40.0] - 2025-03-26

### Cast

#### Added

- `--l1-gas`, `--l1-gas-price`, `--l2-gas`, `--l2-gas-price`, `--l1-data-gas`, `--l1-data-gas-price` flags
- methods for fee settings creation, in `FeeSettingsTrait`: `max_fee()`, `resource_bounds()` and `estimate()` (in `sncast_std`)

#### Changed

- Updated argent class hash used in account creation to v0.4.0
- wrapped error for `ContractError` is now of type `ContractErrorData` (in `sncast_std`)
- field `execution_error` in `TransactionExecutionErrorData` is now of type `ContractExecutionError` (in `sncast_std`)
- Using Braavos accounts is temporarily disabled because they don't yet work with the RPC version supported by `sncast`
- `sncast script init` command now initializes project with the `sncast_std` dependency from the [registry](https://scarbs.xyz/packages/sncast_std)

#### Removed

- `--max-gas` and `--max-gas-unit-price` flags
- `max_gas`, `max_gas_unit_price` fields in `FeeSettings` (in `sncast_std`)

## [0.39.0] - 2025-03-19

### Forge

#### Added

- `snforge completion` command - used to generate autocompletion script
- Cheats for `get_block_hash_syscall`
- new `--tracked-resource` flag, that will change currently tracked resource
  (`cairo-steps` for vm resources - default; `sierra-gas` for sierra gas consumed resources in cairo native)
- Testing events api improvements. New `IsEmitted` trait. Implemented `Into<snforge_std::Event>` for `starknet::Event` and `PartialEq` trait implementations for `snforge_std::Event` and `snforge_std::Events`.


#### Changed
- gas is now reported using resource bounds triplet (l1_gas, l1_data_gas and l2_gas)
- `available_gas` now accepts named arguments denoting resource bounds (eg `#[available_gas(l1_gas: 1, l1_data_gas: 2, l2_gas: 3)]`)

#### Fixed

- Bug with file locking that prevented forking from working on Windows

### Cast

#### Added

- `sncast completion` command - used to generate autocompletion script

## [0.38.3] - 2025-03-07

### Forge

#### Fixed

- Issue with uploading `snforge_std` to scarbs package registry that prevented it from including package reexports required in Scarb >= 2.11.0

## [0.38.2] - 2025-03-06

### Forge

#### Changed

- Fork cache version is pinned to the forge version.

#### Fixed

- `snforge_scarb_plugin` now emits an error when parameters are passed without using the `#[fuzzer]` attribute
- A bug that was causing execution to hang if using forking

## [0.38.0] - 2025-02-25

### Forge

#### Added

- `snforge clean` command - used to manage and remove files generated by snforge. It supports cleaning the following components: coverage, profile, cache, trace, all
- `snforge new` now adds the `snfoundry_trace`, `coverage`, and `profile` directories to `.gitignore`.
- Custom types can be used in fuzz testing by implementing the `Fuzzable` trait
- Support for Cairo 2.10.0

#### Changed

- It is now required to include the `#[fuzzer]` attribute for fuzz tests to work
- Scarb `2.8.5` is now the minimal recommended version. Using Starknet Foundry with versions below it is no longer officially supported and may not work.

#### Deprecated

- `snforge clean-cache` command

### Cast

#### Changed

- `--name` flag is now optional when using `account create` (default name is generated)

## [0.37.0] - 2025-02-03

### Forge

#### Added

- Rust is no longer required to use `snforge` if using Scarb >= 2.10.0 on supported platforms - precompiled `snforge_scarb_plugin` plugin binaries are now published to [package registry](https://scarbs.xyz) for new versions.
- Added a suggestion for using the `--max-n-steps` flag when the Cairo VM returns the error: `Could not reach the end of the program. RunResources has no remaining steps`.

#### Fixed

- coverage validation now supports comments in `Scarb.toml`

### Cast

#### Added

- Default RPC providers under `--network` flag

#### Changed

- Renamed `--network` flag to `--network-name` in `sncast account delete` command

#### Fixed

- Bug resulting in value passed for `max_fee` being ignored in cast scripts when using `deploy` with STRK token

#### Removed

- `--fee-token` and `--version` flags, subsequently support for transaction versions other than v3
- Support for ETH transactions in scripts

## [0.36.0] - 2025-01-15

### Forge

#### Changed

- Trace files saved in `snfoundry_trace` directory will now use `_` as separators instead of `::`

### Cast

#### Added

- When using `--max-fee` with transactions v3, calculated max gas and max gas unit price are automatically validated to ensure they are greater than 0 after conversion
- interactive interface that allows setting created or imported account as the default

#### Changed

- Values passed to the `--max-fee`, `--max-gas`, and `--max-gas-unit-price` flags must be greater than 0

#### Deprecated

- `--version` flag

## [0.35.1] - 2024-12-16

### Forge

#### Fixed

- Minimal Rust version in requirements check is the same as in docs (`1.80.1`)
- `snforge` produces trace for contracts even if they fail or panic (assuming test passed)

## [0.35.0] - 2024-12-13

### Forge

#### Added

- Requirements validation during `snforge` runtime
- `snforge check-requirements` command
- `snforge new` command

#### Changed

- `snforge_scarb_plugin` will now also emit warnings when errors occur
- `snforge_std` migrated to `2024_07` edition
- `snforge_std` from scarbs package registry is now used in `snforge new` template

#### Deprecated

- `snforge init` command

### Cast

#### Added

- `account create` command shows prepared deployment command

#### Changed

- `--version` flag is now optional and `v3` will be used by default
- Displaying underlying RPC error instead of "Unknown RPC error" in edge cases

#### Deprecated

- `--fee-token` flag - `strk` will be used by default

## [0.34.0] - 2024-11-26

### Forge

#### Added

- `generate_random_felt()` for generating (pseudo) random felt value.
- Printing information about compiling Sierra using `universal-sierra-compiler`
- Displaying backtrace when contract call fails

#### Changed

- Tests config run is now executed in parallel resulting in faster `snforge test` setup in some cases

### Cast

#### Added

- You can skip `--name` flag when using `account import` - a default name will be generated.
- Addresses outputted when calling `sncast account create`, `sncast deploy` and `sncast declare` are now padded to 64 characters length and prefixed with `0x0`
- Globally available configuration to store profiles to share between projects.

#### Changed

- Changed return type of `declare` in Cairo Deployment Scripts so it can handle already declared contracts without failing
- Allow using `show-config` command without providing rpc url

## [0.33.0] - 2024-11-04

### Cast

#### Added

- You can now use numbers without quotes as inputs for calls in multicall config file.
- New `--arguments` flag to `call`, `invoke` and `deploy` for automatic conversion of Cairo expressions instead of serialized form.

### Forge

#### Changed

- You can now pass arguments to `cairo-profiler` and `cairo-coverage`. Everything after `--` will be passed to underlying binary. E.g.
  `snforge test --build-profile -- --show-inlined-functions`
- You can't use now `--coverage` and `--build-profile` flags at the same time. If you want to use both, you need to run
  `snforge test` twice with different flags.
- Contract artifacts are compiled to CASM concurrently.
- Starknet artifacts are now loaded from all tests targets
- Cairo Edition in `snforge init` template set to `2024_07`

#### Fixed

- Scarb features work with optimized compilation
- Custom test targets are now supported with optimized compilation
- Calling contract functions via safe-dispatcher now returns an `Err` when attempting to invoke a non-existent entry point, instead of causing a panic.

## [0.32.0] - 2024-10-16

### Cast

#### Changed

- Short option for `--accounts-file` flag has been removed.
- Short option for `--contract-address` is now `-d` instead of `-a`.
- `account add` is renamed to `account import`.
- `account import` can be now used without specifying `--private-key` or `--private-key-file` flags. Instead private key will be read interactively from the user.

#### Fixed
- `account delete` command: It is no longer necessary to provide the `--url` argument each time. Either the `--url` or `--network` argument must be provided, but not both, as they are mutually exclusive.

### Forge

#### Changed

- When using test name filter with `--exact` flag, forge will try to compile only the selected test.

## [0.31.0] - 2024-09-26

### Cast

#### Changed

- `declare` and `verify` commands now use the Scarb `release` profile instead of the `dev` profile as the default for building artifacts
- StarkScan links now point to specific pages for transactions, contracts and classes.

#### Fixed

- Explorer links displayed upon committing transactions are now properly formatted
- `sncast declare` no longer fails for flat contracts (i.e. CASM artifacts with `bytecode_segment_lengths` being a number)

### Forge

#### Added

- Project generated by `snforge` contains `assert_macros` dependency with version 0.1.0 for Scarb <= 2.8.0, otherwise equal to Scarb
- Support for overriding fork configuration in test attribute with a different block ID, tag, or hash.
- `--no-optimization` flag that can be used to build contracts using the [starknet contract target](https://docs.swmansion.com/scarb/docs/extensions/starknet/contract-target.html#starknet-contract-target. This is the default behavior when using Scarb < 2.8.3

#### Changed

- For Scarb >= `2.8.3` contract artifacts are built as part of the test target now. This process speeds up the compilation time, but the behavior of the contracts potentially may not be 100% consistent with the real networks. It can be disabled using the [--no-optimization flag](https://foundry-rs.github.io/starknet-foundry/appendix/snforge/test.html#--no-optimization)
- `snforge` now validates if your project is setup to generate debug info needed for `cairo-coverage` when running  `--coverage` flag

### `snforge_scarb_plugin`

#### Fixed

- The package is now correctly versioned

## [0.30.0] - 2024-09-04

### Forge

#### Added

- Derived `Debug` and `Clone` on `trace.cairo` items
- `--coverage` flag to the `test` command. Saves trace data and then generates coverage report of test cases which pass and are not fuzz tests. You need [cairo-coverage](https://github.com/software-mansion/cairo-coverage) installed on your system.

#### Fixed

- `latest` fork block id tag validation in `Scarb.toml` is now consistent
- `RangeCheck96`,  `AddMod`, `MulMod` builtins are now properly supported
- Fixed escaping `'` in `#[should_panic]`s
- Fixed `scarb init` with snforge runner

## [0.29.0] - 2024-08-28

### Forge

#### Added

- Support for Scarb features in `snforge test` - flags the same as in Scarb. Read more [here](https://docs.swmansion.com/scarb/docs/reference/conditional-compilation.html#features)

#### Fixed

- `snforge init` no longer emits warnings
- Project template generated by `snforge init` matches new `declare` cheatcode interface and compiles properly

## [0.28.0] - 2024-08-21

### Forge

#### Changed

- Bumped Cairo version to `2.7.0`
- Max steps in tests (configured by argument `--max-n-steps`) now defaults to 10 million
if not provided (changed from 4 million).

### Cast

#### Added
- Commands that commit transactions now display links to block explorers. When in human-readable mode, `invoke`, `declare`, `deploy`, `multicall run`, `account create` and `account deploy` will display additional information with an url. A new key in Cast configuration - `block-explorer` determines which block explorer service the displayed link leads to. Possible options are:` StarkScan`, `Voyager`, `ViewBlock`, `OkLink`, `NftScan`.

#### Changed
- `account create` outputs hint about the type of the tokens required to prefund a newly created account with before deployment

- `sncast` no longer expects `--url` as a common argument. It is now required specifically by commands that utilise it, i.e. `account add`, `account create`, `account delete`, `account deploy`, `multicall run`, `script run`, `call`, `declare`, `deploy`, `invoke`, `show-config`, `tx-status`.
Commands that do not require `--url` anymore: `account list`, `multicall new`, `script init`, `verify`

### Forge

#### Changed
- Fork tests now discover chain ID via provided RPC URL, defaulting to `SN_SEPOLIA`
- `#[fork]` attribute parameters format. [Read more here](https://foundry-rs.github.io/starknet-foundry/snforge-advanced-features/fork-testing.html)
- steps counting
- Block tag changed name from `Latest`  to `latest`
- `declare` cheatcode now returns `Result<DeclareResult, Array<felt252>>` [Read more here](https://foundry-rs.github.io/starknet-foundry/appendix/snforge-library/declare.html)

## [0.27.0] - 2024-07-24

### Forge

#### Added

- `spy_messages_to_l1()` for listening in on messages to L1 sent by your contracts. [Read more here](https://foundry-rs.github.io/starknet-foundry/testing/testing-messages-to-l1.html).

#### Changed

- Renamed global cheatcodes listed [here](https://foundry-rs.github.io/starknet-foundry/appendix/cheatcodes.html) - cheatcode invocations affecting the global scope and working indefinitely, already marked with a `_global` suffix, received a `start_` prefix

### Cast

#### Added

- `verify` subcommand to verify contract (walnut APIs supported as of this version). [Read more here](https://foundry-rs.github.io/starknet-foundry/appendix/sncast/verify.html)
- support for v3 transactions on account deploy, deploy, declare, invoke
- Newest class hash for OpenZeppelin account contracts
- `account list` subcommand for listing all available accounts [Read more here](https://foundry-rs.github.io/starknet-foundry/appendix/sncast/account/list.html)

#### Changed

- `multicall new` no longer prints generated template to stdout and now requires specifying output path. [Read more here](https://foundry-rs.github.io/starknet-foundry/appendix/sncast/multicall/new.html)

## [0.26.0] - 2024-07-03

### Forge

#### Changed
- Updated event testing - read more [here](./docs/src/testing/testing-events.md) on how it now works and [here](./docs/src/appendix/cheatcodes/spy_events.md)
about updated `spy_events` cheatcode

## [0.25.0] - 2024-06-12

### Forge

#### Changed

- `SyscallResultStringErrorTrait::map_error_to_string` removed in favor of utility function (`snforge_std::byte_array::try_deserialize_bytearray_error`)

### Cast

#### Removed
- `--class-hash` flag from `account deploy` command

#### Added

- `tx-status` subcommand to get transaction status. [Read more here](./docs/src/starknet/tx-status.md)
- `tx_status` function to cast_std. [Read more here](./docs/src/appendix/sncast-library/tx_status.md)
- Support for creating argent accounts
- Support for creating braavos accounts

## [0.24.0] - 2024-05-22

### Forge

#### Removed

- `prank`, `warp`, `roll`, `elect`, `spoof` cheatcodes in favour of `cheat_execution_info`

#### Added

- `cheat_execution_info` cheatcode and per variable helpers for it

### Cast

#### Added

- New required flag `--type` to `account add` command

### Forge

#### Changed

- `SignerTrait::sign` now returns `Result` instead of failing the test

- `L1HandlerTrait::execute()` takes source address and payloads as arguments [Read more here](https://foundry-rs.github.io/starknet-foundry/appendix/cheatcodes/l1_handler.html)

- When calling to an address which does not exists, error is forwarded to cairo runtime instead of failing the test

## [0.23.0] - 2024-05-08

### Forge

#### Removed

- `event_name_hash` removal, in favour of `selector!` usage

#### Changed

- the tool now always compiles Sierra contract artifacts to CASM using
[`USC`](https://github.com/software-mansion/universal-sierra-compiler) - before it used to consume CASM artifacts
produced by Scarb if they were present. Setting up `casm = true` in `Scarb.toml` is no longer recommended - it may slow
down the compilation.
- The `replace_bytecode` cheatcode now returns `Result` with a possible `ReplaceBytecodeError`, since it may cause unexpected errors down the line when not handled properly

### Cast

#### Changed

- the tool now always compiles Sierra contract artifacts to CASM using
[`USC`](https://github.com/software-mansion/universal-sierra-compiler) - before it used to consume CASM artifacts
produced by Scarb if they were present. Setting up `casm = true` in `Scarb.toml` is no longer recommended - it may slow
down the compilation.

#### Fixed

- scripts built with release profile are now properly recognized and ran

## [0.22.0] - 2024-04-17

### Forge

#### Changed

- `deploy` / `deploy_at` now additionally return the constructor return data via `SyscallResult<(ContractAddress, Span<felt252>)>`
- `declare` returns `Result<ContractClass, Array<felt252>>` instead of `ContractClass`
- `L1HandlerTrait::execute()` returns `SyscallResult<()>`
- `SyscallResultStringErrorTrait::map_string_error` renamed to `SyscallResultStringErrorTrait::map_error_to_string`
- `var` now supports `ByteArray` with double quoting, and returns `Array<felt252>` instead of a single `felt252`

#### Removed
- `snforge_std::RevertedTransaction`

## [0.21.0] - 2024-04-03

### Forge

#### Changed

- `read_txt` and `read_json` now supports `ByteArray`

### Cast

#### Added

- sncast script idempotency feature - every action done by the script that alters the network state will be tracked in state file,
and won't be replayed if previously succeeded

## [0.20.1] - 2024-03-22

## [0.20.0] - 2024-03-20

### Forge

#### Added

- variants of cheatcodes with `CheatSpan` (read more [here](https://foundry-rs.github.io/starknet-foundry/testing/using-cheatcodes#setting-cheatcode-span))
- Providing configuration data with env variables [DOCS](https://foundry-rs.github.io/starknet-foundry/projects/configuration.html#environmental-variables)

#### Fixed

- Events emitted in cairo 0 contracts are now properly collected
- `--build-profile` no longer fails silently (compatible with [`cairo-profiler`](https://github.com/software-mansion/cairo-profiler) 0.2.0)

#### Changed

- Default `chain_id` has been changed from `SN_GOERLI` to `SN_SEPOLIA`
- Supported RPC version is now 0.7.0
- Gas calculation is in sync with starknet 0.13.1 (with EIP 4844 blob usage enabled)
- Resources displayed (steps, builtins) now include OS costs of syscalls

### Cast

#### Added

- Support for OpenZeppelin Cairo 1 (or higher) accounts creation, deployment and usage
- Providing configuration data with env variables [DOCS](https://foundry-rs.github.io/starknet-foundry/projects/configuration.html#environmental-variables)

#### Changed

- Supported RPC version is now 0.7.0
- Default class hash in `account create` and `account deploy` has been changed to [cairo2 class hash](https://starkscan.co/class/0x04c6d6cf894f8bc96bb9c525e6853e5483177841f7388f74a46cfda6f028c755)

## [0.19.0] - 2024-03-06

### Forge

⚠️ This version requires installing external [universal-sierra-compiler (v2.0.0)](https://github.com/software-mansion/universal-sierra-compiler) ⚠️

#### Added

- [`replace_bytecode`](https://foundry-rs.github.io/starknet-foundry/appendix/cheatcodes/replace_bytecode.html) cheatcode
- result of the call to the trace
- added `--build-profile` flag to the `--test` command. Saves trace data and then builds profiles of test cases which pass and are not fuzz tests. You need [cairo-profiler](https://github.com/software-mansion/cairo-profiler) installed on your system.
- dependency on the [universal-sierra-compiler](https://github.com/software-mansion/universal-sierra-compiler)
binary, which will allow forge to be independent of sierra version


#### Changed

- `var()`, `read_txt()`, `read_json()`, `FileTrait::new()`, `declare()` now use regular strings (`ByteArray`) instead of short strings (`felt252`)
- `start_mock_call()`, `stop_mock_call()`, `L1Handler` now use selector (`selector!()`) instead of names

### Cast

#### Changed

- `declare()` now uses regular strings (`ByteArray`) instead of short strings (`felt252`)
- `call()` and `invoke()` now require function selector (`selector!()`) instead of function name in scripts (sncast_std)

#### Removed

- `--path-to-scarb-toml` optional flag that allowed to specify the path to the `Scarb.toml` file
- `--deployed` flag from `account add` subcommand

## [0.18.0] - 2024-02-21

### Forge

#### Added

- contract names to call trace
- `--max-n-steps` argument that allows setting own steps limit

#### Changed

- Unknown entry point error when calling a contract counts as a panic
- Cairo edition set to `2023_11`

#### Fixed

- Calling Cairo 0 contract no longer cancels cheatcodes in further calls

### Cast

#### Added

- `script init` command to generate a template file structure for deployment scripts
- Warning is emitted when executing sncast commands if the node's JSON-RPC version is incompatible

#### Changed

- to run a deployment script it is required to use `script run` subcommand

## [0.17.1] - 2024-02-12

### Cast

#### Changed

- fixed a bug where a profile was passed to scarb even when it did not exist
- error handling from inside deployment scripts is now possible (`declare`, `deploy`, `call`, `invoke` now return `Result<T, ScriptCommandError>`)

### Forge

#### Added

- `map_string_error` for use with dispatchers, which automatically converts string errors from the syscall result (read more [here](https://foundry-rs.github.io/starknet-foundry/testing/contracts#handling-errors))

## [0.17.0] - 2024-02-07

### Forge

#### Added

- Warning in fork testing is emitted, when node JSON-RPC version is incompatible
- `get_call_trace` library function for retrieving call trace in tests

#### Changed

- Gas estimation is now aligned with the Starknet v0.13

#### Removed

- `snforge_std::PrintTrait` - use `print!`, `println!` macros and / or `core::debug::PrintTrait` instead

#### Fixed

- Gas used in constructors and handling of L1 messages is now properly included in total gas cost

### Cast

#### Changed

- sncast tool configuration is now moved away from `Scarb.toml` to `snfoundry.toml` file. This file must be present in current or any parent directories in order to use profiles.

#### Added

- `--package` flag for `declare` and `script` subcommands, that specifies scarb package to work with
- `Debug` and `Display` impls for script subcommand responses - use `print!`, `println!` macros instead of calling `.print()`

## [0.16.0] - 2024-01-26

### Forge

#### Added
- Bump to cairo 2.5.0

#### Changed

- `SafeDispatcher`s usages need to be tagged with `#[feature("safe_dispatcher)]` (directly before usage), see [the shamans post](https://community.starknet.io/t/cairo-v2-5-0-is-out/112807#safe-dispatchers-15)

## [0.15.0] - 2024-01-24

### Forge

#### Added

- `--detailed-resources` flag for displaying additional info about used resources
- `store` and `load` cheatcodes
- `--save-trace-data` flag to `snforge test` command. Traces can be used for profiling purposes.

#### Changed

- `available_gas` attribute is now supported (Scarb >= 2.4.4 is required)

#### Fixed

- Error message for tests that should panic but pass

### Cast

#### Changed

- the 'pending' block is used instead of 'latest' as the default when obtaining the nonce

## [0.14.0] - 2024-01-11

### Forge

#### Added

- `Secp256k1` and `Secp256r1` curves support for `KeyPair` in `snforge_std`

#### Changed

- maximum number of computational steps per call set to current Starknet limit (3M)
- `mean` and `std deviation` fields are displayed for gas usage while running fuzzing tests
- Cairo edition in `snforge_std` and `sncast_std` set to `2023_10`
- `snforge_std::signature` module with `stark_curve`, `secp256k1_curve` and `secp256r1_curve` submodules

#### Fixed

- Safe library dispatchers in test code no longer propagate errors when not intended to

## [0.13.1] - 2023-12-20

### Forge

#### Added

- `assert_not_emitted` assert to check if an event was not emitted

#### Changed

- fields from `starknet::info::v2::TxInfo` are now part of `TxInfoMock` from `snforge_std::cheatcodes::tx_info`
- consistent latest block numbers for each url are now used across the whole run when testing against forks

#### Fixed

- Parsing panic data from call contract result

### Cast

#### Added

- add support for sepolia network
- `--yes` option to `account delete` command that allows to skip confirmation prompt

#### Changed

- Argument `max-fee` in `account deploy` is now optional

## [0.13.0] - 2023-12-14

### Forge

#### Changed

- Bump cairo to 2.4.0.
- Migrated test compilation and collection to Scarb, snforge should now be compatible with every Scarb version >= 2.4.0 unless breaking changes happen

## [0.12.0] - 2023-12-06

### Forge

#### Added

- print gas usage for each test
- Support for test collector built-in in Scarb with the `--use-scarb-collector` flag. Requires at least `nightly-2023-12-04` version of Scarb.

### Cast

#### Added

- `--wait-timeout` to set timeout for waiting for tx on network using `--wait` flag (default 60s)
- `--wait-retry-interval` to adjust the time between consecutive attempts to fetch tx from network using `--wait` flag (default 5s)
- allow setting nonce in declare, deploy and invoke (using `--nonce` and in deployment scripts)
- add `get_nonce` function to cast_std
- `--private-key-file` option to `account add` command that allows to provide a path to the file holding account private key

## [0.11.0] - 2023-11-22

### Forge

#### Added

- `elect` cheatcode for mocking the sequencer address. Read more [here](./docs/src/appendix/cheatcodes/sequencer_address/start_elect.md).
- `--rerun-failed` option to run tests that failed during the last run.

#### Changed
- `start_warp` and `stop_warp` now take `CheatTarget` as the first argument instead of `ContractAddress`. Read more [here](./docs/src/appendix/cheatcodes/block_timestamp/start_warp.md).
- `start_prank` and `stop_prank` now take `CheatTarget` as the first argument instead of `ContractAddress`. Read more [here](./docs/src/appendix/cheatcodes/caller_address/start_prank.md).
- `start_roll` and `stop_roll` now take `CheatTarget` as the first argument instead of `ContractAddress`. Read more [here](./docs/src/appendix/cheatcodes/block_number/start_roll.md).

PS: Credits to @bllu404 for the help with the new interfaces for cheats!

#### Fixed

- using unsupported `available_gas` attribute now fails the specific test case instead of the whole runner

### Cast

#### Added

- MVP for cairo deployment scripts with declare, deploy, invoke and call

## [0.10.2] - 2023-11-13

### Forge

#### Changed

- Bump cairo to 2.3.1

#### Removed

- `available_gas` attribute, it didn't compute correctly gas usage. Contract functions execution cost would not be included.

## [0.10.1] - 2023-11-09

### Cast

#### Fixed

- scarb metadata in declare subcommand now takes manifest path from cli if passed instead of looking for it

## [0.10.0] - 2023-11-08

### Forge

#### Removed

- forking of the `Pending` block

#### Added

- `--color` option to control when colored output is used
- when specifying `BlockId::Tag(Latest)` block number of the used block will be printed
- printing number of ignored and filtered out tests

#### Fixed

- Segment Arena Builtin crashing with `CairoResourcesNotContainedInFeeCosts` when Felt252Dict was used

### Cast

#### Fixed

- account commands now always return valid json when `--json` flag is passed
- allow passing multiple calldata argument items without quotes
- display correct error message when account file is invalid

## [0.9.1] - 2023-10-30

### Forge

#### Fixed

- diagnostic paths referring to `tests` folder
- caching `get_class_hash_at` in forking test mode (credits to @jainkunal for catching the bug)

## [0.9.0] - 2023-10-25

### Forge

#### Added

- `#[ignore]` attribute together with `--ignored` and `include-ignored` flags - read more [here](https://foundry-rs.github.io/starknet-foundry/testing/testing.html#ignoring-some-tests-unless-specifically-requested)
- support for `deploy_syscall` directly in the test code (alternative to `deploy`)
- `snforge_std::signature` module for performing ecdsa signatures

#### Changed

- updated Cairo version to 2.3.0 - compatible Scarb version is 2.3.0:
  - tests in `src` folder now have to be in a module annotated with `#[cfg(test)]`
- `snforge_std::PrintTrait` will not convert values representing ASCII control characters to strings
- separated `snforge` to subcommands: `snforge test`, `snforge init` and `snforge clean-cache`.
Read more [here](https://foundry-rs.github.io/starknet-foundry/appendix/snforge.html).
- `starknet::get_block_info` now returns correct block info in a forked block

### Cast

#### Added

- `show-config` subcommand to display currently used configuration
- `account delete` command for removing accounts from the accounts file
- `--hex-format` flag has been added

#### Removed

- `-i` short for `--int-format` is removed, now have to use the full form `--int-format`

## [0.8.3] - 2023-10-17

### Forge

#### Changed

- Test from different crates are no longer run in parallel
- Test outputs are printed in non-deterministic order

#### Fixed

- Test output are printed in real time again
- Bug when application would not wait for tasks to terminate after execution was cancelled

## [0.8.2] - 2023-10-12

### Forge

#### Fixed
- incorrect caller address bug

## [0.8.1] - 2023-10-12
### Forge

#### Fixed
- significantly reduced ram usage

## [0.8.0] - 2023-10-11

### Forge

#### Added

- `#[fuzzer(...)]` attribute allowing to specify a fuzzer configuration for a single test case
- Support for `u8`, `u16`, `u32`, `u64`, `u128`, `u256` types to fuzzer
- `--clean-cache` flag
- Changed interface of `L1Handler.execute` and `L1Handler` (dropped `fee` parameter, added result handling with `RevertedTransaction`)
- Contract now has associated state, more about it [here](https://foundry-rs.github.io/starknet-foundry/testing/testing_contract_internals.html)
- cheatcodes (`prank`, `roll`, `warp`) now work on forked Cairo 0 contracts

#### Changed

- Spying events interface is updated to enable the use of events defined inside contracts in assertions
- Test are executed in parallel
- Fixed inconsistent pointers bug https://github.com/foundry-rs/starknet-foundry/issues/659
- Fixed an issue where `deploy_at` would not trigger the constructors https://github.com/foundry-rs/starknet-foundry/issues/805

### Cast

#### Changed

- dropped official support for cairo 1 compiled contracts. While they still should be working without any problems,
from now on the only officially supported cairo compiler version is 2

## [0.7.1] - 2023-09-27

### Forge

#### Added

- `var` library function for reading environmental variables

#### Fixed
- Using any concrete `block_id` when using forking mode, would lead to crashes

## [0.7.0] - 2023-09-27

### Forge

#### Added

- Support for scarb workspaces
- Initial version of fuzz testing with randomly generated values
- `#[fork(...)]` attribute allowing testing against a network fork

#### Changed

- Tests are collected only from a package tree (`src/lib.cairo` as an entrypoint) and `tests` folder:
  - If there is a `lib.cairo` file in `tests` folder, then it is treated as an entrypoint to the `tests` package from which tests are collected
  - Otherwise, all test files matching `tests/*.cairo` regex are treated as modules and added to a single virtual `lib.cairo`, which is treated as described above

### Cast

#### Added

- `account add` command for importing accounts to the accounts file
- `account create` command for creating openzeppelin accounts with starkli-style keystore
- `account deploy` command for deploying openzeppelin accounts with starkli-style keystore

### Changed

- `--add-profile` no longer accepts `-a` for short
- allow the `id` property in multicalls to be referenced in the inputs of `deploy` and `invoke` calls

## [0.6.0] - 2023-09-13

### Forge

#### Added

- `deploy_at` cheatcode
- printing failures summary at the end of an execution
- filtering tests now uses an absolute module tree path — it is possible to filter tests by module names, etc.

#### Fixed

- non-zero exit code is returned when any tests fail
- mock_call works with dispatchers if contract does not exists

### Cast

#### Added

- support for starkli-style accounts, allowing the use of existing accounts

#### Changed

- fixed misleading error message when there was no scarb in PATH and `--path-to-scarb-toml` was passed
- modified `multicall new` command output, to be in line with other commands outputs

## [0.5.0] - 2023-08-30

### Forge

#### Added

- support for `keccak_syscall` syscall. It can be used directly in cairo tests
- `l1_handler_execute` cheatcode
- support for `roll`ing/`warp`ing/`prank`ing the constructor logic (precalculate address, prank, assert pranked state in constructor)
- `spy_events` cheatcode
- Functions `read_json` and `FileParser<T>::parse_json` to load data from json files and deserialize it

#### Changed

- rename `TxtParser` trait to `FileParser`
- rename `parse_txt` trait to `read_txt`
- support for printing in contracts
- `spoof` cheatcode
- snforge command-line flag `--init`

### Cast

#### Added

- Support for custom networks - accounts created on custom networks are saved in `accounts-file` under network's
  chain_id
- `accounts-file` field in Scarb.toml profile
- Include the class hash of an account contract in the `accounts-file`

#### Removed

- `--network` option together with the `network` field in Scarb.toml profile — previously used as a validation factor;
  now networks are identified by their chain_id

## [0.4.0] - 2023-08-17

### Forge

#### Added

- `#[should_panic]` attribute support
- Documentation to public methods
- Information sections to documentation about importing `snforge_std`
- Print support for basic numeric data types
- Functions `parse_txt` and `TxtParser<T>::deserialize_txt` to load data from plain text files and serialize it
- `get_class_hash` cheatcode
- `mock_call` cheatcode
- `precalculate_address` cheatcode

#### Changed

- Exported `snforge_std` as a Scarb package, now you have to import it explicitly with e.g. `use snforge_std::declare`
  and add it as a dependency to your Scarb.toml

```toml
[dependencies]
# ...
snforge_std = { git = "https://github.com/foundry-rs/starknet-foundry", tag = "v0.4.0" }
```

- Moved `ForgeConfigFromScarb` to `scarb.rs` and renamed to `ForgeConfig`
- Made private:
    - `print_collected_tests_count`
    - `print_running_tests`
    - `print_test_result`
    - `print_test_summary`
    - `TestCaseSummary::from_run_result`
    - `TestCaseSummary::skipped`
    - `extract_result_data`
    - `StarknetArtifacts`
    - `StarknetContractArtifactPaths`
    - `StarknetContract`
- Split `dependencies_for_package` into separate methods:
    - `paths_for_package`
    - `corelib_for_package`
    - `target_name_for_package`
    - `compilation_unit_for_package`

- Fails test when user tries to use syscalls not supported by forge test runner
- Updated cairo-lang to 2.1.0, starknet-api to 0.4.1 and blockifier to 0.2.0-rc0

### Cast

#### Added

- Added `--class-hash` flag to account create/deploy, allowing for custom openzeppelin account contract class hash

## [0.3.0] - 2023-08-02

### Forge

#### Added

- `warp` cheatcode
- `roll` cheatcode
- `prank` cheatcode
- Most unsafe libfuncs can now be used in contracts

#### Changed

- `declare` return type to `starknet::ClassHash`, doesn't return a `Result`
- `PreparedContract` `class_hash` changed to `starknet::ClassHash`
- `deploy` return type to `starknet::ContractAddress`

#### Fixed

- Using the same cairo file names as corelib files no longer fails test execution

### Cast

#### Added

- multicall as a single transaction
- account creation and deployment
- `--wait` flag to wait for transaction to be accepted/rejected

#### Changed

- sierra and casm artifacts are now required in Scarb.toml for contract declaration
- improved error messages

## [0.1.1] - 2023-07-26

### Forge & Cast

#### Fixed

- `class_hash`es calculation
- Test collection

## [0.1.0] - 2023-07-19

### Forge & Cast

#### Added

- Initial release<|MERGE_RESOLUTION|>--- conflicted
+++ resolved
@@ -7,19 +7,17 @@
 
 ## [Unreleased]
 
-<<<<<<< HEAD
+## Forge
+
+#### Changed
+
+- Minimal recommended `Scarb` version is now `2.13.1` (updated from `2.12.2`)
+
 ### Cast
 
 #### Added
 
 - `network` field can now be configured in `snfoundry.toml`
-=======
-## Forge
-
-#### Changed
-
-- Minimal recommended `Scarb` version is now `2.13.1` (updated from `2.12.2`)
->>>>>>> 55b0fbdc
 
 ## [0.55.0-rc.0] - 2025-12-18
 
