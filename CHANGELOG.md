--- conflicted
+++ resolved
@@ -5,39 +5,21 @@
 The format is based on [Keep a Changelog](https://keepachangelog.com/en/1.0.0/),
 and this project adheres to [Semantic Versioning](https://semver.org/spec/v2.0.0.html).
 
-<<<<<<< HEAD
 # [Unreleased]
 
 ### Forge
 
 #### Added
 
+- Tests are collected only from `tests` folder and a package tree
 - Initial version of fuzz testing with randomly generated values 
 
 # [0.6.0] - 2023-09-13
-=======
-## [Unreleased]
->>>>>>> 7acde3be
 
 ### Forge
 
 #### Added
 
-<<<<<<< HEAD
-=======
-- Support for scarb workspaces.
-
-### Changed
-
-- Tests are collected only from `tests` folder and a package tree
-
-## [0.6.0] - 2023-09-13
-
-### Forge
-
-#### Added
-
->>>>>>> 7acde3be
 - `deploy_at` cheatcode
 - printing failures summary at the end of an execution
 - filtering tests now uses an absolute module tree path — it is possible to filter tests by module names, etc.
