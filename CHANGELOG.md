--- conflicted
+++ resolved
@@ -7,13 +7,12 @@
 
 ## [Unreleased]
 
-<<<<<<< HEAD
 ### Forge
 
 #### Fixed
 
 - coverage validation now supports comments in `Scarb.toml`
-=======
+
 ## [0.36.1] - 2025-01-27
 
 ### Cast
@@ -21,7 +20,6 @@
 #### Changed
 
 - `--name` flag is now optional when using `account create` (default name is generated) 
->>>>>>> c7e7c358
 
 ## [0.36.0] - 2025-01-15
 
