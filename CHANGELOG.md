# Changelog

All notable changes to this project will be documented in this file.

The format is based on [Keep a Changelog](https://keepachangelog.com/en/1.0.0/),
and this project adheres to [Semantic Versioning](https://semver.org/spec/v2.0.0.html).

## [Unreleased]

### Cast

#### Added

- `--l1-gas`, `--l1-gas-price`, `--l2-gas`, `--l2-gas-price`, `--l1-data-gas`, `--l1-data-gas-price` flags
<<<<<<< HEAD
- methods for fee settings creation, in `FeeSettingsTrait`: `max_fee()`, `resource_bounds()` and `estimate()` in `sncast_std`
- `ContractExecutionError` and `ContractExecutionErrorInner` structs (in `sncast_std`)
=======
- methods for fee settings creation, in `FeeSettingsTrait`: `max_fee()`, `resource_bounds()` and `estimate()` (in `sncast_std`)
>>>>>>> d606788b

#### Changed

- Updated argent class hash used in account creation to v0.4.0
- field `msg` in `ErrorData` has been renamed to `revert_err` and is now of type `ContractExecutionError` (in `sncast_std`)
- field `execution_error` in `TransactionExecutionErrorData` is now of type `ContractExecutionError` (in `sncast_std`)

#### Removed

- `--max-gas` and `--max-gas-unit-price` flags
- `max_gas`, `max_gas_unit_price` fields in `FeeSettings` (in `sncast_std`)

## [0.39.0] - 2025-03-19

### Forge

#### Added

- `snforge completion` command - used to generate autocompletion script
- Cheats for `get_block_hash_syscall`
- new `--tracked-resource` flag, that will change currently tracked resource
  (`cairo-steps` for vm resources - default; `sierra-gas` for sierra gas consumed resources in cairo native)
- Testing events api improvements. New `IsEmitted` trait. Implemented `Into<snforge_std::Event>` for `starknet::Event` and `PartialEq` trait implementations for `snforge_std::Event` and `snforge_std::Events`.


#### Changed
- gas is now reported using resource bounds triplet (l1_gas, l1_data_gas and l2_gas)
- `available_gas` now accepts named arguments denoting resource bounds (eg #[available_gas(l1_gas: 1, l1_data_gas: 2, l2_gas: 3)])

#### Fixed

- Bug with file locking that prevented forking from working on Windows

### Cast

#### Added

- `sncast completion` command - used to generate autocompletion script

## [0.38.3] - 2025-03-07

### Forge

#### Fixed

- Issue with uploading `snforge_std` to scarbs package registry that prevented it from including package reexports required in Scarb >= 2.11.0

## [0.38.2] - 2025-03-06

### Forge

#### Changed

- Fork cache version is pinned to the forge version.

#### Fixed

- `snforge_scarb_plugin` now emits an error when parameters are passed without using the `#[fuzzer]` attribute
- A bug that was causing execution to hang if using forking

## [0.38.0] - 2025-02-25

### Forge

#### Added

- `snforge clean` command - used to manage and remove files generated by snforge. It supports cleaning the following components: coverage, profile, cache, trace, all
- `snforge new` now adds the `snfoundry_trace`, `coverage`, and `profile` directories to `.gitignore`.
- Custom types can be used in fuzz testing by implementing the `Fuzzable` trait
- Support for Cairo 2.10.0

#### Changed

- It is now required to include the `#[fuzzer]` attribute for fuzz tests to work
- Scarb `2.8.5` is now the minimal recommended version. Using Starknet Foundry with versions below it is no longer officially supported and may not work.

#### Deprecated

- `snforge clean-cache` command

### Cast

#### Changed

- `--name` flag is now optional when using `account create` (default name is generated)

## [0.37.0] - 2025-02-03

### Forge

#### Added

- Rust is no longer required to use `snforge` if using Scarb >= 2.10.0 on supported platforms - precompiled `snforge_scarb_plugin` plugin binaries are now published to [package registry](https://scarbs.xyz) for new versions. 
- Added a suggestion for using the `--max-n-steps` flag when the Cairo VM returns the error: `Could not reach the end of the program. RunResources has no remaining steps`.

#### Fixed

- coverage validation now supports comments in `Scarb.toml`

### Cast

#### Added

- Default RPC providers under `--network` flag

#### Changed

- Renamed `--network` flag to `--network-name` in `sncast account delete` command

#### Fixed

- Bug resulting in value passed for `max_fee` being ignored in cast scripts when using `deploy` with STRK token

#### Removed

- `--fee-token` and `--version` flags, subsequently support for transaction versions other than v3
- Support for ETH transactions in scripts

## [0.36.0] - 2025-01-15

### Forge

#### Changed

- Trace files saved in `snfoundry_trace` directory will now use `_` as separators instead of `::`

### Cast

#### Added

- When using `--max-fee` with transactions v3, calculated max gas and max gas unit price are automatically validated to ensure they are greater than 0 after conversion
- interactive interface that allows setting created or imported account as the default

#### Changed

- Values passed to the `--max-fee`, `--max-gas`, and `--max-gas-unit-price` flags must be greater than 0

#### Deprecated

- `--version` flag

## [0.35.1] - 2024-12-16

### Forge

#### Fixed

- Minimal Rust version in requirements check is the same as in docs (`1.80.1`)
- `snforge` produces trace for contracts even if they fail or panic (assuming test passed)

## [0.35.0] - 2024-12-13

### Forge

#### Added

- Requirements validation during `snforge` runtime
- `snforge check-requirements` command
- `snforge new` command

#### Changed

- `snforge_scarb_plugin` will now also emit warnings when errors occur
- `snforge_std` migrated to `2024_07` edition
- `snforge_std` from scarbs package registry is now used in `snforge new` template

#### Deprecated

- `snforge init` command

### Cast

#### Added

- `account create` command shows prepared deployment command

#### Changed

- `--version` flag is now optional and `v3` will be used by default
- Displaying underlying RPC error instead of "Unknown RPC error" in edge cases

#### Deprecated

- `--fee-token` flag - `strk` will be used by default

## [0.34.0] - 2024-11-26

### Forge

#### Added

- `generate_random_felt()` for generating (pseudo) random felt value.
- Printing information about compiling Sierra using `universal-sierra-compiler`
- Displaying backtrace when contract call fails

#### Changed

- Tests config run is now executed in parallel resulting in faster `snforge test` setup in some cases

### Cast

#### Added

- You can skip `--name` flag when using `account import` - a default name will be generated.
- Addresses outputted when calling `sncast account create`, `sncast deploy` and `sncast declare` are now padded to 64 characters length and prefixed with `0x0`
- Globally available configuration to store profiles to share between projects.

#### Changed

- Changed return type of `declare` in Cairo Deployment Scripts so it can handle already declared contracts without failing
- Allow using `show-config` command without providing rpc url

## [0.33.0] - 2024-11-04

### Cast

#### Added

- You can now use numbers without quotes as inputs for calls in multicall config file.
- New `--arguments` flag to `call`, `invoke` and `deploy` for automatic conversion of Cairo expressions instead of serialized form.

### Forge

#### Changed

- You can now pass arguments to `cairo-profiler` and `cairo-coverage`. Everything after `--` will be passed to underlying binary. E.g.
  `snforge test --build-profile -- --show-inlined-functions`
- You can't use now `--coverage` and `--build-profile` flags at the same time. If you want to use both, you need to run
  `snforge test` twice with different flags.
- Contract artifacts are compiled to CASM concurrently.
- Starknet artifacts are now loaded from all tests targets
- Cairo Edition in `snforge init` template set to `2024_07`

#### Fixed

- Scarb features work with optimized compilation
- Custom test targets are now supported with optimized compilation
- Calling contract functions via safe-dispatcher now returns an `Err` when attempting to invoke a non-existent entry point, instead of causing a panic.

## [0.32.0] - 2024-10-16

### Cast

#### Changed

- Short option for `--accounts-file` flag has been removed.
- Short option for `--contract-address` is now `-d` instead of `-a`.
- `account add` is renamed to `account import`.
- `account import` can be now used without specifying `--private-key` or `--private-key-file` flags. Instead private key will be read interactively from the user.

#### Fixed
- `account delete` command: It is no longer necessary to provide the `--url` argument each time. Either the `--url` or `--network` argument must be provided, but not both, as they are mutually exclusive.

### Forge

#### Changed

- When using test name filter with `--exact` flag, forge will try to compile only the selected test.

## [0.31.0] - 2024-09-26

### Cast

#### Changed

- `declare` and `verify` commands now use the Scarb `release` profile instead of the `dev` profile as the default for building artifacts
- StarkScan links now point to specific pages for transactions, contracts and classes.

#### Fixed

- Explorer links displayed upon committing transactions are now properly formatted
- `sncast declare` no longer fails for flat contracts (i.e. CASM artifacts with `bytecode_segment_lengths` being a number)

### Forge

#### Added

- Project generated by `snforge` contains `assert_macros` dependency with version 0.1.0 for Scarb <= 2.8.0, otherwise equal to Scarb
- Support for overriding fork configuration in test attribute with a different block ID, tag, or hash.
- `--no-optimization` flag that can be used to build contracts using the [starknet contract target](https://docs.swmansion.com/scarb/docs/extensions/starknet/contract-target.html#starknet-contract-target. This is the default behavior when using Scarb < 2.8.3

#### Changed

- For Scarb >= `2.8.3` contract artifacts are built as part of the test target now. This process speeds up the compilation time, but the behavior of the contracts potentially may not be 100% consistent with the real networks. It can be disabled using the [--no-optimization flag](https://foundry-rs.github.io/starknet-foundry/appendix/snforge/test.html#--no-optimization)
- `snforge` now validates if your project is setup to generate debug info needed for `cairo-coverage` when running  `--coverage` flag

### `snforge_scarb_plugin`

#### Fixed

- The package is now correctly versioned

## [0.30.0] - 2024-09-04

### Forge

#### Added

- Derived `Debug` and `Clone` on `trace.cairo` items
- `--coverage` flag to the `test` command. Saves trace data and then generates coverage report of test cases which pass and are not fuzz tests. You need [cairo-coverage](https://github.com/software-mansion/cairo-coverage) installed on your system.

#### Fixed

- `latest` fork block id tag validation in `Scarb.toml` is now consistent
- `RangeCheck96`,  `AddMod`, `MulMod` builtins are now properly supported
- Fixed escaping `'` in `#[should_panic]`s
- Fixed `scarb init` with snforge runner

## [0.29.0] - 2024-08-28

### Forge

#### Added

- Support for Scarb features in `snforge test` - flags the same as in Scarb. Read more [here](https://docs.swmansion.com/scarb/docs/reference/conditional-compilation.html#features)

#### Fixed

- `snforge init` no longer emits warnings
- Project template generated by `snforge init` matches new `declare` cheatcode interface and compiles properly

## [0.28.0] - 2024-08-21

### Forge

#### Changed

- Bumped Cairo version to `2.7.0`
- Max steps in tests (configured by argument `--max-n-steps`) now defaults to 10 million
if not provided (changed from 4 million).

### Cast

#### Added
- Commands that commit transactions now display links to block explorers. When in human-readable mode, `invoke`, `declare`, `deploy`, `multicall run`, `account create` and `account deploy` will display additional information with an url. A new key in Cast configuration - `block-explorer` determines which block explorer service the displayed link leads to. Possible options are:` StarkScan`, `Voyager`, `ViewBlock`, `OkLink`, `NftScan`.

#### Changed
- `account create` outputs hint about the type of the tokens required to prefund a newly created account with before deployment

- `sncast` no longer expects `--url` as a common argument. It is now required specifically by commands that utilise it, i.e. `account add`, `account create`, `account delete`, `account deploy`, `multicall run`, `script run`, `call`, `declare`, `deploy`, `invoke`, `show-config`, `tx-status`.
Commands that do not require `--url` anymore: `account list`, `multicall new`, `script init`, `verify`

### Forge

#### Changed
- Fork tests now discover chain ID via provided RPC URL, defaulting to `SN_SEPOLIA`
- `#[fork]` attribute parameters format. [Read more here](https://foundry-rs.github.io/starknet-foundry/snforge-advanced-features/fork-testing.html)
- steps counting
- Block tag changed name from `Latest`  to `latest`
- `declare` cheatcode now returns `Result<DeclareResult, Array<felt252>>` [Read more here](https://foundry-rs.github.io/starknet-foundry/appendix/snforge-library/declare.html)

## [0.27.0] - 2024-07-24

### Forge

#### Added

- `spy_messages_to_l1()` for listening in on messages to L1 sent by your contracts. [Read more here](https://foundry-rs.github.io/starknet-foundry/testing/testing-messages-to-l1.html).

#### Changed

- Renamed global cheatcodes listed [here](https://foundry-rs.github.io/starknet-foundry/appendix/cheatcodes.html) - cheatcode invocations affecting the global scope and working indefinitely, already marked with a `_global` suffix, received a `start_` prefix

### Cast

#### Added

- `verify` subcommand to verify contract (walnut APIs supported as of this version). [Read more here](https://foundry-rs.github.io/starknet-foundry/appendix/sncast/verify.html)
- support for v3 transactions on account deploy, deploy, declare, invoke
- Newest class hash for OpenZeppelin account contracts
- `account list` subcommand for listing all available accounts [Read more here](https://foundry-rs.github.io/starknet-foundry/appendix/sncast/account/list.html)

#### Changed

- `multicall new` no longer prints generated template to stdout and now requires specifying output path. [Read more here](https://foundry-rs.github.io/starknet-foundry/appendix/sncast/multicall/new.html)

## [0.26.0] - 2024-07-03

### Forge

#### Changed
- Updated event testing - read more [here](./docs/src/testing/testing-events.md) on how it now works and [here](./docs/src/appendix/cheatcodes/spy_events.md)
about updated `spy_events` cheatcode

## [0.25.0] - 2024-06-12

### Forge

#### Changed

- `SyscallResultStringErrorTrait::map_error_to_string` removed in favor of utility function (`snforge_std::byte_array::try_deserialize_bytearray_error`)

### Cast

#### Removed
- `--class-hash` flag from `account deploy` command

#### Added

- `tx-status` subcommand to get transaction status. [Read more here](./docs/src/starknet/tx-status.md)
- `tx_status` function to cast_std. [Read more here](./docs/src/appendix/sncast-library/tx_status.md)
- Support for creating argent accounts
- Support for creating braavos accounts

## [0.24.0] - 2024-05-22

### Forge

#### Removed

- `prank`, `warp`, `roll`, `elect`, `spoof` cheatcodes in favour of `cheat_execution_info`

#### Added

- `cheat_execution_info` cheatcode and per variable helpers for it

### Cast

#### Added

- New required flag `--type` to `account add` command

### Forge

#### Changed

- `SignerTrait::sign` now returns `Result` instead of failing the test

- `L1HandlerTrait::execute()` takes source address and payloads as arguments [Read more here](https://foundry-rs.github.io/starknet-foundry/appendix/cheatcodes/l1_handler.html)

- When calling to an address which does not exists, error is forwarded to cairo runtime instead of failing the test

## [0.23.0] - 2024-05-08

### Forge

#### Removed

- `event_name_hash` removal, in favour of `selector!` usage

#### Changed

- the tool now always compiles Sierra contract artifacts to CASM using
[`USC`](https://github.com/software-mansion/universal-sierra-compiler) - before it used to consume CASM artifacts
produced by Scarb if they were present. Setting up `casm = true` in `Scarb.toml` is no longer recommended - it may slow
down the compilation.
- The `replace_bytecode` cheatcode now returns `Result` with a possible `ReplaceBytecodeError`, since it may cause unexpected errors down the line when not handled properly

### Cast

#### Changed

- the tool now always compiles Sierra contract artifacts to CASM using
[`USC`](https://github.com/software-mansion/universal-sierra-compiler) - before it used to consume CASM artifacts
produced by Scarb if they were present. Setting up `casm = true` in `Scarb.toml` is no longer recommended - it may slow
down the compilation.

#### Fixed

- scripts built with release profile are now properly recognized and ran

## [0.22.0] - 2024-04-17

### Forge

#### Changed

- `deploy` / `deploy_at` now additionally return the constructor return data via `SyscallResult<(ContractAddress, Span<felt252>)>`
- `declare` returns `Result<ContractClass, Array<felt252>>` instead of `ContractClass`
- `L1HandlerTrait::execute()` returns `SyscallResult<()>`
- `SyscallResultStringErrorTrait::map_string_error` renamed to `SyscallResultStringErrorTrait::map_error_to_string`
- `var` now supports `ByteArray` with double quoting, and returns `Array<felt252>` instead of a single `felt252`

#### Removed
- `snforge_std::RevertedTransaction`

## [0.21.0] - 2024-04-03

### Forge

#### Changed

- `read_txt` and `read_json` now supports `ByteArray`

### Cast

#### Added

- sncast script idempotency feature - every action done by the script that alters the network state will be tracked in state file,
and won't be replayed if previously succeeded

## [0.20.1] - 2024-03-22

## [0.20.0] - 2024-03-20

### Forge

#### Added

- variants of cheatcodes with `CheatSpan` (read more [here](https://foundry-rs.github.io/starknet-foundry/testing/using-cheatcodes#setting-cheatcode-span))
- Providing configuration data with env variables [DOCS](https://foundry-rs.github.io/starknet-foundry/projects/configuration.html#environmental-variables)

#### Fixed

- Events emitted in cairo 0 contracts are now properly collected
- `--build-profile` no longer fails silently (compatible with [`cairo-profiler`](https://github.com/software-mansion/cairo-profiler) 0.2.0)

#### Changed

- Default `chain_id` has been changed from `SN_GOERLI` to `SN_SEPOLIA`
- Supported RPC version is now 0.7.0
- Gas calculation is in sync with starknet 0.13.1 (with EIP 4844 blob usage enabled)
- Resources displayed (steps, builtins) now include OS costs of syscalls

### Cast

#### Added

- Support for OpenZeppelin Cairo 1 (or higher) accounts creation, deployment and usage
- Providing configuration data with env variables [DOCS](https://foundry-rs.github.io/starknet-foundry/projects/configuration.html#environmental-variables)

#### Changed

- Supported RPC version is now 0.7.0
- Default class hash in `account create` and `account deploy` has been changed to [cairo2 class hash](https://starkscan.co/class/0x04c6d6cf894f8bc96bb9c525e6853e5483177841f7388f74a46cfda6f028c755)

## [0.19.0] - 2024-03-06

### Forge

⚠️ This version requires installing external [universal-sierra-compiler (v2.0.0)](https://github.com/software-mansion/universal-sierra-compiler) ⚠️

#### Added

- [`replace_bytecode`](https://foundry-rs.github.io/starknet-foundry/appendix/cheatcodes/replace_bytecode.html) cheatcode
- result of the call to the trace
- added `--build-profile` flag to the `--test` command. Saves trace data and then builds profiles of test cases which pass and are not fuzz tests. You need [cairo-profiler](https://github.com/software-mansion/cairo-profiler) installed on your system.
- dependency on the [universal-sierra-compiler](https://github.com/software-mansion/universal-sierra-compiler)
binary, which will allow forge to be independent of sierra version


#### Changed

- `var()`, `read_txt()`, `read_json()`, `FileTrait::new()`, `declare()` now use regular strings (`ByteArray`) instead of short strings (`felt252`)
- `start_mock_call()`, `stop_mock_call()`, `L1Handler` now use selector (`selector!()`) instead of names

### Cast

#### Changed

- `declare()` now uses regular strings (`ByteArray`) instead of short strings (`felt252`)
- `call()` and `invoke()` now require function selector (`selector!()`) instead of function name in scripts (sncast_std)

#### Removed

- `--path-to-scarb-toml` optional flag that allowed to specify the path to the `Scarb.toml` file
- `--deployed` flag from `account add` subcommand

## [0.18.0] - 2024-02-21

### Forge

#### Added

- contract names to call trace
- `--max-n-steps` argument that allows setting own steps limit

#### Changed

- Unknown entry point error when calling a contract counts as a panic
- Cairo edition set to `2023_11`

#### Fixed

- Calling Cairo 0 contract no longer cancels cheatcodes in further calls

### Cast

#### Added

- `script init` command to generate a template file structure for deployment scripts
- Warning is emitted when executing sncast commands if the node's JSON-RPC version is incompatible

#### Changed

- to run a deployment script it is required to use `script run` subcommand

## [0.17.1] - 2024-02-12

### Cast

#### Changed

- fixed a bug where a profile was passed to scarb even when it did not exist
- error handling from inside deployment scripts is now possible (`declare`, `deploy`, `call`, `invoke` now return `Result<T, ScriptCommandError>`)

### Forge

#### Added

- `map_string_error` for use with dispatchers, which automatically converts string errors from the syscall result (read more [here](https://foundry-rs.github.io/starknet-foundry/testing/contracts#handling-errors))

## [0.17.0] - 2024-02-07

### Forge

#### Added

- Warning in fork testing is emitted, when node JSON-RPC version is incompatible
- `get_call_trace` library function for retrieving call trace in tests

#### Changed

- Gas estimation is now aligned with the Starknet v0.13

#### Removed

- `snforge_std::PrintTrait` - use `print!`, `println!` macros and / or `core::debug::PrintTrait` instead

#### Fixed

- Gas used in constructors and handling of L1 messages is now properly included in total gas cost

### Cast

#### Changed

- sncast tool configuration is now moved away from `Scarb.toml` to `snfoundry.toml` file. This file must be present in current or any parent directories in order to use profiles.

#### Added

- `--package` flag for `declare` and `script` subcommands, that specifies scarb package to work with
- `Debug` and `Display` impls for script subcommand responses - use `print!`, `println!` macros instead of calling `.print()`

## [0.16.0] - 2024-01-26

### Forge

#### Added
- Bump to cairo 2.5.0

#### Changed

- `SafeDispatcher`s usages need to be tagged with `#[feature("safe_dispatcher)]` (directly before usage), see [the shamans post](https://community.starknet.io/t/cairo-v2-5-0-is-out/112807#safe-dispatchers-15)

## [0.15.0] - 2024-01-24

### Forge

#### Added

- `--detailed-resources` flag for displaying additional info about used resources
- `store` and `load` cheatcodes
- `--save-trace-data` flag to `snforge test` command. Traces can be used for profiling purposes.

#### Changed

- `available_gas` attribute is now supported (Scarb >= 2.4.4 is required)

#### Fixed

- Error message for tests that should panic but pass

### Cast

#### Changed

- the 'pending' block is used instead of 'latest' as the default when obtaining the nonce

## [0.14.0] - 2024-01-11

### Forge

#### Added

- `Secp256k1` and `Secp256r1` curves support for `KeyPair` in `snforge_std`

#### Changed

- maximum number of computational steps per call set to current Starknet limit (3M)
- `mean` and `std deviation` fields are displayed for gas usage while running fuzzing tests
- Cairo edition in `snforge_std` and `sncast_std` set to `2023_10`
- `snforge_std::signature` module with `stark_curve`, `secp256k1_curve` and `secp256r1_curve` submodules

#### Fixed

- Safe library dispatchers in test code no longer propagate errors when not intended to

## [0.13.1] - 2023-12-20

### Forge

#### Added

- `assert_not_emitted` assert to check if an event was not emitted

#### Changed

- fields from `starknet::info::v2::TxInfo` are now part of `TxInfoMock` from `snforge_std::cheatcodes::tx_info`
- consistent latest block numbers for each url are now used across the whole run when testing against forks

#### Fixed

- Parsing panic data from call contract result

### Cast

#### Added

- add support for sepolia network
- `--yes` option to `account delete` command that allows to skip confirmation prompt

#### Changed

- Argument `max-fee` in `account deploy` is now optional

## [0.13.0] - 2023-12-14

### Forge

#### Changed

- Bump cairo to 2.4.0.
- Migrated test compilation and collection to Scarb, snforge should now be compatible with every Scarb version >= 2.4.0 unless breaking changes happen

## [0.12.0] - 2023-12-06

### Forge

#### Added

- print gas usage for each test
- Support for test collector built-in in Scarb with the `--use-scarb-collector` flag. Requires at least `nightly-2023-12-04` version of Scarb.

### Cast

#### Added

- `--wait-timeout` to set timeout for waiting for tx on network using `--wait` flag (default 60s)
- `--wait-retry-interval` to adjust the time between consecutive attempts to fetch tx from network using `--wait` flag (default 5s)
- allow setting nonce in declare, deploy and invoke (using `--nonce` and in deployment scripts)
- add `get_nonce` function to cast_std
- `--private-key-file` option to `account add` command that allows to provide a path to the file holding account private key

## [0.11.0] - 2023-11-22

### Forge

#### Added

- `elect` cheatcode for mocking the sequencer address. Read more [here](./docs/src/appendix/cheatcodes/sequencer_address/start_elect.md).
- `--rerun-failed` option to run tests that failed during the last run.

#### Changed
- `start_warp` and `stop_warp` now take `CheatTarget` as the first argument instead of `ContractAddress`. Read more [here](./docs/src/appendix/cheatcodes/block_timestamp/start_warp.md).
- `start_prank` and `stop_prank` now take `CheatTarget` as the first argument instead of `ContractAddress`. Read more [here](./docs/src/appendix/cheatcodes/caller_address/start_prank.md).
- `start_roll` and `stop_roll` now take `CheatTarget` as the first argument instead of `ContractAddress`. Read more [here](./docs/src/appendix/cheatcodes/block_number/start_roll.md).

PS: Credits to @bllu404 for the help with the new interfaces for cheats!

#### Fixed

- using unsupported `available_gas` attribute now fails the specific test case instead of the whole runner

### Cast

#### Added

- MVP for cairo deployment scripts with declare, deploy, invoke and call

## [0.10.2] - 2023-11-13

### Forge

#### Changed

- Bump cairo to 2.3.1

#### Removed

- `available_gas` attribute, it didn't compute correctly gas usage. Contract functions execution cost would not be included.

## [0.10.1] - 2023-11-09

### Cast

#### Fixed

- scarb metadata in declare subcommand now takes manifest path from cli if passed instead of looking for it

## [0.10.0] - 2023-11-08

### Forge

#### Removed

- forking of the `Pending` block

#### Added

- `--color` option to control when colored output is used
- when specifying `BlockId::Tag(Latest)` block number of the used block will be printed
- printing number of ignored and filtered out tests

#### Fixed

- Segment Arena Builtin crashing with `CairoResourcesNotContainedInFeeCosts` when Felt252Dict was used

### Cast

#### Fixed

- account commands now always return valid json when `--json` flag is passed
- allow passing multiple calldata argument items without quotes
- display correct error message when account file is invalid

## [0.9.1] - 2023-10-30

### Forge

#### Fixed

- diagnostic paths referring to `tests` folder
- caching `get_class_hash_at` in forking test mode (credits to @jainkunal for catching the bug)

## [0.9.0] - 2023-10-25

### Forge

#### Added

- `#[ignore]` attribute together with `--ignored` and `include-ignored` flags - read more [here](https://foundry-rs.github.io/starknet-foundry/testing/testing.html#ignoring-some-tests-unless-specifically-requested)
- support for `deploy_syscall` directly in the test code (alternative to `deploy`)
- `snforge_std::signature` module for performing ecdsa signatures

#### Changed

- updated Cairo version to 2.3.0 - compatible Scarb version is 2.3.0:
  - tests in `src` folder now have to be in a module annotated with `#[cfg(test)]`
- `snforge_std::PrintTrait` will not convert values representing ASCII control characters to strings
- separated `snforge` to subcommands: `snforge test`, `snforge init` and `snforge clean-cache`.
Read more [here](https://foundry-rs.github.io/starknet-foundry/appendix/snforge.html).
- `starknet::get_block_info` now returns correct block info in a forked block

### Cast

#### Added

- `show-config` subcommand to display currently used configuration
- `account delete` command for removing accounts from the accounts file
- `--hex-format` flag has been added

#### Removed

- `-i` short for `--int-format` is removed, now have to use the full form `--int-format`

## [0.8.3] - 2023-10-17

### Forge

#### Changed

- Test from different crates are no longer run in parallel
- Test outputs are printed in non-deterministic order

#### Fixed

- Test output are printed in real time again
- Bug when application would not wait for tasks to terminate after execution was cancelled

## [0.8.2] - 2023-10-12

### Forge

#### Fixed
- incorrect caller address bug

## [0.8.1] - 2023-10-12
### Forge

#### Fixed
- significantly reduced ram usage

## [0.8.0] - 2023-10-11

### Forge

#### Added

- `#[fuzzer(...)]` attribute allowing to specify a fuzzer configuration for a single test case
- Support for `u8`, `u16`, `u32`, `u64`, `u128`, `u256` types to fuzzer
- `--clean-cache` flag
- Changed interface of `L1Handler.execute` and `L1Handler` (dropped `fee` parameter, added result handling with `RevertedTransaction`)
- Contract now has associated state, more about it [here](https://foundry-rs.github.io/starknet-foundry/testing/testing_contract_internals.html)
- cheatcodes (`prank`, `roll`, `warp`) now work on forked Cairo 0 contracts

#### Changed

- Spying events interface is updated to enable the use of events defined inside contracts in assertions
- Test are executed in parallel
- Fixed inconsistent pointers bug https://github.com/foundry-rs/starknet-foundry/issues/659
- Fixed an issue where `deploy_at` would not trigger the constructors https://github.com/foundry-rs/starknet-foundry/issues/805

### Cast

#### Changed

- dropped official support for cairo 1 compiled contracts. While they still should be working without any problems,
from now on the only officially supported cairo compiler version is 2

## [0.7.1] - 2023-09-27

### Forge

#### Added

- `var` library function for reading environmental variables

#### Fixed
- Using any concrete `block_id` when using forking mode, would lead to crashes

## [0.7.0] - 2023-09-27

### Forge

#### Added

- Support for scarb workspaces
- Initial version of fuzz testing with randomly generated values
- `#[fork(...)]` attribute allowing testing against a network fork

#### Changed

- Tests are collected only from a package tree (`src/lib.cairo` as an entrypoint) and `tests` folder:
  - If there is a `lib.cairo` file in `tests` folder, then it is treated as an entrypoint to the `tests` package from which tests are collected
  - Otherwise, all test files matching `tests/*.cairo` regex are treated as modules and added to a single virtual `lib.cairo`, which is treated as described above

### Cast

#### Added

- `account add` command for importing accounts to the accounts file
- `account create` command for creating openzeppelin accounts with starkli-style keystore
- `account deploy` command for deploying openzeppelin accounts with starkli-style keystore

### Changed

- `--add-profile` no longer accepts `-a` for short
- allow the `id` property in multicalls to be referenced in the inputs of `deploy` and `invoke` calls

## [0.6.0] - 2023-09-13

### Forge

#### Added

- `deploy_at` cheatcode
- printing failures summary at the end of an execution
- filtering tests now uses an absolute module tree path — it is possible to filter tests by module names, etc.

#### Fixed

- non-zero exit code is returned when any tests fail
- mock_call works with dispatchers if contract does not exists

### Cast

#### Added

- support for starkli-style accounts, allowing the use of existing accounts

#### Changed

- fixed misleading error message when there was no scarb in PATH and `--path-to-scarb-toml` was passed
- modified `multicall new` command output, to be in line with other commands outputs

## [0.5.0] - 2023-08-30

### Forge

#### Added

- support for `keccak_syscall` syscall. It can be used directly in cairo tests
- `l1_handler_execute` cheatcode
- support for `roll`ing/`warp`ing/`prank`ing the constructor logic (precalculate address, prank, assert pranked state in constructor)
- `spy_events` cheatcode
- Functions `read_json` and `FileParser<T>::parse_json` to load data from json files and deserialize it

#### Changed

- rename `TxtParser` trait to `FileParser`
- rename `parse_txt` trait to `read_txt`
- support for printing in contracts
- `spoof` cheatcode
- snforge command-line flag `--init`

### Cast

#### Added

- Support for custom networks - accounts created on custom networks are saved in `accounts-file` under network's
  chain_id
- `accounts-file` field in Scarb.toml profile
- Include the class hash of an account contract in the `accounts-file`

#### Removed

- `--network` option together with the `network` field in Scarb.toml profile — previously used as a validation factor;
  now networks are identified by their chain_id

## [0.4.0] - 2023-08-17

### Forge

#### Added

- `#[should_panic]` attribute support
- Documentation to public methods
- Information sections to documentation about importing `snforge_std`
- Print support for basic numeric data types
- Functions `parse_txt` and `TxtParser<T>::deserialize_txt` to load data from plain text files and serialize it
- `get_class_hash` cheatcode
- `mock_call` cheatcode
- `precalculate_address` cheatcode

#### Changed

- Exported `snforge_std` as a Scarb package, now you have to import it explicitly with e.g. `use snforge_std::declare`
  and add it as a dependency to your Scarb.toml

```toml
[dependencies]
# ...
snforge_std = { git = "https://github.com/foundry-rs/starknet-foundry", tag = "v0.4.0" }
```

- Moved `ForgeConfigFromScarb` to `scarb.rs` and renamed to `ForgeConfig`
- Made private:
    - `print_collected_tests_count`
    - `print_running_tests`
    - `print_test_result`
    - `print_test_summary`
    - `TestCaseSummary::from_run_result`
    - `TestCaseSummary::skipped`
    - `extract_result_data`
    - `StarknetArtifacts`
    - `StarknetContractArtifactPaths`
    - `StarknetContract`
- Split `dependencies_for_package` into separate methods:
    - `paths_for_package`
    - `corelib_for_package`
    - `target_name_for_package`
    - `compilation_unit_for_package`

- Fails test when user tries to use syscalls not supported by forge test runner
- Updated cairo-lang to 2.1.0, starknet-api to 0.4.1 and blockifier to 0.2.0-rc0

### Cast

#### Added

- Added `--class-hash` flag to account create/deploy, allowing for custom openzeppelin account contract class hash

## [0.3.0] - 2023-08-02

### Forge

#### Added

- `warp` cheatcode
- `roll` cheatcode
- `prank` cheatcode
- Most unsafe libfuncs can now be used in contracts

#### Changed

- `declare` return type to `starknet::ClassHash`, doesn't return a `Result`
- `PreparedContract` `class_hash` changed to `starknet::ClassHash`
- `deploy` return type to `starknet::ContractAddress`

#### Fixed

- Using the same cairo file names as corelib files no longer fails test execution

### Cast

#### Added

- multicall as a single transaction
- account creation and deployment
- `--wait` flag to wait for transaction to be accepted/rejected

#### Changed

- sierra and casm artifacts are now required in Scarb.toml for contract declaration
- improved error messages

## [0.1.1] - 2023-07-26

### Forge & Cast

#### Fixed

- `class_hash`es calculation
- Test collection

## [0.1.0] - 2023-07-19

### Forge & Cast

#### Added

- Initial release<|MERGE_RESOLUTION|>--- conflicted
+++ resolved
@@ -12,12 +12,8 @@
 #### Added
 
 - `--l1-gas`, `--l1-gas-price`, `--l2-gas`, `--l2-gas-price`, `--l1-data-gas`, `--l1-data-gas-price` flags
-<<<<<<< HEAD
-- methods for fee settings creation, in `FeeSettingsTrait`: `max_fee()`, `resource_bounds()` and `estimate()` in `sncast_std`
+- methods for fee settings creation, in `FeeSettingsTrait`: `max_fee()`, `resource_bounds()` and `estimate()` (in `sncast_std`)
 - `ContractExecutionError` and `ContractExecutionErrorInner` structs (in `sncast_std`)
-=======
-- methods for fee settings creation, in `FeeSettingsTrait`: `max_fee()`, `resource_bounds()` and `estimate()` (in `sncast_std`)
->>>>>>> d606788b
 
 #### Changed
 
