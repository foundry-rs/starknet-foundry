--- conflicted
+++ resolved
@@ -9,15 +9,13 @@
 
 ### Forge
 
-<<<<<<< HEAD
+#### Added
+
+- contract names to call trace
+
 #### Changed
 
 - Bump cairo to 2.5.4
-=======
-#### Added
-
-- contract names to call trace
->>>>>>> 9a1b4bc0
 
 ## [0.17.1] - 2024-02-12
 
