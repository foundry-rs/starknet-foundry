# Changelog

All notable changes to this project will be documented in this file.

The format is based on [Keep a Changelog](https://keepachangelog.com/en/1.0.0/),
and this project adheres to [Semantic Versioning](https://semver.org/spec/v2.0.0.html).

## [Unreleased]

### Forge

#### Changed

- Trace files saved in `snfoundry_trace` directory will now use `_` as separators instead of `::`

### Cast

### Added

<<<<<<< HEAD
- `sncast deploy` can now deploy contracts by name instead of class hash. [Read more here](https://foundry-rs.github.io/starknet-foundry/starknet/deploy.html)
- `sncast declare-deploy` allows to declare and deploy contract at once. [Read more here](https://foundry-rs.github.io/starknet-foundry/starknet/declare-deploy.html)
- Interactive interface that allows setting created or imported account as the default
=======
- When using `--max-fee` with transactions v3, calculated max gas and max gas unit price are automatically validated to ensure they are greater than 0 after conversion
- interactive interface that allows setting created or imported account as the default
>>>>>>> 44563cf0

#### Changed

- Values passed to the `--max-fee`, `--max-gas`, and `--max-gas-unit-price` flags must be greater than 0

#### Deprecated

- `--version` flag

## [0.35.1] - 2024-12-16

### Forge

#### Fixed

- Minimal Rust version in requirements check is the same as in docs (`1.80.1`)
- `snforge` produces trace for contracts even if they fail or panic (assuming test passed)

## [0.35.0] - 2024-12-13

### Forge

#### Added

- Requirements validation during `snforge` runtime
- `snforge check-requirements` command
- `snforge new` command

#### Changed

- `snforge_scarb_plugin` will now also emit warnings when errors occur
- `snforge_std` migrated to `2024_07` edition
- `snforge_std` from scarbs package registry is now used in `snforge new` template

#### Deprecated

- `snforge init` command

### Cast

#### Added

- `account create` command shows prepared deployment command

#### Changed

- `--version` flag is now optional and `v3` will be used by default
- Displaying underlying RPC error instead of "Unknown RPC error" in edge cases

#### Deprecated

- `--fee-token` flag - `strk` will be used by default

## [0.34.0] - 2024-11-26

### Forge

#### Added

- `generate_random_felt()` for generating (pseudo) random felt value.
- Printing information about compiling Sierra using `universal-sierra-compiler`
- Displaying backtrace when contract call fails

#### Changed

- Tests config run is now executed in parallel resulting in faster `snforge test` setup in some cases

### Cast

#### Added

- You can skip `--name` flag when using `account import` - a default name will be generated.
- Addresses outputted when calling `sncast account create`, `sncast deploy` and `sncast declare` are now padded to 64 characters length and prefixed with `0x0`
- Globally available configuration to store profiles to share between projects.

#### Changed

- Changed return type of `declare` in Cairo Deployment Scripts so it can handle already declared contracts without failing
- Allow using `show-config` command without providing rpc url

## [0.33.0] - 2024-11-04

### Cast

#### Added

- You can now use numbers without quotes as inputs for calls in multicall config file.
- New `--arguments` flag to `call`, `invoke` and `deploy` for automatic conversion of Cairo expressions instead of serialized form.

### Forge

#### Changed

- You can now pass arguments to `cairo-profiler` and `cairo-coverage`. Everything after `--` will be passed to underlying binary. E.g.
  `snforge test --build-profile -- --show-inlined-functions`
- You can't use now `--coverage` and `--build-profile` flags at the same time. If you want to use both, you need to run
  `snforge test` twice with different flags.
- Contract artifacts are compiled to CASM concurrently.
- Starknet artifacts are now loaded from all tests targets
- Cairo Edition in `snforge init` template set to `2024_07`

#### Fixed

- Scarb features work with optimized compilation
- Custom test targets are now supported with optimized compilation
- Calling contract functions via safe-dispatcher now returns an `Err` when attempting to invoke a non-existent entry point, instead of causing a panic.

## [0.32.0] - 2024-10-16

### Cast

#### Changed

- Short option for `--accounts-file` flag has been removed.
- Short option for `--contract-address` is now `-d` instead of `-a`.
- `account add` is renamed to `account import`.
- `account import` can be now used without specifying `--private-key` or `--private-key-file` flags. Instead private key will be read interactively from the user.

#### Fixed
- `account delete` command: It is no longer necessary to provide the `--url` argument each time. Either the `--url` or `--network` argument must be provided, but not both, as they are mutually exclusive.

### Forge

#### Changed

- When using test name filter with `--exact` flag, forge will try to compile only the selected test.

## [0.31.0] - 2024-09-26

### Cast

#### Changed

- `declare` and `verify` commands now use the Scarb `release` profile instead of the `dev` profile as the default for building artifacts
- StarkScan links now point to specific pages for transactions, contracts and classes.

#### Fixed

- Explorer links displayed upon committing transactions are now properly formatted
- `sncast declare` no longer fails for flat contracts (i.e. CASM artifacts with `bytecode_segment_lengths` being a number)

### Forge

#### Added

- Project generated by `snforge` contains `assert_macros` dependency with version 0.1.0 for Scarb <= 2.8.0, otherwise equal to Scarb
- Support for overriding fork configuration in test attribute with a different block ID, tag, or hash.
- `--no-optimization` flag that can be used to build contracts using the [starknet contract target](https://docs.swmansion.com/scarb/docs/extensions/starknet/contract-target.html#starknet-contract-target. This is the default behavior when using Scarb < 2.8.3

#### Changed

- For Scarb >= `2.8.3` contract artifacts are built as part of the test target now. This process speeds up the compilation time, but the behavior of the contracts potentially may not be 100% consistent with the real networks. It can be disabled using the [--no-optimization flag](https://foundry-rs.github.io/starknet-foundry/appendix/snforge/test.html#--no-optimization)
- `snforge` now validates if your project is setup to generate debug info needed for `cairo-coverage` when running  `--coverage` flag

### `snforge_scarb_plugin`

#### Fixed

- The package is now correctly versioned

## [0.30.0] - 2024-09-04

### Forge

#### Added

- Derived `Debug` and `Clone` on `trace.cairo` items
- `--coverage` flag to the `test` command. Saves trace data and then generates coverage report of test cases which pass and are not fuzz tests. You need [cairo-coverage](https://github.com/software-mansion/cairo-coverage) installed on your system.

#### Fixed

- `latest` fork block id tag validation in `Scarb.toml` is now consistent
- `RangeCheck96`,  `AddMod`, `MulMod` builtins are now properly supported
- Fixed escaping `'` in `#[should_panic]`s
- Fixed `scarb init` with snforge runner

## [0.29.0] - 2024-08-28

### Forge

#### Added

- Support for Scarb features in `snforge test` - flags the same as in Scarb. Read more [here](https://docs.swmansion.com/scarb/docs/reference/conditional-compilation.html#features)

#### Fixed

- `snforge init` no longer emits warnings
- Project template generated by `snforge init` matches new `declare` cheatcode interface and compiles properly

## [0.28.0] - 2024-08-21

### Forge

#### Changed

- Bumped Cairo version to `2.7.0`
- Max steps in tests (configured by argument `--max-n-steps`) now defaults to 10 million
if not provided (changed from 4 million).

### Cast

#### Added
- Commands that commit transactions now display links to block explorers. When in human-readable mode, `invoke`, `declare`, `deploy`, `multicall run`, `account create` and `account deploy` will display additional information with an url. A new key in Cast configuration - `block-explorer` determines which block explorer service the displayed link leads to. Possible options are:` StarkScan`, `Voyager`, `ViewBlock`, `OkLink`, `NftScan`.

#### Changed
- `account create` outputs hint about the type of the tokens required to prefund a newly created account with before deployment

- `sncast` no longer expects `--url` as a common argument. It is now required specifically by commands that utilise it, i.e. `account add`, `account create`, `account delete`, `account deploy`, `multicall run`, `script run`, `call`, `declare`, `deploy`, `invoke`, `show-config`, `tx-status`.
Commands that do not require `--url` anymore: `account list`, `multicall new`, `script init`, `verify`

### Forge

#### Changed
- Fork tests now discover chain ID via provided RPC URL, defaulting to `SN_SEPOLIA`
- `#[fork]` attribute parameters format. [Read more here](https://foundry-rs.github.io/starknet-foundry/snforge-advanced-features/fork-testing.html)
- steps counting
- Block tag changed name from `Latest`  to `latest`
- `declare` cheatcode now returns `Result<DeclareResult, Array<felt252>>` [Read more here](https://foundry-rs.github.io/starknet-foundry/appendix/snforge-library/declare.html)

## [0.27.0] - 2024-07-24

### Forge

#### Added

- `spy_messages_to_l1()` for listening in on messages to L1 sent by your contracts. [Read more here](https://foundry-rs.github.io/starknet-foundry/testing/testing-messages-to-l1.html).

#### Changed

- Renamed global cheatcodes listed [here](https://foundry-rs.github.io/starknet-foundry/appendix/cheatcodes.html) - cheatcode invocations affecting the global scope and working indefinitely, already marked with a `_global` suffix, received a `start_` prefix

### Cast

#### Added

- `verify` subcommand to verify contract (walnut APIs supported as of this version). [Read more here](https://foundry-rs.github.io/starknet-foundry/appendix/sncast/verify.html)
- support for v3 transactions on account deploy, deploy, declare, invoke
- Newest class hash for OpenZeppelin account contracts
- `account list` subcommand for listing all available accounts [Read more here](https://foundry-rs.github.io/starknet-foundry/appendix/sncast/account/list.html)

#### Changed

- `multicall new` no longer prints generated template to stdout and now requires specifying output path. [Read more here](https://foundry-rs.github.io/starknet-foundry/appendix/sncast/multicall/new.html)

## [0.26.0] - 2024-07-03

### Forge

#### Changed
- Updated event testing - read more [here](./docs/src/testing/testing-events.md) on how it now works and [here](./docs/src/appendix/cheatcodes/spy_events.md)
about updated `spy_events` cheatcode

## [0.25.0] - 2024-06-12

### Forge

#### Changed

- `SyscallResultStringErrorTrait::map_error_to_string` removed in favor of utility function (`snforge_std::byte_array::try_deserialize_bytearray_error`)

### Cast

#### Removed
- `--class-hash` flag from `account deploy` command

#### Added

- `tx-status` subcommand to get transaction status. [Read more here](./docs/src/starknet/tx-status.md)
- `tx_status` function to cast_std. [Read more here](./docs/src/appendix/sncast-library/tx_status.md)
- Support for creating argent accounts
- Support for creating braavos accounts

## [0.24.0] - 2024-05-22

### Forge

#### Removed

- `prank`, `warp`, `roll`, `elect`, `spoof` cheatcodes in favour of `cheat_execution_info`

#### Added

- `cheat_execution_info` cheatcode and per variable helpers for it

### Cast

#### Added

- New required flag `--type` to `account add` command

### Forge

#### Changed

- `SignerTrait::sign` now returns `Result` instead of failing the test

- `L1HandlerTrait::execute()` takes source address and payloads as arguments [Read more here](https://foundry-rs.github.io/starknet-foundry/appendix/cheatcodes/l1_handler.html)

- When calling to an address which does not exists, error is forwarded to cairo runtime instead of failing the test

## [0.23.0] - 2024-05-08

### Forge

#### Removed

- `event_name_hash` removal, in favour of `selector!` usage

#### Changed

- the tool now always compiles Sierra contract artifacts to CASM using
[`USC`](https://github.com/software-mansion/universal-sierra-compiler) - before it used to consume CASM artifacts
produced by Scarb if they were present. Setting up `casm = true` in `Scarb.toml` is no longer recommended - it may slow
down the compilation.
- The `replace_bytecode` cheatcode now returns `Result` with a possible `ReplaceBytecodeError`, since it may cause unexpected errors down the line when not handled properly

### Cast

#### Changed

- the tool now always compiles Sierra contract artifacts to CASM using
[`USC`](https://github.com/software-mansion/universal-sierra-compiler) - before it used to consume CASM artifacts
produced by Scarb if they were present. Setting up `casm = true` in `Scarb.toml` is no longer recommended - it may slow
down the compilation.

#### Fixed

- scripts built with release profile are now properly recognized and ran

## [0.22.0] - 2024-04-17

### Forge

#### Changed

- `deploy` / `deploy_at` now additionally return the constructor return data via `SyscallResult<(ContractAddress, Span<felt252>)>`
- `declare` returns `Result<ContractClass, Array<felt252>>` instead of `ContractClass`
- `L1HandlerTrait::execute()` returns `SyscallResult<()>`
- `SyscallResultStringErrorTrait::map_string_error` renamed to `SyscallResultStringErrorTrait::map_error_to_string`
- `var` now supports `ByteArray` with double quoting, and returns `Array<felt252>` instead of a single `felt252`

#### Removed
- `snforge_std::RevertedTransaction`

## [0.21.0] - 2024-04-03

### Forge

#### Changed

- `read_txt` and `read_json` now supports `ByteArray`

### Cast

#### Added

- sncast script idempotency feature - every action done by the script that alters the network state will be tracked in state file,
and won't be replayed if previously succeeded

## [0.20.1] - 2024-03-22

## [0.20.0] - 2024-03-20

### Forge

#### Added

- variants of cheatcodes with `CheatSpan` (read more [here](https://foundry-rs.github.io/starknet-foundry/testing/using-cheatcodes#setting-cheatcode-span))
- Providing configuration data with env variables [DOCS](https://foundry-rs.github.io/starknet-foundry/projects/configuration.html#environmental-variables)

#### Fixed

- Events emitted in cairo 0 contracts are now properly collected
- `--build-profile` no longer fails silently (compatible with [`cairo-profiler`](https://github.com/software-mansion/cairo-profiler) 0.2.0)

#### Changed

- Default `chain_id` has been changed from `SN_GOERLI` to `SN_SEPOLIA`
- Supported RPC version is now 0.7.0
- Gas calculation is in sync with starknet 0.13.1 (with EIP 4844 blob usage enabled)
- Resources displayed (steps, builtins) now include OS costs of syscalls

### Cast

#### Added

- Support for OpenZeppelin Cairo 1 (or higher) accounts creation, deployment and usage
- Providing configuration data with env variables [DOCS](https://foundry-rs.github.io/starknet-foundry/projects/configuration.html#environmental-variables)

#### Changed

- Supported RPC version is now 0.7.0
- Default class hash in `account create` and `account deploy` has been changed to [cairo2 class hash](https://starkscan.co/class/0x04c6d6cf894f8bc96bb9c525e6853e5483177841f7388f74a46cfda6f028c755)

## [0.19.0] - 2024-03-06

### Forge

⚠️ This version requires installing external [universal-sierra-compiler (v2.0.0)](https://github.com/software-mansion/universal-sierra-compiler) ⚠️

#### Added

- [`replace_bytecode`](https://foundry-rs.github.io/starknet-foundry/appendix/cheatcodes/replace_bytecode.html) cheatcode
- result of the call to the trace
- added `--build-profile` flag to the `--test` command. Saves trace data and then builds profiles of test cases which pass and are not fuzz tests. You need [cairo-profiler](https://github.com/software-mansion/cairo-profiler) installed on your system.
- dependency on the [universal-sierra-compiler](https://github.com/software-mansion/universal-sierra-compiler)
binary, which will allow forge to be independent of sierra version


#### Changed

- `var()`, `read_txt()`, `read_json()`, `FileTrait::new()`, `declare()` now use regular strings (`ByteArray`) instead of short strings (`felt252`)
- `start_mock_call()`, `stop_mock_call()`, `L1Handler` now use selector (`selector!()`) instead of names

### Cast

#### Changed

- `declare()` now uses regular strings (`ByteArray`) instead of short strings (`felt252`)
- `call()` and `invoke()` now require function selector (`selector!()`) instead of function name in scripts (sncast_std)

#### Removed

- `--path-to-scarb-toml` optional flag that allowed to specify the path to the `Scarb.toml` file
- `--deployed` flag from `account add` subcommand

## [0.18.0] - 2024-02-21

### Forge

#### Added

- contract names to call trace
- `--max-n-steps` argument that allows setting own steps limit

#### Changed

- Unknown entry point error when calling a contract counts as a panic
- Cairo edition set to `2023_11`

#### Fixed

- Calling Cairo 0 contract no longer cancels cheatcodes in further calls

### Cast

#### Added

- `script init` command to generate a template file structure for deployment scripts
- Warning is emitted when executing sncast commands if the node's JSON-RPC version is incompatible

#### Changed

- to run a deployment script it is required to use `script run` subcommand

## [0.17.1] - 2024-02-12

### Cast

#### Changed

- fixed a bug where a profile was passed to scarb even when it did not exist
- error handling from inside deployment scripts is now possible (`declare`, `deploy`, `call`, `invoke` now return `Result<T, ScriptCommandError>`)

### Forge

#### Added

- `map_string_error` for use with dispatchers, which automatically converts string errors from the syscall result (read more [here](https://foundry-rs.github.io/starknet-foundry/testing/contracts#handling-errors))

## [0.17.0] - 2024-02-07

### Forge

#### Added

- Warning in fork testing is emitted, when node JSON-RPC version is incompatible
- `get_call_trace` library function for retrieving call trace in tests

#### Changed

- Gas estimation is now aligned with the Starknet v0.13

#### Removed

- `snforge_std::PrintTrait` - use `print!`, `println!` macros and / or `core::debug::PrintTrait` instead

#### Fixed

- Gas used in constructors and handling of L1 messages is now properly included in total gas cost

### Cast

#### Changed

- sncast tool configuration is now moved away from `Scarb.toml` to `snfoundry.toml` file. This file must be present in current or any parent directories in order to use profiles.

#### Added

- `--package` flag for `declare` and `script` subcommands, that specifies scarb package to work with
- `Debug` and `Display` impls for script subcommand responses - use `print!`, `println!` macros instead of calling `.print()`

## [0.16.0] - 2024-01-26

### Forge

#### Added
- Bump to cairo 2.5.0

#### Changed

- `SafeDispatcher`s usages need to be tagged with `#[feature("safe_dispatcher)]` (directly before usage), see [the shamans post](https://community.starknet.io/t/cairo-v2-5-0-is-out/112807#safe-dispatchers-15)

## [0.15.0] - 2024-01-24

### Forge

#### Added

- `--detailed-resources` flag for displaying additional info about used resources
- `store` and `load` cheatcodes
- `--save-trace-data` flag to `snforge test` command. Traces can be used for profiling purposes.

#### Changed

- `available_gas` attribute is now supported (Scarb >= 2.4.4 is required)

#### Fixed

- Error message for tests that should panic but pass

### Cast

#### Changed

- the 'pending' block is used instead of 'latest' as the default when obtaining the nonce

## [0.14.0] - 2024-01-11

### Forge

#### Added

- `Secp256k1` and `Secp256r1` curves support for `KeyPair` in `snforge_std`

#### Changed

- maximum number of computational steps per call set to current Starknet limit (3M)
- `mean` and `std deviation` fields are displayed for gas usage while running fuzzing tests
- Cairo edition in `snforge_std` and `sncast_std` set to `2023_10`
- `snforge_std::signature` module with `stark_curve`, `secp256k1_curve` and `secp256r1_curve` submodules

#### Fixed

- Safe library dispatchers in test code no longer propagate errors when not intended to

## [0.13.1] - 2023-12-20

### Forge

#### Added

- `assert_not_emitted` assert to check if an event was not emitted

#### Changed

- fields from `starknet::info::v2::TxInfo` are now part of `TxInfoMock` from `snforge_std::cheatcodes::tx_info`
- consistent latest block numbers for each url are now used across the whole run when testing against forks

#### Fixed

- Parsing panic data from call contract result

### Cast

#### Added

- add support for sepolia network
- `--yes` option to `account delete` command that allows to skip confirmation prompt

#### Changed

- Argument `max-fee` in `account deploy` is now optional

## [0.13.0] - 2023-12-14

### Forge

#### Changed

- Bump cairo to 2.4.0.
- Migrated test compilation and collection to Scarb, snforge should now be compatible with every Scarb version >= 2.4.0 unless breaking changes happen

## [0.12.0] - 2023-12-06

### Forge

#### Added

- print gas usage for each test
- Support for test collector built-in in Scarb with the `--use-scarb-collector` flag. Requires at least `nightly-2023-12-04` version of Scarb.

### Cast

#### Added

- `--wait-timeout` to set timeout for waiting for tx on network using `--wait` flag (default 60s)
- `--wait-retry-interval` to adjust the time between consecutive attempts to fetch tx from network using `--wait` flag (default 5s)
- allow setting nonce in declare, deploy and invoke (using `--nonce` and in deployment scripts)
- add `get_nonce` function to cast_std
- `--private-key-file` option to `account add` command that allows to provide a path to the file holding account private key

## [0.11.0] - 2023-11-22

### Forge

#### Added

- `elect` cheatcode for mocking the sequencer address. Read more [here](./docs/src/appendix/cheatcodes/sequencer_address/start_elect.md).
- `--rerun-failed` option to run tests that failed during the last run.

#### Changed
- `start_warp` and `stop_warp` now take `CheatTarget` as the first argument instead of `ContractAddress`. Read more [here](./docs/src/appendix/cheatcodes/block_timestamp/start_warp.md).
- `start_prank` and `stop_prank` now take `CheatTarget` as the first argument instead of `ContractAddress`. Read more [here](./docs/src/appendix/cheatcodes/caller_address/start_prank.md).
- `start_roll` and `stop_roll` now take `CheatTarget` as the first argument instead of `ContractAddress`. Read more [here](./docs/src/appendix/cheatcodes/block_number/start_roll.md).

PS: Credits to @bllu404 for the help with the new interfaces for cheats!

#### Fixed

- using unsupported `available_gas` attribute now fails the specific test case instead of the whole runner

### Cast

#### Added

- MVP for cairo deployment scripts with declare, deploy, invoke and call

## [0.10.2] - 2023-11-13

### Forge

#### Changed

- Bump cairo to 2.3.1

#### Removed

- `available_gas` attribute, it didn't compute correctly gas usage. Contract functions execution cost would not be included.

## [0.10.1] - 2023-11-09

### Cast

#### Fixed

- scarb metadata in declare subcommand now takes manifest path from cli if passed instead of looking for it

## [0.10.0] - 2023-11-08

### Forge

#### Removed

- forking of the `Pending` block

#### Added

- `--color` option to control when colored output is used
- when specifying `BlockId::Tag(Latest)` block number of the used block will be printed
- printing number of ignored and filtered out tests

#### Fixed

- Segment Arena Builtin crashing with `CairoResourcesNotContainedInFeeCosts` when Felt252Dict was used

### Cast

#### Fixed

- account commands now always return valid json when `--json` flag is passed
- allow passing multiple calldata argument items without quotes
- display correct error message when account file is invalid

## [0.9.1] - 2023-10-30

### Forge

#### Fixed

- diagnostic paths referring to `tests` folder
- caching `get_class_hash_at` in forking test mode (credits to @jainkunal for catching the bug)

## [0.9.0] - 2023-10-25

### Forge

#### Added

- `#[ignore]` attribute together with `--ignored` and `include-ignored` flags - read more [here](https://foundry-rs.github.io/starknet-foundry/testing/testing.html#ignoring-some-tests-unless-specifically-requested)
- support for `deploy_syscall` directly in the test code (alternative to `deploy`)
- `snforge_std::signature` module for performing ecdsa signatures

#### Changed

- updated Cairo version to 2.3.0 - compatible Scarb version is 2.3.0:
  - tests in `src` folder now have to be in a module annotated with `#[cfg(test)]`
- `snforge_std::PrintTrait` will not convert values representing ASCII control characters to strings
- separated `snforge` to subcommands: `snforge test`, `snforge init` and `snforge clean-cache`.
Read more [here](https://foundry-rs.github.io/starknet-foundry/appendix/snforge.html).
- `starknet::get_block_info` now returns correct block info in a forked block

### Cast

#### Added

- `show-config` subcommand to display currently used configuration
- `account delete` command for removing accounts from the accounts file
- `--hex-format` flag has been added

#### Removed

- `-i` short for `--int-format` is removed, now have to use the full form `--int-format`

## [0.8.3] - 2023-10-17

### Forge

#### Changed

- Test from different crates are no longer run in parallel
- Test outputs are printed in non-deterministic order

#### Fixed

- Test output are printed in real time again
- Bug when application would not wait for tasks to terminate after execution was cancelled

## [0.8.2] - 2023-10-12

### Forge

#### Fixed
- incorrect caller address bug

## [0.8.1] - 2023-10-12
### Forge

#### Fixed
- significantly reduced ram usage

## [0.8.0] - 2023-10-11

### Forge

#### Added

- `#[fuzzer(...)]` attribute allowing to specify a fuzzer configuration for a single test case
- Support for `u8`, `u16`, `u32`, `u64`, `u128`, `u256` types to fuzzer
- `--clean-cache` flag
- Changed interface of `L1Handler.execute` and `L1Handler` (dropped `fee` parameter, added result handling with `RevertedTransaction`)
- Contract now has associated state, more about it [here](https://foundry-rs.github.io/starknet-foundry/testing/testing_contract_internals.html)
- cheatcodes (`prank`, `roll`, `warp`) now work on forked Cairo 0 contracts

#### Changed

- Spying events interface is updated to enable the use of events defined inside contracts in assertions
- Test are executed in parallel
- Fixed inconsistent pointers bug https://github.com/foundry-rs/starknet-foundry/issues/659
- Fixed an issue where `deploy_at` would not trigger the constructors https://github.com/foundry-rs/starknet-foundry/issues/805

### Cast

#### Changed

- dropped official support for cairo 1 compiled contracts. While they still should be working without any problems,
from now on the only officially supported cairo compiler version is 2

## [0.7.1] - 2023-09-27

### Forge

#### Added

- `var` library function for reading environmental variables

#### Fixed
- Using any concrete `block_id` when using forking mode, would lead to crashes

## [0.7.0] - 2023-09-27

### Forge

#### Added

- Support for scarb workspaces
- Initial version of fuzz testing with randomly generated values
- `#[fork(...)]` attribute allowing testing against a network fork

#### Changed

- Tests are collected only from a package tree (`src/lib.cairo` as an entrypoint) and `tests` folder:
  - If there is a `lib.cairo` file in `tests` folder, then it is treated as an entrypoint to the `tests` package from which tests are collected
  - Otherwise, all test files matching `tests/*.cairo` regex are treated as modules and added to a single virtual `lib.cairo`, which is treated as described above

### Cast

#### Added

- `account add` command for importing accounts to the accounts file
- `account create` command for creating openzeppelin accounts with starkli-style keystore
- `account deploy` command for deploying openzeppelin accounts with starkli-style keystore

### Changed

- `--add-profile` no longer accepts `-a` for short
- allow the `id` property in multicalls to be referenced in the inputs of `deploy` and `invoke` calls

## [0.6.0] - 2023-09-13

### Forge

#### Added

- `deploy_at` cheatcode
- printing failures summary at the end of an execution
- filtering tests now uses an absolute module tree path — it is possible to filter tests by module names, etc.

#### Fixed

- non-zero exit code is returned when any tests fail
- mock_call works with dispatchers if contract does not exists

### Cast

#### Added

- support for starkli-style accounts, allowing the use of existing accounts

#### Changed

- fixed misleading error message when there was no scarb in PATH and `--path-to-scarb-toml` was passed
- modified `multicall new` command output, to be in line with other commands outputs

## [0.5.0] - 2023-08-30

### Forge

#### Added

- support for `keccak_syscall` syscall. It can be used directly in cairo tests
- `l1_handler_execute` cheatcode
- support for `roll`ing/`warp`ing/`prank`ing the constructor logic (precalculate address, prank, assert pranked state in constructor)
- `spy_events` cheatcode
- Functions `read_json` and `FileParser<T>::parse_json` to load data from json files and deserialize it

#### Changed

- rename `TxtParser` trait to `FileParser`
- rename `parse_txt` trait to `read_txt`
- support for printing in contracts
- `spoof` cheatcode
- snforge command-line flag `--init`

### Cast

#### Added

- Support for custom networks - accounts created on custom networks are saved in `accounts-file` under network's
  chain_id
- `accounts-file` field in Scarb.toml profile
- Include the class hash of an account contract in the `accounts-file`

#### Removed

- `--network` option together with the `network` field in Scarb.toml profile — previously used as a validation factor;
  now networks are identified by their chain_id

## [0.4.0] - 2023-08-17

### Forge

#### Added

- `#[should_panic]` attribute support
- Documentation to public methods
- Information sections to documentation about importing `snforge_std`
- Print support for basic numeric data types
- Functions `parse_txt` and `TxtParser<T>::deserialize_txt` to load data from plain text files and serialize it
- `get_class_hash` cheatcode
- `mock_call` cheatcode
- `precalculate_address` cheatcode

#### Changed

- Exported `snforge_std` as a Scarb package, now you have to import it explicitly with e.g. `use snforge_std::declare`
  and add it as a dependency to your Scarb.toml

```toml
[dependencies]
# ...
snforge_std = { git = "https://github.com/foundry-rs/starknet-foundry", tag = "v0.4.0" }
```

- Moved `ForgeConfigFromScarb` to `scarb.rs` and renamed to `ForgeConfig`
- Made private:
    - `print_collected_tests_count`
    - `print_running_tests`
    - `print_test_result`
    - `print_test_summary`
    - `TestCaseSummary::from_run_result`
    - `TestCaseSummary::skipped`
    - `extract_result_data`
    - `StarknetArtifacts`
    - `StarknetContractArtifactPaths`
    - `StarknetContract`
- Split `dependencies_for_package` into separate methods:
    - `paths_for_package`
    - `corelib_for_package`
    - `target_name_for_package`
    - `compilation_unit_for_package`

- Fails test when user tries to use syscalls not supported by forge test runner
- Updated cairo-lang to 2.1.0, starknet-api to 0.4.1 and blockifier to 0.2.0-rc0

### Cast

#### Added

- Added `--class-hash` flag to account create/deploy, allowing for custom openzeppelin account contract class hash

## [0.3.0] - 2023-08-02

### Forge

#### Added

- `warp` cheatcode
- `roll` cheatcode
- `prank` cheatcode
- Most unsafe libfuncs can now be used in contracts

#### Changed

- `declare` return type to `starknet::ClassHash`, doesn't return a `Result`
- `PreparedContract` `class_hash` changed to `starknet::ClassHash`
- `deploy` return type to `starknet::ContractAddress`

#### Fixed

- Using the same cairo file names as corelib files no longer fails test execution

### Cast

#### Added

- multicall as a single transaction
- account creation and deployment
- `--wait` flag to wait for transaction to be accepted/rejected

#### Changed

- sierra and casm artifacts are now required in Scarb.toml for contract declaration
- improved error messages

## [0.1.1] - 2023-07-26

### Forge & Cast

#### Fixed

- `class_hash`es calculation
- Test collection

## [0.1.0] - 2023-07-19

### Forge & Cast

#### Added

- Initial release<|MERGE_RESOLUTION|>--- conflicted
+++ resolved
@@ -17,14 +17,10 @@
 
 ### Added
 
-<<<<<<< HEAD
 - `sncast deploy` can now deploy contracts by name instead of class hash. [Read more here](https://foundry-rs.github.io/starknet-foundry/starknet/deploy.html)
 - `sncast declare-deploy` allows to declare and deploy contract at once. [Read more here](https://foundry-rs.github.io/starknet-foundry/starknet/declare-deploy.html)
-- Interactive interface that allows setting created or imported account as the default
-=======
 - When using `--max-fee` with transactions v3, calculated max gas and max gas unit price are automatically validated to ensure they are greater than 0 after conversion
 - interactive interface that allows setting created or imported account as the default
->>>>>>> 44563cf0
 
 #### Changed
 
