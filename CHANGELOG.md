# Changelog

All notable changes to this project will be documented in this file.

The format is based on [Keep a Changelog](https://keepachangelog.com/en/1.0.0/),
and this project adheres to [Semantic Versioning](https://semver.org/spec/v2.0.0.html).

# [Unreleased]

### Forge

#### Added

- support for `keccak_syscall` syscall. It can be used directly in cairo tests
- `l1_handler_execute` cheatcode
- support for `roll`ing/`warp`ing/`prank`ing the constructor logic (precalculate address, prank, assert pranked state in constructor)
- `spy_events` cheatcode
<<<<<<< HEAD
- Functions `read_json` and `FileParser<T>::parse_json` to load data from json files and deserialize it

#### Changed

- rename `TxtParser` trait to `FileParser`
- rename `parse_txt` trait to `read_txt`
=======
- support for printing in contracts
>>>>>>> 621a1a5a

### Cast

#### Added

- Support for custom networks - accounts created on custom networks are saved in `accounts-file` under network's
  chain_id
- `accounts-file` field in Scarb.toml profile

#### Removed

- `--network` option together with the `network` field in Scarb.toml profile — previously used as a validation factor;
  now networks are identified by their chain_id

## [0.4.0] - 2023-08-17

### Forge

#### Added

- `#[should_panic]` attribute support
- Documentation to public methods
- Information sections to documentation about importing `snforge_std`
- Print support for basic numeric data types
- Functions `parse_txt` and `TxtParser<T>::parse_txt` to load data from plain text files and serialize it
- `get_class_hash` cheatcode
- `mock_call` cheatcode
- `precalculate_address` cheatcode

#### Changed

- Exported `snforge_std` as a Scarb package, now you have to import it explicitly with e.g. `use snforge_std::declare`
  and add it as a dependency to your Scarb.toml

```toml
[dependencies]
# ...
snforge_std = { git = "https://github.com/foundry-rs/starknet-foundry", tag = "v0.4.0" }
```

- Moved `ForgeConfigFromScarb` to `scarb.rs` and renamed to `ForgeConfig`
- Made private:
    - `print_collected_tests_count`
    - `print_running_tests`
    - `print_test_result`
    - `print_test_summary`
    - `TestCaseSummary::from_run_result`
    - `TestCaseSummary::skipped`
    - `extract_result_data`
    - `StarknetArtifacts`
    - `StarknetContractArtifactPaths`
    - `StarknetContract`
- Split `dependencies_for_package` into separate methods:
    - `paths_for_package`
    - `corelib_for_package`
    - `target_name_for_package`
    - `compilation_unit_for_package`

- Fails test when user tries to use syscalls not supported by forge test runner
- Updated cairo-lang to 2.1.0, starknet-api to 0.4.1 and blockifier to 0.2.0-rc0

### Cast

#### Added

- Added `--class-hash` flag to account create/deploy, allowing for custom openzeppelin account contract class hash

## [0.3.0] - 2023-08-02

### Forge

#### Added

- `warp` cheatcode
- `roll` cheatcode
- `prank` cheatcode
- Most unsafe libfuncs can now be used in contracts

#### Changed

- `declare` return type to `starknet::ClassHash`, doesn't return a `Result`
- `PreparedContract` `class_hash` changed to `starknet::ClassHash`
- `deploy` return type to `starknet::ContractAddress`

#### Fixed

- Using the same cairo file names as corelib files no longer fails test execution

### Cast

#### Added

- multicall as a single transaction
- account creation and deployment
- `--wait` flag to wait for transaction to be accepted/rejected

#### Changed

- sierra and casm artifacts are now required in Scarb.toml for contract declaration
- improved error messages

## [0.1.1] - 2023-07-26

### Forge & Cast

#### Fixed

- `class_hash`es calculation
- Test collection

## [0.1.0] - 2023-07-19

### Forge & Cast

#### Added

- Initial release<|MERGE_RESOLUTION|>--- conflicted
+++ resolved
@@ -15,16 +15,13 @@
 - `l1_handler_execute` cheatcode
 - support for `roll`ing/`warp`ing/`prank`ing the constructor logic (precalculate address, prank, assert pranked state in constructor)
 - `spy_events` cheatcode
-<<<<<<< HEAD
 - Functions `read_json` and `FileParser<T>::parse_json` to load data from json files and deserialize it
 
 #### Changed
 
 - rename `TxtParser` trait to `FileParser`
 - rename `parse_txt` trait to `read_txt`
-=======
 - support for printing in contracts
->>>>>>> 621a1a5a
 
 ### Cast
 
