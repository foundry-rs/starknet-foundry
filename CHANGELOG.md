--- conflicted
+++ resolved
@@ -7,19 +7,16 @@
 
 ## [Unreleased]
 
-<<<<<<< HEAD
+### Forge
+
+#### Changed
+
+- Gas values in fuzzing test output are now displayed as whole numbers without fractional parts
+
 ## [0.51.1] - 2025-10-22
 
 ### Forge
 
-=======
-### Forge
-
-#### Changed
-
-- Gas values in fuzzing test output are now displayed as whole numbers without fractional parts
-
->>>>>>> e206db9b
 #### Fixed
 
 - A bug that caused `meta_tx_v0` to panic when tracked resources are Sierra gas.
