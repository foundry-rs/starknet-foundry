# Changelog

All notable changes to this project will be documented in this file.

The format is based on [Keep a Changelog](https://keepachangelog.com/en/1.0.0/),
and this project adheres to [Semantic Versioning](https://semver.org/spec/v2.0.0.html).

## [Unreleased]

### Forge

#### Added

<<<<<<< HEAD
- `mock_call` cheatcode
=======
- `#[should_panic]` attribute support
- Documentation to public methods

#### Changed

- Exported cheatcodes as a Scarb package, now you have to import them explicitly with e.g. `use cheatcodes::declare`
  and add them as a dependency to your Scarb.toml

```toml
[dependencies]
# ...
cheatcodes = { git = "https://github.com/foundry-rs/starknet-foundry", tag = "0.4.0" }
```

- Moved `ForgeConfigFromScarb` to `scarb.rs` and renamed to `ForgeConfig`
- Made private:
    - `print_collected_tests_count`
    - `print_running_tests`
    - `print_test_result`
    - `print_test_summary`
    - `TestCaseSummary::from_run_result`
    - `TestCaseSummary::skipped`
    - `extract_result_data`
    - `StarknetArtifacts`
    - `StarknetContractArtifactPaths`
    - `StarknetContract`
- Split `dependencies_for_package` into separate methods:
    - `paths_for_package`
    - `corelib_for_package`
    - `target_name_for_package`
    - `compilation_unit_for_package`
>>>>>>> c6937885

## [0.3.0] - 2023-08-02

### Forge

#### Added

- `warp` cheatcode
- `roll` cheatcode
- `prank` cheatcode
- Most unsafe libfuncs can now be used in contracts

#### Changed

- `declare` return type to `starknet::ClassHash`, doesn't return a `Result`
- `PreparedContract` `class_hash` changed to `starknet::ClassHash`
- `deploy` return type to `starknet::ContractAddress`

#### Fixed

- Using the same cairo file names as corelib files no longer fails test execution

### Cast

#### Added

- multicall as a single transaction
- account creation and deployment
- `--wait` flag to wait for transaction to be accepted/rejected

#### Changed

- sierra and casm artifacts are now required in Scarb.toml for contract declaration
- improved error messages

## [0.1.1] - 2023-07-26

### Forge & Cast

#### Fixed

- `class_hash`es calculation
- Test collection

## [0.1.0] - 2023-07-19

### Forge & Cast

#### Added

- Initial release<|MERGE_RESOLUTION|>--- conflicted
+++ resolved
@@ -11,11 +11,9 @@
 
 #### Added
 
-<<<<<<< HEAD
-- `mock_call` cheatcode
-=======
 - `#[should_panic]` attribute support
 - Documentation to public methods
+- `mock_call` cheatcode
 
 #### Changed
 
@@ -45,7 +43,6 @@
     - `corelib_for_package`
     - `target_name_for_package`
     - `compilation_unit_for_package`
->>>>>>> c6937885
 
 ## [0.3.0] - 2023-08-02
 
