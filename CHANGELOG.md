# Changelog

All notable changes to this project will be documented in this file.

The format is based on [Keep a Changelog](https://keepachangelog.com/en/1.0.0/),
and this project adheres to [Semantic Versioning](https://semver.org/spec/v2.0.0.html).

## [Unreleased]

### Forge

<<<<<<< HEAD
### Added

- when specifying BlockId::Tag(Latest) block number of the used block will be printed
=======
#### Removed

- forking of the `Pending` block

#### Added

- `--color` option to control when colored output is used
>>>>>>> c1e2f356

## [0.9.1] - 2023-10-30

### Forge

#### Fixed

- diagnostic paths referring to `tests` folder
- caching `get_class_hash_at` in forking test mode (credits to @jainkunal for catching the bug)

### Cast

#### Fixed

- account commands now always return valid json when `--json` flag is passed
- allow passing multiple calldata argument items without quotes 

## [0.9.0] - 2023-10-25

### Forge

#### Added

- `#[ignore]` attribute together with `--ignored` and `include-ignored` flags - read more [here](https://foundry-rs.github.io/starknet-foundry/testing/testing.html#ignoring-some-tests-unless-specifically-requested)
- support for `deploy_syscall` directly in the test code (alternative to `deploy`)
- `snforge_std::signature` module for performing ecdsa signatures

#### Changed

- updated Cairo version to 2.3.0 - compatible Scarb version is 2.3.0:
  - tests in `src` folder now have to be in a module annotated with `#[cfg(test)]`
- `snforge_std::PrintTrait` will not convert values representing ASCII control characters to strings
- separated `snforge` to subcommands: `snforge test`, `snforge init` and `snforge clean-cache`. 
Read more [here](https://foundry-rs.github.io/starknet-foundry/appendix/forge.html).
- `starknet::get_block_info` now returns correct block info in a forked block

### Cast

#### Added

- `show-config` subcommand to display currently used configuration
- `account delete` command for removing accounts from the accounts file
- `--hex-format` flag has been added

#### Removed
- `-i` short for `--int-format` is removed, now have to use the full form `--int-format`

## [0.8.3] - 2023-10-17

### Forge 

#### Changed

- Test from different crates are no longer run in parallel
- Test outputs are printed in non-deterministic order

#### Fixed

- Test output are printed in real time again
- Bug when application would not wait for tasks to terminate after execution was cancelled

## [0.8.2] - 2023-10-12

### Forge

#### Fixed
- incorrect caller address bug

## [0.8.1] - 2023-10-12
### Forge

#### Fixed
- significantly reduced ram usage

## [0.8.0] - 2023-10-11

### Forge

#### Added

- `#[fuzzer(...)]` attribute allowing to specify a fuzzer configuration for a single test case
- Support for `u8`, `u16`, `u32`, `u64`, `u128`, `u256` types to fuzzer
- `--clean-cache` flag
- Changed interface of `L1Handler.execute` and `L1Handler` (dropped `fee` parameter, added result handling with `RevertedTransaction`)
- Contract now has associated state, more about it [here](https://foundry-rs.github.io/starknet-foundry/testing/testing_contract_internals.html)
- cheatcodes (`prank`, `roll`, `warp`) now work on forked Cairo 0 contracts

#### Changed

- Spying events interface is updated to enable the use of events defined inside contracts in assertions
- Test are executed in parallel
- Fixed inconsistent pointers bug https://github.com/foundry-rs/starknet-foundry/issues/659
- Fixed an issue where `deploy_at` would not trigger the constructors https://github.com/foundry-rs/starknet-foundry/issues/805

### Cast

#### Changed

- dropped official support for cairo 1 compiled contracts. While they still should be working without any problems, 
from now on the only officially supported cairo compiler version is 2

## [0.7.1] - 2023-09-27

### Forge

#### Added

- `var` library function for reading environmental variables

### Fixed
- Using any concrete `block_id` when using forking mode, would lead to crashes 

## [0.7.0] - 2023-09-27

### Forge

#### Added

- Support for scarb workspaces
- Initial version of fuzz testing with randomly generated values
- `#[fork(...)]` attribute allowing testing against a network fork

#### Changed

- Tests are collected only from a package tree (`src/lib.cairo` as an entrypoint) and `tests` folder:
  - If there is a `lib.cairo` file in `tests` folder, then it is treated as an entrypoint to the `tests` package from which tests are collected
  - Otherwise, all test files matching `tests/*.cairo` regex are treated as modules and added to a single virtual `lib.cairo`, which is treated as described above

### Cast

#### Added

- `account add` command for importing accounts to the accounts file
- `account create` command for creating openzeppelin accounts with starkli-style keystore
- `account deploy` command for deploying openzeppelin accounts with starkli-style keystore

### Changed

- `--add-profile` no longer accepts `-a` for short
- allow the `id` property in multicalls to be referenced in the inputs of `deploy` and `invoke` calls

## [0.6.0] - 2023-09-13

### Forge

#### Added

- `deploy_at` cheatcode
- printing failures summary at the end of an execution
- filtering tests now uses an absolute module tree path — it is possible to filter tests by module names, etc.

### Fixed

- non-zero exit code is returned when any tests fail
- mock_call works with dispatchers if contract does not exists

### Cast

#### Added

- support for starkli-style accounts, allowing the use of existing accounts

#### Changed

- fixed misleading error message when there was no scarb in PATH and `--path-to-scarb-toml` was passed
- modified `multicall new` command output, to be in line with other commands outputs

## [0.5.0] - 2023-08-30

### Forge

#### Added

- support for `keccak_syscall` syscall. It can be used directly in cairo tests
- `l1_handler_execute` cheatcode
- support for `roll`ing/`warp`ing/`prank`ing the constructor logic (precalculate address, prank, assert pranked state in constructor)
- `spy_events` cheatcode
- Functions `read_json` and `FileParser<T>::parse_json` to load data from json files and deserialize it

#### Changed

- rename `TxtParser` trait to `FileParser`
- rename `parse_txt` trait to `read_txt`
- support for printing in contracts
- `spoof` cheatcode
- snforge command-line flag `--init`

### Cast

#### Added

- Support for custom networks - accounts created on custom networks are saved in `accounts-file` under network's
  chain_id
- `accounts-file` field in Scarb.toml profile
- Include the class hash of an account contract in the `accounts-file`

#### Removed

- `--network` option together with the `network` field in Scarb.toml profile — previously used as a validation factor;
  now networks are identified by their chain_id

## [0.4.0] - 2023-08-17

### Forge

#### Added

- `#[should_panic]` attribute support
- Documentation to public methods
- Information sections to documentation about importing `snforge_std`
- Print support for basic numeric data types
- Functions `parse_txt` and `TxtParser<T>::deserialize_txt` to load data from plain text files and serialize it
- `get_class_hash` cheatcode
- `mock_call` cheatcode
- `precalculate_address` cheatcode

#### Changed

- Exported `snforge_std` as a Scarb package, now you have to import it explicitly with e.g. `use snforge_std::declare`
  and add it as a dependency to your Scarb.toml

```toml
[dependencies]
# ...
snforge_std = { git = "https://github.com/foundry-rs/starknet-foundry", tag = "v0.4.0" }
```

- Moved `ForgeConfigFromScarb` to `scarb.rs` and renamed to `ForgeConfig`
- Made private:
    - `print_collected_tests_count`
    - `print_running_tests`
    - `print_test_result`
    - `print_test_summary`
    - `TestCaseSummary::from_run_result`
    - `TestCaseSummary::skipped`
    - `extract_result_data`
    - `StarknetArtifacts`
    - `StarknetContractArtifactPaths`
    - `StarknetContract`
- Split `dependencies_for_package` into separate methods:
    - `paths_for_package`
    - `corelib_for_package`
    - `target_name_for_package`
    - `compilation_unit_for_package`

- Fails test when user tries to use syscalls not supported by forge test runner
- Updated cairo-lang to 2.1.0, starknet-api to 0.4.1 and blockifier to 0.2.0-rc0

### Cast

#### Added

- Added `--class-hash` flag to account create/deploy, allowing for custom openzeppelin account contract class hash

## [0.3.0] - 2023-08-02

### Forge

#### Added

- `warp` cheatcode
- `roll` cheatcode
- `prank` cheatcode
- Most unsafe libfuncs can now be used in contracts

#### Changed

- `declare` return type to `starknet::ClassHash`, doesn't return a `Result`
- `PreparedContract` `class_hash` changed to `starknet::ClassHash`
- `deploy` return type to `starknet::ContractAddress`

#### Fixed

- Using the same cairo file names as corelib files no longer fails test execution

### Cast

#### Added

- multicall as a single transaction
- account creation and deployment
- `--wait` flag to wait for transaction to be accepted/rejected

#### Changed

- sierra and casm artifacts are now required in Scarb.toml for contract declaration
- improved error messages

## [0.1.1] - 2023-07-26

### Forge & Cast

#### Fixed

- `class_hash`es calculation
- Test collection

## [0.1.0] - 2023-07-19

### Forge & Cast

#### Added

- Initial release<|MERGE_RESOLUTION|>--- conflicted
+++ resolved
@@ -9,19 +9,14 @@
 
 ### Forge
 
-<<<<<<< HEAD
-### Added
-
+#### Removed
+
+- forking of the `Pending` block
+
+#### Added
+
+- `--color` option to control when colored output is used
 - when specifying BlockId::Tag(Latest) block number of the used block will be printed
-=======
-#### Removed
-
-- forking of the `Pending` block
-
-#### Added
-
-- `--color` option to control when colored output is used
->>>>>>> c1e2f356
 
 ## [0.9.1] - 2023-10-30
 
