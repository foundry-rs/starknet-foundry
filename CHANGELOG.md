# Changelog

All notable changes to this project will be documented in this file.

The format is based on [Keep a Changelog](https://keepachangelog.com/en/1.0.0/),
and this project adheres to [Semantic Versioning](https://semver.org/spec/v2.0.0.html).

## [Unreleased]

<<<<<<< HEAD
### Forge

#### Changed

- `read_txt` and `read_json` now supports `ByteArray`
=======
## [0.20.1] - 2024-03-22
>>>>>>> fea2db8f

## [0.20.0] - 2024-03-20

### Forge

#### Added

- variants of cheatcodes with `CheatSpan` (read more [here](https://foundry-rs.github.io/starknet-foundry/testing/using-cheatcodes#setting-cheatcode-span))
- Providing configuration data with env variables [DOCS](https://foundry-rs.github.io/starknet-foundry/projects/configuration.html#environmental-variables)

#### Fixed

- Events emitted in cairo 0 contracts are now properly collected
- `--build-profile` no longer fails silently (compatible with [`cairo-profiler`](https://github.com/software-mansion/cairo-profiler) 0.2.0)

#### Changed

- Default `chain_id` has been changed from `SN_GOERLI` to `SN_SEPOLIA`
- Supported RPC version is now 0.7.0
- Gas calculation is in sync with starknet 0.13.1 (with EIP 4844 blob usage enabled)
- Resources displayed (steps, builtins) now include OS costs of syscalls 

### Cast

#### Added

- Support for OpenZeppelin Cairo 1 (or higher) accounts creation, deployment and usage
- Providing configuration data with env variables [DOCS](https://foundry-rs.github.io/starknet-foundry/projects/configuration.html#environmental-variables)

#### Changed

- Supported RPC version is now 0.7.0
- Default class hash in `account create` and `account deploy` has been changed to [cairo2 class hash](https://starkscan.co/class/0x04c6d6cf894f8bc96bb9c525e6853e5483177841f7388f74a46cfda6f028c755)

## [0.19.0] - 2024-03-06

### Forge

⚠️ This version requires installing external [universal-sierra-compiler (v2.0.0)](https://github.com/software-mansion/universal-sierra-compiler) ⚠️

#### Added

- [`replace_bytecode`](https://foundry-rs.github.io/starknet-foundry/appendix/cheatcodes/replace_bytecode.html) cheatcode
- result of the call to the trace
- added `--build-profile` flag to the `--test` command. Saves trace data and then builds profiles of test cases which pass and are not fuzz tests. You need [cairo-profiler](https://github.com/software-mansion/cairo-profiler) installed on your system.
- dependency on the [universal-sierra-compiler](https://github.com/software-mansion/universal-sierra-compiler)
binary, which will allow forge to be independent of sierra version


#### Changed

- `var()`, `read_txt()`, `read_json()`, `FileTrait::new()`, `declare()` now use regular strings (`ByteArray`) instead of short strings (`felt252`)
- `start_mock_call()`, `stop_mock_call()`, `L1Handler` now use selector (`selector!()`) instead of names

### Cast

#### Changed

- `declare()` now uses regular strings (`ByteArray`) instead of short strings (`felt252`)
- `call()` and `invoke()` now require function selector (`selector!()`) instead of function name in scripts (sncast_std)

#### Removed

- `--path-to-scarb-toml` optional flag that allowed to specify the path to the `Scarb.toml` file
- `--deployed` flag from `account add` subcommand

## [0.18.0] - 2024-02-21

### Forge

#### Added

- contract names to call trace
- `--max-n-steps` argument that allows setting own steps limit

#### Changed

- Unknown entry point error when calling a contract counts as a panic
- Cairo edition set to `2023_11`

#### Fixed

- Calling Cairo 0 contract no longer cancels cheatcodes in further calls

### Cast

#### Added

- `script init` command to generate a template file structure for deployment scripts
- Warning is emitted when executing sncast commands if the node's JSON-RPC version is incompatible

#### Changed

- to run a deployment script it is required to use `script run` subcommand

## [0.17.1] - 2024-02-12

### Cast

#### Changed

- fixed a bug where a profile was passed to scarb even when it did not exist
- error handling from inside deployment scripts is now possible (`declare`, `deploy`, `call`, `invoke` now return `Result<T, ScriptCommandError>`)

### Forge

#### Added

- `map_string_error` for use with dispatchers, which automatically converts string errors from the syscall result (read more [here](https://foundry-rs.github.io/starknet-foundry/testing/contracts#handling-errors))

## [0.17.0] - 2024-02-07

### Forge

#### Added

- Warning in fork testing is emitted, when node JSON-RPC version is incompatible
- `get_call_trace` library function for retrieving call trace in tests

#### Changed

- Gas estimation is now aligned with the Starknet v0.13

#### Removed

- `snforge_std::PrintTrait` - use `print!`, `println!` macros and / or `core::debug::PrintTrait` instead

#### Fixed

- Gas used in constructors and handling of L1 messages is now properly included in total gas cost

### Cast

#### Changed

- sncast tool configuration is now moved away from `Scarb.toml` to `snfoundry.toml` file. This file must be present in current or any parent directories in order to use profiles.

#### Added

- `--package` flag for `declare` and `script` subcommands, that specifies scarb package to work with
- `Debug` and `Display` impls for script subcommand responses - use `print!`, `println!` macros instead of calling `.print()`

## [0.16.0] - 2024-01-26

### Forge

#### Added
- Bump to cairo 2.5.0

#### Changed

- `SafeDispatcher`s usages need to be tagged with `#[feature("safe_dispatcher)]` (directly before usage), see [the shamans post](https://community.starknet.io/t/cairo-v2-5-0-is-out/112807#safe-dispatchers-15)

## [0.15.0] - 2024-01-24

### Forge

#### Added

- `--detailed-resources` flag for displaying additional info about used resources
- `store` and `load` cheatcodes
- `--save-trace-data` flag to `snforge test` command. Traces can be used for profiling purposes.

#### Changed

- `available_gas` attribute is now supported (Scarb >= 2.4.4 is required)

#### Fixed

- Error message for tests that should panic but pass

### Cast

#### Changed

- the 'pending' block is used instead of 'latest' as the default when obtaining the nonce

## [0.14.0] - 2024-01-11

### Forge

#### Added

- `Secp256k1` and `Secp256r1` curves support for `KeyPair` in `snforge_std`

#### Changed

- maximum number of computational steps per call set to current Starknet limit (3M)
- `mean` and `std deviation` fields are displayed for gas usage while running fuzzing tests 
- Cairo edition in `snforge_std` and `sncast_std` set to `2023_10`
- `snforge_std::signature` module with `stark_curve`, `secp256k1_curve` and `secp256r1_curve` submodules

#### Fixed

- Safe library dispatchers in test code no longer propagate errors when not intended to

## [0.13.1] - 2023-12-20

### Forge

#### Added

- `assert_not_emitted` assert to check if an event was not emitted

#### Changed 

- fields from `starknet::info::v2::TxInfo` are now part of `TxInfoMock` from `snforge_std::cheatcodes::tx_info`
- consistent latest block numbers for each url are now used across the whole run when testing against forks

#### Fixed

- Parsing panic data from call contract result

### Cast

#### Added 

- add support for sepolia network
- `--yes` option to `account delete` command that allows to skip confirmation prompt

#### Changed

- Argument `max-fee` in `account deploy` is now optional

## [0.13.0] - 2023-12-14

### Forge

#### Changed

- Bump cairo to 2.4.0.
- Migrated test compilation and collection to Scarb, snforge should now be compatible with every Scarb version >= 2.4.0 unless breaking changes happen

## [0.12.0] - 2023-12-06

### Forge

#### Added

- print gas usage for each test
- Support for test collector built-in in Scarb with the `--use-scarb-collector` flag. Requires at least `nightly-2023-12-04` version of Scarb.

### Cast

#### Added

- `--wait-timeout` to set timeout for waiting for tx on network using `--wait` flag (default 60s)
- `--wait-retry-interval` to adjust the time between consecutive attempts to fetch tx from network using `--wait` flag (default 5s)
- allow setting nonce in declare, deploy and invoke (using `--nonce` and in deployment scripts)
- add `get_nonce` function to cast_std
- `--private-key-file` option to `account add` command that allows to provide a path to the file holding account private key

## [0.11.0] - 2023-11-22

### Forge

#### Added

- `elect` cheatcode for mocking the sequencer address. Read more [here](./docs/src/appendix/cheatcodes/sequencer_address/start_elect.md).
- `--rerun-failed` option to run tests that failed during the last run.

#### Changed
- `start_warp` and `stop_warp` now take `CheatTarget` as the first argument instead of `ContractAddress`. Read more [here](./docs/src/appendix/cheatcodes/block_timestamp/start_warp.md). 
- `start_prank` and `stop_prank` now take `CheatTarget` as the first argument instead of `ContractAddress`. Read more [here](./docs/src/appendix/cheatcodes/caller_address/start_prank.md).
- `start_roll` and `stop_roll` now take `CheatTarget` as the first argument instead of `ContractAddress`. Read more [here](./docs/src/appendix/cheatcodes/block_number/start_roll.md).

PS: Credits to @bllu404 for the help with the new interfaces for cheats!

#### Fixed

- using unsupported `available_gas` attribute now fails the specific test case instead of the whole runner

### Cast

### Added

- MVP for cairo deployment scripts with declare, deploy, invoke and call

## [0.10.2] - 2023-11-13

### Forge

#### Changed

- Bump cairo to 2.3.1

#### Removed

- `available_gas` attribute, it didn't compute correctly gas usage. Contract functions execution cost would not be included.

## [0.10.1] - 2023-11-09

### Cast

#### Fixed

- scarb metadata in declare subcommand now takes manifest path from cli if passed instead of looking for it

## [0.10.0] - 2023-11-08

### Forge

#### Removed

- forking of the `Pending` block

#### Added

- `--color` option to control when colored output is used
- when specifying `BlockId::Tag(Latest)` block number of the used block will be printed
- printing number of ignored and filtered out tests

#### Fixed

- Segment Arena Builtin crashing with `CairoResourcesNotContainedInFeeCosts` when Felt252Dict was used

### Cast

#### Fixed

- account commands now always return valid json when `--json` flag is passed
- allow passing multiple calldata argument items without quotes
- display correct error message when account file is invalid

## [0.9.1] - 2023-10-30

### Forge

#### Fixed

- diagnostic paths referring to `tests` folder
- caching `get_class_hash_at` in forking test mode (credits to @jainkunal for catching the bug)

## [0.9.0] - 2023-10-25

### Forge

#### Added

- `#[ignore]` attribute together with `--ignored` and `include-ignored` flags - read more [here](https://foundry-rs.github.io/starknet-foundry/testing/testing.html#ignoring-some-tests-unless-specifically-requested)
- support for `deploy_syscall` directly in the test code (alternative to `deploy`)
- `snforge_std::signature` module for performing ecdsa signatures

#### Changed

- updated Cairo version to 2.3.0 - compatible Scarb version is 2.3.0:
  - tests in `src` folder now have to be in a module annotated with `#[cfg(test)]`
- `snforge_std::PrintTrait` will not convert values representing ASCII control characters to strings
- separated `snforge` to subcommands: `snforge test`, `snforge init` and `snforge clean-cache`. 
Read more [here](https://foundry-rs.github.io/starknet-foundry/appendix/snforge.html).
- `starknet::get_block_info` now returns correct block info in a forked block

### Cast

#### Added

- `show-config` subcommand to display currently used configuration
- `account delete` command for removing accounts from the accounts file
- `--hex-format` flag has been added

#### Removed
- `-i` short for `--int-format` is removed, now have to use the full form `--int-format`

## [0.8.3] - 2023-10-17

### Forge 

#### Changed

- Test from different crates are no longer run in parallel
- Test outputs are printed in non-deterministic order

#### Fixed

- Test output are printed in real time again
- Bug when application would not wait for tasks to terminate after execution was cancelled

## [0.8.2] - 2023-10-12

### Forge

#### Fixed
- incorrect caller address bug

## [0.8.1] - 2023-10-12
### Forge

#### Fixed
- significantly reduced ram usage

## [0.8.0] - 2023-10-11

### Forge

#### Added

- `#[fuzzer(...)]` attribute allowing to specify a fuzzer configuration for a single test case
- Support for `u8`, `u16`, `u32`, `u64`, `u128`, `u256` types to fuzzer
- `--clean-cache` flag
- Changed interface of `L1Handler.execute` and `L1Handler` (dropped `fee` parameter, added result handling with `RevertedTransaction`)
- Contract now has associated state, more about it [here](https://foundry-rs.github.io/starknet-foundry/testing/testing_contract_internals.html)
- cheatcodes (`prank`, `roll`, `warp`) now work on forked Cairo 0 contracts

#### Changed

- Spying events interface is updated to enable the use of events defined inside contracts in assertions
- Test are executed in parallel
- Fixed inconsistent pointers bug https://github.com/foundry-rs/starknet-foundry/issues/659
- Fixed an issue where `deploy_at` would not trigger the constructors https://github.com/foundry-rs/starknet-foundry/issues/805

### Cast

#### Changed

- dropped official support for cairo 1 compiled contracts. While they still should be working without any problems, 
from now on the only officially supported cairo compiler version is 2

## [0.7.1] - 2023-09-27

### Forge

#### Added

- `var` library function for reading environmental variables

#### Fixed
- Using any concrete `block_id` when using forking mode, would lead to crashes 

## [0.7.0] - 2023-09-27

### Forge

#### Added

- Support for scarb workspaces
- Initial version of fuzz testing with randomly generated values
- `#[fork(...)]` attribute allowing testing against a network fork

#### Changed

- Tests are collected only from a package tree (`src/lib.cairo` as an entrypoint) and `tests` folder:
  - If there is a `lib.cairo` file in `tests` folder, then it is treated as an entrypoint to the `tests` package from which tests are collected
  - Otherwise, all test files matching `tests/*.cairo` regex are treated as modules and added to a single virtual `lib.cairo`, which is treated as described above

### Cast

#### Added

- `account add` command for importing accounts to the accounts file
- `account create` command for creating openzeppelin accounts with starkli-style keystore
- `account deploy` command for deploying openzeppelin accounts with starkli-style keystore

### Changed

- `--add-profile` no longer accepts `-a` for short
- allow the `id` property in multicalls to be referenced in the inputs of `deploy` and `invoke` calls

## [0.6.0] - 2023-09-13

### Forge

#### Added

- `deploy_at` cheatcode
- printing failures summary at the end of an execution
- filtering tests now uses an absolute module tree path — it is possible to filter tests by module names, etc.

#### Fixed

- non-zero exit code is returned when any tests fail
- mock_call works with dispatchers if contract does not exists

### Cast

#### Added

- support for starkli-style accounts, allowing the use of existing accounts

#### Changed

- fixed misleading error message when there was no scarb in PATH and `--path-to-scarb-toml` was passed
- modified `multicall new` command output, to be in line with other commands outputs

## [0.5.0] - 2023-08-30

### Forge

#### Added

- support for `keccak_syscall` syscall. It can be used directly in cairo tests
- `l1_handler_execute` cheatcode
- support for `roll`ing/`warp`ing/`prank`ing the constructor logic (precalculate address, prank, assert pranked state in constructor)
- `spy_events` cheatcode
- Functions `read_json` and `FileParser<T>::parse_json` to load data from json files and deserialize it

#### Changed

- rename `TxtParser` trait to `FileParser`
- rename `parse_txt` trait to `read_txt`
- support for printing in contracts
- `spoof` cheatcode
- snforge command-line flag `--init`

### Cast

#### Added

- Support for custom networks - accounts created on custom networks are saved in `accounts-file` under network's
  chain_id
- `accounts-file` field in Scarb.toml profile
- Include the class hash of an account contract in the `accounts-file`

#### Removed

- `--network` option together with the `network` field in Scarb.toml profile — previously used as a validation factor;
  now networks are identified by their chain_id

## [0.4.0] - 2023-08-17

### Forge

#### Added

- `#[should_panic]` attribute support
- Documentation to public methods
- Information sections to documentation about importing `snforge_std`
- Print support for basic numeric data types
- Functions `parse_txt` and `TxtParser<T>::deserialize_txt` to load data from plain text files and serialize it
- `get_class_hash` cheatcode
- `mock_call` cheatcode
- `precalculate_address` cheatcode

#### Changed

- Exported `snforge_std` as a Scarb package, now you have to import it explicitly with e.g. `use snforge_std::declare`
  and add it as a dependency to your Scarb.toml

```toml
[dependencies]
# ...
snforge_std = { git = "https://github.com/foundry-rs/starknet-foundry", tag = "v0.4.0" }
```

- Moved `ForgeConfigFromScarb` to `scarb.rs` and renamed to `ForgeConfig`
- Made private:
    - `print_collected_tests_count`
    - `print_running_tests`
    - `print_test_result`
    - `print_test_summary`
    - `TestCaseSummary::from_run_result`
    - `TestCaseSummary::skipped`
    - `extract_result_data`
    - `StarknetArtifacts`
    - `StarknetContractArtifactPaths`
    - `StarknetContract`
- Split `dependencies_for_package` into separate methods:
    - `paths_for_package`
    - `corelib_for_package`
    - `target_name_for_package`
    - `compilation_unit_for_package`

- Fails test when user tries to use syscalls not supported by forge test runner
- Updated cairo-lang to 2.1.0, starknet-api to 0.4.1 and blockifier to 0.2.0-rc0

### Cast

#### Added

- Added `--class-hash` flag to account create/deploy, allowing for custom openzeppelin account contract class hash

## [0.3.0] - 2023-08-02

### Forge

#### Added

- `warp` cheatcode
- `roll` cheatcode
- `prank` cheatcode
- Most unsafe libfuncs can now be used in contracts

#### Changed

- `declare` return type to `starknet::ClassHash`, doesn't return a `Result`
- `PreparedContract` `class_hash` changed to `starknet::ClassHash`
- `deploy` return type to `starknet::ContractAddress`

#### Fixed

- Using the same cairo file names as corelib files no longer fails test execution

### Cast

#### Added

- multicall as a single transaction
- account creation and deployment
- `--wait` flag to wait for transaction to be accepted/rejected

#### Changed

- sierra and casm artifacts are now required in Scarb.toml for contract declaration
- improved error messages

## [0.1.1] - 2023-07-26

### Forge & Cast

#### Fixed

- `class_hash`es calculation
- Test collection

## [0.1.0] - 2023-07-19

### Forge & Cast

#### Added

- Initial release<|MERGE_RESOLUTION|>--- conflicted
+++ resolved
@@ -7,15 +7,13 @@
 
 ## [Unreleased]
 
-<<<<<<< HEAD
 ### Forge
 
 #### Changed
 
 - `read_txt` and `read_json` now supports `ByteArray`
-=======
+
 ## [0.20.1] - 2024-03-22
->>>>>>> fea2db8f
 
 ## [0.20.0] - 2024-03-20
 
