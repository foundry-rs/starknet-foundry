# Changelog

All notable changes to this project will be documented in this file.

The format is based on [Keep a Changelog](https://keepachangelog.com/en/1.0.0/),
and this project adheres to [Semantic Versioning](https://semver.org/spec/v2.0.0.html).

# [Unreleased]

### Forge

#### Added
- `#[fork(...)]` attribute allowing testing against a network fork

<<<<<<< HEAD
- Support for scarb workspaces.
- `var` library function for reading environmental variables
=======
# [0.6.0] - 2023-09-13

### Forge

#### Added

- Support for scarb workspaces
- Initial version of fuzz testing with randomly generated values
>>>>>>> 0c670d65

### Changed

- Tests are collected only from `tests` folder and a package tree

### Cast

#### Added

- `account add` command for importing accounts to the accounts file
- `account create` command for creating openzeppelin accounts with starkli-style keystore
- `account deploy` command for deploying openzeppelin accounts with starkli-style keystore

### Changed

- `--add-profile` no longer accepts `-a` for short
- allow the `id` property in multicalls to be referenced in the inputs of `deploy` and `invoke` calls

## [0.6.0] - 2023-09-13

### Forge

#### Added

- `deploy_at` cheatcode
- printing failures summary at the end of an execution
- filtering tests now uses an absolute module tree path — it is possible to filter tests by module names, etc.

### Fixed

- non-zero exit code is returned when any tests fail
- mock_call works with dispatchers if contract does not exists

### Cast

#### Added

- support for starkli-style accounts, allowing the use of existing accounts

#### Changed

- fixed misleading error message when there was no scarb in PATH and `--path-to-scarb-toml` was passed
- modified `multicall new` command output, to be in line with other commands outputs

## [0.5.0] - 2023-08-30

### Forge

#### Added

- support for `keccak_syscall` syscall. It can be used directly in cairo tests
- `l1_handler_execute` cheatcode
- support for `roll`ing/`warp`ing/`prank`ing the constructor logic (precalculate address, prank, assert pranked state in constructor)
- `spy_events` cheatcode
- Functions `read_json` and `FileParser<T>::parse_json` to load data from json files and deserialize it

#### Changed

- rename `TxtParser` trait to `FileParser`
- rename `parse_txt` trait to `read_txt`
- support for printing in contracts
- `spoof` cheatcode
- snforge command-line flag `--init`

### Cast

#### Added

- Support for custom networks - accounts created on custom networks are saved in `accounts-file` under network's
  chain_id
- `accounts-file` field in Scarb.toml profile
- Include the class hash of an account contract in the `accounts-file`

#### Removed

- `--network` option together with the `network` field in Scarb.toml profile — previously used as a validation factor;
  now networks are identified by their chain_id

## [0.4.0] - 2023-08-17

### Forge

#### Added

- `#[should_panic]` attribute support
- Documentation to public methods
- Information sections to documentation about importing `snforge_std`
- Print support for basic numeric data types
- Functions `parse_txt` and `TxtParser<T>::deserialize_txt` to load data from plain text files and serialize it
- `get_class_hash` cheatcode
- `mock_call` cheatcode
- `precalculate_address` cheatcode

#### Changed

- Exported `snforge_std` as a Scarb package, now you have to import it explicitly with e.g. `use snforge_std::declare`
  and add it as a dependency to your Scarb.toml

```toml
[dependencies]
# ...
snforge_std = { git = "https://github.com/foundry-rs/starknet-foundry", tag = "v0.4.0" }
```

- Moved `ForgeConfigFromScarb` to `scarb.rs` and renamed to `ForgeConfig`
- Made private:
    - `print_collected_tests_count`
    - `print_running_tests`
    - `print_test_result`
    - `print_test_summary`
    - `TestCaseSummary::from_run_result`
    - `TestCaseSummary::skipped`
    - `extract_result_data`
    - `StarknetArtifacts`
    - `StarknetContractArtifactPaths`
    - `StarknetContract`
- Split `dependencies_for_package` into separate methods:
    - `paths_for_package`
    - `corelib_for_package`
    - `target_name_for_package`
    - `compilation_unit_for_package`

- Fails test when user tries to use syscalls not supported by forge test runner
- Updated cairo-lang to 2.1.0, starknet-api to 0.4.1 and blockifier to 0.2.0-rc0

### Cast

#### Added

- Added `--class-hash` flag to account create/deploy, allowing for custom openzeppelin account contract class hash

## [0.3.0] - 2023-08-02

### Forge

#### Added

- `warp` cheatcode
- `roll` cheatcode
- `prank` cheatcode
- Most unsafe libfuncs can now be used in contracts

#### Changed

- `declare` return type to `starknet::ClassHash`, doesn't return a `Result`
- `PreparedContract` `class_hash` changed to `starknet::ClassHash`
- `deploy` return type to `starknet::ContractAddress`

#### Fixed

- Using the same cairo file names as corelib files no longer fails test execution

### Cast

#### Added

- multicall as a single transaction
- account creation and deployment
- `--wait` flag to wait for transaction to be accepted/rejected

#### Changed

- sierra and casm artifacts are now required in Scarb.toml for contract declaration
- improved error messages

## [0.1.1] - 2023-07-26

### Forge & Cast

#### Fixed

- `class_hash`es calculation
- Test collection

## [0.1.0] - 2023-07-19

### Forge & Cast

#### Added

- Initial release<|MERGE_RESOLUTION|>--- conflicted
+++ resolved
@@ -10,21 +10,11 @@
 ### Forge
 
 #### Added
-- `#[fork(...)]` attribute allowing testing against a network fork
-
-<<<<<<< HEAD
-- Support for scarb workspaces.
-- `var` library function for reading environmental variables
-=======
-# [0.6.0] - 2023-09-13
-
-### Forge
-
-#### Added
 
 - Support for scarb workspaces
 - Initial version of fuzz testing with randomly generated values
->>>>>>> 0c670d65
+- `var` library function for reading environmental variables
+- `#[fork(...)]` attribute allowing testing against a network fork
 
 ### Changed
 
