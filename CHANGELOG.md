# Changelog

All notable changes to this project will be documented in this file.

The format is based on [Keep a Changelog](https://keepachangelog.com/en/1.0.0/),
and this project adheres to [Semantic Versioning](https://semver.org/spec/v2.0.0.html).

## [Unreleased]

### Forge

#### Added

- result of the call to the trace
<<<<<<< HEAD
- dependency on the [universal-sierra-compiler](https://github.com/software-mansion/universal-sierra-compiler)
binary, which will allow forge to be independent of sierra version

=======
- added `--build-profile` flag to the `--test` command. Saves trace data and then builds profiles of test cases which pass and are not fuzz tests. You need [cairo-profiler](https://github.com/software-mansion/cairo-profiler) installed on your system.
>>>>>>> d4dba2e3

#### Changed

- `var()`, `read_txt()`, `read_json()`, `FileTrait::new()`, `declare()` now use regular strings (`ByteArray`) instead of short strings (`felt252`)
- `start_mock_call()`, `stop_mock_call()`, `L1Handler` now use selector (`selector!()`) instead of names

### Cast

#### Changed

- `declare()` now uses regular strings (`ByteArray`) instead of short strings (`felt252`)
- `call()` and `invoke()` now require function selector (`selector!()`) instead of function name in scripts (sncast_std)

#### Removed

- `--path-to-scarb-toml` optional flag that allowed to specify the path to the `Scarb.toml` file

## [0.18.0] - 2024-02-21

### Forge

#### Added

- contract names to call trace
- `--max-n-steps` argument that allows setting own steps limit

#### Changed

- Unknown entry point error when calling a contract counts as a panic
- Cairo edition set to `2023_11`

#### Fixed

- Calling Cairo 0 contract no longer cancels cheatcodes in further calls

### Cast

#### Added

- `script init` command to generate a template file structure for deployment scripts
- Warning is emitted when executing sncast commands if the node's JSON-RPC version is incompatible

#### Changed

- to run a deployment script it is required to use `script run` subcommand

## [0.17.1] - 2024-02-12

### Cast

#### Changed

- fixed a bug where a profile was passed to scarb even when it did not exist

### Forge

#### Added

- `map_string_error` for use with dispatchers, which automatically converts string errors from the syscall result (read more [here](https://foundry-rs.github.io/starknet-foundry/testing/contracts#handling-errors))

## [0.17.0] - 2024-02-07

### Forge

#### Added

- Warning in fork testing is emitted, when node JSON-RPC version is incompatible
- `get_call_trace` library function for retrieving call trace in tests

#### Changed

- Gas estimation is now aligned with the Starknet v0.13

#### Removed

- `snforge_std::PrintTrait` - use `print!`, `println!` macros and / or `core::debug::PrintTrait` instead

#### Fixed

- Gas used in constructors and handling of L1 messages is now properly included in total gas cost

### Cast

#### Changed

- sncast tool configuration is now moved away from `Scarb.toml` to `snfoundry.toml` file. This file must be present in current or any parent directories in order to use profiles.

#### Added

- `--package` flag for `declare` and `script` subcommands, that specifies scarb package to work with
- `Debug` and `Display` impls for script subcommand responses - use `print!`, `println!` macros instead of calling `.print()`

## [0.16.0] - 2024-01-26

### Forge

#### Added
- Bump to cairo 2.5.0

#### Changed

- `SafeDispatcher`s usages need to be tagged with `#[feature("safe_dispatcher)]` (directly before usage), see [the shamans post](https://community.starknet.io/t/cairo-v2-5-0-is-out/112807#safe-dispatchers-15)

## [0.15.0] - 2024-01-24

### Forge

#### Added

- `--detailed-resources` flag for displaying additional info about used resources
- `store` and `load` cheatcodes
- `--save-trace-data` flag to `snforge test` command. Traces can be used for profiling purposes.

#### Changed

- `available_gas` attribute is now supported (Scarb >= 2.4.4 is required)

#### Fixed

- Error message for tests that should panic but pass

### Cast

#### Changed

- the 'pending' block is used instead of 'latest' as the default when obtaining the nonce

## [0.14.0] - 2024-01-11

### Forge

#### Added

- `Secp256k1` and `Secp256r1` curves support for `KeyPair` in `snforge_std`

#### Changed

- maximum number of computational steps per call set to current Starknet limit (3M)
- `mean` and `std deviation` fields are displayed for gas usage while running fuzzing tests 
- Cairo edition in `snforge_std` and `sncast_std` set to `2023_10`
- `snforge_std::signature` module with `stark_curve`, `secp256k1_curve` and `secp256r1_curve` submodules

#### Fixed

- Safe library dispatchers in test code no longer propagate errors when not intended to

## [0.13.1] - 2023-12-20

### Forge

#### Added

- `assert_not_emitted` assert to check if an event was not emitted

#### Changed 

- fields from `starknet::info::v2::TxInfo` are now part of `TxInfoMock` from `snforge_std::cheatcodes::tx_info`
- consistent latest block numbers for each url are now used across the whole run when testing against forks

#### Fixed

- Parsing panic data from call contract result

### Cast

#### Added 

- add support for sepolia network
- `--yes` option to `account delete` command that allows to skip confirmation prompt

#### Changed

- Argument `max-fee` in `account deploy` is now optional

## [0.13.0] - 2023-12-14

### Forge

#### Changed

- Bump cairo to 2.4.0.
- Migrated test compilation and collection to Scarb, snforge should now be compatible with every Scarb version >= 2.4.0 unless breaking changes happen

## [0.12.0] - 2023-12-06

### Forge

#### Added

- print gas usage for each test
- Support for test collector built-in in Scarb with the `--use-scarb-collector` flag. Requires at least `nightly-2023-12-04` version of Scarb.

### Cast

#### Added

- `--wait-timeout` to set timeout for waiting for tx on network using `--wait` flag (default 60s)
- `--wait-retry-interval` to adjust the time between consecutive attempts to fetch tx from network using `--wait` flag (default 5s)
- allow setting nonce in declare, deploy and invoke (using `--nonce` and in deployment scripts)
- add `get_nonce` function to cast_std
- `--private-key-file` option to `account add` command that allows to provide a path to the file holding account private key

## [0.11.0] - 2023-11-22

### Forge

#### Added

- `elect` cheatcode for mocking the sequencer address. Read more [here](./docs/src/appendix/cheatcodes/start_elect.md).
- `--rerun-failed` option to run tests that failed during the last run.

#### Changed
- `start_warp` and `stop_warp` now take `CheatTarget` as the first argument instead of `ContractAddress`. Read more [here](./docs/src/appendix/cheatcodes/start_warp.md). 
- `start_prank` and `stop_prank` now take `CheatTarget` as the first argument instead of `ContractAddress`. Read more [here](./docs/src/appendix/cheatcodes/start_prank.md).
- `start_roll` and `stop_roll` now take `CheatTarget` as the first argument instead of `ContractAddress`. Read more [here](./docs/src/appendix/cheatcodes/start_roll.md).

PS: Credits to @bllu404 for the help with the new interfaces for cheats!

#### Fixed

- using unsupported `available_gas` attribute now fails the specific test case instead of the whole runner

### Cast

### Added

- MVP for cairo deployment scripts with declare, deploy, invoke and call

## [0.10.2] - 2023-11-13

### Forge

#### Changed

- Bump cairo to 2.3.1

#### Removed

- `available_gas` attribute, it didn't compute correctly gas usage. Contract functions execution cost would not be included.

## [0.10.1] - 2023-11-09

### Cast

#### Fixed

- scarb metadata in declare subcommand now takes manifest path from cli if passed instead of looking for it

## [0.10.0] - 2023-11-08

### Forge

#### Removed

- forking of the `Pending` block

#### Added

- `--color` option to control when colored output is used
- when specifying `BlockId::Tag(Latest)` block number of the used block will be printed
- printing number of ignored and filtered out tests

#### Fixed

- Segment Arena Builtin crashing with `CairoResourcesNotContainedInFeeCosts` when Felt252Dict was used

### Cast

#### Fixed

- account commands now always return valid json when `--json` flag is passed
- allow passing multiple calldata argument items without quotes
- display correct error message when account file is invalid

## [0.9.1] - 2023-10-30

### Forge

#### Fixed

- diagnostic paths referring to `tests` folder
- caching `get_class_hash_at` in forking test mode (credits to @jainkunal for catching the bug)

## [0.9.0] - 2023-10-25

### Forge

#### Added

- `#[ignore]` attribute together with `--ignored` and `include-ignored` flags - read more [here](https://foundry-rs.github.io/starknet-foundry/testing/testing.html#ignoring-some-tests-unless-specifically-requested)
- support for `deploy_syscall` directly in the test code (alternative to `deploy`)
- `snforge_std::signature` module for performing ecdsa signatures

#### Changed

- updated Cairo version to 2.3.0 - compatible Scarb version is 2.3.0:
  - tests in `src` folder now have to be in a module annotated with `#[cfg(test)]`
- `snforge_std::PrintTrait` will not convert values representing ASCII control characters to strings
- separated `snforge` to subcommands: `snforge test`, `snforge init` and `snforge clean-cache`. 
Read more [here](https://foundry-rs.github.io/starknet-foundry/appendix/snforge.html).
- `starknet::get_block_info` now returns correct block info in a forked block

### Cast

#### Added

- `show-config` subcommand to display currently used configuration
- `account delete` command for removing accounts from the accounts file
- `--hex-format` flag has been added

#### Removed
- `-i` short for `--int-format` is removed, now have to use the full form `--int-format`

## [0.8.3] - 2023-10-17

### Forge 

#### Changed

- Test from different crates are no longer run in parallel
- Test outputs are printed in non-deterministic order

#### Fixed

- Test output are printed in real time again
- Bug when application would not wait for tasks to terminate after execution was cancelled

## [0.8.2] - 2023-10-12

### Forge

#### Fixed
- incorrect caller address bug

## [0.8.1] - 2023-10-12
### Forge

#### Fixed
- significantly reduced ram usage

## [0.8.0] - 2023-10-11

### Forge

#### Added

- `#[fuzzer(...)]` attribute allowing to specify a fuzzer configuration for a single test case
- Support for `u8`, `u16`, `u32`, `u64`, `u128`, `u256` types to fuzzer
- `--clean-cache` flag
- Changed interface of `L1Handler.execute` and `L1Handler` (dropped `fee` parameter, added result handling with `RevertedTransaction`)
- Contract now has associated state, more about it [here](https://foundry-rs.github.io/starknet-foundry/testing/testing_contract_internals.html)
- cheatcodes (`prank`, `roll`, `warp`) now work on forked Cairo 0 contracts

#### Changed

- Spying events interface is updated to enable the use of events defined inside contracts in assertions
- Test are executed in parallel
- Fixed inconsistent pointers bug https://github.com/foundry-rs/starknet-foundry/issues/659
- Fixed an issue where `deploy_at` would not trigger the constructors https://github.com/foundry-rs/starknet-foundry/issues/805

### Cast

#### Changed

- dropped official support for cairo 1 compiled contracts. While they still should be working without any problems, 
from now on the only officially supported cairo compiler version is 2

## [0.7.1] - 2023-09-27

### Forge

#### Added

- `var` library function for reading environmental variables

#### Fixed
- Using any concrete `block_id` when using forking mode, would lead to crashes 

## [0.7.0] - 2023-09-27

### Forge

#### Added

- Support for scarb workspaces
- Initial version of fuzz testing with randomly generated values
- `#[fork(...)]` attribute allowing testing against a network fork

#### Changed

- Tests are collected only from a package tree (`src/lib.cairo` as an entrypoint) and `tests` folder:
  - If there is a `lib.cairo` file in `tests` folder, then it is treated as an entrypoint to the `tests` package from which tests are collected
  - Otherwise, all test files matching `tests/*.cairo` regex are treated as modules and added to a single virtual `lib.cairo`, which is treated as described above

### Cast

#### Added

- `account add` command for importing accounts to the accounts file
- `account create` command for creating openzeppelin accounts with starkli-style keystore
- `account deploy` command for deploying openzeppelin accounts with starkli-style keystore

### Changed

- `--add-profile` no longer accepts `-a` for short
- allow the `id` property in multicalls to be referenced in the inputs of `deploy` and `invoke` calls

## [0.6.0] - 2023-09-13

### Forge

#### Added

- `deploy_at` cheatcode
- printing failures summary at the end of an execution
- filtering tests now uses an absolute module tree path — it is possible to filter tests by module names, etc.

#### Fixed

- non-zero exit code is returned when any tests fail
- mock_call works with dispatchers if contract does not exists

### Cast

#### Added

- support for starkli-style accounts, allowing the use of existing accounts

#### Changed

- fixed misleading error message when there was no scarb in PATH and `--path-to-scarb-toml` was passed
- modified `multicall new` command output, to be in line with other commands outputs

## [0.5.0] - 2023-08-30

### Forge

#### Added

- support for `keccak_syscall` syscall. It can be used directly in cairo tests
- `l1_handler_execute` cheatcode
- support for `roll`ing/`warp`ing/`prank`ing the constructor logic (precalculate address, prank, assert pranked state in constructor)
- `spy_events` cheatcode
- Functions `read_json` and `FileParser<T>::parse_json` to load data from json files and deserialize it

#### Changed

- rename `TxtParser` trait to `FileParser`
- rename `parse_txt` trait to `read_txt`
- support for printing in contracts
- `spoof` cheatcode
- snforge command-line flag `--init`

### Cast

#### Added

- Support for custom networks - accounts created on custom networks are saved in `accounts-file` under network's
  chain_id
- `accounts-file` field in Scarb.toml profile
- Include the class hash of an account contract in the `accounts-file`

#### Removed

- `--network` option together with the `network` field in Scarb.toml profile — previously used as a validation factor;
  now networks are identified by their chain_id

## [0.4.0] - 2023-08-17

### Forge

#### Added

- `#[should_panic]` attribute support
- Documentation to public methods
- Information sections to documentation about importing `snforge_std`
- Print support for basic numeric data types
- Functions `parse_txt` and `TxtParser<T>::deserialize_txt` to load data from plain text files and serialize it
- `get_class_hash` cheatcode
- `mock_call` cheatcode
- `precalculate_address` cheatcode

#### Changed

- Exported `snforge_std` as a Scarb package, now you have to import it explicitly with e.g. `use snforge_std::declare`
  and add it as a dependency to your Scarb.toml

```toml
[dependencies]
# ...
snforge_std = { git = "https://github.com/foundry-rs/starknet-foundry", tag = "v0.4.0" }
```

- Moved `ForgeConfigFromScarb` to `scarb.rs` and renamed to `ForgeConfig`
- Made private:
    - `print_collected_tests_count`
    - `print_running_tests`
    - `print_test_result`
    - `print_test_summary`
    - `TestCaseSummary::from_run_result`
    - `TestCaseSummary::skipped`
    - `extract_result_data`
    - `StarknetArtifacts`
    - `StarknetContractArtifactPaths`
    - `StarknetContract`
- Split `dependencies_for_package` into separate methods:
    - `paths_for_package`
    - `corelib_for_package`
    - `target_name_for_package`
    - `compilation_unit_for_package`

- Fails test when user tries to use syscalls not supported by forge test runner
- Updated cairo-lang to 2.1.0, starknet-api to 0.4.1 and blockifier to 0.2.0-rc0

### Cast

#### Added

- Added `--class-hash` flag to account create/deploy, allowing for custom openzeppelin account contract class hash

## [0.3.0] - 2023-08-02

### Forge

#### Added

- `warp` cheatcode
- `roll` cheatcode
- `prank` cheatcode
- Most unsafe libfuncs can now be used in contracts

#### Changed

- `declare` return type to `starknet::ClassHash`, doesn't return a `Result`
- `PreparedContract` `class_hash` changed to `starknet::ClassHash`
- `deploy` return type to `starknet::ContractAddress`

#### Fixed

- Using the same cairo file names as corelib files no longer fails test execution

### Cast

#### Added

- multicall as a single transaction
- account creation and deployment
- `--wait` flag to wait for transaction to be accepted/rejected

#### Changed

- sierra and casm artifacts are now required in Scarb.toml for contract declaration
- improved error messages

## [0.1.1] - 2023-07-26

### Forge & Cast

#### Fixed

- `class_hash`es calculation
- Test collection

## [0.1.0] - 2023-07-19

### Forge & Cast

#### Added

- Initial release<|MERGE_RESOLUTION|>--- conflicted
+++ resolved
@@ -12,13 +12,10 @@
 #### Added
 
 - result of the call to the trace
-<<<<<<< HEAD
+- added `--build-profile` flag to the `--test` command. Saves trace data and then builds profiles of test cases which pass and are not fuzz tests. You need [cairo-profiler](https://github.com/software-mansion/cairo-profiler) installed on your system.
 - dependency on the [universal-sierra-compiler](https://github.com/software-mansion/universal-sierra-compiler)
 binary, which will allow forge to be independent of sierra version
 
-=======
-- added `--build-profile` flag to the `--test` command. Saves trace data and then builds profiles of test cases which pass and are not fuzz tests. You need [cairo-profiler](https://github.com/software-mansion/cairo-profiler) installed on your system.
->>>>>>> d4dba2e3
 
 #### Changed
 
