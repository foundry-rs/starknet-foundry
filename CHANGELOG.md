--- conflicted
+++ resolved
@@ -7,18 +7,16 @@
 
 ## [Unreleased]
 
-<<<<<<< HEAD
 ### Forge
 
 #### Changed
 - Renamed global cheatcodes listed [here](./docs/src/appendix/cheatcodes.md) - cheatcode invocations affecting the global scope and working indefinitely, already marked marked with a `_global` suffix, received a `start_` prefix
-=======
+
 ### Cast
 
 #### Added
 
 - `verify` subcommand to verify contract (walnut APIs supported as of this version). [Read more here](./docs/src/appendix/sncast/verify.md)
->>>>>>> c6338619
 
 ## [0.26.0] - 2024-07-03
 
