--- conflicted
+++ resolved
@@ -9,15 +9,13 @@
 
 ### Forge
 
-<<<<<<< HEAD
+#### Added
+
+- `--color` option to control when colored output is used
+
 #### Changed
 - `start_warp` and `stop_warp` now take `CheatTarget` as the first argument instead of `ContractAddress`. Read more [here](./docs/src/appendix/cheatcodes/start_warp.md). 
 
-=======
-#### Added
-
-- `--color` option to control when colored output is used
->>>>>>> b29b98b6
 
 ## [0.9.1] - 2023-10-30
 
