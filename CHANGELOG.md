# Changelog

All notable changes to this project will be documented in this file.

The format is based on [Keep a Changelog](https://keepachangelog.com/en/1.0.0/),
and this project adheres to [Semantic Versioning](https://semver.org/spec/v2.0.0.html).

## [Unreleased]

### Cast

<<<<<<< HEAD
### Added

- When using `--max-fee` with transactions v3, calculated max gas and max gas unit price are automatically validated to ensure they are greater than 0 after conversion

### Changed

- Values passed to the `--max-fee`, `--max-gas`, and `--max-gas-unit-price` flags must be greater than 0
- In case of implicit conversion of fee settings, values are verified to be greater than 0
=======
#### Added

- interactive interface that allows setting created or imported account as the default

>>>>>>> fa72d890

## [0.35.1] - 2024-12-16

### Forge

#### Fixed

- Minimal Rust version in requirements check is the same as in docs (`1.80.1`)
- `snforge` produces trace for contracts even if they fail or panic (assuming test passed)

## [0.35.0] - 2024-12-13

### Forge

#### Added

- Requirements validation during `snforge` runtime
- `snforge check-requirements` command
- `snforge new` command

#### Changed

- `snforge_scarb_plugin` will now also emit warnings when errors occur
- `snforge_std` migrated to `2024_07` edition
- `snforge_std` from scarbs package registry is now used in `snforge new` template

#### Deprecated

- `snforge init` command

### Cast

#### Added

- `account create` command shows prepared deployment command

#### Changed

- `--version` flag is now optional and `v3` will be used by default
- Displaying underlying RPC error instead of "Unknown RPC error" in edge cases

#### Deprecated

- `--fee-token` flag - `strk` will be used by default

## [0.34.0] - 2024-11-26

### Forge

#### Added

- `generate_random_felt()` for generating (pseudo) random felt value.
- Printing information about compiling Sierra using `universal-sierra-compiler`
- Displaying backtrace when contract call fails

#### Changed

- Tests config run is now executed in parallel resulting in faster `snforge test` setup in some cases

### Cast

#### Added

- You can skip `--name` flag when using `account import` - a default name will be generated.
- Addresses outputted when calling `sncast account create`, `sncast deploy` and `sncast declare` are now padded to 64 characters length and prefixed with `0x0`
- Globally available configuration to store profiles to share between projects.

#### Changed

- Changed return type of `declare` in Cairo Deployment Scripts so it can handle already declared contracts without failing
- Allow using `show-config` command without providing rpc url

## [0.33.0] - 2024-11-04

### Cast

#### Added

- You can now use numbers without quotes as inputs for calls in multicall config file.
- New `--arguments` flag to `call`, `invoke` and `deploy` for automatic conversion of Cairo expressions instead of serialized form.

### Forge

#### Changed

- You can now pass arguments to `cairo-profiler` and `cairo-coverage`. Everything after `--` will be passed to underlying binary. E.g.
  `snforge test --build-profile -- --show-inlined-functions`
- You can't use now `--coverage` and `--build-profile` flags at the same time. If you want to use both, you need to run
  `snforge test` twice with different flags.
- Contract artifacts are compiled to CASM concurrently.
- Starknet artifacts are now loaded from all tests targets
- Cairo Edition in `snforge init` template set to `2024_07`

#### Fixed

- Scarb features work with optimized compilation
- Custom test targets are now supported with optimized compilation
- Calling contract functions via safe-dispatcher now returns an `Err` when attempting to invoke a non-existent entry point, instead of causing a panic.

## [0.32.0] - 2024-10-16

### Cast

#### Changed

- Short option for `--accounts-file` flag has been removed.
- Short option for `--contract-address` is now `-d` instead of `-a`.
- `account add` is renamed to `account import`.
- `account import` can be now used without specifying `--private-key` or `--private-key-file` flags. Instead private key will be read interactively from the user.

#### Fixed
- `account delete` command: It is no longer necessary to provide the `--url` argument each time. Either the `--url` or `--network` argument must be provided, but not both, as they are mutually exclusive.

### Forge

#### Changed

- When using test name filter with `--exact` flag, forge will try to compile only the selected test.

## [0.31.0] - 2024-09-26

### Cast

#### Changed

- `declare` and `verify` commands now use the Scarb `release` profile instead of the `dev` profile as the default for building artifacts
- StarkScan links now point to specific pages for transactions, contracts and classes.

#### Fixed

- Explorer links displayed upon committing transactions are now properly formatted
- `sncast declare` no longer fails for flat contracts (i.e. CASM artifacts with `bytecode_segment_lengths` being a number)

### Forge

#### Added

- Project generated by `snforge` contains `assert_macros` dependency with version 0.1.0 for Scarb <= 2.8.0, otherwise equal to Scarb
- Support for overriding fork configuration in test attribute with a different block ID, tag, or hash.
- `--no-optimization` flag that can be used to build contracts using the [starknet contract target](https://docs.swmansion.com/scarb/docs/extensions/starknet/contract-target.html#starknet-contract-target. This is the default behavior when using Scarb < 2.8.3

#### Changed

- For Scarb >= `2.8.3` contract artifacts are built as part of the test target now. This process speeds up the compilation time, but the behavior of the contracts potentially may not be 100% consistent with the real networks. It can be disabled using the [--no-optimization flag](https://foundry-rs.github.io/starknet-foundry/appendix/snforge/test.html#--no-optimization)
- `snforge` now validates if your project is setup to generate debug info needed for `cairo-coverage` when running  `--coverage` flag

### `snforge_scarb_plugin`

#### Fixed

- The package is now correctly versioned

## [0.30.0] - 2024-09-04

### Forge

#### Added

- Derived `Debug` and `Clone` on `trace.cairo` items
- `--coverage` flag to the `test` command. Saves trace data and then generates coverage report of test cases which pass and are not fuzz tests. You need [cairo-coverage](https://github.com/software-mansion/cairo-coverage) installed on your system.

#### Fixed

- `latest` fork block id tag validation in `Scarb.toml` is now consistent
- `RangeCheck96`,  `AddMod`, `MulMod` builtins are now properly supported
- Fixed escaping `'` in `#[should_panic]`s
- Fixed `scarb init` with snforge runner

## [0.29.0] - 2024-08-28

### Forge

#### Added

- Support for Scarb features in `snforge test` - flags the same as in Scarb. Read more [here](https://docs.swmansion.com/scarb/docs/reference/conditional-compilation.html#features)

#### Fixed

- `snforge init` no longer emits warnings
- Project template generated by `snforge init` matches new `declare` cheatcode interface and compiles properly

## [0.28.0] - 2024-08-21

### Forge

#### Changed

- Bumped Cairo version to `2.7.0`
- Max steps in tests (configured by argument `--max-n-steps`) now defaults to 10 million
if not provided (changed from 4 million).

### Cast

#### Added
- Commands that commit transactions now display links to block explorers. When in human-readable mode, `invoke`, `declare`, `deploy`, `multicall run`, `account create` and `account deploy` will display additional information with an url. A new key in Cast configuration - `block-explorer` determines which block explorer service the displayed link leads to. Possible options are:` StarkScan`, `Voyager`, `ViewBlock`, `OkLink`, `NftScan`.

#### Changed
- `account create` outputs hint about the type of the tokens required to prefund a newly created account with before deployment

- `sncast` no longer expects `--url` as a common argument. It is now required specifically by commands that utilise it, i.e. `account add`, `account create`, `account delete`, `account deploy`, `multicall run`, `script run`, `call`, `declare`, `deploy`, `invoke`, `show-config`, `tx-status`.
Commands that do not require `--url` anymore: `account list`, `multicall new`, `script init`, `verify`

### Forge

#### Changed
- Fork tests now discover chain ID via provided RPC URL, defaulting to `SN_SEPOLIA`
- `#[fork]` attribute parameters format. [Read more here](https://foundry-rs.github.io/starknet-foundry/snforge-advanced-features/fork-testing.html)
- steps counting
- Block tag changed name from `Latest`  to `latest`
- `declare` cheatcode now returns `Result<DeclareResult, Array<felt252>>` [Read more here](https://foundry-rs.github.io/starknet-foundry/appendix/snforge-library/declare.html)

## [0.27.0] - 2024-07-24

### Forge

#### Added

- `spy_messages_to_l1()` for listening in on messages to L1 sent by your contracts. [Read more here](https://foundry-rs.github.io/starknet-foundry/testing/testing-messages-to-l1.html).

#### Changed

- Renamed global cheatcodes listed [here](https://foundry-rs.github.io/starknet-foundry/appendix/cheatcodes.html) - cheatcode invocations affecting the global scope and working indefinitely, already marked with a `_global` suffix, received a `start_` prefix

### Cast

#### Added

- `verify` subcommand to verify contract (walnut APIs supported as of this version). [Read more here](https://foundry-rs.github.io/starknet-foundry/appendix/sncast/verify.html)
- support for v3 transactions on account deploy, deploy, declare, invoke
- Newest class hash for OpenZeppelin account contracts
- `account list` subcommand for listing all available accounts [Read more here](https://foundry-rs.github.io/starknet-foundry/appendix/sncast/account/list.html)

#### Changed

- `multicall new` no longer prints generated template to stdout and now requires specifying output path. [Read more here](https://foundry-rs.github.io/starknet-foundry/appendix/sncast/multicall/new.html)

## [0.26.0] - 2024-07-03

### Forge

#### Changed
- Updated event testing - read more [here](./docs/src/testing/testing-events.md) on how it now works and [here](./docs/src/appendix/cheatcodes/spy_events.md)
about updated `spy_events` cheatcode

## [0.25.0] - 2024-06-12

### Forge

#### Changed

- `SyscallResultStringErrorTrait::map_error_to_string` removed in favor of utility function (`snforge_std::byte_array::try_deserialize_bytearray_error`)

### Cast

#### Removed
- `--class-hash` flag from `account deploy` command

#### Added

- `tx-status` subcommand to get transaction status. [Read more here](./docs/src/starknet/tx-status.md)
- `tx_status` function to cast_std. [Read more here](./docs/src/appendix/sncast-library/tx_status.md)
- Support for creating argent accounts
- Support for creating braavos accounts

## [0.24.0] - 2024-05-22

### Forge

#### Removed

- `prank`, `warp`, `roll`, `elect`, `spoof` cheatcodes in favour of `cheat_execution_info`

#### Added

- `cheat_execution_info` cheatcode and per variable helpers for it

### Cast

#### Added

- New required flag `--type` to `account add` command

### Forge

#### Changed

- `SignerTrait::sign` now returns `Result` instead of failing the test

- `L1HandlerTrait::execute()` takes source address and payloads as arguments [Read more here](https://foundry-rs.github.io/starknet-foundry/appendix/cheatcodes/l1_handler.html)

- When calling to an address which does not exists, error is forwarded to cairo runtime instead of failing the test

## [0.23.0] - 2024-05-08

### Forge

#### Removed

- `event_name_hash` removal, in favour of `selector!` usage

#### Changed

- the tool now always compiles Sierra contract artifacts to CASM using
[`USC`](https://github.com/software-mansion/universal-sierra-compiler) - before it used to consume CASM artifacts
produced by Scarb if they were present. Setting up `casm = true` in `Scarb.toml` is no longer recommended - it may slow
down the compilation.
- The `replace_bytecode` cheatcode now returns `Result` with a possible `ReplaceBytecodeError`, since it may cause unexpected errors down the line when not handled properly

### Cast

#### Changed

- the tool now always compiles Sierra contract artifacts to CASM using
[`USC`](https://github.com/software-mansion/universal-sierra-compiler) - before it used to consume CASM artifacts
produced by Scarb if they were present. Setting up `casm = true` in `Scarb.toml` is no longer recommended - it may slow
down the compilation.

#### Fixed

- scripts built with release profile are now properly recognized and ran

## [0.22.0] - 2024-04-17

### Forge

#### Changed

- `deploy` / `deploy_at` now additionally return the constructor return data via `SyscallResult<(ContractAddress, Span<felt252>)>`
- `declare` returns `Result<ContractClass, Array<felt252>>` instead of `ContractClass`
- `L1HandlerTrait::execute()` returns `SyscallResult<()>`
- `SyscallResultStringErrorTrait::map_string_error` renamed to `SyscallResultStringErrorTrait::map_error_to_string`
- `var` now supports `ByteArray` with double quoting, and returns `Array<felt252>` instead of a single `felt252`

#### Removed
- `snforge_std::RevertedTransaction`

## [0.21.0] - 2024-04-03

### Forge

#### Changed

- `read_txt` and `read_json` now supports `ByteArray`

### Cast

#### Added

- sncast script idempotency feature - every action done by the script that alters the network state will be tracked in state file,
and won't be replayed if previously succeeded

## [0.20.1] - 2024-03-22

## [0.20.0] - 2024-03-20

### Forge

#### Added

- variants of cheatcodes with `CheatSpan` (read more [here](https://foundry-rs.github.io/starknet-foundry/testing/using-cheatcodes#setting-cheatcode-span))
- Providing configuration data with env variables [DOCS](https://foundry-rs.github.io/starknet-foundry/projects/configuration.html#environmental-variables)

#### Fixed

- Events emitted in cairo 0 contracts are now properly collected
- `--build-profile` no longer fails silently (compatible with [`cairo-profiler`](https://github.com/software-mansion/cairo-profiler) 0.2.0)

#### Changed

- Default `chain_id` has been changed from `SN_GOERLI` to `SN_SEPOLIA`
- Supported RPC version is now 0.7.0
- Gas calculation is in sync with starknet 0.13.1 (with EIP 4844 blob usage enabled)
- Resources displayed (steps, builtins) now include OS costs of syscalls

### Cast

#### Added

- Support for OpenZeppelin Cairo 1 (or higher) accounts creation, deployment and usage
- Providing configuration data with env variables [DOCS](https://foundry-rs.github.io/starknet-foundry/projects/configuration.html#environmental-variables)

#### Changed

- Supported RPC version is now 0.7.0
- Default class hash in `account create` and `account deploy` has been changed to [cairo2 class hash](https://starkscan.co/class/0x04c6d6cf894f8bc96bb9c525e6853e5483177841f7388f74a46cfda6f028c755)

## [0.19.0] - 2024-03-06

### Forge

⚠️ This version requires installing external [universal-sierra-compiler (v2.0.0)](https://github.com/software-mansion/universal-sierra-compiler) ⚠️

#### Added

- [`replace_bytecode`](https://foundry-rs.github.io/starknet-foundry/appendix/cheatcodes/replace_bytecode.html) cheatcode
- result of the call to the trace
- added `--build-profile` flag to the `--test` command. Saves trace data and then builds profiles of test cases which pass and are not fuzz tests. You need [cairo-profiler](https://github.com/software-mansion/cairo-profiler) installed on your system.
- dependency on the [universal-sierra-compiler](https://github.com/software-mansion/universal-sierra-compiler)
binary, which will allow forge to be independent of sierra version


#### Changed

- `var()`, `read_txt()`, `read_json()`, `FileTrait::new()`, `declare()` now use regular strings (`ByteArray`) instead of short strings (`felt252`)
- `start_mock_call()`, `stop_mock_call()`, `L1Handler` now use selector (`selector!()`) instead of names

### Cast

#### Changed

- `declare()` now uses regular strings (`ByteArray`) instead of short strings (`felt252`)
- `call()` and `invoke()` now require function selector (`selector!()`) instead of function name in scripts (sncast_std)

#### Removed

- `--path-to-scarb-toml` optional flag that allowed to specify the path to the `Scarb.toml` file
- `--deployed` flag from `account add` subcommand

## [0.18.0] - 2024-02-21

### Forge

#### Added

- contract names to call trace
- `--max-n-steps` argument that allows setting own steps limit

#### Changed

- Unknown entry point error when calling a contract counts as a panic
- Cairo edition set to `2023_11`

#### Fixed

- Calling Cairo 0 contract no longer cancels cheatcodes in further calls

### Cast

#### Added

- `script init` command to generate a template file structure for deployment scripts
- Warning is emitted when executing sncast commands if the node's JSON-RPC version is incompatible

#### Changed

- to run a deployment script it is required to use `script run` subcommand

## [0.17.1] - 2024-02-12

### Cast

#### Changed

- fixed a bug where a profile was passed to scarb even when it did not exist
- error handling from inside deployment scripts is now possible (`declare`, `deploy`, `call`, `invoke` now return `Result<T, ScriptCommandError>`)

### Forge

#### Added

- `map_string_error` for use with dispatchers, which automatically converts string errors from the syscall result (read more [here](https://foundry-rs.github.io/starknet-foundry/testing/contracts#handling-errors))

## [0.17.0] - 2024-02-07

### Forge

#### Added

- Warning in fork testing is emitted, when node JSON-RPC version is incompatible
- `get_call_trace` library function for retrieving call trace in tests

#### Changed

- Gas estimation is now aligned with the Starknet v0.13

#### Removed

- `snforge_std::PrintTrait` - use `print!`, `println!` macros and / or `core::debug::PrintTrait` instead

#### Fixed

- Gas used in constructors and handling of L1 messages is now properly included in total gas cost

### Cast

#### Changed

- sncast tool configuration is now moved away from `Scarb.toml` to `snfoundry.toml` file. This file must be present in current or any parent directories in order to use profiles.

#### Added

- `--package` flag for `declare` and `script` subcommands, that specifies scarb package to work with
- `Debug` and `Display` impls for script subcommand responses - use `print!`, `println!` macros instead of calling `.print()`

## [0.16.0] - 2024-01-26

### Forge

#### Added
- Bump to cairo 2.5.0

#### Changed

- `SafeDispatcher`s usages need to be tagged with `#[feature("safe_dispatcher)]` (directly before usage), see [the shamans post](https://community.starknet.io/t/cairo-v2-5-0-is-out/112807#safe-dispatchers-15)

## [0.15.0] - 2024-01-24

### Forge

#### Added

- `--detailed-resources` flag for displaying additional info about used resources
- `store` and `load` cheatcodes
- `--save-trace-data` flag to `snforge test` command. Traces can be used for profiling purposes.

#### Changed

- `available_gas` attribute is now supported (Scarb >= 2.4.4 is required)

#### Fixed

- Error message for tests that should panic but pass

### Cast

#### Changed

- the 'pending' block is used instead of 'latest' as the default when obtaining the nonce

## [0.14.0] - 2024-01-11

### Forge

#### Added

- `Secp256k1` and `Secp256r1` curves support for `KeyPair` in `snforge_std`

#### Changed

- maximum number of computational steps per call set to current Starknet limit (3M)
- `mean` and `std deviation` fields are displayed for gas usage while running fuzzing tests
- Cairo edition in `snforge_std` and `sncast_std` set to `2023_10`
- `snforge_std::signature` module with `stark_curve`, `secp256k1_curve` and `secp256r1_curve` submodules

#### Fixed

- Safe library dispatchers in test code no longer propagate errors when not intended to

## [0.13.1] - 2023-12-20

### Forge

#### Added

- `assert_not_emitted` assert to check if an event was not emitted

#### Changed

- fields from `starknet::info::v2::TxInfo` are now part of `TxInfoMock` from `snforge_std::cheatcodes::tx_info`
- consistent latest block numbers for each url are now used across the whole run when testing against forks

#### Fixed

- Parsing panic data from call contract result

### Cast

#### Added

- add support for sepolia network
- `--yes` option to `account delete` command that allows to skip confirmation prompt

#### Changed

- Argument `max-fee` in `account deploy` is now optional

## [0.13.0] - 2023-12-14

### Forge

#### Changed

- Bump cairo to 2.4.0.
- Migrated test compilation and collection to Scarb, snforge should now be compatible with every Scarb version >= 2.4.0 unless breaking changes happen

## [0.12.0] - 2023-12-06

### Forge

#### Added

- print gas usage for each test
- Support for test collector built-in in Scarb with the `--use-scarb-collector` flag. Requires at least `nightly-2023-12-04` version of Scarb.

### Cast

#### Added

- `--wait-timeout` to set timeout for waiting for tx on network using `--wait` flag (default 60s)
- `--wait-retry-interval` to adjust the time between consecutive attempts to fetch tx from network using `--wait` flag (default 5s)
- allow setting nonce in declare, deploy and invoke (using `--nonce` and in deployment scripts)
- add `get_nonce` function to cast_std
- `--private-key-file` option to `account add` command that allows to provide a path to the file holding account private key

## [0.11.0] - 2023-11-22

### Forge

#### Added

- `elect` cheatcode for mocking the sequencer address. Read more [here](./docs/src/appendix/cheatcodes/sequencer_address/start_elect.md).
- `--rerun-failed` option to run tests that failed during the last run.

#### Changed
- `start_warp` and `stop_warp` now take `CheatTarget` as the first argument instead of `ContractAddress`. Read more [here](./docs/src/appendix/cheatcodes/block_timestamp/start_warp.md).
- `start_prank` and `stop_prank` now take `CheatTarget` as the first argument instead of `ContractAddress`. Read more [here](./docs/src/appendix/cheatcodes/caller_address/start_prank.md).
- `start_roll` and `stop_roll` now take `CheatTarget` as the first argument instead of `ContractAddress`. Read more [here](./docs/src/appendix/cheatcodes/block_number/start_roll.md).

PS: Credits to @bllu404 for the help with the new interfaces for cheats!

#### Fixed

- using unsupported `available_gas` attribute now fails the specific test case instead of the whole runner

### Cast

#### Added

- MVP for cairo deployment scripts with declare, deploy, invoke and call

## [0.10.2] - 2023-11-13

### Forge

#### Changed

- Bump cairo to 2.3.1

#### Removed

- `available_gas` attribute, it didn't compute correctly gas usage. Contract functions execution cost would not be included.

## [0.10.1] - 2023-11-09

### Cast

#### Fixed

- scarb metadata in declare subcommand now takes manifest path from cli if passed instead of looking for it

## [0.10.0] - 2023-11-08

### Forge

#### Removed

- forking of the `Pending` block

#### Added

- `--color` option to control when colored output is used
- when specifying `BlockId::Tag(Latest)` block number of the used block will be printed
- printing number of ignored and filtered out tests

#### Fixed

- Segment Arena Builtin crashing with `CairoResourcesNotContainedInFeeCosts` when Felt252Dict was used

### Cast

#### Fixed

- account commands now always return valid json when `--json` flag is passed
- allow passing multiple calldata argument items without quotes
- display correct error message when account file is invalid

## [0.9.1] - 2023-10-30

### Forge

#### Fixed

- diagnostic paths referring to `tests` folder
- caching `get_class_hash_at` in forking test mode (credits to @jainkunal for catching the bug)

## [0.9.0] - 2023-10-25

### Forge

#### Added

- `#[ignore]` attribute together with `--ignored` and `include-ignored` flags - read more [here](https://foundry-rs.github.io/starknet-foundry/testing/testing.html#ignoring-some-tests-unless-specifically-requested)
- support for `deploy_syscall` directly in the test code (alternative to `deploy`)
- `snforge_std::signature` module for performing ecdsa signatures

#### Changed

- updated Cairo version to 2.3.0 - compatible Scarb version is 2.3.0:
  - tests in `src` folder now have to be in a module annotated with `#[cfg(test)]`
- `snforge_std::PrintTrait` will not convert values representing ASCII control characters to strings
- separated `snforge` to subcommands: `snforge test`, `snforge init` and `snforge clean-cache`.
Read more [here](https://foundry-rs.github.io/starknet-foundry/appendix/snforge.html).
- `starknet::get_block_info` now returns correct block info in a forked block

### Cast

#### Added

- `show-config` subcommand to display currently used configuration
- `account delete` command for removing accounts from the accounts file
- `--hex-format` flag has been added

#### Removed

- `-i` short for `--int-format` is removed, now have to use the full form `--int-format`

## [0.8.3] - 2023-10-17

### Forge

#### Changed

- Test from different crates are no longer run in parallel
- Test outputs are printed in non-deterministic order

#### Fixed

- Test output are printed in real time again
- Bug when application would not wait for tasks to terminate after execution was cancelled

## [0.8.2] - 2023-10-12

### Forge

#### Fixed
- incorrect caller address bug

## [0.8.1] - 2023-10-12
### Forge

#### Fixed
- significantly reduced ram usage

## [0.8.0] - 2023-10-11

### Forge

#### Added

- `#[fuzzer(...)]` attribute allowing to specify a fuzzer configuration for a single test case
- Support for `u8`, `u16`, `u32`, `u64`, `u128`, `u256` types to fuzzer
- `--clean-cache` flag
- Changed interface of `L1Handler.execute` and `L1Handler` (dropped `fee` parameter, added result handling with `RevertedTransaction`)
- Contract now has associated state, more about it [here](https://foundry-rs.github.io/starknet-foundry/testing/testing_contract_internals.html)
- cheatcodes (`prank`, `roll`, `warp`) now work on forked Cairo 0 contracts

#### Changed

- Spying events interface is updated to enable the use of events defined inside contracts in assertions
- Test are executed in parallel
- Fixed inconsistent pointers bug https://github.com/foundry-rs/starknet-foundry/issues/659
- Fixed an issue where `deploy_at` would not trigger the constructors https://github.com/foundry-rs/starknet-foundry/issues/805

### Cast

#### Changed

- dropped official support for cairo 1 compiled contracts. While they still should be working without any problems,
from now on the only officially supported cairo compiler version is 2

## [0.7.1] - 2023-09-27

### Forge

#### Added

- `var` library function for reading environmental variables

#### Fixed
- Using any concrete `block_id` when using forking mode, would lead to crashes

## [0.7.0] - 2023-09-27

### Forge

#### Added

- Support for scarb workspaces
- Initial version of fuzz testing with randomly generated values
- `#[fork(...)]` attribute allowing testing against a network fork

#### Changed

- Tests are collected only from a package tree (`src/lib.cairo` as an entrypoint) and `tests` folder:
  - If there is a `lib.cairo` file in `tests` folder, then it is treated as an entrypoint to the `tests` package from which tests are collected
  - Otherwise, all test files matching `tests/*.cairo` regex are treated as modules and added to a single virtual `lib.cairo`, which is treated as described above

### Cast

#### Added

- `account add` command for importing accounts to the accounts file
- `account create` command for creating openzeppelin accounts with starkli-style keystore
- `account deploy` command for deploying openzeppelin accounts with starkli-style keystore

### Changed

- `--add-profile` no longer accepts `-a` for short
- allow the `id` property in multicalls to be referenced in the inputs of `deploy` and `invoke` calls

## [0.6.0] - 2023-09-13

### Forge

#### Added

- `deploy_at` cheatcode
- printing failures summary at the end of an execution
- filtering tests now uses an absolute module tree path — it is possible to filter tests by module names, etc.

#### Fixed

- non-zero exit code is returned when any tests fail
- mock_call works with dispatchers if contract does not exists

### Cast

#### Added

- support for starkli-style accounts, allowing the use of existing accounts

#### Changed

- fixed misleading error message when there was no scarb in PATH and `--path-to-scarb-toml` was passed
- modified `multicall new` command output, to be in line with other commands outputs

## [0.5.0] - 2023-08-30

### Forge

#### Added

- support for `keccak_syscall` syscall. It can be used directly in cairo tests
- `l1_handler_execute` cheatcode
- support for `roll`ing/`warp`ing/`prank`ing the constructor logic (precalculate address, prank, assert pranked state in constructor)
- `spy_events` cheatcode
- Functions `read_json` and `FileParser<T>::parse_json` to load data from json files and deserialize it

#### Changed

- rename `TxtParser` trait to `FileParser`
- rename `parse_txt` trait to `read_txt`
- support for printing in contracts
- `spoof` cheatcode
- snforge command-line flag `--init`

### Cast

#### Added

- Support for custom networks - accounts created on custom networks are saved in `accounts-file` under network's
  chain_id
- `accounts-file` field in Scarb.toml profile
- Include the class hash of an account contract in the `accounts-file`

#### Removed

- `--network` option together with the `network` field in Scarb.toml profile — previously used as a validation factor;
  now networks are identified by their chain_id

## [0.4.0] - 2023-08-17

### Forge

#### Added

- `#[should_panic]` attribute support
- Documentation to public methods
- Information sections to documentation about importing `snforge_std`
- Print support for basic numeric data types
- Functions `parse_txt` and `TxtParser<T>::deserialize_txt` to load data from plain text files and serialize it
- `get_class_hash` cheatcode
- `mock_call` cheatcode
- `precalculate_address` cheatcode

#### Changed

- Exported `snforge_std` as a Scarb package, now you have to import it explicitly with e.g. `use snforge_std::declare`
  and add it as a dependency to your Scarb.toml

```toml
[dependencies]
# ...
snforge_std = { git = "https://github.com/foundry-rs/starknet-foundry", tag = "v0.4.0" }
```

- Moved `ForgeConfigFromScarb` to `scarb.rs` and renamed to `ForgeConfig`
- Made private:
    - `print_collected_tests_count`
    - `print_running_tests`
    - `print_test_result`
    - `print_test_summary`
    - `TestCaseSummary::from_run_result`
    - `TestCaseSummary::skipped`
    - `extract_result_data`
    - `StarknetArtifacts`
    - `StarknetContractArtifactPaths`
    - `StarknetContract`
- Split `dependencies_for_package` into separate methods:
    - `paths_for_package`
    - `corelib_for_package`
    - `target_name_for_package`
    - `compilation_unit_for_package`

- Fails test when user tries to use syscalls not supported by forge test runner
- Updated cairo-lang to 2.1.0, starknet-api to 0.4.1 and blockifier to 0.2.0-rc0

### Cast

#### Added

- Added `--class-hash` flag to account create/deploy, allowing for custom openzeppelin account contract class hash

## [0.3.0] - 2023-08-02

### Forge

#### Added

- `warp` cheatcode
- `roll` cheatcode
- `prank` cheatcode
- Most unsafe libfuncs can now be used in contracts

#### Changed

- `declare` return type to `starknet::ClassHash`, doesn't return a `Result`
- `PreparedContract` `class_hash` changed to `starknet::ClassHash`
- `deploy` return type to `starknet::ContractAddress`

#### Fixed

- Using the same cairo file names as corelib files no longer fails test execution

### Cast

#### Added

- multicall as a single transaction
- account creation and deployment
- `--wait` flag to wait for transaction to be accepted/rejected

#### Changed

- sierra and casm artifacts are now required in Scarb.toml for contract declaration
- improved error messages

## [0.1.1] - 2023-07-26

### Forge & Cast

#### Fixed

- `class_hash`es calculation
- Test collection

## [0.1.0] - 2023-07-19

### Forge & Cast

#### Added

- Initial release<|MERGE_RESOLUTION|>--- conflicted
+++ resolved
@@ -9,21 +9,15 @@
 
 ### Cast
 
-<<<<<<< HEAD
 ### Added
 
 - When using `--max-fee` with transactions v3, calculated max gas and max gas unit price are automatically validated to ensure they are greater than 0 after conversion
+- interactive interface that allows setting created or imported account as the default
 
 ### Changed
 
 - Values passed to the `--max-fee`, `--max-gas`, and `--max-gas-unit-price` flags must be greater than 0
 - In case of implicit conversion of fee settings, values are verified to be greater than 0
-=======
-#### Added
-
-- interactive interface that allows setting created or imported account as the default
-
->>>>>>> fa72d890
 
 ## [0.35.1] - 2024-12-16
 
