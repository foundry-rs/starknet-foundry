# Changelog

All notable changes to this project will be documented in this file.

The format is based on [Keep a Changelog](https://keepachangelog.com/en/1.0.0/),
and this project adheres to [Semantic Versioning](https://semver.org/spec/v2.0.0.html).

## [Unreleased]

### Forge

<<<<<<< HEAD
#### Removed

- forking of the `Pending` block
=======
#### Added

- `--color` option to control when colored output is used
>>>>>>> 39d26520

## [0.9.1] - 2023-10-30

### Forge

#### Fixed

- diagnostic paths referring to `tests` folder
- caching `get_class_hash_at` in forking test mode (credits to @jainkunal for catching the bug)

### Cast

#### Fixed

- account commands now always return valid json when `--json` flag is passed
- allow passing multiple calldata argument items without quotes 

## [0.9.0] - 2023-10-25

### Forge

#### Added

- `#[ignore]` attribute together with `--ignored` and `include-ignored` flags - read more [here](https://foundry-rs.github.io/starknet-foundry/testing/testing.html#ignoring-some-tests-unless-specifically-requested)
- support for `deploy_syscall` directly in the test code (alternative to `deploy`)
- `snforge_std::signature` module for performing ecdsa signatures

#### Changed

- updated Cairo version to 2.3.0 - compatible Scarb version is 2.3.0:
  - tests in `src` folder now have to be in a module annotated with `#[cfg(test)]`
- `snforge_std::PrintTrait` will not convert values representing ASCII control characters to strings
- separated `snforge` to subcommands: `snforge test`, `snforge init` and `snforge clean-cache`. 
Read more [here](https://foundry-rs.github.io/starknet-foundry/appendix/forge.html).
- `starknet::get_block_info` now returns correct block info in a forked block

### Cast

#### Added

- `show-config` subcommand to display currently used configuration
- `account delete` command for removing accounts from the accounts file
- `--hex-format` flag has been added

#### Removed
- `-i` short for `--int-format` is removed, now have to use the full form `--int-format`

## [0.8.3] - 2023-10-17

### Forge 

#### Changed

- Test from different crates are no longer run in parallel
- Test outputs are printed in non-deterministic order

#### Fixed

- Test output are printed in real time again
- Bug when application would not wait for tasks to terminate after execution was cancelled

## [0.8.2] - 2023-10-12

### Forge

#### Fixed
- incorrect caller address bug

## [0.8.1] - 2023-10-12
### Forge

#### Fixed
- significantly reduced ram usage

## [0.8.0] - 2023-10-11

### Forge

#### Added

- `#[fuzzer(...)]` attribute allowing to specify a fuzzer configuration for a single test case
- Support for `u8`, `u16`, `u32`, `u64`, `u128`, `u256` types to fuzzer
- `--clean-cache` flag
- Changed interface of `L1Handler.execute` and `L1Handler` (dropped `fee` parameter, added result handling with `RevertedTransaction`)
- Contract now has associated state, more about it [here](https://foundry-rs.github.io/starknet-foundry/testing/testing_contract_internals.html)
- cheatcodes (`prank`, `roll`, `warp`) now work on forked Cairo 0 contracts

#### Changed

- Spying events interface is updated to enable the use of events defined inside contracts in assertions
- Test are executed in parallel
- Fixed inconsistent pointers bug https://github.com/foundry-rs/starknet-foundry/issues/659
- Fixed an issue where `deploy_at` would not trigger the constructors https://github.com/foundry-rs/starknet-foundry/issues/805

### Cast

#### Changed

- dropped official support for cairo 1 compiled contracts. While they still should be working without any problems, 
from now on the only officially supported cairo compiler version is 2

## [0.7.1] - 2023-09-27

### Forge

#### Added

- `var` library function for reading environmental variables

### Fixed
- Using any concrete `block_id` when using forking mode, would lead to crashes 

## [0.7.0] - 2023-09-27

### Forge

#### Added

- Support for scarb workspaces
- Initial version of fuzz testing with randomly generated values
- `#[fork(...)]` attribute allowing testing against a network fork

#### Changed

- Tests are collected only from a package tree (`src/lib.cairo` as an entrypoint) and `tests` folder:
  - If there is a `lib.cairo` file in `tests` folder, then it is treated as an entrypoint to the `tests` package from which tests are collected
  - Otherwise, all test files matching `tests/*.cairo` regex are treated as modules and added to a single virtual `lib.cairo`, which is treated as described above

### Cast

#### Added

- `account add` command for importing accounts to the accounts file
- `account create` command for creating openzeppelin accounts with starkli-style keystore
- `account deploy` command for deploying openzeppelin accounts with starkli-style keystore

### Changed

- `--add-profile` no longer accepts `-a` for short
- allow the `id` property in multicalls to be referenced in the inputs of `deploy` and `invoke` calls

## [0.6.0] - 2023-09-13

### Forge

#### Added

- `deploy_at` cheatcode
- printing failures summary at the end of an execution
- filtering tests now uses an absolute module tree path — it is possible to filter tests by module names, etc.

### Fixed

- non-zero exit code is returned when any tests fail
- mock_call works with dispatchers if contract does not exists

### Cast

#### Added

- support for starkli-style accounts, allowing the use of existing accounts

#### Changed

- fixed misleading error message when there was no scarb in PATH and `--path-to-scarb-toml` was passed
- modified `multicall new` command output, to be in line with other commands outputs

## [0.5.0] - 2023-08-30

### Forge

#### Added

- support for `keccak_syscall` syscall. It can be used directly in cairo tests
- `l1_handler_execute` cheatcode
- support for `roll`ing/`warp`ing/`prank`ing the constructor logic (precalculate address, prank, assert pranked state in constructor)
- `spy_events` cheatcode
- Functions `read_json` and `FileParser<T>::parse_json` to load data from json files and deserialize it

#### Changed

- rename `TxtParser` trait to `FileParser`
- rename `parse_txt` trait to `read_txt`
- support for printing in contracts
- `spoof` cheatcode
- snforge command-line flag `--init`

### Cast

#### Added

- Support for custom networks - accounts created on custom networks are saved in `accounts-file` under network's
  chain_id
- `accounts-file` field in Scarb.toml profile
- Include the class hash of an account contract in the `accounts-file`

#### Removed

- `--network` option together with the `network` field in Scarb.toml profile — previously used as a validation factor;
  now networks are identified by their chain_id

## [0.4.0] - 2023-08-17

### Forge

#### Added

- `#[should_panic]` attribute support
- Documentation to public methods
- Information sections to documentation about importing `snforge_std`
- Print support for basic numeric data types
- Functions `parse_txt` and `TxtParser<T>::deserialize_txt` to load data from plain text files and serialize it
- `get_class_hash` cheatcode
- `mock_call` cheatcode
- `precalculate_address` cheatcode

#### Changed

- Exported `snforge_std` as a Scarb package, now you have to import it explicitly with e.g. `use snforge_std::declare`
  and add it as a dependency to your Scarb.toml

```toml
[dependencies]
# ...
snforge_std = { git = "https://github.com/foundry-rs/starknet-foundry", tag = "v0.4.0" }
```

- Moved `ForgeConfigFromScarb` to `scarb.rs` and renamed to `ForgeConfig`
- Made private:
    - `print_collected_tests_count`
    - `print_running_tests`
    - `print_test_result`
    - `print_test_summary`
    - `TestCaseSummary::from_run_result`
    - `TestCaseSummary::skipped`
    - `extract_result_data`
    - `StarknetArtifacts`
    - `StarknetContractArtifactPaths`
    - `StarknetContract`
- Split `dependencies_for_package` into separate methods:
    - `paths_for_package`
    - `corelib_for_package`
    - `target_name_for_package`
    - `compilation_unit_for_package`

- Fails test when user tries to use syscalls not supported by forge test runner
- Updated cairo-lang to 2.1.0, starknet-api to 0.4.1 and blockifier to 0.2.0-rc0

### Cast

#### Added

- Added `--class-hash` flag to account create/deploy, allowing for custom openzeppelin account contract class hash

## [0.3.0] - 2023-08-02

### Forge

#### Added

- `warp` cheatcode
- `roll` cheatcode
- `prank` cheatcode
- Most unsafe libfuncs can now be used in contracts

#### Changed

- `declare` return type to `starknet::ClassHash`, doesn't return a `Result`
- `PreparedContract` `class_hash` changed to `starknet::ClassHash`
- `deploy` return type to `starknet::ContractAddress`

#### Fixed

- Using the same cairo file names as corelib files no longer fails test execution

### Cast

#### Added

- multicall as a single transaction
- account creation and deployment
- `--wait` flag to wait for transaction to be accepted/rejected

#### Changed

- sierra and casm artifacts are now required in Scarb.toml for contract declaration
- improved error messages

## [0.1.1] - 2023-07-26

### Forge & Cast

#### Fixed

- `class_hash`es calculation
- Test collection

## [0.1.0] - 2023-07-19

### Forge & Cast

#### Added

- Initial release<|MERGE_RESOLUTION|>--- conflicted
+++ resolved
@@ -9,15 +9,13 @@
 
 ### Forge
 
-<<<<<<< HEAD
 #### Removed
 
 - forking of the `Pending` block
-=======
+
 #### Added
 
 - `--color` option to control when colored output is used
->>>>>>> 39d26520
 
 ## [0.9.1] - 2023-10-30
 
