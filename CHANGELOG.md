# Changelog

All notable changes to this project will be documented in this file.

The format is based on [Keep a Changelog](https://keepachangelog.com/en/1.0.0/),
and this project adheres to [Semantic Versioning](https://semver.org/spec/v2.0.0.html).

## [Unreleased]

### Forge

#### Added

- `#[should_panic]` attribute support
- Documentation to public methods
- Information sections to documentation about importing `snforge_std`
<<<<<<< HEAD
=======
- Added print support for basic numeric data types
>>>>>>> origin/master
>>>>>>> e7c38018

#### Changed

- Exported `snforge_std` as a Scarb package, now you have to import it explicitly with e.g. `use snforge_std::declare`
  and add it as a dependency to your Scarb.toml

```toml
[dependencies]
# ...
snforge_std = { git = "https://github.com/foundry-rs/starknet-foundry", tag = "0.4.0" }
```

- Moved `ForgeConfigFromScarb` to `scarb.rs` and renamed to `ForgeConfig`
- Made private:
    - `print_collected_tests_count`
    - `print_running_tests`
    - `print_test_result`
    - `print_test_summary`
    - `TestCaseSummary::from_run_result`
    - `TestCaseSummary::skipped`
    - `extract_result_data`
    - `StarknetArtifacts`
    - `StarknetContractArtifactPaths`
    - `StarknetContract`
- Split `dependencies_for_package` into separate methods:
    - `paths_for_package`
    - `corelib_for_package`
    - `target_name_for_package`
    - `compilation_unit_for_package`

- Fails test when user tries to use syscalls not supported by forge test runner

### Cast

#### Added

- Added `--class-hash` flag to account create/deploy, allowing for custom openzeppelin account contract class hash 

## [0.3.0] - 2023-08-02

### Forge

#### Added

- `warp` cheatcode
- `roll` cheatcode
- `prank` cheatcode
- Most unsafe libfuncs can now be used in contracts

#### Changed

- `declare` return type to `starknet::ClassHash`, doesn't return a `Result`
- `PreparedContract` `class_hash` changed to `starknet::ClassHash`
- `deploy` return type to `starknet::ContractAddress`

#### Fixed

- Using the same cairo file names as corelib files no longer fails test execution

### Cast

#### Added

- multicall as a single transaction
- account creation and deployment
- `--wait` flag to wait for transaction to be accepted/rejected

#### Changed

- sierra and casm artifacts are now required in Scarb.toml for contract declaration
- improved error messages

## [0.1.1] - 2023-07-26

### Forge & Cast

#### Fixed

- `class_hash`es calculation
- Test collection

## [0.1.0] - 2023-07-19

### Forge & Cast

#### Added

- Initial release<|MERGE_RESOLUTION|>--- conflicted
+++ resolved
@@ -14,11 +14,7 @@
 - `#[should_panic]` attribute support
 - Documentation to public methods
 - Information sections to documentation about importing `snforge_std`
-<<<<<<< HEAD
-=======
 - Added print support for basic numeric data types
->>>>>>> origin/master
->>>>>>> e7c38018
 
 #### Changed
 
