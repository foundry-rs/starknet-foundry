--- conflicted
+++ resolved
@@ -5,19 +5,7 @@
 The format is based on [Keep a Changelog](https://keepachangelog.com/en/1.0.0/),
 and this project adheres to [Semantic Versioning](https://semver.org/spec/v2.0.0.html).
 
-<<<<<<< HEAD
-# [Unreleased]
-
-### Cast
-
-#### Added
-
-- `account add` command for importing accounts to the accounts file
-
-# [0.6.0] - 2023-09-13
-=======
 ## [Unreleased]
->>>>>>> e3669d24
 
 ### Forge
 
@@ -28,6 +16,12 @@
 ### Changed
 
 - Tests are collected only from `tests` folder and a package tree
+
+### Cast
+
+#### Added
+
+- `account add` command for importing accounts to the accounts file
 
 ## [0.6.0] - 2023-09-13
 
