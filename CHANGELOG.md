# Changelog

All notable changes to this project will be documented in this file.

The format is based on [Keep a Changelog](https://keepachangelog.com/en/1.0.0/),
and this project adheres to [Semantic Versioning](https://semver.org/spec/v2.0.0.html).

## [Unreleased]

### Forge

<<<<<<< HEAD
#### Added

- `mock_call_when`, `start_mock_call_when`, `stop_mock_call_when` cheatcodes.
=======
#### Changed

- Updated the error message returned when calling a nonexistent method on a contract to better align with the format used by the network
- Oracle support in `snforge` is now stable and no longer requires the `--experimental-oracles` CLI flag

### Cast

#### Added

- Debug logging for `sncast` commands that can be enabled by setting `CAST_LOG` env variable.
- `sncast declare` command now outputs a ready-to-use deployment command after successful declaration.
- Possibility to use [`starknet-devnet`](https://github.com/0xSpaceShard/starknet-devnet) predeployed accounts directly in `sncast` without needing to import them. They are available under specific names - `devnet-1`, `devnet-2`, ..., `devnet-<N>`. Read more [here](https://foundry-rs.github.io/starknet-foundry/starknet/integration_with_devnet.html#predeployed-accounts)

## [0.50.0] - 2025-09-29

### Forge

#### Added

- `#[test_case]` attribute for parameterized testing. Read more [here](https://foundry-rs.github.io/starknet-foundry/snforge-advanced-features/parametrized-testing.html)

#### Changed

- Minimal supported `Scarb` version is now `2.10.0` (updated from `2.9.1`)
- Minimal supported `snforge_std` and `snforge_std_deprecated` version is now `0.50.0`

#### Fixed

- [`core::testing::get_available_gas`](https://docs.starknet.io/build/corelib/core-testing-get_available_gas) now works correctly in snforge tests
>>>>>>> a668014e

#### Removed

- Possibility to use `#[available_gas]` with unnamed argument. Use named arguments instead, e.g. `#[available_gas(l2_gas: 5)]`.
- The deprecated command `snforge init`. Use `snforge new` to initialize new `Forge` projects

### Cast

#### Added

- `sncast declare-from` command to declare a contract by fetching it from a different Starknet instance

## [0.49.0] - 2025-09-03

### Forge

#### Added

- Support for `meta_tx_v0` syscall with cheatcode compatibility
- `snforge` now supports [oracles](https://docs.swmansion.com/cairo-oracle/) with `--experimental-oracles` flag.
- `--trace-components` flag to allow selecting which components of the trace to do display. Read more [here](https://foundry-rs.github.io/starknet-foundry/snforge-advanced-features/debugging.html#trace-components)

### Changed

- `deploy` and `deploy_at` methods on `ContractClass` instance now fail immediately upon encountering an error, preventing the error from being caught. This change aligns with the behavior of the `deploy_syscall` on the network

### Cast

#### Added

- `--test-files` flag to `verify` command to include test files under src/ for verification (only applies to voyager)
- `--tip` flag to `invoke`, `declare`, `deploy`, `multicall run` and `account deploy` commands to set the transaction tip
- `--estimate-tip` flag which automatically adds an estimated tip to the transaction. The tip is calculated based on the current network conditions and added to the transaction fee
- `utils class-hash` command to calculate the class hash for a contract

#### Changed

- The supported RPC version is now 0.9.0
- [New UDC](https://starkscan.co/contract/0x02ceed65a4bd731034c01113685c831b01c15d7d432f71afb1cf1634b53a2125) is now used during deployment

## [0.48.1] - 2025-08-14

### Forge

#### Fixed

- A bug that caused `#[fuzzer]` attribute to fail when used with generic structs

## [0.48.0] - 2025-08-05

### Forge

#### Added

- `snforge_std` is now compatible with Scarb procedural macros V2. Migration is required if using Scarb versions before `2.12.0`. See [migration guide](https://foundry-rs.github.io/starknet-foundry/getting-started/0-47-0-migration-guide.html).

#### Changed

- If using a Scarb version before `2.10.0` or not using `allow-prebuild-plugins`, the minimal required rust version to run `snforge` is now `1.87.0`

### Cast

#### Fixed

- Block explorer links are now hidden by default when using [`starknet-devnet`](https://github.com/0xSpaceShard/starknet-devnet). Set `SNCAST_FORCE_SHOW_EXPLORER_LINKS=1` env variable to display them.

## [0.47.0] - 2025-07-28

### Forge

#### Added

- `interact_with_state` cheatcode to enable effective use of `contract_state_for_testing` in snforge tests
- Support for using [Scarb profiles](https://docs.swmansion.com/scarb/docs/reference/profiles.html) with `snforge test`, allowing to pass the same profile flags as in Scarb (`--release`, `--dev`, `--profile`) to build artifacts using a specific profile

#### Deprecated

- The `snforge completion` command. Use `snforge completions` instead

#### Fixed

- Passing a cheatcode span of 0 was incorrectly treated as `CheatSpan::Indefinite`. This is now resolved by making `CheatSpan::TargetCalls` accept `NonZero<usize>` instead of just `usize` in `snforge_std`.

### Cast

#### Added

- `ready` option for `--type` flag in `account create` and `account import` commands (Argent wallet has rebranded as Ready)

#### Changed

- Braavos accounts with all class hashes are now supported

#### Deprecated

- `argent` option for `--type` flag in `account create` and `account import` commands. Use `ready` instead
- The `sncast completion` command. Use `sncast completions` instead

## [0.46.0] - 2025-07-09

### Forge

#### Added

- Total test summary when running tests across multiple packages (for example when running `snforge test --workspace`)

#### Fixed

- Bug where syscall execution resources from nested calls were being calculated twice

### Cast

#### Added

- `sncast utils serialize` command to serialize Cairo expressions into calldata
- `sncast verify` now supports verifying against [voyager](https://voyager.online/) block explorer.

#### Changed

- Improved commands output readability with colors and simplified layout.
- `sncast verify` no longer defaults to using walnut.

#### Fixed

- Bug where `account create` raised an error if no `--name` was provided and the file specified by `--accounts-file` was empty

#### Removed

- `--int-format` and `--hex-format`, all values are displayed with default format

## [0.45.0] - 2025-06-16

### Forge

#### Added
- ETH token is now pre-deployed by default in every test, and `Token::ETH` was added to `snforge_std`
- `--skip` flag to allow excluding any test whose name contains the provided string

#### Changed
- Updated output format for `--exit-first` flag. Tests skipped due to preceding failures are no longer displayed in the summary. Alternative information is shown when applicable.
- `storage address` was renamed to `contract address` in the output of `--trace-verbosity`

#### Fixed

- bug that caused `--trace-verbosity` to panic in fork tests
- fixed a bug in tests where resources used in nested calls were counted multiple times, leading to overestimated gas and resource usage

#### Removed

- Windows support. For details on migration, see the WSL [installation guide](https://foundry-rs.github.io/starknet-foundry/getting-started/installation.html#linux-and-macos).

### Cast

#### Fixed

- bug where `account create` raised an error if the file specified by `--accounts-file` was empty

#### Removed

- Windows support. For details on migration, see the WSL [installation guide](https://foundry-rs.github.io/starknet-foundry/getting-started/installation.html#linux-and-macos).

## [0.44.0] - 2025-05-26

### Forge

#### Changed

- Minimal supported `snforge_std` version is 0.44.0
- Changed the code generated by `snforge_std`'s `#[test]` attribute

#### Fixed

- "invalid syscall selector" error appearing when using arithmetic circuits
- Bug that caused incorrect gas tracking for contracts using Sierra version less than `1.7.0` when `sierra-gas` was passed as the `tracked-resource`

### Cast

#### Added

- Displaying the path of the config file when adding a new profile

#### Changed

- OpenZeppelin account updated to v1.0.0 [preset](https://docs.openzeppelin.com/contracts-cairo/1.0.0/api/account#AccountUpgradeable)
- Restored support for Braavos accounts
- Accounts created with `--type braavos` use updated v1.2.0 class hash
- Output of `sncast account create` is now clearer; the estimated fee is displayed in both STRK and FRI.
- Renamed the field `max_fee` to `estimated_fee` in the `sncast account create` output.

## [0.43.1] - 2025-05-16

### Cast

#### Removed

- Broken Voyager RPC provider

## [0.43.0] - 2025-05-09

### Forge

#### Added

- `set_balance` cheatcode for setting an ERC20 token balance for specified contract address. The STRK token is now pre-deployed in every test by default. This can be disabled by adding `#[disable_predeployed_contracts]` attribute to test.
- added option to display trace of contracts execution. Read more [here](https://foundry-rs.github.io/starknet-foundry/snforge-advanced-features/debugging.html)

#### Changed

- "Success data" message is no longer printed when a test using the `#[should_panic]` attribute passes

### Cast

#### Added

- when using `sncast call` the response will be printed as a Cairo-like string representation of the return values

#### Changed

- The supported RPC version is now 0.8.1

## [0.42.0] - 2025-04-28

### Forge

#### Added

- Safe dispatchers can now be used inside contracts

#### Changed

- Minimal supported Scarb version is now `2.9.1`
- Improved display of backtrace for contracts that panicked, when `panic-backtrace = true` in `Scarb.toml`. Without using this feature, the backtrace may be less accurate than before.
  As of this release, this feature is available only in `scarb nightly-2025-03-27`.

#### Fixed

- The state correctly reverts after failed internal calls

### Cast

#### Fixed

- Bug that prevented from passing values to `--arguments` that started with a leading minus `-` sign.
- User is now prompted to save an imported or deployed account in `sncast` config even when using `--network` flag

## [0.41.0] - 2025-04-08

### Forge

#### Added

- `--template` flag to `snforge new` command that allows selecting a template for the new project. Possible values are `balance-contract` (default), `cairo-program` and `erc20-contract`

#### Fixed

- fixed incorrect extra newlines in test summary

### Cast

#### Added

- Support for `array![].span()` in `--arguments` command

#### Changed

- `verify` command now supports the `--class-hash` for Walnut verification

#### Removed

- `NftScan` is no longer supported as `block-explorer` option

## [0.40.0] - 2025-03-26

### Cast

#### Added

- `--l1-gas`, `--l1-gas-price`, `--l2-gas`, `--l2-gas-price`, `--l1-data-gas`, `--l1-data-gas-price` flags
- methods for fee settings creation, in `FeeSettingsTrait`: `max_fee()`, `resource_bounds()` and `estimate()` (in `sncast_std`)

#### Changed

- Updated argent class hash used in account creation to v0.4.0
- wrapped error for `ContractError` is now of type `ContractErrorData` (in `sncast_std`)
- field `execution_error` in `TransactionExecutionErrorData` is now of type `ContractExecutionError` (in `sncast_std`)
- Using Braavos accounts is temporarily disabled because they don't yet work with the RPC version supported by `sncast`
- `sncast script init` command now initializes project with the `sncast_std` dependency from the [registry](https://scarbs.xyz/packages/sncast_std)

#### Removed

- `--max-gas` and `--max-gas-unit-price` flags
- `max_gas`, `max_gas_unit_price` fields in `FeeSettings` (in `sncast_std`)

## [0.39.0] - 2025-03-19

### Forge

#### Added

- `snforge completion` command - used to generate autocompletion script
- Cheats for `get_block_hash_syscall`
- new `--tracked-resource` flag, that will change currently tracked resource
  (`cairo-steps` for vm resources - default; `sierra-gas` for sierra gas consumed resources in cairo native)
- Testing events api improvements. New `IsEmitted` trait. Implemented `Into<snforge_std::Event>` for `starknet::Event` and `PartialEq` trait implementations for `snforge_std::Event` and `snforge_std::Events`.


#### Changed
- gas is now reported using resource bounds triplet (l1_gas, l1_data_gas and l2_gas)
- `available_gas` now accepts named arguments denoting resource bounds (eg `#[available_gas(l1_gas: 1, l1_data_gas: 2, l2_gas: 3)]`)

#### Fixed

- Bug with file locking that prevented forking from working on Windows

### Cast

#### Added

- `sncast completion` command - used to generate autocompletion script

## [0.38.3] - 2025-03-07

### Forge

#### Fixed

- Issue with uploading `snforge_std` to scarbs package registry that prevented it from including package reexports required in Scarb >= 2.11.0

## [0.38.2] - 2025-03-06

### Forge

#### Changed

- Fork cache version is pinned to the forge version.

#### Fixed

- `snforge_scarb_plugin` now emits an error when parameters are passed without using the `#[fuzzer]` attribute
- A bug that was causing execution to hang if using forking

## [0.38.0] - 2025-02-25

### Forge

#### Added

- `snforge clean` command - used to manage and remove files generated by snforge. It supports cleaning the following components: coverage, profile, cache, trace, all
- `snforge new` now adds the `snfoundry_trace`, `coverage`, and `profile` directories to `.gitignore`.
- Custom types can be used in fuzz testing by implementing the `Fuzzable` trait
- Support for Cairo 2.10.0

#### Changed

- It is now required to include the `#[fuzzer]` attribute for fuzz tests to work
- Scarb `2.8.5` is now the minimal recommended version. Using Starknet Foundry with versions below it is no longer officially supported and may not work.

#### Deprecated

- `snforge clean-cache` command

### Cast

#### Changed

- `--name` flag is now optional when using `account create` (default name is generated)

## [0.37.0] - 2025-02-03

### Forge

#### Added

- Rust is no longer required to use `snforge` if using Scarb >= 2.10.0 on supported platforms - precompiled `snforge_scarb_plugin` plugin binaries are now published to [package registry](https://scarbs.xyz) for new versions.
- Added a suggestion for using the `--max-n-steps` flag when the Cairo VM returns the error: `Could not reach the end of the program. RunResources has no remaining steps`.

#### Fixed

- coverage validation now supports comments in `Scarb.toml`

### Cast

#### Added

- Default RPC providers under `--network` flag

#### Changed

- Renamed `--network` flag to `--network-name` in `sncast account delete` command

#### Fixed

- Bug resulting in value passed for `max_fee` being ignored in cast scripts when using `deploy` with STRK token

#### Removed

- `--fee-token` and `--version` flags, subsequently support for transaction versions other than v3
- Support for ETH transactions in scripts

## [0.36.0] - 2025-01-15

### Forge

#### Changed

- Trace files saved in `snfoundry_trace` directory will now use `_` as separators instead of `::`

### Cast

#### Added

- When using `--max-fee` with transactions v3, calculated max gas and max gas unit price are automatically validated to ensure they are greater than 0 after conversion
- interactive interface that allows setting created or imported account as the default

#### Changed

- Values passed to the `--max-fee`, `--max-gas`, and `--max-gas-unit-price` flags must be greater than 0

#### Deprecated

- `--version` flag

## [0.35.1] - 2024-12-16

### Forge

#### Fixed

- Minimal Rust version in requirements check is the same as in docs (`1.80.1`)
- `snforge` produces trace for contracts even if they fail or panic (assuming test passed)

## [0.35.0] - 2024-12-13

### Forge

#### Added

- Requirements validation during `snforge` runtime
- `snforge check-requirements` command
- `snforge new` command

#### Changed

- `snforge_scarb_plugin` will now also emit warnings when errors occur
- `snforge_std` migrated to `2024_07` edition
- `snforge_std` from scarbs package registry is now used in `snforge new` template

#### Deprecated

- `snforge init` command

### Cast

#### Added

- `account create` command shows prepared deployment command

#### Changed

- `--version` flag is now optional and `v3` will be used by default
- Displaying underlying RPC error instead of "Unknown RPC error" in edge cases

#### Deprecated

- `--fee-token` flag - `strk` will be used by default

## [0.34.0] - 2024-11-26

### Forge

#### Added

- `generate_random_felt()` for generating (pseudo) random felt value.
- Printing information about compiling Sierra using `universal-sierra-compiler`
- Displaying backtrace when contract call fails

#### Changed

- Tests config run is now executed in parallel resulting in faster `snforge test` setup in some cases

### Cast

#### Added

- You can skip `--name` flag when using `account import` - a default name will be generated.
- Addresses outputted when calling `sncast account create`, `sncast deploy` and `sncast declare` are now padded to 64 characters length and prefixed with `0x0`
- Globally available configuration to store profiles to share between projects.

#### Changed

- Changed return type of `declare` in Cairo Deployment Scripts so it can handle already declared contracts without failing
- Allow using `show-config` command without providing rpc url

## [0.33.0] - 2024-11-04

### Cast

#### Added

- You can now use numbers without quotes as inputs for calls in multicall config file.
- New `--arguments` flag to `call`, `invoke` and `deploy` for automatic conversion of Cairo expressions instead of serialized form.

### Forge

#### Changed

- You can now pass arguments to `cairo-profiler` and `cairo-coverage`. Everything after `--` will be passed to underlying binary. E.g.
  `snforge test --build-profile -- --show-inlined-functions`
- You can't use now `--coverage` and `--build-profile` flags at the same time. If you want to use both, you need to run
  `snforge test` twice with different flags.
- Contract artifacts are compiled to CASM concurrently.
- Starknet artifacts are now loaded from all tests targets
- Cairo Edition in `snforge init` template set to `2024_07`

#### Fixed

- Scarb features work with optimized compilation
- Custom test targets are now supported with optimized compilation
- Calling contract functions via safe-dispatcher now returns an `Err` when attempting to invoke a non-existent entry point, instead of causing a panic.

## [0.32.0] - 2024-10-16

### Cast

#### Changed

- Short option for `--accounts-file` flag has been removed.
- Short option for `--contract-address` is now `-d` instead of `-a`.
- `account add` is renamed to `account import`.
- `account import` can be now used without specifying `--private-key` or `--private-key-file` flags. Instead private key will be read interactively from the user.

#### Fixed
- `account delete` command: It is no longer necessary to provide the `--url` argument each time. Either the `--url` or `--network` argument must be provided, but not both, as they are mutually exclusive.

### Forge

#### Changed

- When using test name filter with `--exact` flag, forge will try to compile only the selected test.

## [0.31.0] - 2024-09-26

### Cast

#### Changed

- `declare` and `verify` commands now use the Scarb `release` profile instead of the `dev` profile as the default for building artifacts
- StarkScan links now point to specific pages for transactions, contracts and classes.

#### Fixed

- Explorer links displayed upon committing transactions are now properly formatted
- `sncast declare` no longer fails for flat contracts (i.e. CASM artifacts with `bytecode_segment_lengths` being a number)

### Forge

#### Added

- Project generated by `snforge` contains `assert_macros` dependency with version 0.1.0 for Scarb <= 2.8.0, otherwise equal to Scarb
- Support for overriding fork configuration in test attribute with a different block ID, tag, or hash.
- `--no-optimization` flag that can be used to build contracts using the [starknet contract target](https://docs.swmansion.com/scarb/docs/extensions/starknet/contract-target.html#starknet-contract-target. This is the default behavior when using Scarb < 2.8.3

#### Changed

- For Scarb >= `2.8.3` contract artifacts are built as part of the test target now. This process speeds up the compilation time, but the behavior of the contracts potentially may not be 100% consistent with the real networks. It can be disabled using the [--no-optimization flag](https://foundry-rs.github.io/starknet-foundry/appendix/snforge/test.html#--no-optimization)
- `snforge` now validates if your project is setup to generate debug info needed for `cairo-coverage` when running  `--coverage` flag

### `snforge_scarb_plugin`

#### Fixed

- The package is now correctly versioned

## [0.30.0] - 2024-09-04

### Forge

#### Added

- Derived `Debug` and `Clone` on `trace.cairo` items
- `--coverage` flag to the `test` command. Saves trace data and then generates coverage report of test cases which pass and are not fuzz tests. You need [cairo-coverage](https://github.com/software-mansion/cairo-coverage) installed on your system.

#### Fixed

- `latest` fork block id tag validation in `Scarb.toml` is now consistent
- `RangeCheck96`,  `AddMod`, `MulMod` builtins are now properly supported
- Fixed escaping `'` in `#[should_panic]`s
- Fixed `scarb init` with snforge runner

## [0.29.0] - 2024-08-28

### Forge

#### Added

- Support for Scarb features in `snforge test` - flags the same as in Scarb. Read more [here](https://docs.swmansion.com/scarb/docs/reference/conditional-compilation.html#features)

#### Fixed

- `snforge init` no longer emits warnings
- Project template generated by `snforge init` matches new `declare` cheatcode interface and compiles properly

## [0.28.0] - 2024-08-21

### Forge

#### Changed

- Bumped Cairo version to `2.7.0`
- Max steps in tests (configured by argument `--max-n-steps`) now defaults to 10 million
if not provided (changed from 4 million).

### Cast

#### Added
- Commands that commit transactions now display links to block explorers. When in human-readable mode, `invoke`, `declare`, `deploy`, `multicall run`, `account create` and `account deploy` will display additional information with an url. A new key in Cast configuration - `block-explorer` determines which block explorer service the displayed link leads to. Possible options are:` StarkScan`, `Voyager`, `ViewBlock`, `OkLink`, `NftScan`.

#### Changed
- `account create` outputs hint about the type of the tokens required to prefund a newly created account with before deployment

- `sncast` no longer expects `--url` as a common argument. It is now required specifically by commands that utilise it, i.e. `account add`, `account create`, `account delete`, `account deploy`, `multicall run`, `script run`, `call`, `declare`, `deploy`, `invoke`, `show-config`, `tx-status`.
Commands that do not require `--url` anymore: `account list`, `multicall new`, `script init`, `verify`

### Forge

#### Changed
- Fork tests now discover chain ID via provided RPC URL, defaulting to `SN_SEPOLIA`
- `#[fork]` attribute parameters format. [Read more here](https://foundry-rs.github.io/starknet-foundry/snforge-advanced-features/fork-testing.html)
- steps counting
- Block tag changed name from `Latest`  to `latest`
- `declare` cheatcode now returns `Result<DeclareResult, Array<felt252>>` [Read more here](https://foundry-rs.github.io/starknet-foundry/appendix/snforge-library/declare.html)

## [0.27.0] - 2024-07-24

### Forge

#### Added

- `spy_messages_to_l1()` for listening in on messages to L1 sent by your contracts. [Read more here](https://foundry-rs.github.io/starknet-foundry/testing/testing-messages-to-l1.html).

#### Changed

- Renamed global cheatcodes listed [here](https://foundry-rs.github.io/starknet-foundry/appendix/cheatcodes.html) - cheatcode invocations affecting the global scope and working indefinitely, already marked with a `_global` suffix, received a `start_` prefix

### Cast

#### Added

- `verify` subcommand to verify contract (walnut APIs supported as of this version). [Read more here](https://foundry-rs.github.io/starknet-foundry/appendix/sncast/verify.html)
- support for v3 transactions on account deploy, deploy, declare, invoke
- Newest class hash for OpenZeppelin account contracts
- `account list` subcommand for listing all available accounts [Read more here](https://foundry-rs.github.io/starknet-foundry/appendix/sncast/account/list.html)

#### Changed

- `multicall new` no longer prints generated template to stdout and now requires specifying output path. [Read more here](https://foundry-rs.github.io/starknet-foundry/appendix/sncast/multicall/new.html)

## [0.26.0] - 2024-07-03

### Forge

#### Changed
- Updated event testing - read more [here](./docs/src/testing/testing-events.md) on how it now works and [here](./docs/src/appendix/cheatcodes/spy_events.md)
about updated `spy_events` cheatcode

## [0.25.0] - 2024-06-12

### Forge

#### Changed

- `SyscallResultStringErrorTrait::map_error_to_string` removed in favor of utility function (`snforge_std::byte_array::try_deserialize_bytearray_error`)

### Cast

#### Removed
- `--class-hash` flag from `account deploy` command

#### Added

- `tx-status` subcommand to get transaction status. [Read more here](./docs/src/starknet/tx-status.md)
- `tx_status` function to cast_std. [Read more here](./docs/src/appendix/sncast-library/tx_status.md)
- Support for creating argent accounts
- Support for creating braavos accounts

## [0.24.0] - 2024-05-22

### Forge

#### Removed

- `prank`, `warp`, `roll`, `elect`, `spoof` cheatcodes in favour of `cheat_execution_info`

#### Added

- `cheat_execution_info` cheatcode and per variable helpers for it

### Cast

#### Added

- New required flag `--type` to `account add` command

### Forge

#### Changed

- `SignerTrait::sign` now returns `Result` instead of failing the test

- `L1HandlerTrait::execute()` takes source address and payloads as arguments [Read more here](https://foundry-rs.github.io/starknet-foundry/appendix/cheatcodes/l1_handler.html)

- When calling to an address which does not exists, error is forwarded to cairo runtime instead of failing the test

## [0.23.0] - 2024-05-08

### Forge

#### Removed

- `event_name_hash` removal, in favour of `selector!` usage

#### Changed

- the tool now always compiles Sierra contract artifacts to CASM using
[`USC`](https://github.com/software-mansion/universal-sierra-compiler) - before it used to consume CASM artifacts
produced by Scarb if they were present. Setting up `casm = true` in `Scarb.toml` is no longer recommended - it may slow
down the compilation.
- The `replace_bytecode` cheatcode now returns `Result` with a possible `ReplaceBytecodeError`, since it may cause unexpected errors down the line when not handled properly

### Cast

#### Changed

- the tool now always compiles Sierra contract artifacts to CASM using
[`USC`](https://github.com/software-mansion/universal-sierra-compiler) - before it used to consume CASM artifacts
produced by Scarb if they were present. Setting up `casm = true` in `Scarb.toml` is no longer recommended - it may slow
down the compilation.

#### Fixed

- scripts built with release profile are now properly recognized and ran

## [0.22.0] - 2024-04-17

### Forge

#### Changed

- `deploy` / `deploy_at` now additionally return the constructor return data via `SyscallResult<(ContractAddress, Span<felt252>)>`
- `declare` returns `Result<ContractClass, Array<felt252>>` instead of `ContractClass`
- `L1HandlerTrait::execute()` returns `SyscallResult<()>`
- `SyscallResultStringErrorTrait::map_string_error` renamed to `SyscallResultStringErrorTrait::map_error_to_string`
- `var` now supports `ByteArray` with double quoting, and returns `Array<felt252>` instead of a single `felt252`

#### Removed
- `snforge_std::RevertedTransaction`

## [0.21.0] - 2024-04-03

### Forge

#### Changed

- `read_txt` and `read_json` now supports `ByteArray`

### Cast

#### Added

- sncast script idempotency feature - every action done by the script that alters the network state will be tracked in state file,
and won't be replayed if previously succeeded

## [0.20.1] - 2024-03-22

## [0.20.0] - 2024-03-20

### Forge

#### Added

- variants of cheatcodes with `CheatSpan` (read more [here](https://foundry-rs.github.io/starknet-foundry/testing/using-cheatcodes#setting-cheatcode-span))
- Providing configuration data with env variables [DOCS](https://foundry-rs.github.io/starknet-foundry/projects/configuration.html#environmental-variables)

#### Fixed

- Events emitted in cairo 0 contracts are now properly collected
- `--build-profile` no longer fails silently (compatible with [`cairo-profiler`](https://github.com/software-mansion/cairo-profiler) 0.2.0)

#### Changed

- Default `chain_id` has been changed from `SN_GOERLI` to `SN_SEPOLIA`
- Supported RPC version is now 0.7.0
- Gas calculation is in sync with starknet 0.13.1 (with EIP 4844 blob usage enabled)
- Resources displayed (steps, builtins) now include OS costs of syscalls

### Cast

#### Added

- Support for OpenZeppelin Cairo 1 (or higher) accounts creation, deployment and usage
- Providing configuration data with env variables [DOCS](https://foundry-rs.github.io/starknet-foundry/projects/configuration.html#environmental-variables)

#### Changed

- Supported RPC version is now 0.7.0
- Default class hash in `account create` and `account deploy` has been changed to [cairo2 class hash](https://starkscan.co/class/0x04c6d6cf894f8bc96bb9c525e6853e5483177841f7388f74a46cfda6f028c755)

## [0.19.0] - 2024-03-06

### Forge

⚠️ This version requires installing external [universal-sierra-compiler (v2.0.0)](https://github.com/software-mansion/universal-sierra-compiler) ⚠️

#### Added

- [`replace_bytecode`](https://foundry-rs.github.io/starknet-foundry/appendix/cheatcodes/replace_bytecode.html) cheatcode
- result of the call to the trace
- added `--build-profile` flag to the `--test` command. Saves trace data and then builds profiles of test cases which pass and are not fuzz tests. You need [cairo-profiler](https://github.com/software-mansion/cairo-profiler) installed on your system.
- dependency on the [universal-sierra-compiler](https://github.com/software-mansion/universal-sierra-compiler)
binary, which will allow forge to be independent of sierra version


#### Changed

- `var()`, `read_txt()`, `read_json()`, `FileTrait::new()`, `declare()` now use regular strings (`ByteArray`) instead of short strings (`felt252`)
- `start_mock_call()`, `stop_mock_call()`, `L1Handler` now use selector (`selector!()`) instead of names

### Cast

#### Changed

- `declare()` now uses regular strings (`ByteArray`) instead of short strings (`felt252`)
- `call()` and `invoke()` now require function selector (`selector!()`) instead of function name in scripts (sncast_std)

#### Removed

- `--path-to-scarb-toml` optional flag that allowed to specify the path to the `Scarb.toml` file
- `--deployed` flag from `account add` subcommand

## [0.18.0] - 2024-02-21

### Forge

#### Added

- contract names to call trace
- `--max-n-steps` argument that allows setting own steps limit

#### Changed

- Unknown entry point error when calling a contract counts as a panic
- Cairo edition set to `2023_11`

#### Fixed

- Calling Cairo 0 contract no longer cancels cheatcodes in further calls

### Cast

#### Added

- `script init` command to generate a template file structure for deployment scripts
- Warning is emitted when executing sncast commands if the node's JSON-RPC version is incompatible

#### Changed

- to run a deployment script it is required to use `script run` subcommand

## [0.17.1] - 2024-02-12

### Cast

#### Changed

- fixed a bug where a profile was passed to scarb even when it did not exist
- error handling from inside deployment scripts is now possible (`declare`, `deploy`, `call`, `invoke` now return `Result<T, ScriptCommandError>`)

### Forge

#### Added

- `map_string_error` for use with dispatchers, which automatically converts string errors from the syscall result (read more [here](https://foundry-rs.github.io/starknet-foundry/testing/contracts#handling-errors))

## [0.17.0] - 2024-02-07

### Forge

#### Added

- Warning in fork testing is emitted, when node JSON-RPC version is incompatible
- `get_call_trace` library function for retrieving call trace in tests

#### Changed

- Gas estimation is now aligned with the Starknet v0.13

#### Removed

- `snforge_std::PrintTrait` - use `print!`, `println!` macros and / or `core::debug::PrintTrait` instead

#### Fixed

- Gas used in constructors and handling of L1 messages is now properly included in total gas cost

### Cast

#### Changed

- sncast tool configuration is now moved away from `Scarb.toml` to `snfoundry.toml` file. This file must be present in current or any parent directories in order to use profiles.

#### Added

- `--package` flag for `declare` and `script` subcommands, that specifies scarb package to work with
- `Debug` and `Display` impls for script subcommand responses - use `print!`, `println!` macros instead of calling `.print()`

## [0.16.0] - 2024-01-26

### Forge

#### Added
- Bump to cairo 2.5.0

#### Changed

- `SafeDispatcher`s usages need to be tagged with `#[feature("safe_dispatcher)]` (directly before usage), see [the shamans post](https://community.starknet.io/t/cairo-v2-5-0-is-out/112807#safe-dispatchers-15)

## [0.15.0] - 2024-01-24

### Forge

#### Added

- `--detailed-resources` flag for displaying additional info about used resources
- `store` and `load` cheatcodes
- `--save-trace-data` flag to `snforge test` command. Traces can be used for profiling purposes.

#### Changed

- `available_gas` attribute is now supported (Scarb >= 2.4.4 is required)

#### Fixed

- Error message for tests that should panic but pass

### Cast

#### Changed

- the 'pending' block is used instead of 'latest' as the default when obtaining the nonce

## [0.14.0] - 2024-01-11

### Forge

#### Added

- `Secp256k1` and `Secp256r1` curves support for `KeyPair` in `snforge_std`

#### Changed

- maximum number of computational steps per call set to current Starknet limit (3M)
- `mean` and `std deviation` fields are displayed for gas usage while running fuzzing tests
- Cairo edition in `snforge_std` and `sncast_std` set to `2023_10`
- `snforge_std::signature` module with `stark_curve`, `secp256k1_curve` and `secp256r1_curve` submodules

#### Fixed

- Safe library dispatchers in test code no longer propagate errors when not intended to

## [0.13.1] - 2023-12-20

### Forge

#### Added

- `assert_not_emitted` assert to check if an event was not emitted

#### Changed

- fields from `starknet::info::v2::TxInfo` are now part of `TxInfoMock` from `snforge_std::cheatcodes::tx_info`
- consistent latest block numbers for each url are now used across the whole run when testing against forks

#### Fixed

- Parsing panic data from call contract result

### Cast

#### Added

- add support for sepolia network
- `--yes` option to `account delete` command that allows to skip confirmation prompt

#### Changed

- Argument `max-fee` in `account deploy` is now optional

## [0.13.0] - 2023-12-14

### Forge

#### Changed

- Bump cairo to 2.4.0.
- Migrated test compilation and collection to Scarb, snforge should now be compatible with every Scarb version >= 2.4.0 unless breaking changes happen

## [0.12.0] - 2023-12-06

### Forge

#### Added

- print gas usage for each test
- Support for test collector built-in in Scarb with the `--use-scarb-collector` flag. Requires at least `nightly-2023-12-04` version of Scarb.

### Cast

#### Added

- `--wait-timeout` to set timeout for waiting for tx on network using `--wait` flag (default 60s)
- `--wait-retry-interval` to adjust the time between consecutive attempts to fetch tx from network using `--wait` flag (default 5s)
- allow setting nonce in declare, deploy and invoke (using `--nonce` and in deployment scripts)
- add `get_nonce` function to cast_std
- `--private-key-file` option to `account add` command that allows to provide a path to the file holding account private key

## [0.11.0] - 2023-11-22

### Forge

#### Added

- `elect` cheatcode for mocking the sequencer address. Read more [here](./docs/src/appendix/cheatcodes/sequencer_address/start_elect.md).
- `--rerun-failed` option to run tests that failed during the last run.

#### Changed
- `start_warp` and `stop_warp` now take `CheatTarget` as the first argument instead of `ContractAddress`. Read more [here](./docs/src/appendix/cheatcodes/block_timestamp/start_warp.md).
- `start_prank` and `stop_prank` now take `CheatTarget` as the first argument instead of `ContractAddress`. Read more [here](./docs/src/appendix/cheatcodes/caller_address/start_prank.md).
- `start_roll` and `stop_roll` now take `CheatTarget` as the first argument instead of `ContractAddress`. Read more [here](./docs/src/appendix/cheatcodes/block_number/start_roll.md).

PS: Credits to @bllu404 for the help with the new interfaces for cheats!

#### Fixed

- using unsupported `available_gas` attribute now fails the specific test case instead of the whole runner

### Cast

#### Added

- MVP for cairo deployment scripts with declare, deploy, invoke and call

## [0.10.2] - 2023-11-13

### Forge

#### Changed

- Bump cairo to 2.3.1

#### Removed

- `available_gas` attribute, it didn't compute correctly gas usage. Contract functions execution cost would not be included.

## [0.10.1] - 2023-11-09

### Cast

#### Fixed

- scarb metadata in declare subcommand now takes manifest path from cli if passed instead of looking for it

## [0.10.0] - 2023-11-08

### Forge

#### Removed

- forking of the `Pending` block

#### Added

- `--color` option to control when colored output is used
- when specifying `BlockId::Tag(Latest)` block number of the used block will be printed
- printing number of ignored and filtered out tests

#### Fixed

- Segment Arena Builtin crashing with `CairoResourcesNotContainedInFeeCosts` when Felt252Dict was used

### Cast

#### Fixed

- account commands now always return valid json when `--json` flag is passed
- allow passing multiple calldata argument items without quotes
- display correct error message when account file is invalid

## [0.9.1] - 2023-10-30

### Forge

#### Fixed

- diagnostic paths referring to `tests` folder
- caching `get_class_hash_at` in forking test mode (credits to @jainkunal for catching the bug)

## [0.9.0] - 2023-10-25

### Forge

#### Added

- `#[ignore]` attribute together with `--ignored` and `include-ignored` flags - read more [here](https://foundry-rs.github.io/starknet-foundry/testing/testing.html#ignoring-some-tests-unless-specifically-requested)
- support for `deploy_syscall` directly in the test code (alternative to `deploy`)
- `snforge_std::signature` module for performing ecdsa signatures

#### Changed

- updated Cairo version to 2.3.0 - compatible Scarb version is 2.3.0:
  - tests in `src` folder now have to be in a module annotated with `#[cfg(test)]`
- `snforge_std::PrintTrait` will not convert values representing ASCII control characters to strings
- separated `snforge` to subcommands: `snforge test`, `snforge init` and `snforge clean-cache`.
Read more [here](https://foundry-rs.github.io/starknet-foundry/appendix/snforge.html).
- `starknet::get_block_info` now returns correct block info in a forked block

### Cast

#### Added

- `show-config` subcommand to display currently used configuration
- `account delete` command for removing accounts from the accounts file
- `--hex-format` flag has been added

#### Removed

- `-i` short for `--int-format` is removed, now have to use the full form `--int-format`

## [0.8.3] - 2023-10-17

### Forge

#### Changed

- Test from different crates are no longer run in parallel
- Test outputs are printed in non-deterministic order

#### Fixed

- Test output are printed in real time again
- Bug when application would not wait for tasks to terminate after execution was cancelled

## [0.8.2] - 2023-10-12

### Forge

#### Fixed
- incorrect caller address bug

## [0.8.1] - 2023-10-12
### Forge

#### Fixed
- significantly reduced ram usage

## [0.8.0] - 2023-10-11

### Forge

#### Added

- `#[fuzzer(...)]` attribute allowing to specify a fuzzer configuration for a single test case
- Support for `u8`, `u16`, `u32`, `u64`, `u128`, `u256` types to fuzzer
- `--clean-cache` flag
- Changed interface of `L1Handler.execute` and `L1Handler` (dropped `fee` parameter, added result handling with `RevertedTransaction`)
- Contract now has associated state, more about it [here](https://foundry-rs.github.io/starknet-foundry/testing/testing_contract_internals.html)
- cheatcodes (`prank`, `roll`, `warp`) now work on forked Cairo 0 contracts

#### Changed

- Spying events interface is updated to enable the use of events defined inside contracts in assertions
- Test are executed in parallel
- Fixed inconsistent pointers bug https://github.com/foundry-rs/starknet-foundry/issues/659
- Fixed an issue where `deploy_at` would not trigger the constructors https://github.com/foundry-rs/starknet-foundry/issues/805

### Cast

#### Changed

- dropped official support for cairo 1 compiled contracts. While they still should be working without any problems,
from now on the only officially supported cairo compiler version is 2

## [0.7.1] - 2023-09-27

### Forge

#### Added

- `var` library function for reading environmental variables

#### Fixed
- Using any concrete `block_id` when using forking mode, would lead to crashes

## [0.7.0] - 2023-09-27

### Forge

#### Added

- Support for scarb workspaces
- Initial version of fuzz testing with randomly generated values
- `#[fork(...)]` attribute allowing testing against a network fork

#### Changed

- Tests are collected only from a package tree (`src/lib.cairo` as an entrypoint) and `tests` folder:
  - If there is a `lib.cairo` file in `tests` folder, then it is treated as an entrypoint to the `tests` package from which tests are collected
  - Otherwise, all test files matching `tests/*.cairo` regex are treated as modules and added to a single virtual `lib.cairo`, which is treated as described above

### Cast

#### Added

- `account add` command for importing accounts to the accounts file
- `account create` command for creating openzeppelin accounts with starkli-style keystore
- `account deploy` command for deploying openzeppelin accounts with starkli-style keystore

### Changed

- `--add-profile` no longer accepts `-a` for short
- allow the `id` property in multicalls to be referenced in the inputs of `deploy` and `invoke` calls

## [0.6.0] - 2023-09-13

### Forge

#### Added

- `deploy_at` cheatcode
- printing failures summary at the end of an execution
- filtering tests now uses an absolute module tree path — it is possible to filter tests by module names, etc.

#### Fixed

- non-zero exit code is returned when any tests fail
- mock_call works with dispatchers if contract does not exists

### Cast

#### Added

- support for starkli-style accounts, allowing the use of existing accounts

#### Changed

- fixed misleading error message when there was no scarb in PATH and `--path-to-scarb-toml` was passed
- modified `multicall new` command output, to be in line with other commands outputs

## [0.5.0] - 2023-08-30

### Forge

#### Added

- support for `keccak_syscall` syscall. It can be used directly in cairo tests
- `l1_handler_execute` cheatcode
- support for `roll`ing/`warp`ing/`prank`ing the constructor logic (precalculate address, prank, assert pranked state in constructor)
- `spy_events` cheatcode
- Functions `read_json` and `FileParser<T>::parse_json` to load data from json files and deserialize it

#### Changed

- rename `TxtParser` trait to `FileParser`
- rename `parse_txt` trait to `read_txt`
- support for printing in contracts
- `spoof` cheatcode
- snforge command-line flag `--init`

### Cast

#### Added

- Support for custom networks - accounts created on custom networks are saved in `accounts-file` under network's
  chain_id
- `accounts-file` field in Scarb.toml profile
- Include the class hash of an account contract in the `accounts-file`

#### Removed

- `--network` option together with the `network` field in Scarb.toml profile — previously used as a validation factor;
  now networks are identified by their chain_id

## [0.4.0] - 2023-08-17

### Forge

#### Added

- `#[should_panic]` attribute support
- Documentation to public methods
- Information sections to documentation about importing `snforge_std`
- Print support for basic numeric data types
- Functions `parse_txt` and `TxtParser<T>::deserialize_txt` to load data from plain text files and serialize it
- `get_class_hash` cheatcode
- `mock_call` cheatcode
- `precalculate_address` cheatcode

#### Changed

- Exported `snforge_std` as a Scarb package, now you have to import it explicitly with e.g. `use snforge_std::declare`
  and add it as a dependency to your Scarb.toml

```toml
[dependencies]
# ...
snforge_std = { git = "https://github.com/foundry-rs/starknet-foundry", tag = "v0.4.0" }
```

- Moved `ForgeConfigFromScarb` to `scarb.rs` and renamed to `ForgeConfig`
- Made private:
    - `print_collected_tests_count`
    - `print_running_tests`
    - `print_test_result`
    - `print_test_summary`
    - `TestCaseSummary::from_run_result`
    - `TestCaseSummary::skipped`
    - `extract_result_data`
    - `StarknetArtifacts`
    - `StarknetContractArtifactPaths`
    - `StarknetContract`
- Split `dependencies_for_package` into separate methods:
    - `paths_for_package`
    - `corelib_for_package`
    - `target_name_for_package`
    - `compilation_unit_for_package`

- Fails test when user tries to use syscalls not supported by forge test runner
- Updated cairo-lang to 2.1.0, starknet-api to 0.4.1 and blockifier to 0.2.0-rc0

### Cast

#### Added

- Added `--class-hash` flag to account create/deploy, allowing for custom openzeppelin account contract class hash

## [0.3.0] - 2023-08-02

### Forge

#### Added

- `warp` cheatcode
- `roll` cheatcode
- `prank` cheatcode
- Most unsafe libfuncs can now be used in contracts

#### Changed

- `declare` return type to `starknet::ClassHash`, doesn't return a `Result`
- `PreparedContract` `class_hash` changed to `starknet::ClassHash`
- `deploy` return type to `starknet::ContractAddress`

#### Fixed

- Using the same cairo file names as corelib files no longer fails test execution

### Cast

#### Added

- multicall as a single transaction
- account creation and deployment
- `--wait` flag to wait for transaction to be accepted/rejected

#### Changed

- sierra and casm artifacts are now required in Scarb.toml for contract declaration
- improved error messages

## [0.1.1] - 2023-07-26

### Forge & Cast

#### Fixed

- `class_hash`es calculation
- Test collection

## [0.1.0] - 2023-07-19

### Forge & Cast

#### Added

- Initial release<|MERGE_RESOLUTION|>--- conflicted
+++ resolved
@@ -9,11 +9,10 @@
 
 ### Forge
 
-<<<<<<< HEAD
 #### Added
 
 - `mock_call_when`, `start_mock_call_when`, `stop_mock_call_when` cheatcodes.
-=======
+
 #### Changed
 
 - Updated the error message returned when calling a nonexistent method on a contract to better align with the format used by the network
@@ -43,7 +42,6 @@
 #### Fixed
 
 - [`core::testing::get_available_gas`](https://docs.starknet.io/build/corelib/core-testing-get_available_gas) now works correctly in snforge tests
->>>>>>> a668014e
 
 #### Removed
 
