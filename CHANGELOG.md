# Changelog

All notable changes to this project will be documented in this file.

The format is based on [Keep a Changelog](https://keepachangelog.com/en/1.0.0/),
and this project adheres to [Semantic Versioning](https://semver.org/spec/v2.0.0.html).

## [Unreleased]

<<<<<<< HEAD
### Cast

#### Added

`sncast declare-from` command to declare a contract available on a different network
=======
### Forge

#### Changed

- Minimal supported `Scarb` version is now `2.10.0` (updated from `2.9.1`)

#### Removed

- Possibility to use `#[available_gas]` with unnamed argument. Use named arguments instead, e.g. `#[available_gas(l2_gas: 5)]`.
- The deprecated command `snforge init`. Use `snforge new` to initialize new `Forge` projects
>>>>>>> 45a519e7

## [0.49.0] - 2025-09-03

### Forge

#### Added

- Support for `meta_tx_v0` syscall with cheatcode compatibility
- `snforge` now supports [oracles](https://docs.swmansion.com/cairo-oracle/) with `--experimental-oracles` flag.
- `--trace-components` flag to allow selecting which components of the trace to do display. Read more [here](https://foundry-rs.github.io/starknet-foundry/snforge-advanced-features/debugging.html#trace-components)

### Changed

- `deploy` and `deploy_at` methods on `ContractClass` instance now fail immediately upon encountering an error, preventing the error from being caught. This change aligns with the behavior of the `deploy_syscall` on the network

### Cast

#### Added

- `--test-files` flag to `verify` command to include test files under src/ for verification (only applies to voyager)
- `--tip` flag to `invoke`, `declare`, `deploy`, `multicall run` and `account deploy` commands to set the transaction tip
- `--estimate-tip` flag which automatically adds an estimated tip to the transaction. The tip is calculated based on the current network conditions and added to the transaction fee

#### Changed

- The supported RPC version is now 0.9.0
- [New UDC](https://starkscan.co/contract/0x02ceed65a4bd731034c01113685c831b01c15d7d432f71afb1cf1634b53a2125) is now used during deployment

## [0.48.1] - 2025-08-14

### Forge

#### Fixed

- A bug that caused `#[fuzzer]` attribute to fail when used with generic structs

### Cast

#### Added

- `utils class-hash` command to calculate the class hash for a contract

## [0.48.0] - 2025-08-05

### Forge

#### Added

- `snforge_std` is now compatible with Scarb procedural macros V2. Migration is required if using Scarb versions before `2.12.0`. See [migration guide](https://foundry-rs.github.io/starknet-foundry/getting-started/0-47-0-migration-guide.html).

#### Changed

- If using a Scarb version before `2.10.0` or not using `allow-prebuild-plugins`, the minimal required rust version to run `snforge` is now `1.87.0`

### Cast

#### Fixed

- Block explorer links are now hidden by default when using [`starknet-devnet`](https://github.com/0xSpaceShard/starknet-devnet). Set `SNCAST_FORCE_SHOW_EXPLORER_LINKS=1` env variable to display them.

## [0.47.0] - 2025-07-28

### Forge

#### Added

- `interact_with_state` cheatcode to enable effective use of `contract_state_for_testing` in snforge tests
- Support for using [Scarb profiles](https://docs.swmansion.com/scarb/docs/reference/profiles.html) with `snforge test`, allowing to pass the same profile flags as in Scarb (`--release`, `--dev`, `--profile`) to build artifacts using a specific profile

#### Deprecated

- The `snforge completion` command. Use `snforge completions` instead

#### Fixed

- Passing a cheatcode span of 0 was incorrectly treated as `CheatSpan::Indefinite`. This is now resolved by making `CheatSpan::TargetCalls` accept `NonZero<usize>` instead of just `usize` in `snforge_std`.

### Cast

#### Added

- `ready` option for `--type` flag in `account create` and `account import` commands (Argent wallet has rebranded as Ready)

#### Changed

- Braavos accounts with all class hashes are now supported

#### Deprecated

- `argent` option for `--type` flag in `account create` and `account import` commands. Use `ready` instead
- The `sncast completion` command. Use `sncast completions` instead

## [0.46.0] - 2025-07-09

### Forge

#### Added

- Total test summary when running tests across multiple packages (for example when running `snforge test --workspace`)

#### Fixed

- Bug where syscall execution resources from nested calls were being calculated twice

### Cast

#### Added

- `sncast utils serialize` command to serialize Cairo expressions into calldata
- `sncast verify` now supports verifying against [voyager](https://voyager.online/) block explorer.

#### Changed

- Improved commands output readability with colors and simplified layout.
- `sncast verify` no longer defaults to using walnut.

#### Fixed

- Bug where `account create` raised an error if no `--name` was provided and the file specified by `--accounts-file` was empty

#### Removed

- `--int-format` and `--hex-format`, all values are displayed with default format

## [0.45.0] - 2025-06-16

### Forge

#### Added
- ETH token is now pre-deployed by default in every test, and `Token::ETH` was added to `snforge_std`
- `--skip` flag to allow excluding any test whose name contains the provided string

#### Changed
- Updated output format for `--exit-first` flag. Tests skipped due to preceding failures are no longer displayed in the summary. Alternative information is shown when applicable.
- `storage address` was renamed to `contract address` in the output of `--trace-verbosity`

#### Fixed

- bug that caused `--trace-verbosity` to panic in fork tests
- fixed a bug in tests where resources used in nested calls were counted multiple times, leading to overestimated gas and resource usage

#### Removed

- Windows support. For details on migration, see the WSL [installation guide](https://foundry-rs.github.io/starknet-foundry/getting-started/installation.html#linux-and-macos).

### Cast

#### Fixed

- bug where `account create` raised an error if the file specified by `--accounts-file` was empty

#### Removed

- Windows support. For details on migration, see the WSL [installation guide](https://foundry-rs.github.io/starknet-foundry/getting-started/installation.html#linux-and-macos).

## [0.44.0] - 2025-05-26

### Forge

#### Changed

- Minimal supported `snforge_std` version is 0.44.0
- Changed the code generated by `snforge_std`'s `#[test]` attribute

#### Fixed

- "invalid syscall selector" error appearing when using arithmetic circuits
- Bug that caused incorrect gas tracking for contracts using Sierra version less than `1.7.0` when `sierra-gas` was passed as the `tracked-resource`

### Cast

#### Added

- Displaying the path of the config file when adding a new profile

#### Changed

- OpenZeppelin account updated to v1.0.0 [preset](https://docs.openzeppelin.com/contracts-cairo/1.0.0/api/account#AccountUpgradeable)
- Restored support for Braavos accounts
- Accounts created with `--type braavos` use updated v1.2.0 class hash
- Output of `sncast account create` is now clearer; the estimated fee is displayed in both STRK and FRI.
- Renamed the field `max_fee` to `estimated_fee` in the `sncast account create` output.

## [0.43.1] - 2025-05-16

### Cast

#### Removed

- Broken Voyager RPC provider

## [0.43.0] - 2025-05-09

### Forge

#### Added

- `set_balance` cheatcode for setting an ERC20 token balance for specified contract address. The STRK token is now pre-deployed in every test by default. This can be disabled by adding `#[disable_predeployed_contracts]` attribute to test.
- added option to display trace of contracts execution. Read more [here](https://foundry-rs.github.io/starknet-foundry/snforge-advanced-features/debugging.html)

#### Changed

- "Success data" message is no longer printed when a test using the `#[should_panic]` attribute passes

### Cast

#### Added

- when using `sncast call` the response will be printed as a Cairo-like string representation of the return values

#### Changed

- The supported RPC version is now 0.8.1

## [0.42.0] - 2025-04-28

### Forge

#### Added

- Safe dispatchers can now be used inside contracts

#### Changed

- Minimal supported Scarb version is now `2.9.1`
- Improved display of backtrace for contracts that panicked, when `panic-backtrace = true` in `Scarb.toml`. Without using this feature, the backtrace may be less accurate than before.
  As of this release, this feature is available only in `scarb nightly-2025-03-27`.

#### Fixed

- The state correctly reverts after failed internal calls

### Cast

#### Fixed

- Bug that prevented from passing values to `--arguments` that started with a leading minus `-` sign.
- User is now prompted to save an imported or deployed account in `sncast` config even when using `--network` flag

## [0.41.0] - 2025-04-08

### Forge

#### Added

- `--template` flag to `snforge new` command that allows selecting a template for the new project. Possible values are `balance-contract` (default), `cairo-program` and `erc20-contract`

#### Fixed

- fixed incorrect extra newlines in test summary

### Cast

#### Added

- Support for `array![].span()` in `--arguments` command

#### Changed

- `verify` command now supports the `--class-hash` for Walnut verification

#### Removed

- `NftScan` is no longer supported as `block-explorer` option

## [0.40.0] - 2025-03-26

### Cast

#### Added

- `--l1-gas`, `--l1-gas-price`, `--l2-gas`, `--l2-gas-price`, `--l1-data-gas`, `--l1-data-gas-price` flags
- methods for fee settings creation, in `FeeSettingsTrait`: `max_fee()`, `resource_bounds()` and `estimate()` (in `sncast_std`)

#### Changed

- Updated argent class hash used in account creation to v0.4.0
- wrapped error for `ContractError` is now of type `ContractErrorData` (in `sncast_std`)
- field `execution_error` in `TransactionExecutionErrorData` is now of type `ContractExecutionError` (in `sncast_std`)
- Using Braavos accounts is temporarily disabled because they don't yet work with the RPC version supported by `sncast`
- `sncast script init` command now initializes project with the `sncast_std` dependency from the [registry](https://scarbs.xyz/packages/sncast_std)

#### Removed

- `--max-gas` and `--max-gas-unit-price` flags
- `max_gas`, `max_gas_unit_price` fields in `FeeSettings` (in `sncast_std`)

## [0.39.0] - 2025-03-19

### Forge

#### Added

- `snforge completion` command - used to generate autocompletion script
- Cheats for `get_block_hash_syscall`
- new `--tracked-resource` flag, that will change currently tracked resource
  (`cairo-steps` for vm resources - default; `sierra-gas` for sierra gas consumed resources in cairo native)
- Testing events api improvements. New `IsEmitted` trait. Implemented `Into<snforge_std::Event>` for `starknet::Event` and `PartialEq` trait implementations for `snforge_std::Event` and `snforge_std::Events`.


#### Changed
- gas is now reported using resource bounds triplet (l1_gas, l1_data_gas and l2_gas)
- `available_gas` now accepts named arguments denoting resource bounds (eg `#[available_gas(l1_gas: 1, l1_data_gas: 2, l2_gas: 3)]`)

#### Fixed

- Bug with file locking that prevented forking from working on Windows

### Cast

#### Added

- `sncast completion` command - used to generate autocompletion script

## [0.38.3] - 2025-03-07

### Forge

#### Fixed

- Issue with uploading `snforge_std` to scarbs package registry that prevented it from including package reexports required in Scarb >= 2.11.0

## [0.38.2] - 2025-03-06

### Forge

#### Changed

- Fork cache version is pinned to the forge version.

#### Fixed

- `snforge_scarb_plugin` now emits an error when parameters are passed without using the `#[fuzzer]` attribute
- A bug that was causing execution to hang if using forking

## [0.38.0] - 2025-02-25

### Forge

#### Added

- `snforge clean` command - used to manage and remove files generated by snforge. It supports cleaning the following components: coverage, profile, cache, trace, all
- `snforge new` now adds the `snfoundry_trace`, `coverage`, and `profile` directories to `.gitignore`.
- Custom types can be used in fuzz testing by implementing the `Fuzzable` trait
- Support for Cairo 2.10.0

#### Changed

- It is now required to include the `#[fuzzer]` attribute for fuzz tests to work
- Scarb `2.8.5` is now the minimal recommended version. Using Starknet Foundry with versions below it is no longer officially supported and may not work.

#### Deprecated

- `snforge clean-cache` command

### Cast

#### Changed

- `--name` flag is now optional when using `account create` (default name is generated)

## [0.37.0] - 2025-02-03

### Forge

#### Added

- Rust is no longer required to use `snforge` if using Scarb >= 2.10.0 on supported platforms - precompiled `snforge_scarb_plugin` plugin binaries are now published to [package registry](https://scarbs.xyz) for new versions.
- Added a suggestion for using the `--max-n-steps` flag when the Cairo VM returns the error: `Could not reach the end of the program. RunResources has no remaining steps`.

#### Fixed

- coverage validation now supports comments in `Scarb.toml`

### Cast

#### Added

- Default RPC providers under `--network` flag

#### Changed

- Renamed `--network` flag to `--network-name` in `sncast account delete` command

#### Fixed

- Bug resulting in value passed for `max_fee` being ignored in cast scripts when using `deploy` with STRK token

#### Removed

- `--fee-token` and `--version` flags, subsequently support for transaction versions other than v3
- Support for ETH transactions in scripts

## [0.36.0] - 2025-01-15

### Forge

#### Changed

- Trace files saved in `snfoundry_trace` directory will now use `_` as separators instead of `::`

### Cast

#### Added

- When using `--max-fee` with transactions v3, calculated max gas and max gas unit price are automatically validated to ensure they are greater than 0 after conversion
- interactive interface that allows setting created or imported account as the default

#### Changed

- Values passed to the `--max-fee`, `--max-gas`, and `--max-gas-unit-price` flags must be greater than 0

#### Deprecated

- `--version` flag

## [0.35.1] - 2024-12-16

### Forge

#### Fixed

- Minimal Rust version in requirements check is the same as in docs (`1.80.1`)
- `snforge` produces trace for contracts even if they fail or panic (assuming test passed)

## [0.35.0] - 2024-12-13

### Forge

#### Added

- Requirements validation during `snforge` runtime
- `snforge check-requirements` command
- `snforge new` command

#### Changed

- `snforge_scarb_plugin` will now also emit warnings when errors occur
- `snforge_std` migrated to `2024_07` edition
- `snforge_std` from scarbs package registry is now used in `snforge new` template

#### Deprecated

- `snforge init` command

### Cast

#### Added

- `account create` command shows prepared deployment command

#### Changed

- `--version` flag is now optional and `v3` will be used by default
- Displaying underlying RPC error instead of "Unknown RPC error" in edge cases

#### Deprecated

- `--fee-token` flag - `strk` will be used by default

## [0.34.0] - 2024-11-26

### Forge

#### Added

- `generate_random_felt()` for generating (pseudo) random felt value.
- Printing information about compiling Sierra using `universal-sierra-compiler`
- Displaying backtrace when contract call fails

#### Changed

- Tests config run is now executed in parallel resulting in faster `snforge test` setup in some cases

### Cast

#### Added

- You can skip `--name` flag when using `account import` - a default name will be generated.
- Addresses outputted when calling `sncast account create`, `sncast deploy` and `sncast declare` are now padded to 64 characters length and prefixed with `0x0`
- Globally available configuration to store profiles to share between projects.

#### Changed

- Changed return type of `declare` in Cairo Deployment Scripts so it can handle already declared contracts without failing
- Allow using `show-config` command without providing rpc url

## [0.33.0] - 2024-11-04

### Cast

#### Added

- You can now use numbers without quotes as inputs for calls in multicall config file.
- New `--arguments` flag to `call`, `invoke` and `deploy` for automatic conversion of Cairo expressions instead of serialized form.

### Forge

#### Changed

- You can now pass arguments to `cairo-profiler` and `cairo-coverage`. Everything after `--` will be passed to underlying binary. E.g.
  `snforge test --build-profile -- --show-inlined-functions`
- You can't use now `--coverage` and `--build-profile` flags at the same time. If you want to use both, you need to run
  `snforge test` twice with different flags.
- Contract artifacts are compiled to CASM concurrently.
- Starknet artifacts are now loaded from all tests targets
- Cairo Edition in `snforge init` template set to `2024_07`

#### Fixed

- Scarb features work with optimized compilation
- Custom test targets are now supported with optimized compilation
- Calling contract functions via safe-dispatcher now returns an `Err` when attempting to invoke a non-existent entry point, instead of causing a panic.

## [0.32.0] - 2024-10-16

### Cast

#### Changed

- Short option for `--accounts-file` flag has been removed.
- Short option for `--contract-address` is now `-d` instead of `-a`.
- `account add` is renamed to `account import`.
- `account import` can be now used without specifying `--private-key` or `--private-key-file` flags. Instead private key will be read interactively from the user.

#### Fixed
- `account delete` command: It is no longer necessary to provide the `--url` argument each time. Either the `--url` or `--network` argument must be provided, but not both, as they are mutually exclusive.

### Forge

#### Changed

- When using test name filter with `--exact` flag, forge will try to compile only the selected test.

## [0.31.0] - 2024-09-26

### Cast

#### Changed

- `declare` and `verify` commands now use the Scarb `release` profile instead of the `dev` profile as the default for building artifacts
- StarkScan links now point to specific pages for transactions, contracts and classes.

#### Fixed

- Explorer links displayed upon committing transactions are now properly formatted
- `sncast declare` no longer fails for flat contracts (i.e. CASM artifacts with `bytecode_segment_lengths` being a number)

### Forge

#### Added

- Project generated by `snforge` contains `assert_macros` dependency with version 0.1.0 for Scarb <= 2.8.0, otherwise equal to Scarb
- Support for overriding fork configuration in test attribute with a different block ID, tag, or hash.
- `--no-optimization` flag that can be used to build contracts using the [starknet contract target](https://docs.swmansion.com/scarb/docs/extensions/starknet/contract-target.html#starknet-contract-target. This is the default behavior when using Scarb < 2.8.3

#### Changed

- For Scarb >= `2.8.3` contract artifacts are built as part of the test target now. This process speeds up the compilation time, but the behavior of the contracts potentially may not be 100% consistent with the real networks. It can be disabled using the [--no-optimization flag](https://foundry-rs.github.io/starknet-foundry/appendix/snforge/test.html#--no-optimization)
- `snforge` now validates if your project is setup to generate debug info needed for `cairo-coverage` when running  `--coverage` flag

### `snforge_scarb_plugin`

#### Fixed

- The package is now correctly versioned

## [0.30.0] - 2024-09-04

### Forge

#### Added

- Derived `Debug` and `Clone` on `trace.cairo` items
- `--coverage` flag to the `test` command. Saves trace data and then generates coverage report of test cases which pass and are not fuzz tests. You need [cairo-coverage](https://github.com/software-mansion/cairo-coverage) installed on your system.

#### Fixed

- `latest` fork block id tag validation in `Scarb.toml` is now consistent
- `RangeCheck96`,  `AddMod`, `MulMod` builtins are now properly supported
- Fixed escaping `'` in `#[should_panic]`s
- Fixed `scarb init` with snforge runner

## [0.29.0] - 2024-08-28

### Forge

#### Added

- Support for Scarb features in `snforge test` - flags the same as in Scarb. Read more [here](https://docs.swmansion.com/scarb/docs/reference/conditional-compilation.html#features)

#### Fixed

- `snforge init` no longer emits warnings
- Project template generated by `snforge init` matches new `declare` cheatcode interface and compiles properly

## [0.28.0] - 2024-08-21

### Forge

#### Changed

- Bumped Cairo version to `2.7.0`
- Max steps in tests (configured by argument `--max-n-steps`) now defaults to 10 million
if not provided (changed from 4 million).

### Cast

#### Added
- Commands that commit transactions now display links to block explorers. When in human-readable mode, `invoke`, `declare`, `deploy`, `multicall run`, `account create` and `account deploy` will display additional information with an url. A new key in Cast configuration - `block-explorer` determines which block explorer service the displayed link leads to. Possible options are:` StarkScan`, `Voyager`, `ViewBlock`, `OkLink`, `NftScan`.

#### Changed
- `account create` outputs hint about the type of the tokens required to prefund a newly created account with before deployment

- `sncast` no longer expects `--url` as a common argument. It is now required specifically by commands that utilise it, i.e. `account add`, `account create`, `account delete`, `account deploy`, `multicall run`, `script run`, `call`, `declare`, `deploy`, `invoke`, `show-config`, `tx-status`.
Commands that do not require `--url` anymore: `account list`, `multicall new`, `script init`, `verify`

### Forge

#### Changed
- Fork tests now discover chain ID via provided RPC URL, defaulting to `SN_SEPOLIA`
- `#[fork]` attribute parameters format. [Read more here](https://foundry-rs.github.io/starknet-foundry/snforge-advanced-features/fork-testing.html)
- steps counting
- Block tag changed name from `Latest`  to `latest`
- `declare` cheatcode now returns `Result<DeclareResult, Array<felt252>>` [Read more here](https://foundry-rs.github.io/starknet-foundry/appendix/snforge-library/declare.html)

## [0.27.0] - 2024-07-24

### Forge

#### Added

- `spy_messages_to_l1()` for listening in on messages to L1 sent by your contracts. [Read more here](https://foundry-rs.github.io/starknet-foundry/testing/testing-messages-to-l1.html).

#### Changed

- Renamed global cheatcodes listed [here](https://foundry-rs.github.io/starknet-foundry/appendix/cheatcodes.html) - cheatcode invocations affecting the global scope and working indefinitely, already marked with a `_global` suffix, received a `start_` prefix

### Cast

#### Added

- `verify` subcommand to verify contract (walnut APIs supported as of this version). [Read more here](https://foundry-rs.github.io/starknet-foundry/appendix/sncast/verify.html)
- support for v3 transactions on account deploy, deploy, declare, invoke
- Newest class hash for OpenZeppelin account contracts
- `account list` subcommand for listing all available accounts [Read more here](https://foundry-rs.github.io/starknet-foundry/appendix/sncast/account/list.html)

#### Changed

- `multicall new` no longer prints generated template to stdout and now requires specifying output path. [Read more here](https://foundry-rs.github.io/starknet-foundry/appendix/sncast/multicall/new.html)

## [0.26.0] - 2024-07-03

### Forge

#### Changed
- Updated event testing - read more [here](./docs/src/testing/testing-events.md) on how it now works and [here](./docs/src/appendix/cheatcodes/spy_events.md)
about updated `spy_events` cheatcode

## [0.25.0] - 2024-06-12

### Forge

#### Changed

- `SyscallResultStringErrorTrait::map_error_to_string` removed in favor of utility function (`snforge_std::byte_array::try_deserialize_bytearray_error`)

### Cast

#### Removed
- `--class-hash` flag from `account deploy` command

#### Added

- `tx-status` subcommand to get transaction status. [Read more here](./docs/src/starknet/tx-status.md)
- `tx_status` function to cast_std. [Read more here](./docs/src/appendix/sncast-library/tx_status.md)
- Support for creating argent accounts
- Support for creating braavos accounts

## [0.24.0] - 2024-05-22

### Forge

#### Removed

- `prank`, `warp`, `roll`, `elect`, `spoof` cheatcodes in favour of `cheat_execution_info`

#### Added

- `cheat_execution_info` cheatcode and per variable helpers for it

### Cast

#### Added

- New required flag `--type` to `account add` command

### Forge

#### Changed

- `SignerTrait::sign` now returns `Result` instead of failing the test

- `L1HandlerTrait::execute()` takes source address and payloads as arguments [Read more here](https://foundry-rs.github.io/starknet-foundry/appendix/cheatcodes/l1_handler.html)

- When calling to an address which does not exists, error is forwarded to cairo runtime instead of failing the test

## [0.23.0] - 2024-05-08

### Forge

#### Removed

- `event_name_hash` removal, in favour of `selector!` usage

#### Changed

- the tool now always compiles Sierra contract artifacts to CASM using
[`USC`](https://github.com/software-mansion/universal-sierra-compiler) - before it used to consume CASM artifacts
produced by Scarb if they were present. Setting up `casm = true` in `Scarb.toml` is no longer recommended - it may slow
down the compilation.
- The `replace_bytecode` cheatcode now returns `Result` with a possible `ReplaceBytecodeError`, since it may cause unexpected errors down the line when not handled properly

### Cast

#### Changed

- the tool now always compiles Sierra contract artifacts to CASM using
[`USC`](https://github.com/software-mansion/universal-sierra-compiler) - before it used to consume CASM artifacts
produced by Scarb if they were present. Setting up `casm = true` in `Scarb.toml` is no longer recommended - it may slow
down the compilation.

#### Fixed

- scripts built with release profile are now properly recognized and ran

## [0.22.0] - 2024-04-17

### Forge

#### Changed

- `deploy` / `deploy_at` now additionally return the constructor return data via `SyscallResult<(ContractAddress, Span<felt252>)>`
- `declare` returns `Result<ContractClass, Array<felt252>>` instead of `ContractClass`
- `L1HandlerTrait::execute()` returns `SyscallResult<()>`
- `SyscallResultStringErrorTrait::map_string_error` renamed to `SyscallResultStringErrorTrait::map_error_to_string`
- `var` now supports `ByteArray` with double quoting, and returns `Array<felt252>` instead of a single `felt252`

#### Removed
- `snforge_std::RevertedTransaction`

## [0.21.0] - 2024-04-03

### Forge

#### Changed

- `read_txt` and `read_json` now supports `ByteArray`

### Cast

#### Added

- sncast script idempotency feature - every action done by the script that alters the network state will be tracked in state file,
and won't be replayed if previously succeeded

## [0.20.1] - 2024-03-22

## [0.20.0] - 2024-03-20

### Forge

#### Added

- variants of cheatcodes with `CheatSpan` (read more [here](https://foundry-rs.github.io/starknet-foundry/testing/using-cheatcodes#setting-cheatcode-span))
- Providing configuration data with env variables [DOCS](https://foundry-rs.github.io/starknet-foundry/projects/configuration.html#environmental-variables)

#### Fixed

- Events emitted in cairo 0 contracts are now properly collected
- `--build-profile` no longer fails silently (compatible with [`cairo-profiler`](https://github.com/software-mansion/cairo-profiler) 0.2.0)

#### Changed

- Default `chain_id` has been changed from `SN_GOERLI` to `SN_SEPOLIA`
- Supported RPC version is now 0.7.0
- Gas calculation is in sync with starknet 0.13.1 (with EIP 4844 blob usage enabled)
- Resources displayed (steps, builtins) now include OS costs of syscalls

### Cast

#### Added

- Support for OpenZeppelin Cairo 1 (or higher) accounts creation, deployment and usage
- Providing configuration data with env variables [DOCS](https://foundry-rs.github.io/starknet-foundry/projects/configuration.html#environmental-variables)

#### Changed

- Supported RPC version is now 0.7.0
- Default class hash in `account create` and `account deploy` has been changed to [cairo2 class hash](https://starkscan.co/class/0x04c6d6cf894f8bc96bb9c525e6853e5483177841f7388f74a46cfda6f028c755)

## [0.19.0] - 2024-03-06

### Forge

⚠️ This version requires installing external [universal-sierra-compiler (v2.0.0)](https://github.com/software-mansion/universal-sierra-compiler) ⚠️

#### Added

- [`replace_bytecode`](https://foundry-rs.github.io/starknet-foundry/appendix/cheatcodes/replace_bytecode.html) cheatcode
- result of the call to the trace
- added `--build-profile` flag to the `--test` command. Saves trace data and then builds profiles of test cases which pass and are not fuzz tests. You need [cairo-profiler](https://github.com/software-mansion/cairo-profiler) installed on your system.
- dependency on the [universal-sierra-compiler](https://github.com/software-mansion/universal-sierra-compiler)
binary, which will allow forge to be independent of sierra version


#### Changed

- `var()`, `read_txt()`, `read_json()`, `FileTrait::new()`, `declare()` now use regular strings (`ByteArray`) instead of short strings (`felt252`)
- `start_mock_call()`, `stop_mock_call()`, `L1Handler` now use selector (`selector!()`) instead of names

### Cast

#### Changed

- `declare()` now uses regular strings (`ByteArray`) instead of short strings (`felt252`)
- `call()` and `invoke()` now require function selector (`selector!()`) instead of function name in scripts (sncast_std)

#### Removed

- `--path-to-scarb-toml` optional flag that allowed to specify the path to the `Scarb.toml` file
- `--deployed` flag from `account add` subcommand

## [0.18.0] - 2024-02-21

### Forge

#### Added

- contract names to call trace
- `--max-n-steps` argument that allows setting own steps limit

#### Changed

- Unknown entry point error when calling a contract counts as a panic
- Cairo edition set to `2023_11`

#### Fixed

- Calling Cairo 0 contract no longer cancels cheatcodes in further calls

### Cast

#### Added

- `script init` command to generate a template file structure for deployment scripts
- Warning is emitted when executing sncast commands if the node's JSON-RPC version is incompatible

#### Changed

- to run a deployment script it is required to use `script run` subcommand

## [0.17.1] - 2024-02-12

### Cast

#### Changed

- fixed a bug where a profile was passed to scarb even when it did not exist
- error handling from inside deployment scripts is now possible (`declare`, `deploy`, `call`, `invoke` now return `Result<T, ScriptCommandError>`)

### Forge

#### Added

- `map_string_error` for use with dispatchers, which automatically converts string errors from the syscall result (read more [here](https://foundry-rs.github.io/starknet-foundry/testing/contracts#handling-errors))

## [0.17.0] - 2024-02-07

### Forge

#### Added

- Warning in fork testing is emitted, when node JSON-RPC version is incompatible
- `get_call_trace` library function for retrieving call trace in tests

#### Changed

- Gas estimation is now aligned with the Starknet v0.13

#### Removed

- `snforge_std::PrintTrait` - use `print!`, `println!` macros and / or `core::debug::PrintTrait` instead

#### Fixed

- Gas used in constructors and handling of L1 messages is now properly included in total gas cost

### Cast

#### Changed

- sncast tool configuration is now moved away from `Scarb.toml` to `snfoundry.toml` file. This file must be present in current or any parent directories in order to use profiles.

#### Added

- `--package` flag for `declare` and `script` subcommands, that specifies scarb package to work with
- `Debug` and `Display` impls for script subcommand responses - use `print!`, `println!` macros instead of calling `.print()`

## [0.16.0] - 2024-01-26

### Forge

#### Added
- Bump to cairo 2.5.0

#### Changed

- `SafeDispatcher`s usages need to be tagged with `#[feature("safe_dispatcher)]` (directly before usage), see [the shamans post](https://community.starknet.io/t/cairo-v2-5-0-is-out/112807#safe-dispatchers-15)

## [0.15.0] - 2024-01-24

### Forge

#### Added

- `--detailed-resources` flag for displaying additional info about used resources
- `store` and `load` cheatcodes
- `--save-trace-data` flag to `snforge test` command. Traces can be used for profiling purposes.

#### Changed

- `available_gas` attribute is now supported (Scarb >= 2.4.4 is required)

#### Fixed

- Error message for tests that should panic but pass

### Cast

#### Changed

- the 'pending' block is used instead of 'latest' as the default when obtaining the nonce

## [0.14.0] - 2024-01-11

### Forge

#### Added

- `Secp256k1` and `Secp256r1` curves support for `KeyPair` in `snforge_std`

#### Changed

- maximum number of computational steps per call set to current Starknet limit (3M)
- `mean` and `std deviation` fields are displayed for gas usage while running fuzzing tests
- Cairo edition in `snforge_std` and `sncast_std` set to `2023_10`
- `snforge_std::signature` module with `stark_curve`, `secp256k1_curve` and `secp256r1_curve` submodules

#### Fixed

- Safe library dispatchers in test code no longer propagate errors when not intended to

## [0.13.1] - 2023-12-20

### Forge

#### Added

- `assert_not_emitted` assert to check if an event was not emitted

#### Changed

- fields from `starknet::info::v2::TxInfo` are now part of `TxInfoMock` from `snforge_std::cheatcodes::tx_info`
- consistent latest block numbers for each url are now used across the whole run when testing against forks

#### Fixed

- Parsing panic data from call contract result

### Cast

#### Added

- add support for sepolia network
- `--yes` option to `account delete` command that allows to skip confirmation prompt

#### Changed

- Argument `max-fee` in `account deploy` is now optional

## [0.13.0] - 2023-12-14

### Forge

#### Changed

- Bump cairo to 2.4.0.
- Migrated test compilation and collection to Scarb, snforge should now be compatible with every Scarb version >= 2.4.0 unless breaking changes happen

## [0.12.0] - 2023-12-06

### Forge

#### Added

- print gas usage for each test
- Support for test collector built-in in Scarb with the `--use-scarb-collector` flag. Requires at least `nightly-2023-12-04` version of Scarb.

### Cast

#### Added

- `--wait-timeout` to set timeout for waiting for tx on network using `--wait` flag (default 60s)
- `--wait-retry-interval` to adjust the time between consecutive attempts to fetch tx from network using `--wait` flag (default 5s)
- allow setting nonce in declare, deploy and invoke (using `--nonce` and in deployment scripts)
- add `get_nonce` function to cast_std
- `--private-key-file` option to `account add` command that allows to provide a path to the file holding account private key

## [0.11.0] - 2023-11-22

### Forge

#### Added

- `elect` cheatcode for mocking the sequencer address. Read more [here](./docs/src/appendix/cheatcodes/sequencer_address/start_elect.md).
- `--rerun-failed` option to run tests that failed during the last run.

#### Changed
- `start_warp` and `stop_warp` now take `CheatTarget` as the first argument instead of `ContractAddress`. Read more [here](./docs/src/appendix/cheatcodes/block_timestamp/start_warp.md).
- `start_prank` and `stop_prank` now take `CheatTarget` as the first argument instead of `ContractAddress`. Read more [here](./docs/src/appendix/cheatcodes/caller_address/start_prank.md).
- `start_roll` and `stop_roll` now take `CheatTarget` as the first argument instead of `ContractAddress`. Read more [here](./docs/src/appendix/cheatcodes/block_number/start_roll.md).

PS: Credits to @bllu404 for the help with the new interfaces for cheats!

#### Fixed

- using unsupported `available_gas` attribute now fails the specific test case instead of the whole runner

### Cast

#### Added

- MVP for cairo deployment scripts with declare, deploy, invoke and call

## [0.10.2] - 2023-11-13

### Forge

#### Changed

- Bump cairo to 2.3.1

#### Removed

- `available_gas` attribute, it didn't compute correctly gas usage. Contract functions execution cost would not be included.

## [0.10.1] - 2023-11-09

### Cast

#### Fixed

- scarb metadata in declare subcommand now takes manifest path from cli if passed instead of looking for it

## [0.10.0] - 2023-11-08

### Forge

#### Removed

- forking of the `Pending` block

#### Added

- `--color` option to control when colored output is used
- when specifying `BlockId::Tag(Latest)` block number of the used block will be printed
- printing number of ignored and filtered out tests

#### Fixed

- Segment Arena Builtin crashing with `CairoResourcesNotContainedInFeeCosts` when Felt252Dict was used

### Cast

#### Fixed

- account commands now always return valid json when `--json` flag is passed
- allow passing multiple calldata argument items without quotes
- display correct error message when account file is invalid

## [0.9.1] - 2023-10-30

### Forge

#### Fixed

- diagnostic paths referring to `tests` folder
- caching `get_class_hash_at` in forking test mode (credits to @jainkunal for catching the bug)

## [0.9.0] - 2023-10-25

### Forge

#### Added

- `#[ignore]` attribute together with `--ignored` and `include-ignored` flags - read more [here](https://foundry-rs.github.io/starknet-foundry/testing/testing.html#ignoring-some-tests-unless-specifically-requested)
- support for `deploy_syscall` directly in the test code (alternative to `deploy`)
- `snforge_std::signature` module for performing ecdsa signatures

#### Changed

- updated Cairo version to 2.3.0 - compatible Scarb version is 2.3.0:
  - tests in `src` folder now have to be in a module annotated with `#[cfg(test)]`
- `snforge_std::PrintTrait` will not convert values representing ASCII control characters to strings
- separated `snforge` to subcommands: `snforge test`, `snforge init` and `snforge clean-cache`.
Read more [here](https://foundry-rs.github.io/starknet-foundry/appendix/snforge.html).
- `starknet::get_block_info` now returns correct block info in a forked block

### Cast

#### Added

- `show-config` subcommand to display currently used configuration
- `account delete` command for removing accounts from the accounts file
- `--hex-format` flag has been added

#### Removed

- `-i` short for `--int-format` is removed, now have to use the full form `--int-format`

## [0.8.3] - 2023-10-17

### Forge

#### Changed

- Test from different crates are no longer run in parallel
- Test outputs are printed in non-deterministic order

#### Fixed

- Test output are printed in real time again
- Bug when application would not wait for tasks to terminate after execution was cancelled

## [0.8.2] - 2023-10-12

### Forge

#### Fixed
- incorrect caller address bug

## [0.8.1] - 2023-10-12
### Forge

#### Fixed
- significantly reduced ram usage

## [0.8.0] - 2023-10-11

### Forge

#### Added

- `#[fuzzer(...)]` attribute allowing to specify a fuzzer configuration for a single test case
- Support for `u8`, `u16`, `u32`, `u64`, `u128`, `u256` types to fuzzer
- `--clean-cache` flag
- Changed interface of `L1Handler.execute` and `L1Handler` (dropped `fee` parameter, added result handling with `RevertedTransaction`)
- Contract now has associated state, more about it [here](https://foundry-rs.github.io/starknet-foundry/testing/testing_contract_internals.html)
- cheatcodes (`prank`, `roll`, `warp`) now work on forked Cairo 0 contracts

#### Changed

- Spying events interface is updated to enable the use of events defined inside contracts in assertions
- Test are executed in parallel
- Fixed inconsistent pointers bug https://github.com/foundry-rs/starknet-foundry/issues/659
- Fixed an issue where `deploy_at` would not trigger the constructors https://github.com/foundry-rs/starknet-foundry/issues/805

### Cast

#### Changed

- dropped official support for cairo 1 compiled contracts. While they still should be working without any problems,
from now on the only officially supported cairo compiler version is 2

## [0.7.1] - 2023-09-27

### Forge

#### Added

- `var` library function for reading environmental variables

#### Fixed
- Using any concrete `block_id` when using forking mode, would lead to crashes

## [0.7.0] - 2023-09-27

### Forge

#### Added

- Support for scarb workspaces
- Initial version of fuzz testing with randomly generated values
- `#[fork(...)]` attribute allowing testing against a network fork

#### Changed

- Tests are collected only from a package tree (`src/lib.cairo` as an entrypoint) and `tests` folder:
  - If there is a `lib.cairo` file in `tests` folder, then it is treated as an entrypoint to the `tests` package from which tests are collected
  - Otherwise, all test files matching `tests/*.cairo` regex are treated as modules and added to a single virtual `lib.cairo`, which is treated as described above

### Cast

#### Added

- `account add` command for importing accounts to the accounts file
- `account create` command for creating openzeppelin accounts with starkli-style keystore
- `account deploy` command for deploying openzeppelin accounts with starkli-style keystore

### Changed

- `--add-profile` no longer accepts `-a` for short
- allow the `id` property in multicalls to be referenced in the inputs of `deploy` and `invoke` calls

## [0.6.0] - 2023-09-13

### Forge

#### Added

- `deploy_at` cheatcode
- printing failures summary at the end of an execution
- filtering tests now uses an absolute module tree path — it is possible to filter tests by module names, etc.

#### Fixed

- non-zero exit code is returned when any tests fail
- mock_call works with dispatchers if contract does not exists

### Cast

#### Added

- support for starkli-style accounts, allowing the use of existing accounts

#### Changed

- fixed misleading error message when there was no scarb in PATH and `--path-to-scarb-toml` was passed
- modified `multicall new` command output, to be in line with other commands outputs

## [0.5.0] - 2023-08-30

### Forge

#### Added

- support for `keccak_syscall` syscall. It can be used directly in cairo tests
- `l1_handler_execute` cheatcode
- support for `roll`ing/`warp`ing/`prank`ing the constructor logic (precalculate address, prank, assert pranked state in constructor)
- `spy_events` cheatcode
- Functions `read_json` and `FileParser<T>::parse_json` to load data from json files and deserialize it

#### Changed

- rename `TxtParser` trait to `FileParser`
- rename `parse_txt` trait to `read_txt`
- support for printing in contracts
- `spoof` cheatcode
- snforge command-line flag `--init`

### Cast

#### Added

- Support for custom networks - accounts created on custom networks are saved in `accounts-file` under network's
  chain_id
- `accounts-file` field in Scarb.toml profile
- Include the class hash of an account contract in the `accounts-file`

#### Removed

- `--network` option together with the `network` field in Scarb.toml profile — previously used as a validation factor;
  now networks are identified by their chain_id

## [0.4.0] - 2023-08-17

### Forge

#### Added

- `#[should_panic]` attribute support
- Documentation to public methods
- Information sections to documentation about importing `snforge_std`
- Print support for basic numeric data types
- Functions `parse_txt` and `TxtParser<T>::deserialize_txt` to load data from plain text files and serialize it
- `get_class_hash` cheatcode
- `mock_call` cheatcode
- `precalculate_address` cheatcode

#### Changed

- Exported `snforge_std` as a Scarb package, now you have to import it explicitly with e.g. `use snforge_std::declare`
  and add it as a dependency to your Scarb.toml

```toml
[dependencies]
# ...
snforge_std = { git = "https://github.com/foundry-rs/starknet-foundry", tag = "v0.4.0" }
```

- Moved `ForgeConfigFromScarb` to `scarb.rs` and renamed to `ForgeConfig`
- Made private:
    - `print_collected_tests_count`
    - `print_running_tests`
    - `print_test_result`
    - `print_test_summary`
    - `TestCaseSummary::from_run_result`
    - `TestCaseSummary::skipped`
    - `extract_result_data`
    - `StarknetArtifacts`
    - `StarknetContractArtifactPaths`
    - `StarknetContract`
- Split `dependencies_for_package` into separate methods:
    - `paths_for_package`
    - `corelib_for_package`
    - `target_name_for_package`
    - `compilation_unit_for_package`

- Fails test when user tries to use syscalls not supported by forge test runner
- Updated cairo-lang to 2.1.0, starknet-api to 0.4.1 and blockifier to 0.2.0-rc0

### Cast

#### Added

- Added `--class-hash` flag to account create/deploy, allowing for custom openzeppelin account contract class hash

## [0.3.0] - 2023-08-02

### Forge

#### Added

- `warp` cheatcode
- `roll` cheatcode
- `prank` cheatcode
- Most unsafe libfuncs can now be used in contracts

#### Changed

- `declare` return type to `starknet::ClassHash`, doesn't return a `Result`
- `PreparedContract` `class_hash` changed to `starknet::ClassHash`
- `deploy` return type to `starknet::ContractAddress`

#### Fixed

- Using the same cairo file names as corelib files no longer fails test execution

### Cast

#### Added

- multicall as a single transaction
- account creation and deployment
- `--wait` flag to wait for transaction to be accepted/rejected

#### Changed

- sierra and casm artifacts are now required in Scarb.toml for contract declaration
- improved error messages

## [0.1.1] - 2023-07-26

### Forge & Cast

#### Fixed

- `class_hash`es calculation
- Test collection

## [0.1.0] - 2023-07-19

### Forge & Cast

#### Added

- Initial release<|MERGE_RESOLUTION|>--- conflicted
+++ resolved
@@ -7,13 +7,6 @@
 
 ## [Unreleased]
 
-<<<<<<< HEAD
-### Cast
-
-#### Added
-
-`sncast declare-from` command to declare a contract available on a different network
-=======
 ### Forge
 
 #### Changed
@@ -24,7 +17,12 @@
 
 - Possibility to use `#[available_gas]` with unnamed argument. Use named arguments instead, e.g. `#[available_gas(l2_gas: 5)]`.
 - The deprecated command `snforge init`. Use `snforge new` to initialize new `Forge` projects
->>>>>>> 45a519e7
+
+### Cast
+
+#### Added
+
+`sncast declare-from` command to declare a contract available on a different network
 
 ## [0.49.0] - 2025-09-03
 
