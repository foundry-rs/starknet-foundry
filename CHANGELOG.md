--- conflicted
+++ resolved
@@ -7,8 +7,12 @@
 
 ## [Unreleased]
 
-<<<<<<< HEAD
-=======
+### Forge
+
+#### Added
+
+- dependency on [universal-sierra-compiler](https://github.com/software-mansion/universal-sierra-compiler) binary
+
 ## [0.17.1] - 2024-02-12
 
 ### Cast
@@ -17,16 +21,11 @@
 
 - fixed a bug where a profile was passed to scarb even when it did not exist
 
->>>>>>> f3237f23
-### Forge
-
-#### Added
-
-<<<<<<< HEAD
-- dependency on [universal-sierra-compiler](https://github.com/software-mansion/universal-sierra-compiler) binary
-=======
+### Forge
+
+#### Added
+
 - `map_string_error` for use with dispatchers, which automatically converts string errors from the syscall result (read more [here](https://foundry-rs.github.io/starknet-foundry/testing/contracts#handling-errors))
->>>>>>> f3237f23
 
 ## [0.17.0] - 2024-02-07
 
