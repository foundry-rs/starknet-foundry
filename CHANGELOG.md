--- conflicted
+++ resolved
@@ -7,13 +7,6 @@
 
 ## [Unreleased]
 
-<<<<<<< HEAD
-### Cast
-
-#### Added
-
-- New required flag `--type` to `account add` command
-=======
 ### Forge
 
 #### Changed
@@ -25,6 +18,10 @@
 
 ### Cast
 
+#### Added
+
+- New required flag `--type` to `account add` command
+
 #### Changed
 
 - the tool now always compiles Sierra contract artifacts to CASM using
@@ -34,7 +31,6 @@
 
 #### Fixed
 - scripts built with release profile are now properly recognized and ran 
->>>>>>> 1687ad33
 
 ## [0.22.0] - 2024-04-17
 
