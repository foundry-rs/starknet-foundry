# Changelog

All notable changes to this project will be documented in this file.

The format is based on [Keep a Changelog](https://keepachangelog.com/en/1.0.0/),
and this project adheres to [Semantic Versioning](https://semver.org/spec/v2.0.0.html).

## [Unreleased]

<<<<<<< HEAD
### Forge

#### Added

- `--template` flag to `snforge new` command that allows selecting a template for the new project. Possible values are `balance-contract` (default) and `cairo-program`
=======
## [0.40.0] - 2025-03-26
>>>>>>> c20f7692

### Cast

#### Added

- `--l1-gas`, `--l1-gas-price`, `--l2-gas`, `--l2-gas-price`, `--l1-data-gas`, `--l1-data-gas-price` flags
- methods for fee settings creation, in `FeeSettingsTrait`: `max_fee()`, `resource_bounds()` and `estimate()` (in `sncast_std`)

#### Changed

- Updated argent class hash used in account creation to v0.4.0
- wrapped error for `ContractError` is now of type `ContractErrorData` (in `sncast_std`)
- field `execution_error` in `TransactionExecutionErrorData` is now of type `ContractExecutionError` (in `sncast_std`)
- Using Braavos accounts is temporarily disabled because they don't yet work with the RPC version supported by `sncast`

#### Removed

- `--max-gas` and `--max-gas-unit-price` flags
- `max_gas`, `max_gas_unit_price` fields in `FeeSettings` (in `sncast_std`)

## [0.39.0] - 2025-03-19

### Forge

#### Added

- `snforge completion` command - used to generate autocompletion script
- Cheats for `get_block_hash_syscall`
- new `--tracked-resource` flag, that will change currently tracked resource
  (`cairo-steps` for vm resources - default; `sierra-gas` for sierra gas consumed resources in cairo native)
- Testing events api improvements. New `IsEmitted` trait. Implemented `Into<snforge_std::Event>` for `starknet::Event` and `PartialEq` trait implementations for `snforge_std::Event` and `snforge_std::Events`.


#### Changed
- gas is now reported using resource bounds triplet (l1_gas, l1_data_gas and l2_gas)
- `available_gas` now accepts named arguments denoting resource bounds (eg #[available_gas(l1_gas: 1, l1_data_gas: 2, l2_gas: 3)])

#### Fixed

- Bug with file locking that prevented forking from working on Windows

### Cast

#### Added

- `sncast completion` command - used to generate autocompletion script

#### Changed

- `sncast script init` command now initializes project with the `sncast_std` dependency from the [registry](https://scarbs.xyz/packages/sncast_std)

## [0.38.3] - 2025-03-07

### Forge

#### Fixed

- Issue with uploading `snforge_std` to scarbs package registry that prevented it from including package reexports required in Scarb >= 2.11.0

## [0.38.2] - 2025-03-06

### Forge

#### Changed

- Fork cache version is pinned to the forge version.

#### Fixed

- `snforge_scarb_plugin` now emits an error when parameters are passed without using the `#[fuzzer]` attribute
- A bug that was causing execution to hang if using forking

## [0.38.0] - 2025-02-25

### Forge

#### Added

- `snforge clean` command - used to manage and remove files generated by snforge. It supports cleaning the following components: coverage, profile, cache, trace, all
- `snforge new` now adds the `snfoundry_trace`, `coverage`, and `profile` directories to `.gitignore`.
- Custom types can be used in fuzz testing by implementing the `Fuzzable` trait
- Support for Cairo 2.10.0

#### Changed

- It is now required to include the `#[fuzzer]` attribute for fuzz tests to work
- Scarb `2.8.5` is now the minimal recommended version. Using Starknet Foundry with versions below it is no longer officially supported and may not work.

#### Deprecated

- `snforge clean-cache` command

### Cast

#### Changed

- `--name` flag is now optional when using `account create` (default name is generated)

## [0.37.0] - 2025-02-03

### Forge

#### Added

- Rust is no longer required to use `snforge` if using Scarb >= 2.10.0 on supported platforms - precompiled `snforge_scarb_plugin` plugin binaries are now published to [package registry](https://scarbs.xyz) for new versions. 
- Added a suggestion for using the `--max-n-steps` flag when the Cairo VM returns the error: `Could not reach the end of the program. RunResources has no remaining steps`.

#### Fixed

- coverage validation now supports comments in `Scarb.toml`

### Cast

#### Added

- Default RPC providers under `--network` flag

#### Changed

- Renamed `--network` flag to `--network-name` in `sncast account delete` command

#### Fixed

- Bug resulting in value passed for `max_fee` being ignored in cast scripts when using `deploy` with STRK token

#### Removed

- `--fee-token` and `--version` flags, subsequently support for transaction versions other than v3
- Support for ETH transactions in scripts

## [0.36.0] - 2025-01-15

### Forge

#### Changed

- Trace files saved in `snfoundry_trace` directory will now use `_` as separators instead of `::`

### Cast

#### Added

- When using `--max-fee` with transactions v3, calculated max gas and max gas unit price are automatically validated to ensure they are greater than 0 after conversion
- interactive interface that allows setting created or imported account as the default

#### Changed

- Values passed to the `--max-fee`, `--max-gas`, and `--max-gas-unit-price` flags must be greater than 0

#### Deprecated

- `--version` flag

## [0.35.1] - 2024-12-16

### Forge

#### Fixed

- Minimal Rust version in requirements check is the same as in docs (`1.80.1`)
- `snforge` produces trace for contracts even if they fail or panic (assuming test passed)

## [0.35.0] - 2024-12-13

### Forge

#### Added

- Requirements validation during `snforge` runtime
- `snforge check-requirements` command
- `snforge new` command

#### Changed

- `snforge_scarb_plugin` will now also emit warnings when errors occur
- `snforge_std` migrated to `2024_07` edition
- `snforge_std` from scarbs package registry is now used in `snforge new` template

#### Deprecated

- `snforge init` command

### Cast

#### Added

- `account create` command shows prepared deployment command

#### Changed

- `--version` flag is now optional and `v3` will be used by default
- Displaying underlying RPC error instead of "Unknown RPC error" in edge cases

#### Deprecated

- `--fee-token` flag - `strk` will be used by default

## [0.34.0] - 2024-11-26

### Forge

#### Added

- `generate_random_felt()` for generating (pseudo) random felt value.
- Printing information about compiling Sierra using `universal-sierra-compiler`
- Displaying backtrace when contract call fails

#### Changed

- Tests config run is now executed in parallel resulting in faster `snforge test` setup in some cases

### Cast

#### Added

- You can skip `--name` flag when using `account import` - a default name will be generated.
- Addresses outputted when calling `sncast account create`, `sncast deploy` and `sncast declare` are now padded to 64 characters length and prefixed with `0x0`
- Globally available configuration to store profiles to share between projects.

#### Changed

- Changed return type of `declare` in Cairo Deployment Scripts so it can handle already declared contracts without failing
- Allow using `show-config` command without providing rpc url

## [0.33.0] - 2024-11-04

### Cast

#### Added

- You can now use numbers without quotes as inputs for calls in multicall config file.
- New `--arguments` flag to `call`, `invoke` and `deploy` for automatic conversion of Cairo expressions instead of serialized form.

### Forge

#### Changed

- You can now pass arguments to `cairo-profiler` and `cairo-coverage`. Everything after `--` will be passed to underlying binary. E.g.
  `snforge test --build-profile -- --show-inlined-functions`
- You can't use now `--coverage` and `--build-profile` flags at the same time. If you want to use both, you need to run
  `snforge test` twice with different flags.
- Contract artifacts are compiled to CASM concurrently.
- Starknet artifacts are now loaded from all tests targets
- Cairo Edition in `snforge init` template set to `2024_07`

#### Fixed

- Scarb features work with optimized compilation
- Custom test targets are now supported with optimized compilation
- Calling contract functions via safe-dispatcher now returns an `Err` when attempting to invoke a non-existent entry point, instead of causing a panic.

## [0.32.0] - 2024-10-16

### Cast

#### Changed

- Short option for `--accounts-file` flag has been removed.
- Short option for `--contract-address` is now `-d` instead of `-a`.
- `account add` is renamed to `account import`.
- `account import` can be now used without specifying `--private-key` or `--private-key-file` flags. Instead private key will be read interactively from the user.

#### Fixed
- `account delete` command: It is no longer necessary to provide the `--url` argument each time. Either the `--url` or `--network` argument must be provided, but not both, as they are mutually exclusive.

### Forge

#### Changed

- When using test name filter with `--exact` flag, forge will try to compile only the selected test.

## [0.31.0] - 2024-09-26

### Cast

#### Changed

- `declare` and `verify` commands now use the Scarb `release` profile instead of the `dev` profile as the default for building artifacts
- StarkScan links now point to specific pages for transactions, contracts and classes.

#### Fixed

- Explorer links displayed upon committing transactions are now properly formatted
- `sncast declare` no longer fails for flat contracts (i.e. CASM artifacts with `bytecode_segment_lengths` being a number)

### Forge

#### Added

- Project generated by `snforge` contains `assert_macros` dependency with version 0.1.0 for Scarb <= 2.8.0, otherwise equal to Scarb
- Support for overriding fork configuration in test attribute with a different block ID, tag, or hash.
- `--no-optimization` flag that can be used to build contracts using the [starknet contract target](https://docs.swmansion.com/scarb/docs/extensions/starknet/contract-target.html#starknet-contract-target. This is the default behavior when using Scarb < 2.8.3

#### Changed

- For Scarb >= `2.8.3` contract artifacts are built as part of the test target now. This process speeds up the compilation time, but the behavior of the contracts potentially may not be 100% consistent with the real networks. It can be disabled using the [--no-optimization flag](https://foundry-rs.github.io/starknet-foundry/appendix/snforge/test.html#--no-optimization)
- `snforge` now validates if your project is setup to generate debug info needed for `cairo-coverage` when running  `--coverage` flag

### `snforge_scarb_plugin`

#### Fixed

- The package is now correctly versioned

## [0.30.0] - 2024-09-04

### Forge

#### Added

- Derived `Debug` and `Clone` on `trace.cairo` items
- `--coverage` flag to the `test` command. Saves trace data and then generates coverage report of test cases which pass and are not fuzz tests. You need [cairo-coverage](https://github.com/software-mansion/cairo-coverage) installed on your system.

#### Fixed

- `latest` fork block id tag validation in `Scarb.toml` is now consistent
- `RangeCheck96`,  `AddMod`, `MulMod` builtins are now properly supported
- Fixed escaping `'` in `#[should_panic]`s
- Fixed `scarb init` with snforge runner

## [0.29.0] - 2024-08-28

### Forge

#### Added

- Support for Scarb features in `snforge test` - flags the same as in Scarb. Read more [here](https://docs.swmansion.com/scarb/docs/reference/conditional-compilation.html#features)

#### Fixed

- `snforge init` no longer emits warnings
- Project template generated by `snforge init` matches new `declare` cheatcode interface and compiles properly

## [0.28.0] - 2024-08-21

### Forge

#### Changed

- Bumped Cairo version to `2.7.0`
- Max steps in tests (configured by argument `--max-n-steps`) now defaults to 10 million
if not provided (changed from 4 million).

### Cast

#### Added
- Commands that commit transactions now display links to block explorers. When in human-readable mode, `invoke`, `declare`, `deploy`, `multicall run`, `account create` and `account deploy` will display additional information with an url. A new key in Cast configuration - `block-explorer` determines which block explorer service the displayed link leads to. Possible options are:` StarkScan`, `Voyager`, `ViewBlock`, `OkLink`, `NftScan`.

#### Changed
- `account create` outputs hint about the type of the tokens required to prefund a newly created account with before deployment

- `sncast` no longer expects `--url` as a common argument. It is now required specifically by commands that utilise it, i.e. `account add`, `account create`, `account delete`, `account deploy`, `multicall run`, `script run`, `call`, `declare`, `deploy`, `invoke`, `show-config`, `tx-status`.
Commands that do not require `--url` anymore: `account list`, `multicall new`, `script init`, `verify`

### Forge

#### Changed
- Fork tests now discover chain ID via provided RPC URL, defaulting to `SN_SEPOLIA`
- `#[fork]` attribute parameters format. [Read more here](https://foundry-rs.github.io/starknet-foundry/snforge-advanced-features/fork-testing.html)
- steps counting
- Block tag changed name from `Latest`  to `latest`
- `declare` cheatcode now returns `Result<DeclareResult, Array<felt252>>` [Read more here](https://foundry-rs.github.io/starknet-foundry/appendix/snforge-library/declare.html)

## [0.27.0] - 2024-07-24

### Forge

#### Added

- `spy_messages_to_l1()` for listening in on messages to L1 sent by your contracts. [Read more here](https://foundry-rs.github.io/starknet-foundry/testing/testing-messages-to-l1.html).

#### Changed

- Renamed global cheatcodes listed [here](https://foundry-rs.github.io/starknet-foundry/appendix/cheatcodes.html) - cheatcode invocations affecting the global scope and working indefinitely, already marked with a `_global` suffix, received a `start_` prefix

### Cast

#### Added

- `verify` subcommand to verify contract (walnut APIs supported as of this version). [Read more here](https://foundry-rs.github.io/starknet-foundry/appendix/sncast/verify.html)
- support for v3 transactions on account deploy, deploy, declare, invoke
- Newest class hash for OpenZeppelin account contracts
- `account list` subcommand for listing all available accounts [Read more here](https://foundry-rs.github.io/starknet-foundry/appendix/sncast/account/list.html)

#### Changed

- `multicall new` no longer prints generated template to stdout and now requires specifying output path. [Read more here](https://foundry-rs.github.io/starknet-foundry/appendix/sncast/multicall/new.html)

## [0.26.0] - 2024-07-03

### Forge

#### Changed
- Updated event testing - read more [here](./docs/src/testing/testing-events.md) on how it now works and [here](./docs/src/appendix/cheatcodes/spy_events.md)
about updated `spy_events` cheatcode

## [0.25.0] - 2024-06-12

### Forge

#### Changed

- `SyscallResultStringErrorTrait::map_error_to_string` removed in favor of utility function (`snforge_std::byte_array::try_deserialize_bytearray_error`)

### Cast

#### Removed
- `--class-hash` flag from `account deploy` command

#### Added

- `tx-status` subcommand to get transaction status. [Read more here](./docs/src/starknet/tx-status.md)
- `tx_status` function to cast_std. [Read more here](./docs/src/appendix/sncast-library/tx_status.md)
- Support for creating argent accounts
- Support for creating braavos accounts

## [0.24.0] - 2024-05-22

### Forge

#### Removed

- `prank`, `warp`, `roll`, `elect`, `spoof` cheatcodes in favour of `cheat_execution_info`

#### Added

- `cheat_execution_info` cheatcode and per variable helpers for it

### Cast

#### Added

- New required flag `--type` to `account add` command

### Forge

#### Changed

- `SignerTrait::sign` now returns `Result` instead of failing the test

- `L1HandlerTrait::execute()` takes source address and payloads as arguments [Read more here](https://foundry-rs.github.io/starknet-foundry/appendix/cheatcodes/l1_handler.html)

- When calling to an address which does not exists, error is forwarded to cairo runtime instead of failing the test

## [0.23.0] - 2024-05-08

### Forge

#### Removed

- `event_name_hash` removal, in favour of `selector!` usage

#### Changed

- the tool now always compiles Sierra contract artifacts to CASM using
[`USC`](https://github.com/software-mansion/universal-sierra-compiler) - before it used to consume CASM artifacts
produced by Scarb if they were present. Setting up `casm = true` in `Scarb.toml` is no longer recommended - it may slow
down the compilation.
- The `replace_bytecode` cheatcode now returns `Result` with a possible `ReplaceBytecodeError`, since it may cause unexpected errors down the line when not handled properly

### Cast

#### Changed

- the tool now always compiles Sierra contract artifacts to CASM using
[`USC`](https://github.com/software-mansion/universal-sierra-compiler) - before it used to consume CASM artifacts
produced by Scarb if they were present. Setting up `casm = true` in `Scarb.toml` is no longer recommended - it may slow
down the compilation.

#### Fixed

- scripts built with release profile are now properly recognized and ran

## [0.22.0] - 2024-04-17

### Forge

#### Changed

- `deploy` / `deploy_at` now additionally return the constructor return data via `SyscallResult<(ContractAddress, Span<felt252>)>`
- `declare` returns `Result<ContractClass, Array<felt252>>` instead of `ContractClass`
- `L1HandlerTrait::execute()` returns `SyscallResult<()>`
- `SyscallResultStringErrorTrait::map_string_error` renamed to `SyscallResultStringErrorTrait::map_error_to_string`
- `var` now supports `ByteArray` with double quoting, and returns `Array<felt252>` instead of a single `felt252`

#### Removed
- `snforge_std::RevertedTransaction`

## [0.21.0] - 2024-04-03

### Forge

#### Changed

- `read_txt` and `read_json` now supports `ByteArray`

### Cast

#### Added

- sncast script idempotency feature - every action done by the script that alters the network state will be tracked in state file,
and won't be replayed if previously succeeded

## [0.20.1] - 2024-03-22

## [0.20.0] - 2024-03-20

### Forge

#### Added

- variants of cheatcodes with `CheatSpan` (read more [here](https://foundry-rs.github.io/starknet-foundry/testing/using-cheatcodes#setting-cheatcode-span))
- Providing configuration data with env variables [DOCS](https://foundry-rs.github.io/starknet-foundry/projects/configuration.html#environmental-variables)

#### Fixed

- Events emitted in cairo 0 contracts are now properly collected
- `--build-profile` no longer fails silently (compatible with [`cairo-profiler`](https://github.com/software-mansion/cairo-profiler) 0.2.0)

#### Changed

- Default `chain_id` has been changed from `SN_GOERLI` to `SN_SEPOLIA`
- Supported RPC version is now 0.7.0
- Gas calculation is in sync with starknet 0.13.1 (with EIP 4844 blob usage enabled)
- Resources displayed (steps, builtins) now include OS costs of syscalls

### Cast

#### Added

- Support for OpenZeppelin Cairo 1 (or higher) accounts creation, deployment and usage
- Providing configuration data with env variables [DOCS](https://foundry-rs.github.io/starknet-foundry/projects/configuration.html#environmental-variables)

#### Changed

- Supported RPC version is now 0.7.0
- Default class hash in `account create` and `account deploy` has been changed to [cairo2 class hash](https://starkscan.co/class/0x04c6d6cf894f8bc96bb9c525e6853e5483177841f7388f74a46cfda6f028c755)

## [0.19.0] - 2024-03-06

### Forge

⚠️ This version requires installing external [universal-sierra-compiler (v2.0.0)](https://github.com/software-mansion/universal-sierra-compiler) ⚠️

#### Added

- [`replace_bytecode`](https://foundry-rs.github.io/starknet-foundry/appendix/cheatcodes/replace_bytecode.html) cheatcode
- result of the call to the trace
- added `--build-profile` flag to the `--test` command. Saves trace data and then builds profiles of test cases which pass and are not fuzz tests. You need [cairo-profiler](https://github.com/software-mansion/cairo-profiler) installed on your system.
- dependency on the [universal-sierra-compiler](https://github.com/software-mansion/universal-sierra-compiler)
binary, which will allow forge to be independent of sierra version


#### Changed

- `var()`, `read_txt()`, `read_json()`, `FileTrait::new()`, `declare()` now use regular strings (`ByteArray`) instead of short strings (`felt252`)
- `start_mock_call()`, `stop_mock_call()`, `L1Handler` now use selector (`selector!()`) instead of names

### Cast

#### Changed

- `declare()` now uses regular strings (`ByteArray`) instead of short strings (`felt252`)
- `call()` and `invoke()` now require function selector (`selector!()`) instead of function name in scripts (sncast_std)

#### Removed

- `--path-to-scarb-toml` optional flag that allowed to specify the path to the `Scarb.toml` file
- `--deployed` flag from `account add` subcommand

## [0.18.0] - 2024-02-21

### Forge

#### Added

- contract names to call trace
- `--max-n-steps` argument that allows setting own steps limit

#### Changed

- Unknown entry point error when calling a contract counts as a panic
- Cairo edition set to `2023_11`

#### Fixed

- Calling Cairo 0 contract no longer cancels cheatcodes in further calls

### Cast

#### Added

- `script init` command to generate a template file structure for deployment scripts
- Warning is emitted when executing sncast commands if the node's JSON-RPC version is incompatible

#### Changed

- to run a deployment script it is required to use `script run` subcommand

## [0.17.1] - 2024-02-12

### Cast

#### Changed

- fixed a bug where a profile was passed to scarb even when it did not exist
- error handling from inside deployment scripts is now possible (`declare`, `deploy`, `call`, `invoke` now return `Result<T, ScriptCommandError>`)

### Forge

#### Added

- `map_string_error` for use with dispatchers, which automatically converts string errors from the syscall result (read more [here](https://foundry-rs.github.io/starknet-foundry/testing/contracts#handling-errors))

## [0.17.0] - 2024-02-07

### Forge

#### Added

- Warning in fork testing is emitted, when node JSON-RPC version is incompatible
- `get_call_trace` library function for retrieving call trace in tests

#### Changed

- Gas estimation is now aligned with the Starknet v0.13

#### Removed

- `snforge_std::PrintTrait` - use `print!`, `println!` macros and / or `core::debug::PrintTrait` instead

#### Fixed

- Gas used in constructors and handling of L1 messages is now properly included in total gas cost

### Cast

#### Changed

- sncast tool configuration is now moved away from `Scarb.toml` to `snfoundry.toml` file. This file must be present in current or any parent directories in order to use profiles.

#### Added

- `--package` flag for `declare` and `script` subcommands, that specifies scarb package to work with
- `Debug` and `Display` impls for script subcommand responses - use `print!`, `println!` macros instead of calling `.print()`

## [0.16.0] - 2024-01-26

### Forge

#### Added
- Bump to cairo 2.5.0

#### Changed

- `SafeDispatcher`s usages need to be tagged with `#[feature("safe_dispatcher)]` (directly before usage), see [the shamans post](https://community.starknet.io/t/cairo-v2-5-0-is-out/112807#safe-dispatchers-15)

## [0.15.0] - 2024-01-24

### Forge

#### Added

- `--detailed-resources` flag for displaying additional info about used resources
- `store` and `load` cheatcodes
- `--save-trace-data` flag to `snforge test` command. Traces can be used for profiling purposes.

#### Changed

- `available_gas` attribute is now supported (Scarb >= 2.4.4 is required)

#### Fixed

- Error message for tests that should panic but pass

### Cast

#### Changed

- the 'pending' block is used instead of 'latest' as the default when obtaining the nonce

## [0.14.0] - 2024-01-11

### Forge

#### Added

- `Secp256k1` and `Secp256r1` curves support for `KeyPair` in `snforge_std`

#### Changed

- maximum number of computational steps per call set to current Starknet limit (3M)
- `mean` and `std deviation` fields are displayed for gas usage while running fuzzing tests
- Cairo edition in `snforge_std` and `sncast_std` set to `2023_10`
- `snforge_std::signature` module with `stark_curve`, `secp256k1_curve` and `secp256r1_curve` submodules

#### Fixed

- Safe library dispatchers in test code no longer propagate errors when not intended to

## [0.13.1] - 2023-12-20

### Forge

#### Added

- `assert_not_emitted` assert to check if an event was not emitted

#### Changed

- fields from `starknet::info::v2::TxInfo` are now part of `TxInfoMock` from `snforge_std::cheatcodes::tx_info`
- consistent latest block numbers for each url are now used across the whole run when testing against forks

#### Fixed

- Parsing panic data from call contract result

### Cast

#### Added

- add support for sepolia network
- `--yes` option to `account delete` command that allows to skip confirmation prompt

#### Changed

- Argument `max-fee` in `account deploy` is now optional

## [0.13.0] - 2023-12-14

### Forge

#### Changed

- Bump cairo to 2.4.0.
- Migrated test compilation and collection to Scarb, snforge should now be compatible with every Scarb version >= 2.4.0 unless breaking changes happen

## [0.12.0] - 2023-12-06

### Forge

#### Added

- print gas usage for each test
- Support for test collector built-in in Scarb with the `--use-scarb-collector` flag. Requires at least `nightly-2023-12-04` version of Scarb.

### Cast

#### Added

- `--wait-timeout` to set timeout for waiting for tx on network using `--wait` flag (default 60s)
- `--wait-retry-interval` to adjust the time between consecutive attempts to fetch tx from network using `--wait` flag (default 5s)
- allow setting nonce in declare, deploy and invoke (using `--nonce` and in deployment scripts)
- add `get_nonce` function to cast_std
- `--private-key-file` option to `account add` command that allows to provide a path to the file holding account private key

## [0.11.0] - 2023-11-22

### Forge

#### Added

- `elect` cheatcode for mocking the sequencer address. Read more [here](./docs/src/appendix/cheatcodes/sequencer_address/start_elect.md).
- `--rerun-failed` option to run tests that failed during the last run.

#### Changed
- `start_warp` and `stop_warp` now take `CheatTarget` as the first argument instead of `ContractAddress`. Read more [here](./docs/src/appendix/cheatcodes/block_timestamp/start_warp.md).
- `start_prank` and `stop_prank` now take `CheatTarget` as the first argument instead of `ContractAddress`. Read more [here](./docs/src/appendix/cheatcodes/caller_address/start_prank.md).
- `start_roll` and `stop_roll` now take `CheatTarget` as the first argument instead of `ContractAddress`. Read more [here](./docs/src/appendix/cheatcodes/block_number/start_roll.md).

PS: Credits to @bllu404 for the help with the new interfaces for cheats!

#### Fixed

- using unsupported `available_gas` attribute now fails the specific test case instead of the whole runner

### Cast

#### Added

- MVP for cairo deployment scripts with declare, deploy, invoke and call

## [0.10.2] - 2023-11-13

### Forge

#### Changed

- Bump cairo to 2.3.1

#### Removed

- `available_gas` attribute, it didn't compute correctly gas usage. Contract functions execution cost would not be included.

## [0.10.1] - 2023-11-09

### Cast

#### Fixed

- scarb metadata in declare subcommand now takes manifest path from cli if passed instead of looking for it

## [0.10.0] - 2023-11-08

### Forge

#### Removed

- forking of the `Pending` block

#### Added

- `--color` option to control when colored output is used
- when specifying `BlockId::Tag(Latest)` block number of the used block will be printed
- printing number of ignored and filtered out tests

#### Fixed

- Segment Arena Builtin crashing with `CairoResourcesNotContainedInFeeCosts` when Felt252Dict was used

### Cast

#### Fixed

- account commands now always return valid json when `--json` flag is passed
- allow passing multiple calldata argument items without quotes
- display correct error message when account file is invalid

## [0.9.1] - 2023-10-30

### Forge

#### Fixed

- diagnostic paths referring to `tests` folder
- caching `get_class_hash_at` in forking test mode (credits to @jainkunal for catching the bug)

## [0.9.0] - 2023-10-25

### Forge

#### Added

- `#[ignore]` attribute together with `--ignored` and `include-ignored` flags - read more [here](https://foundry-rs.github.io/starknet-foundry/testing/testing.html#ignoring-some-tests-unless-specifically-requested)
- support for `deploy_syscall` directly in the test code (alternative to `deploy`)
- `snforge_std::signature` module for performing ecdsa signatures

#### Changed

- updated Cairo version to 2.3.0 - compatible Scarb version is 2.3.0:
  - tests in `src` folder now have to be in a module annotated with `#[cfg(test)]`
- `snforge_std::PrintTrait` will not convert values representing ASCII control characters to strings
- separated `snforge` to subcommands: `snforge test`, `snforge init` and `snforge clean-cache`.
Read more [here](https://foundry-rs.github.io/starknet-foundry/appendix/snforge.html).
- `starknet::get_block_info` now returns correct block info in a forked block

### Cast

#### Added

- `show-config` subcommand to display currently used configuration
- `account delete` command for removing accounts from the accounts file
- `--hex-format` flag has been added

#### Removed

- `-i` short for `--int-format` is removed, now have to use the full form `--int-format`

## [0.8.3] - 2023-10-17

### Forge

#### Changed

- Test from different crates are no longer run in parallel
- Test outputs are printed in non-deterministic order

#### Fixed

- Test output are printed in real time again
- Bug when application would not wait for tasks to terminate after execution was cancelled

## [0.8.2] - 2023-10-12

### Forge

#### Fixed
- incorrect caller address bug

## [0.8.1] - 2023-10-12
### Forge

#### Fixed
- significantly reduced ram usage

## [0.8.0] - 2023-10-11

### Forge

#### Added

- `#[fuzzer(...)]` attribute allowing to specify a fuzzer configuration for a single test case
- Support for `u8`, `u16`, `u32`, `u64`, `u128`, `u256` types to fuzzer
- `--clean-cache` flag
- Changed interface of `L1Handler.execute` and `L1Handler` (dropped `fee` parameter, added result handling with `RevertedTransaction`)
- Contract now has associated state, more about it [here](https://foundry-rs.github.io/starknet-foundry/testing/testing_contract_internals.html)
- cheatcodes (`prank`, `roll`, `warp`) now work on forked Cairo 0 contracts

#### Changed

- Spying events interface is updated to enable the use of events defined inside contracts in assertions
- Test are executed in parallel
- Fixed inconsistent pointers bug https://github.com/foundry-rs/starknet-foundry/issues/659
- Fixed an issue where `deploy_at` would not trigger the constructors https://github.com/foundry-rs/starknet-foundry/issues/805

### Cast

#### Changed

- dropped official support for cairo 1 compiled contracts. While they still should be working without any problems,
from now on the only officially supported cairo compiler version is 2

## [0.7.1] - 2023-09-27

### Forge

#### Added

- `var` library function for reading environmental variables

#### Fixed
- Using any concrete `block_id` when using forking mode, would lead to crashes

## [0.7.0] - 2023-09-27

### Forge

#### Added

- Support for scarb workspaces
- Initial version of fuzz testing with randomly generated values
- `#[fork(...)]` attribute allowing testing against a network fork

#### Changed

- Tests are collected only from a package tree (`src/lib.cairo` as an entrypoint) and `tests` folder:
  - If there is a `lib.cairo` file in `tests` folder, then it is treated as an entrypoint to the `tests` package from which tests are collected
  - Otherwise, all test files matching `tests/*.cairo` regex are treated as modules and added to a single virtual `lib.cairo`, which is treated as described above

### Cast

#### Added

- `account add` command for importing accounts to the accounts file
- `account create` command for creating openzeppelin accounts with starkli-style keystore
- `account deploy` command for deploying openzeppelin accounts with starkli-style keystore

### Changed

- `--add-profile` no longer accepts `-a` for short
- allow the `id` property in multicalls to be referenced in the inputs of `deploy` and `invoke` calls

## [0.6.0] - 2023-09-13

### Forge

#### Added

- `deploy_at` cheatcode
- printing failures summary at the end of an execution
- filtering tests now uses an absolute module tree path — it is possible to filter tests by module names, etc.

#### Fixed

- non-zero exit code is returned when any tests fail
- mock_call works with dispatchers if contract does not exists

### Cast

#### Added

- support for starkli-style accounts, allowing the use of existing accounts

#### Changed

- fixed misleading error message when there was no scarb in PATH and `--path-to-scarb-toml` was passed
- modified `multicall new` command output, to be in line with other commands outputs

## [0.5.0] - 2023-08-30

### Forge

#### Added

- support for `keccak_syscall` syscall. It can be used directly in cairo tests
- `l1_handler_execute` cheatcode
- support for `roll`ing/`warp`ing/`prank`ing the constructor logic (precalculate address, prank, assert pranked state in constructor)
- `spy_events` cheatcode
- Functions `read_json` and `FileParser<T>::parse_json` to load data from json files and deserialize it

#### Changed

- rename `TxtParser` trait to `FileParser`
- rename `parse_txt` trait to `read_txt`
- support for printing in contracts
- `spoof` cheatcode
- snforge command-line flag `--init`

### Cast

#### Added

- Support for custom networks - accounts created on custom networks are saved in `accounts-file` under network's
  chain_id
- `accounts-file` field in Scarb.toml profile
- Include the class hash of an account contract in the `accounts-file`

#### Removed

- `--network` option together with the `network` field in Scarb.toml profile — previously used as a validation factor;
  now networks are identified by their chain_id

## [0.4.0] - 2023-08-17

### Forge

#### Added

- `#[should_panic]` attribute support
- Documentation to public methods
- Information sections to documentation about importing `snforge_std`
- Print support for basic numeric data types
- Functions `parse_txt` and `TxtParser<T>::deserialize_txt` to load data from plain text files and serialize it
- `get_class_hash` cheatcode
- `mock_call` cheatcode
- `precalculate_address` cheatcode

#### Changed

- Exported `snforge_std` as a Scarb package, now you have to import it explicitly with e.g. `use snforge_std::declare`
  and add it as a dependency to your Scarb.toml

```toml
[dependencies]
# ...
snforge_std = { git = "https://github.com/foundry-rs/starknet-foundry", tag = "v0.4.0" }
```

- Moved `ForgeConfigFromScarb` to `scarb.rs` and renamed to `ForgeConfig`
- Made private:
    - `print_collected_tests_count`
    - `print_running_tests`
    - `print_test_result`
    - `print_test_summary`
    - `TestCaseSummary::from_run_result`
    - `TestCaseSummary::skipped`
    - `extract_result_data`
    - `StarknetArtifacts`
    - `StarknetContractArtifactPaths`
    - `StarknetContract`
- Split `dependencies_for_package` into separate methods:
    - `paths_for_package`
    - `corelib_for_package`
    - `target_name_for_package`
    - `compilation_unit_for_package`

- Fails test when user tries to use syscalls not supported by forge test runner
- Updated cairo-lang to 2.1.0, starknet-api to 0.4.1 and blockifier to 0.2.0-rc0

### Cast

#### Added

- Added `--class-hash` flag to account create/deploy, allowing for custom openzeppelin account contract class hash

## [0.3.0] - 2023-08-02

### Forge

#### Added

- `warp` cheatcode
- `roll` cheatcode
- `prank` cheatcode
- Most unsafe libfuncs can now be used in contracts

#### Changed

- `declare` return type to `starknet::ClassHash`, doesn't return a `Result`
- `PreparedContract` `class_hash` changed to `starknet::ClassHash`
- `deploy` return type to `starknet::ContractAddress`

#### Fixed

- Using the same cairo file names as corelib files no longer fails test execution

### Cast

#### Added

- multicall as a single transaction
- account creation and deployment
- `--wait` flag to wait for transaction to be accepted/rejected

#### Changed

- sierra and casm artifacts are now required in Scarb.toml for contract declaration
- improved error messages

## [0.1.1] - 2023-07-26

### Forge & Cast

#### Fixed

- `class_hash`es calculation
- Test collection

## [0.1.0] - 2023-07-19

### Forge & Cast

#### Added

- Initial release<|MERGE_RESOLUTION|>--- conflicted
+++ resolved
@@ -7,15 +7,13 @@
 
 ## [Unreleased]
 
-<<<<<<< HEAD
 ### Forge
 
 #### Added
 
 - `--template` flag to `snforge new` command that allows selecting a template for the new project. Possible values are `balance-contract` (default) and `cairo-program`
-=======
+
 ## [0.40.0] - 2025-03-26
->>>>>>> c20f7692
 
 ### Cast
 
