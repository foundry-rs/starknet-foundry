# Changelog

All notable changes to this project will be documented in this file.

The format is based on [Keep a Changelog](https://keepachangelog.com/en/1.0.0/),
and this project adheres to [Semantic Versioning](https://semver.org/spec/v2.0.0.html).

## [Unreleased]

<<<<<<< HEAD
### Forge

#### Added

- `--rerun_failed` option to run only failed tests from previous run
=======
## [0.10.2] - 2023-11-13

### Forge

#### Changed

- Bump cairo to 2.3.1

#### Removed

- `available_gas` attribute, it didn't compute correctly gas usage. Contract functions execution cost would not be included.
>>>>>>> 9c04e095

## [0.10.1] - 2023-11-09

### Cast

#### Fixed
- scarb metadata in declare subcommand now takes manifest path from cli if passed instead of looking for it

## [0.10.0] - 2023-11-08

### Forge

#### Removed

- forking of the `Pending` block

#### Added

- `--color` option to control when colored output is used
- when specifying `BlockId::Tag(Latest)` block number of the used block will be printed
- printing number of ignored and filtered out tests

#### Fixed

- Segment Arena Builtin crashing with `CairoResourcesNotContainedInFeeCosts` when Felt252Dict was used

### Cast

#### Fixed

- account commands now always return valid json when `--json` flag is passed
- allow passing multiple calldata argument items without quotes
- display correct error message when account file is invalid

## [0.9.1] - 2023-10-30

### Forge

#### Fixed

- diagnostic paths referring to `tests` folder
- caching `get_class_hash_at` in forking test mode (credits to @jainkunal for catching the bug)

## [0.9.0] - 2023-10-25

### Forge

#### Added

- `#[ignore]` attribute together with `--ignored` and `include-ignored` flags - read more [here](https://foundry-rs.github.io/starknet-foundry/testing/testing.html#ignoring-some-tests-unless-specifically-requested)
- support for `deploy_syscall` directly in the test code (alternative to `deploy`)
- `snforge_std::signature` module for performing ecdsa signatures

#### Changed

- updated Cairo version to 2.3.0 - compatible Scarb version is 2.3.0:
  - tests in `src` folder now have to be in a module annotated with `#[cfg(test)]`
- `snforge_std::PrintTrait` will not convert values representing ASCII control characters to strings
- separated `snforge` to subcommands: `snforge test`, `snforge init` and `snforge clean-cache`. 
Read more [here](https://foundry-rs.github.io/starknet-foundry/appendix/forge.html).
- `starknet::get_block_info` now returns correct block info in a forked block

### Cast

#### Added

- `show-config` subcommand to display currently used configuration
- `account delete` command for removing accounts from the accounts file
- `--hex-format` flag has been added

#### Removed
- `-i` short for `--int-format` is removed, now have to use the full form `--int-format`

## [0.8.3] - 2023-10-17

### Forge 

#### Changed

- Test from different crates are no longer run in parallel
- Test outputs are printed in non-deterministic order

#### Fixed

- Test output are printed in real time again
- Bug when application would not wait for tasks to terminate after execution was cancelled

## [0.8.2] - 2023-10-12

### Forge

#### Fixed
- incorrect caller address bug

## [0.8.1] - 2023-10-12
### Forge

#### Fixed
- significantly reduced ram usage

## [0.8.0] - 2023-10-11

### Forge

#### Added

- `#[fuzzer(...)]` attribute allowing to specify a fuzzer configuration for a single test case
- Support for `u8`, `u16`, `u32`, `u64`, `u128`, `u256` types to fuzzer
- `--clean-cache` flag
- Changed interface of `L1Handler.execute` and `L1Handler` (dropped `fee` parameter, added result handling with `RevertedTransaction`)
- Contract now has associated state, more about it [here](https://foundry-rs.github.io/starknet-foundry/testing/testing_contract_internals.html)
- cheatcodes (`prank`, `roll`, `warp`) now work on forked Cairo 0 contracts

#### Changed

- Spying events interface is updated to enable the use of events defined inside contracts in assertions
- Test are executed in parallel
- Fixed inconsistent pointers bug https://github.com/foundry-rs/starknet-foundry/issues/659
- Fixed an issue where `deploy_at` would not trigger the constructors https://github.com/foundry-rs/starknet-foundry/issues/805

### Cast

#### Changed

- dropped official support for cairo 1 compiled contracts. While they still should be working without any problems, 
from now on the only officially supported cairo compiler version is 2

## [0.7.1] - 2023-09-27

### Forge

#### Added

- `var` library function for reading environmental variables

### Fixed
- Using any concrete `block_id` when using forking mode, would lead to crashes 

## [0.7.0] - 2023-09-27

### Forge

#### Added

- Support for scarb workspaces
- Initial version of fuzz testing with randomly generated values
- `#[fork(...)]` attribute allowing testing against a network fork

#### Changed

- Tests are collected only from a package tree (`src/lib.cairo` as an entrypoint) and `tests` folder:
  - If there is a `lib.cairo` file in `tests` folder, then it is treated as an entrypoint to the `tests` package from which tests are collected
  - Otherwise, all test files matching `tests/*.cairo` regex are treated as modules and added to a single virtual `lib.cairo`, which is treated as described above

### Cast

#### Added

- `account add` command for importing accounts to the accounts file
- `account create` command for creating openzeppelin accounts with starkli-style keystore
- `account deploy` command for deploying openzeppelin accounts with starkli-style keystore

### Changed

- `--add-profile` no longer accepts `-a` for short
- allow the `id` property in multicalls to be referenced in the inputs of `deploy` and `invoke` calls

## [0.6.0] - 2023-09-13

### Forge

#### Added

- `deploy_at` cheatcode
- printing failures summary at the end of an execution
- filtering tests now uses an absolute module tree path — it is possible to filter tests by module names, etc.

### Fixed

- non-zero exit code is returned when any tests fail
- mock_call works with dispatchers if contract does not exists

### Cast

#### Added

- support for starkli-style accounts, allowing the use of existing accounts

#### Changed

- fixed misleading error message when there was no scarb in PATH and `--path-to-scarb-toml` was passed
- modified `multicall new` command output, to be in line with other commands outputs

## [0.5.0] - 2023-08-30

### Forge

#### Added

- support for `keccak_syscall` syscall. It can be used directly in cairo tests
- `l1_handler_execute` cheatcode
- support for `roll`ing/`warp`ing/`prank`ing the constructor logic (precalculate address, prank, assert pranked state in constructor)
- `spy_events` cheatcode
- Functions `read_json` and `FileParser<T>::parse_json` to load data from json files and deserialize it

#### Changed

- rename `TxtParser` trait to `FileParser`
- rename `parse_txt` trait to `read_txt`
- support for printing in contracts
- `spoof` cheatcode
- snforge command-line flag `--init`

### Cast

#### Added

- Support for custom networks - accounts created on custom networks are saved in `accounts-file` under network's
  chain_id
- `accounts-file` field in Scarb.toml profile
- Include the class hash of an account contract in the `accounts-file`

#### Removed

- `--network` option together with the `network` field in Scarb.toml profile — previously used as a validation factor;
  now networks are identified by their chain_id

## [0.4.0] - 2023-08-17

### Forge

#### Added

- `#[should_panic]` attribute support
- Documentation to public methods
- Information sections to documentation about importing `snforge_std`
- Print support for basic numeric data types
- Functions `parse_txt` and `TxtParser<T>::deserialize_txt` to load data from plain text files and serialize it
- `get_class_hash` cheatcode
- `mock_call` cheatcode
- `precalculate_address` cheatcode

#### Changed

- Exported `snforge_std` as a Scarb package, now you have to import it explicitly with e.g. `use snforge_std::declare`
  and add it as a dependency to your Scarb.toml

```toml
[dependencies]
# ...
snforge_std = { git = "https://github.com/foundry-rs/starknet-foundry", tag = "v0.4.0" }
```

- Moved `ForgeConfigFromScarb` to `scarb.rs` and renamed to `ForgeConfig`
- Made private:
    - `print_collected_tests_count`
    - `print_running_tests`
    - `print_test_result`
    - `print_test_summary`
    - `TestCaseSummary::from_run_result`
    - `TestCaseSummary::skipped`
    - `extract_result_data`
    - `StarknetArtifacts`
    - `StarknetContractArtifactPaths`
    - `StarknetContract`
- Split `dependencies_for_package` into separate methods:
    - `paths_for_package`
    - `corelib_for_package`
    - `target_name_for_package`
    - `compilation_unit_for_package`

- Fails test when user tries to use syscalls not supported by forge test runner
- Updated cairo-lang to 2.1.0, starknet-api to 0.4.1 and blockifier to 0.2.0-rc0

### Cast

#### Added

- Added `--class-hash` flag to account create/deploy, allowing for custom openzeppelin account contract class hash

## [0.3.0] - 2023-08-02

### Forge

#### Added

- `warp` cheatcode
- `roll` cheatcode
- `prank` cheatcode
- Most unsafe libfuncs can now be used in contracts

#### Changed

- `declare` return type to `starknet::ClassHash`, doesn't return a `Result`
- `PreparedContract` `class_hash` changed to `starknet::ClassHash`
- `deploy` return type to `starknet::ContractAddress`

#### Fixed

- Using the same cairo file names as corelib files no longer fails test execution

### Cast

#### Added

- multicall as a single transaction
- account creation and deployment
- `--wait` flag to wait for transaction to be accepted/rejected

#### Changed

- sierra and casm artifacts are now required in Scarb.toml for contract declaration
- improved error messages

## [0.1.1] - 2023-07-26

### Forge & Cast

#### Fixed

- `class_hash`es calculation
- Test collection

## [0.1.0] - 2023-07-19

### Forge & Cast

#### Added

- Initial release<|MERGE_RESOLUTION|>--- conflicted
+++ resolved
@@ -7,13 +7,12 @@
 
 ## [Unreleased]
 
-<<<<<<< HEAD
 ### Forge
 
 #### Added
 
 - `--rerun_failed` option to run only failed tests from previous run
-=======
+
 ## [0.10.2] - 2023-11-13
 
 ### Forge
@@ -25,7 +24,6 @@
 #### Removed
 
 - `available_gas` attribute, it didn't compute correctly gas usage. Contract functions execution cost would not be included.
->>>>>>> 9c04e095
 
 ## [0.10.1] - 2023-11-09
 
