--- conflicted
+++ resolved
@@ -13,8 +13,6 @@
 
 - `elect` cheatcode for mocking the sequencer address
 
-<<<<<<< HEAD
-=======
 ## [0.10.2] - 2023-11-13
 
 ### Forge
@@ -35,7 +33,6 @@
 
 - scarb metadata in declare subcommand now takes manifest path from cli if passed instead of looking for it
 
->>>>>>> 7b8b24ae
 ## [0.10.0] - 2023-11-08
 
 ### Forge
