# Changelog

All notable changes to this project will be documented in this file.

The format is based on [Keep a Changelog](https://keepachangelog.com/en/1.0.0/),
and this project adheres to [Semantic Versioning](https://semver.org/spec/v2.0.0.html).

## [Unreleased]

<<<<<<< HEAD
### Cast

#### Added

- `script init` command to generate a template file structure for deployment scripts
=======
## [0.17.1] - 2024-02-12

### Cast

#### Changed

- fixed a bug where a profile was passed to scarb even when it did not exist

### Forge

#### Added

- `map_string_error` for use with dispatchers, which automatically converts string errors from the syscall result (read more [here](https://foundry-rs.github.io/starknet-foundry/testing/contracts#handling-errors))
>>>>>>> 87240273

## [0.17.0] - 2024-02-07

### Forge

#### Added

- Warning in fork testing is emitted, when node JSON-RPC version is incompatible
- `get_call_trace` library function for retrieving call trace in tests

#### Changed

- Gas estimation is now aligned with the Starknet v0.13

#### Removed

- `snforge_std::PrintTrait` - use `print!`, `println!` macros and / or `core::debug::PrintTrait` instead

#### Fixed

- Gas used in constructors and handling of L1 messages is now properly included in total gas cost

### Cast

#### Changed

- sncast tool configuration is now moved away from `Scarb.toml` to `snfoundry.toml` file. This file must be present in current or any parent directories in order to use profiles.

#### Added

- `--package` flag for `declare` and `script` subcommands, that specifies scarb package to work with
- `Debug` and `Display` impls for script subcommand responses - use `print!`, `println!` macros instead of calling `.print()`

## [0.16.0] - 2024-01-26

### Forge

#### Added
- Bump to cairo 2.5.0

#### Changed

- `SafeDispatcher`s usages need to be tagged with `#[feature("safe_dispatcher)]` (directly before usage), see [the shamans post](https://community.starknet.io/t/cairo-v2-5-0-is-out/112807#safe-dispatchers-15)

## [0.15.0] - 2024-01-24

### Forge

#### Added

- `--detailed-resources` flag for displaying additional info about used resources
- `store` and `load` cheatcodes
- `--save-trace-data` flag to `snforge test` command. Traces can be used for profiling purposes.

#### Changed

- `available_gas` attribute is now supported (Scarb >= 2.4.4 is required)

#### Fixed

- Error message for tests that should panic but pass

### Cast

#### Changed

- the 'pending' block is used instead of 'latest' as the default when obtaining the nonce

## [0.14.0] - 2024-01-11

### Forge

#### Added

- `Secp256k1` and `Secp256r1` curves support for `KeyPair` in `snforge_std`

#### Changed

- maximum number of computational steps per call set to current Starknet limit (3M)
- `mean` and `std deviation` fields are displayed for gas usage while running fuzzing tests 
- Cairo edition in `snforge_std` and `sncast_std` set to `2023_10`
- `snforge_std::signature` module with `stark_curve`, `secp256k1_curve` and `secp256r1_curve` submodules

#### Fixed

- Safe library dispatchers in test code no longer propagate errors when not intended to

## [0.13.1] - 2023-12-20

### Forge

#### Added

- `assert_not_emitted` assert to check if an event was not emitted

#### Changed 

- fields from `starknet::info::v2::TxInfo` are now part of `TxInfoMock` from `snforge_std::cheatcodes::tx_info`
- consistent latest block numbers for each url are now used across the whole run when testing against forks

#### Fixed

- Parsing panic data from call contract result

### Cast

#### Added 

- add support for sepolia network
- `--yes` option to `account delete` command that allows to skip confirmation prompt

#### Changed

- Argument `max-fee` in `account deploy` is now optional

## [0.13.0] - 2023-12-14

### Forge

#### Changed

- Bump cairo to 2.4.0.
- Migrated test compilation and collection to Scarb, snforge should now be compatible with every Scarb version >= 2.4.0 unless breaking changes happen

## [0.12.0] - 2023-12-06

### Forge

#### Added

- print gas usage for each test
- Support for test collector built-in in Scarb with the `--use-scarb-collector` flag. Requires at least `nightly-2023-12-04` version of Scarb.

### Cast

#### Added

- `--wait-timeout` to set timeout for waiting for tx on network using `--wait` flag (default 60s)
- `--wait-retry-interval` to adjust the time between consecutive attempts to fetch tx from network using `--wait` flag (default 5s)
- allow setting nonce in declare, deploy and invoke (using `--nonce` and in deployment scripts)
- add `get_nonce` function to cast_std
- `--private-key-file` option to `account add` command that allows to provide a path to the file holding account private key

## [0.11.0] - 2023-11-22

### Forge

#### Added

- `elect` cheatcode for mocking the sequencer address. Read more [here](./docs/src/appendix/cheatcodes/start_elect.md).
- `--rerun-failed` option to run tests that failed during the last run.

#### Changed
- `start_warp` and `stop_warp` now take `CheatTarget` as the first argument instead of `ContractAddress`. Read more [here](./docs/src/appendix/cheatcodes/start_warp.md). 
- `start_prank` and `stop_prank` now take `CheatTarget` as the first argument instead of `ContractAddress`. Read more [here](./docs/src/appendix/cheatcodes/start_prank.md).
- `start_roll` and `stop_roll` now take `CheatTarget` as the first argument instead of `ContractAddress`. Read more [here](./docs/src/appendix/cheatcodes/start_roll.md).

PS: Credits to @bllu404 for the help with the new interfaces for cheats!

#### Fixed

- using unsupported `available_gas` attribute now fails the specific test case instead of the whole runner

### Cast

### Added

- MVP for cairo deployment scripts with declare, deploy, invoke and call

## [0.10.2] - 2023-11-13

### Forge

#### Changed

- Bump cairo to 2.3.1

#### Removed

- `available_gas` attribute, it didn't compute correctly gas usage. Contract functions execution cost would not be included.

## [0.10.1] - 2023-11-09

### Cast

#### Fixed

- scarb metadata in declare subcommand now takes manifest path from cli if passed instead of looking for it

## [0.10.0] - 2023-11-08

### Forge

#### Removed

- forking of the `Pending` block

#### Added

- `--color` option to control when colored output is used
- when specifying `BlockId::Tag(Latest)` block number of the used block will be printed
- printing number of ignored and filtered out tests

#### Fixed

- Segment Arena Builtin crashing with `CairoResourcesNotContainedInFeeCosts` when Felt252Dict was used

### Cast

#### Fixed

- account commands now always return valid json when `--json` flag is passed
- allow passing multiple calldata argument items without quotes
- display correct error message when account file is invalid

## [0.9.1] - 2023-10-30

### Forge

#### Fixed

- diagnostic paths referring to `tests` folder
- caching `get_class_hash_at` in forking test mode (credits to @jainkunal for catching the bug)

## [0.9.0] - 2023-10-25

### Forge

#### Added

- `#[ignore]` attribute together with `--ignored` and `include-ignored` flags - read more [here](https://foundry-rs.github.io/starknet-foundry/testing/testing.html#ignoring-some-tests-unless-specifically-requested)
- support for `deploy_syscall` directly in the test code (alternative to `deploy`)
- `snforge_std::signature` module for performing ecdsa signatures

#### Changed

- updated Cairo version to 2.3.0 - compatible Scarb version is 2.3.0:
  - tests in `src` folder now have to be in a module annotated with `#[cfg(test)]`
- `snforge_std::PrintTrait` will not convert values representing ASCII control characters to strings
- separated `snforge` to subcommands: `snforge test`, `snforge init` and `snforge clean-cache`. 
Read more [here](https://foundry-rs.github.io/starknet-foundry/appendix/snforge.html).
- `starknet::get_block_info` now returns correct block info in a forked block

### Cast

#### Added

- `show-config` subcommand to display currently used configuration
- `account delete` command for removing accounts from the accounts file
- `--hex-format` flag has been added

#### Removed
- `-i` short for `--int-format` is removed, now have to use the full form `--int-format`

## [0.8.3] - 2023-10-17

### Forge 

#### Changed

- Test from different crates are no longer run in parallel
- Test outputs are printed in non-deterministic order

#### Fixed

- Test output are printed in real time again
- Bug when application would not wait for tasks to terminate after execution was cancelled

## [0.8.2] - 2023-10-12

### Forge

#### Fixed
- incorrect caller address bug

## [0.8.1] - 2023-10-12
### Forge

#### Fixed
- significantly reduced ram usage

## [0.8.0] - 2023-10-11

### Forge

#### Added

- `#[fuzzer(...)]` attribute allowing to specify a fuzzer configuration for a single test case
- Support for `u8`, `u16`, `u32`, `u64`, `u128`, `u256` types to fuzzer
- `--clean-cache` flag
- Changed interface of `L1Handler.execute` and `L1Handler` (dropped `fee` parameter, added result handling with `RevertedTransaction`)
- Contract now has associated state, more about it [here](https://foundry-rs.github.io/starknet-foundry/testing/testing_contract_internals.html)
- cheatcodes (`prank`, `roll`, `warp`) now work on forked Cairo 0 contracts

#### Changed

- Spying events interface is updated to enable the use of events defined inside contracts in assertions
- Test are executed in parallel
- Fixed inconsistent pointers bug https://github.com/foundry-rs/starknet-foundry/issues/659
- Fixed an issue where `deploy_at` would not trigger the constructors https://github.com/foundry-rs/starknet-foundry/issues/805

### Cast

#### Changed

- dropped official support for cairo 1 compiled contracts. While they still should be working without any problems, 
from now on the only officially supported cairo compiler version is 2

## [0.7.1] - 2023-09-27

### Forge

#### Added

- `var` library function for reading environmental variables

#### Fixed
- Using any concrete `block_id` when using forking mode, would lead to crashes 

## [0.7.0] - 2023-09-27

### Forge

#### Added

- Support for scarb workspaces
- Initial version of fuzz testing with randomly generated values
- `#[fork(...)]` attribute allowing testing against a network fork

#### Changed

- Tests are collected only from a package tree (`src/lib.cairo` as an entrypoint) and `tests` folder:
  - If there is a `lib.cairo` file in `tests` folder, then it is treated as an entrypoint to the `tests` package from which tests are collected
  - Otherwise, all test files matching `tests/*.cairo` regex are treated as modules and added to a single virtual `lib.cairo`, which is treated as described above

### Cast

#### Added

- `account add` command for importing accounts to the accounts file
- `account create` command for creating openzeppelin accounts with starkli-style keystore
- `account deploy` command for deploying openzeppelin accounts with starkli-style keystore

### Changed

- `--add-profile` no longer accepts `-a` for short
- allow the `id` property in multicalls to be referenced in the inputs of `deploy` and `invoke` calls

## [0.6.0] - 2023-09-13

### Forge

#### Added

- `deploy_at` cheatcode
- printing failures summary at the end of an execution
- filtering tests now uses an absolute module tree path — it is possible to filter tests by module names, etc.

#### Fixed

- non-zero exit code is returned when any tests fail
- mock_call works with dispatchers if contract does not exists

### Cast

#### Added

- support for starkli-style accounts, allowing the use of existing accounts

#### Changed

- fixed misleading error message when there was no scarb in PATH and `--path-to-scarb-toml` was passed
- modified `multicall new` command output, to be in line with other commands outputs

## [0.5.0] - 2023-08-30

### Forge

#### Added

- support for `keccak_syscall` syscall. It can be used directly in cairo tests
- `l1_handler_execute` cheatcode
- support for `roll`ing/`warp`ing/`prank`ing the constructor logic (precalculate address, prank, assert pranked state in constructor)
- `spy_events` cheatcode
- Functions `read_json` and `FileParser<T>::parse_json` to load data from json files and deserialize it

#### Changed

- rename `TxtParser` trait to `FileParser`
- rename `parse_txt` trait to `read_txt`
- support for printing in contracts
- `spoof` cheatcode
- snforge command-line flag `--init`

### Cast

#### Added

- Support for custom networks - accounts created on custom networks are saved in `accounts-file` under network's
  chain_id
- `accounts-file` field in Scarb.toml profile
- Include the class hash of an account contract in the `accounts-file`

#### Removed

- `--network` option together with the `network` field in Scarb.toml profile — previously used as a validation factor;
  now networks are identified by their chain_id

## [0.4.0] - 2023-08-17

### Forge

#### Added

- `#[should_panic]` attribute support
- Documentation to public methods
- Information sections to documentation about importing `snforge_std`
- Print support for basic numeric data types
- Functions `parse_txt` and `TxtParser<T>::deserialize_txt` to load data from plain text files and serialize it
- `get_class_hash` cheatcode
- `mock_call` cheatcode
- `precalculate_address` cheatcode

#### Changed

- Exported `snforge_std` as a Scarb package, now you have to import it explicitly with e.g. `use snforge_std::declare`
  and add it as a dependency to your Scarb.toml

```toml
[dependencies]
# ...
snforge_std = { git = "https://github.com/foundry-rs/starknet-foundry", tag = "v0.4.0" }
```

- Moved `ForgeConfigFromScarb` to `scarb.rs` and renamed to `ForgeConfig`
- Made private:
    - `print_collected_tests_count`
    - `print_running_tests`
    - `print_test_result`
    - `print_test_summary`
    - `TestCaseSummary::from_run_result`
    - `TestCaseSummary::skipped`
    - `extract_result_data`
    - `StarknetArtifacts`
    - `StarknetContractArtifactPaths`
    - `StarknetContract`
- Split `dependencies_for_package` into separate methods:
    - `paths_for_package`
    - `corelib_for_package`
    - `target_name_for_package`
    - `compilation_unit_for_package`

- Fails test when user tries to use syscalls not supported by forge test runner
- Updated cairo-lang to 2.1.0, starknet-api to 0.4.1 and blockifier to 0.2.0-rc0

### Cast

#### Added

- Added `--class-hash` flag to account create/deploy, allowing for custom openzeppelin account contract class hash

## [0.3.0] - 2023-08-02

### Forge

#### Added

- `warp` cheatcode
- `roll` cheatcode
- `prank` cheatcode
- Most unsafe libfuncs can now be used in contracts

#### Changed

- `declare` return type to `starknet::ClassHash`, doesn't return a `Result`
- `PreparedContract` `class_hash` changed to `starknet::ClassHash`
- `deploy` return type to `starknet::ContractAddress`

#### Fixed

- Using the same cairo file names as corelib files no longer fails test execution

### Cast

#### Added

- multicall as a single transaction
- account creation and deployment
- `--wait` flag to wait for transaction to be accepted/rejected

#### Changed

- sierra and casm artifacts are now required in Scarb.toml for contract declaration
- improved error messages

## [0.1.1] - 2023-07-26

### Forge & Cast

#### Fixed

- `class_hash`es calculation
- Test collection

## [0.1.0] - 2023-07-19

### Forge & Cast

#### Added

- Initial release<|MERGE_RESOLUTION|>--- conflicted
+++ resolved
@@ -7,13 +7,12 @@
 
 ## [Unreleased]
 
-<<<<<<< HEAD
 ### Cast
 
 #### Added
 
 - `script init` command to generate a template file structure for deployment scripts
-=======
+
 ## [0.17.1] - 2024-02-12
 
 ### Cast
@@ -27,7 +26,6 @@
 #### Added
 
 - `map_string_error` for use with dispatchers, which automatically converts string errors from the syscall result (read more [here](https://foundry-rs.github.io/starknet-foundry/testing/contracts#handling-errors))
->>>>>>> 87240273
 
 ## [0.17.0] - 2024-02-07
 
