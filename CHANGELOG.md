--- conflicted
+++ resolved
@@ -6,19 +6,17 @@
 and this project adheres to [Semantic Versioning](https://semver.org/spec/v2.0.0.html).
 ## [Unreleased]
 
-<<<<<<< HEAD
+### Forge
+
+#### Added
+
+- support for `keccak_syscall` syscall. It can be used directly in cairo tests
+
 ### Cast
 
 #### Added
 
 - `accounts-file` field in Scarb.toml profile
-=======
-### Forge
-
-#### Added
-
-- support for `keccak_syscall` syscall. It can be used directly in cairo tests
->>>>>>> feb21df8
 
 ## [0.4.0] - 2023-08-17
 
