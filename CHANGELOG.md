--- conflicted
+++ resolved
@@ -7,19 +7,17 @@
 
 ## [Unreleased]
 
-<<<<<<< HEAD
 ### Cast
 
 #### Changed
 
 - `--name` flag is now optional when using `account create` (default name is generated) 
-=======
+
 ### Forge
 
 #### Added
 
 - `snforge new` now adds the `snfoundry_trace`, `coverage`, and `profile` directories to `.gitignore`.
->>>>>>> d078611f
 
 ## [0.37.0] - 2025-02-03
 
