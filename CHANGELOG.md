--- conflicted
+++ resolved
@@ -9,15 +9,15 @@
 
 ### Forge
 
-<<<<<<< HEAD
 #### Added
 - Added a suggestion for using the `--max-n-steps` flag when the Cairo VM returns the error: `Could not reach the end of the program. RunResources has no remaining steps`.
 
-=======
+
+### Forge
+
 #### Fixed
 
 - coverage validation now supports comments in `Scarb.toml`
->>>>>>> 1b567572
 
 ## [0.36.0] - 2025-01-15
 
