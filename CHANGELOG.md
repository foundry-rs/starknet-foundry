--- conflicted
+++ resolved
@@ -4,20 +4,13 @@
 
 The format is based on [Keep a Changelog](https://keepachangelog.com/en/1.0.0/),
 and this project adheres to [Semantic Versioning](https://semver.org/spec/v2.0.0.html).
-<<<<<<< HEAD
 ## [Unreleased]
-=======
-
-# [Unreleased]
->>>>>>> ceaf6c50
 
 ### Forge
 
 #### Added
 
-<<<<<<< HEAD
 - Support for scarb workspaces.
-=======
 - support for `keccak_syscall` syscall. It can be used directly in cairo tests
 - `l1_handler_execute` cheatcode
 - support for `roll`ing/`warp`ing/`prank`ing the constructor logic (precalculate address, prank, assert pranked state in constructor)
@@ -35,7 +28,6 @@
 
 - `--network` option together with the `network` field in Scarb.toml profile — previously used as a validation factor;
   now networks are identified by their chain_id
->>>>>>> ceaf6c50
 
 ## [0.4.0] - 2023-08-17
 
