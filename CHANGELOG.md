--- conflicted
+++ resolved
@@ -7,20 +7,10 @@
 
 ## [Unreleased]
 
-<<<<<<< HEAD
-### Forge
-
-#### Changed
-
-- `#[fork]` attribute parameters
-
-## [0.25.0] - 2024-06-12
-=======
 ### Cast
 
 #### Changed
 - `account create` outputs hint about the type of the tokens required to prefund a newly created account with before deployment
->>>>>>> 34ff905c
 
 ### Forge
 
