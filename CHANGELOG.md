--- conflicted
+++ resolved
@@ -7,19 +7,17 @@
 
 ## [Unreleased]
 
+#### Added
+
+- `elect` cheatcode for mocking the sequencer address
+
 ## [0.10.2] - 2023-11-13
 
 ### Forge
 
-<<<<<<< HEAD
-#### Added
-
-- `elect` cheatcode for mocking the sequencer address
-=======
 #### Changed
 
 - Bump cairo to 2.3.1
->>>>>>> 46ef0adf
 
 #### Removed
 
