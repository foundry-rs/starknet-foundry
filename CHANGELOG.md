--- conflicted
+++ resolved
@@ -14,17 +14,15 @@
 - `store` and `load` cheatcodes
 - dependency on [universal-sierra-compiler](https://github.com/software-mansion/universal-sierra-compiler/blob/master/scripts/install.sh) binary
 
-<<<<<<< HEAD
+#### Fixed
+
+- Error message for tests that should panic but pass
+
 ### Cast
 
 #### Changed
 
 - the 'pending' block is used instead of 'latest' as the default when obtaining the nonce
-=======
-#### Fixed
-
-- Error message for tests that should panic but pass
->>>>>>> 064d9452
 
 ## [0.14.0] - 2024-01-11
 
