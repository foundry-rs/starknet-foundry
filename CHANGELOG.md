--- conflicted
+++ resolved
@@ -23,18 +23,10 @@
 
 ### Cast
 
-<<<<<<< HEAD
-#### Changed
-
-- `start_roll` and `stop_roll` now take `CheatTarget` as the first argument instead of `ContractAddress`
-
-## [0.9.1] - 2023-10-30
-=======
 #### Fixed
 - scarb metadata in declare subcommand now takes manifest path from cli if passed instead of looking for it
 
 ## [0.10.0] - 2023-11-08
->>>>>>> bb2e942a
 
 ### Forge
 
@@ -63,6 +55,10 @@
 #### Changed
 - `start_warp` and `stop_warp` now take `CheatTarget` as the first argument instead of `ContractAddress`. Read more [here](./docs/src/appendix/cheatcodes/start_warp.md). 
 
+
+#### Changed
+
+- `start_roll` and `stop_roll` now take `CheatTarget` as the first argument instead of `ContractAddress`
 
 ## [0.9.1] - 2023-10-30
 
