# Changelog

All notable changes to this project will be documented in this file.

The format is based on [Keep a Changelog](https://keepachangelog.com/en/1.0.0/),
and this project adheres to [Semantic Versioning](https://semver.org/spec/v2.0.0.html).

## [Unreleased]

### Forge

#### Fixed

- coverage validation now supports comments in `Scarb.toml`

<<<<<<< HEAD
## [0.36.1] - 2025-01-27

### Cast

#### Changed

- `--name` flag is now optional when using `account create` (default name is generated) 
=======
### Cast

#### Added

- Default RPC providers under `--network` flag

#### Changed

- Renamed `--network` flag to `--network-name` in `sncast account delete` command
>>>>>>> d2ca44a5

## [0.36.0] - 2025-01-15

### Forge

#### Changed

- Trace files saved in `snfoundry_trace` directory will now use `_` as separators instead of `::`

### Cast

#### Added

- When using `--max-fee` with transactions v3, calculated max gas and max gas unit price are automatically validated to ensure they are greater than 0 after conversion
- interactive interface that allows setting created or imported account as the default

#### Changed

- Values passed to the `--max-fee`, `--max-gas`, and `--max-gas-unit-price` flags must be greater than 0

#### Deprecated

- `--version` flag

## [0.35.1] - 2024-12-16

### Forge

#### Fixed

- Minimal Rust version in requirements check is the same as in docs (`1.80.1`)
- `snforge` produces trace for contracts even if they fail or panic (assuming test passed)

## [0.35.0] - 2024-12-13

### Forge

#### Added

- Requirements validation during `snforge` runtime
- `snforge check-requirements` command
- `snforge new` command

#### Changed

- `snforge_scarb_plugin` will now also emit warnings when errors occur
- `snforge_std` migrated to `2024_07` edition
- `snforge_std` from scarbs package registry is now used in `snforge new` template

#### Deprecated

- `snforge init` command

### Cast

#### Added

- `account create` command shows prepared deployment command

#### Changed

- `--version` flag is now optional and `v3` will be used by default
- Displaying underlying RPC error instead of "Unknown RPC error" in edge cases

#### Deprecated

- `--fee-token` flag - `strk` will be used by default

## [0.34.0] - 2024-11-26

### Forge

#### Added

- `generate_random_felt()` for generating (pseudo) random felt value.
- Printing information about compiling Sierra using `universal-sierra-compiler`
- Displaying backtrace when contract call fails

#### Changed

- Tests config run is now executed in parallel resulting in faster `snforge test` setup in some cases

### Cast

#### Added

- You can skip `--name` flag when using `account import` - a default name will be generated.
- Addresses outputted when calling `sncast account create`, `sncast deploy` and `sncast declare` are now padded to 64 characters length and prefixed with `0x0`
- Globally available configuration to store profiles to share between projects.

#### Changed

- Changed return type of `declare` in Cairo Deployment Scripts so it can handle already declared contracts without failing
- Allow using `show-config` command without providing rpc url

## [0.33.0] - 2024-11-04

### Cast

#### Added

- You can now use numbers without quotes as inputs for calls in multicall config file.
- New `--arguments` flag to `call`, `invoke` and `deploy` for automatic conversion of Cairo expressions instead of serialized form.

### Forge

#### Changed

- You can now pass arguments to `cairo-profiler` and `cairo-coverage`. Everything after `--` will be passed to underlying binary. E.g.
  `snforge test --build-profile -- --show-inlined-functions`
- You can't use now `--coverage` and `--build-profile` flags at the same time. If you want to use both, you need to run
  `snforge test` twice with different flags.
- Contract artifacts are compiled to CASM concurrently.
- Starknet artifacts are now loaded from all tests targets
- Cairo Edition in `snforge init` template set to `2024_07`

#### Fixed

- Scarb features work with optimized compilation
- Custom test targets are now supported with optimized compilation
- Calling contract functions via safe-dispatcher now returns an `Err` when attempting to invoke a non-existent entry point, instead of causing a panic.

## [0.32.0] - 2024-10-16

### Cast

#### Changed

- Short option for `--accounts-file` flag has been removed.
- Short option for `--contract-address` is now `-d` instead of `-a`.
- `account add` is renamed to `account import`.
- `account import` can be now used without specifying `--private-key` or `--private-key-file` flags. Instead private key will be read interactively from the user.

#### Fixed
- `account delete` command: It is no longer necessary to provide the `--url` argument each time. Either the `--url` or `--network` argument must be provided, but not both, as they are mutually exclusive.

### Forge

#### Changed

- When using test name filter with `--exact` flag, forge will try to compile only the selected test.

## [0.31.0] - 2024-09-26

### Cast

#### Changed

- `declare` and `verify` commands now use the Scarb `release` profile instead of the `dev` profile as the default for building artifacts
- StarkScan links now point to specific pages for transactions, contracts and classes.

#### Fixed

- Explorer links displayed upon committing transactions are now properly formatted
- `sncast declare` no longer fails for flat contracts (i.e. CASM artifacts with `bytecode_segment_lengths` being a number)

### Forge

#### Added

- Project generated by `snforge` contains `assert_macros` dependency with version 0.1.0 for Scarb <= 2.8.0, otherwise equal to Scarb
- Support for overriding fork configuration in test attribute with a different block ID, tag, or hash.
- `--no-optimization` flag that can be used to build contracts using the [starknet contract target](https://docs.swmansion.com/scarb/docs/extensions/starknet/contract-target.html#starknet-contract-target. This is the default behavior when using Scarb < 2.8.3

#### Changed

- For Scarb >= `2.8.3` contract artifacts are built as part of the test target now. This process speeds up the compilation time, but the behavior of the contracts potentially may not be 100% consistent with the real networks. It can be disabled using the [--no-optimization flag](https://foundry-rs.github.io/starknet-foundry/appendix/snforge/test.html#--no-optimization)
- `snforge` now validates if your project is setup to generate debug info needed for `cairo-coverage` when running  `--coverage` flag

### `snforge_scarb_plugin`

#### Fixed

- The package is now correctly versioned

## [0.30.0] - 2024-09-04

### Forge

#### Added

- Derived `Debug` and `Clone` on `trace.cairo` items
- `--coverage` flag to the `test` command. Saves trace data and then generates coverage report of test cases which pass and are not fuzz tests. You need [cairo-coverage](https://github.com/software-mansion/cairo-coverage) installed on your system.

#### Fixed

- `latest` fork block id tag validation in `Scarb.toml` is now consistent
- `RangeCheck96`,  `AddMod`, `MulMod` builtins are now properly supported
- Fixed escaping `'` in `#[should_panic]`s
- Fixed `scarb init` with snforge runner

## [0.29.0] - 2024-08-28

### Forge

#### Added

- Support for Scarb features in `snforge test` - flags the same as in Scarb. Read more [here](https://docs.swmansion.com/scarb/docs/reference/conditional-compilation.html#features)

#### Fixed

- `snforge init` no longer emits warnings
- Project template generated by `snforge init` matches new `declare` cheatcode interface and compiles properly

## [0.28.0] - 2024-08-21

### Forge

#### Changed

- Bumped Cairo version to `2.7.0`
- Max steps in tests (configured by argument `--max-n-steps`) now defaults to 10 million
if not provided (changed from 4 million).

### Cast

#### Added
- Commands that commit transactions now display links to block explorers. When in human-readable mode, `invoke`, `declare`, `deploy`, `multicall run`, `account create` and `account deploy` will display additional information with an url. A new key in Cast configuration - `block-explorer` determines which block explorer service the displayed link leads to. Possible options are:` StarkScan`, `Voyager`, `ViewBlock`, `OkLink`, `NftScan`.

#### Changed
- `account create` outputs hint about the type of the tokens required to prefund a newly created account with before deployment

- `sncast` no longer expects `--url` as a common argument. It is now required specifically by commands that utilise it, i.e. `account add`, `account create`, `account delete`, `account deploy`, `multicall run`, `script run`, `call`, `declare`, `deploy`, `invoke`, `show-config`, `tx-status`.
Commands that do not require `--url` anymore: `account list`, `multicall new`, `script init`, `verify`

### Forge

#### Changed
- Fork tests now discover chain ID via provided RPC URL, defaulting to `SN_SEPOLIA`
- `#[fork]` attribute parameters format. [Read more here](https://foundry-rs.github.io/starknet-foundry/snforge-advanced-features/fork-testing.html)
- steps counting
- Block tag changed name from `Latest`  to `latest`
- `declare` cheatcode now returns `Result<DeclareResult, Array<felt252>>` [Read more here](https://foundry-rs.github.io/starknet-foundry/appendix/snforge-library/declare.html)

## [0.27.0] - 2024-07-24

### Forge

#### Added

- `spy_messages_to_l1()` for listening in on messages to L1 sent by your contracts. [Read more here](https://foundry-rs.github.io/starknet-foundry/testing/testing-messages-to-l1.html).

#### Changed

- Renamed global cheatcodes listed [here](https://foundry-rs.github.io/starknet-foundry/appendix/cheatcodes.html) - cheatcode invocations affecting the global scope and working indefinitely, already marked with a `_global` suffix, received a `start_` prefix

### Cast

#### Added

- `verify` subcommand to verify contract (walnut APIs supported as of this version). [Read more here](https://foundry-rs.github.io/starknet-foundry/appendix/sncast/verify.html)
- support for v3 transactions on account deploy, deploy, declare, invoke
- Newest class hash for OpenZeppelin account contracts
- `account list` subcommand for listing all available accounts [Read more here](https://foundry-rs.github.io/starknet-foundry/appendix/sncast/account/list.html)

#### Changed

- `multicall new` no longer prints generated template to stdout and now requires specifying output path. [Read more here](https://foundry-rs.github.io/starknet-foundry/appendix/sncast/multicall/new.html)

## [0.26.0] - 2024-07-03

### Forge

#### Changed
- Updated event testing - read more [here](./docs/src/testing/testing-events.md) on how it now works and [here](./docs/src/appendix/cheatcodes/spy_events.md)
about updated `spy_events` cheatcode

## [0.25.0] - 2024-06-12

### Forge

#### Changed

- `SyscallResultStringErrorTrait::map_error_to_string` removed in favor of utility function (`snforge_std::byte_array::try_deserialize_bytearray_error`)

### Cast

#### Removed
- `--class-hash` flag from `account deploy` command

#### Added

- `tx-status` subcommand to get transaction status. [Read more here](./docs/src/starknet/tx-status.md)
- `tx_status` function to cast_std. [Read more here](./docs/src/appendix/sncast-library/tx_status.md)
- Support for creating argent accounts
- Support for creating braavos accounts

## [0.24.0] - 2024-05-22

### Forge

#### Removed

- `prank`, `warp`, `roll`, `elect`, `spoof` cheatcodes in favour of `cheat_execution_info`

#### Added

- `cheat_execution_info` cheatcode and per variable helpers for it

### Cast

#### Added

- New required flag `--type` to `account add` command

### Forge

#### Changed

- `SignerTrait::sign` now returns `Result` instead of failing the test

- `L1HandlerTrait::execute()` takes source address and payloads as arguments [Read more here](https://foundry-rs.github.io/starknet-foundry/appendix/cheatcodes/l1_handler.html)

- When calling to an address which does not exists, error is forwarded to cairo runtime instead of failing the test

## [0.23.0] - 2024-05-08

### Forge

#### Removed

- `event_name_hash` removal, in favour of `selector!` usage

#### Changed

- the tool now always compiles Sierra contract artifacts to CASM using
[`USC`](https://github.com/software-mansion/universal-sierra-compiler) - before it used to consume CASM artifacts
produced by Scarb if they were present. Setting up `casm = true` in `Scarb.toml` is no longer recommended - it may slow
down the compilation.
- The `replace_bytecode` cheatcode now returns `Result` with a possible `ReplaceBytecodeError`, since it may cause unexpected errors down the line when not handled properly

### Cast

#### Changed

- the tool now always compiles Sierra contract artifacts to CASM using
[`USC`](https://github.com/software-mansion/universal-sierra-compiler) - before it used to consume CASM artifacts
produced by Scarb if they were present. Setting up `casm = true` in `Scarb.toml` is no longer recommended - it may slow
down the compilation.

#### Fixed

- scripts built with release profile are now properly recognized and ran

## [0.22.0] - 2024-04-17

### Forge

#### Changed

- `deploy` / `deploy_at` now additionally return the constructor return data via `SyscallResult<(ContractAddress, Span<felt252>)>`
- `declare` returns `Result<ContractClass, Array<felt252>>` instead of `ContractClass`
- `L1HandlerTrait::execute()` returns `SyscallResult<()>`
- `SyscallResultStringErrorTrait::map_string_error` renamed to `SyscallResultStringErrorTrait::map_error_to_string`
- `var` now supports `ByteArray` with double quoting, and returns `Array<felt252>` instead of a single `felt252`

#### Removed
- `snforge_std::RevertedTransaction`

## [0.21.0] - 2024-04-03

### Forge

#### Changed

- `read_txt` and `read_json` now supports `ByteArray`

### Cast

#### Added

- sncast script idempotency feature - every action done by the script that alters the network state will be tracked in state file,
and won't be replayed if previously succeeded

## [0.20.1] - 2024-03-22

## [0.20.0] - 2024-03-20

### Forge

#### Added

- variants of cheatcodes with `CheatSpan` (read more [here](https://foundry-rs.github.io/starknet-foundry/testing/using-cheatcodes#setting-cheatcode-span))
- Providing configuration data with env variables [DOCS](https://foundry-rs.github.io/starknet-foundry/projects/configuration.html#environmental-variables)

#### Fixed

- Events emitted in cairo 0 contracts are now properly collected
- `--build-profile` no longer fails silently (compatible with [`cairo-profiler`](https://github.com/software-mansion/cairo-profiler) 0.2.0)

#### Changed

- Default `chain_id` has been changed from `SN_GOERLI` to `SN_SEPOLIA`
- Supported RPC version is now 0.7.0
- Gas calculation is in sync with starknet 0.13.1 (with EIP 4844 blob usage enabled)
- Resources displayed (steps, builtins) now include OS costs of syscalls

### Cast

#### Added

- Support for OpenZeppelin Cairo 1 (or higher) accounts creation, deployment and usage
- Providing configuration data with env variables [DOCS](https://foundry-rs.github.io/starknet-foundry/projects/configuration.html#environmental-variables)

#### Changed

- Supported RPC version is now 0.7.0
- Default class hash in `account create` and `account deploy` has been changed to [cairo2 class hash](https://starkscan.co/class/0x04c6d6cf894f8bc96bb9c525e6853e5483177841f7388f74a46cfda6f028c755)

## [0.19.0] - 2024-03-06

### Forge

⚠️ This version requires installing external [universal-sierra-compiler (v2.0.0)](https://github.com/software-mansion/universal-sierra-compiler) ⚠️

#### Added

- [`replace_bytecode`](https://foundry-rs.github.io/starknet-foundry/appendix/cheatcodes/replace_bytecode.html) cheatcode
- result of the call to the trace
- added `--build-profile` flag to the `--test` command. Saves trace data and then builds profiles of test cases which pass and are not fuzz tests. You need [cairo-profiler](https://github.com/software-mansion/cairo-profiler) installed on your system.
- dependency on the [universal-sierra-compiler](https://github.com/software-mansion/universal-sierra-compiler)
binary, which will allow forge to be independent of sierra version


#### Changed

- `var()`, `read_txt()`, `read_json()`, `FileTrait::new()`, `declare()` now use regular strings (`ByteArray`) instead of short strings (`felt252`)
- `start_mock_call()`, `stop_mock_call()`, `L1Handler` now use selector (`selector!()`) instead of names

### Cast

#### Changed

- `declare()` now uses regular strings (`ByteArray`) instead of short strings (`felt252`)
- `call()` and `invoke()` now require function selector (`selector!()`) instead of function name in scripts (sncast_std)

#### Removed

- `--path-to-scarb-toml` optional flag that allowed to specify the path to the `Scarb.toml` file
- `--deployed` flag from `account add` subcommand

## [0.18.0] - 2024-02-21

### Forge

#### Added

- contract names to call trace
- `--max-n-steps` argument that allows setting own steps limit

#### Changed

- Unknown entry point error when calling a contract counts as a panic
- Cairo edition set to `2023_11`

#### Fixed

- Calling Cairo 0 contract no longer cancels cheatcodes in further calls

### Cast

#### Added

- `script init` command to generate a template file structure for deployment scripts
- Warning is emitted when executing sncast commands if the node's JSON-RPC version is incompatible

#### Changed

- to run a deployment script it is required to use `script run` subcommand

## [0.17.1] - 2024-02-12

### Cast

#### Changed

- fixed a bug where a profile was passed to scarb even when it did not exist
- error handling from inside deployment scripts is now possible (`declare`, `deploy`, `call`, `invoke` now return `Result<T, ScriptCommandError>`)

### Forge

#### Added

- `map_string_error` for use with dispatchers, which automatically converts string errors from the syscall result (read more [here](https://foundry-rs.github.io/starknet-foundry/testing/contracts#handling-errors))

## [0.17.0] - 2024-02-07

### Forge

#### Added

- Warning in fork testing is emitted, when node JSON-RPC version is incompatible
- `get_call_trace` library function for retrieving call trace in tests

#### Changed

- Gas estimation is now aligned with the Starknet v0.13

#### Removed

- `snforge_std::PrintTrait` - use `print!`, `println!` macros and / or `core::debug::PrintTrait` instead

#### Fixed

- Gas used in constructors and handling of L1 messages is now properly included in total gas cost

### Cast

#### Changed

- sncast tool configuration is now moved away from `Scarb.toml` to `snfoundry.toml` file. This file must be present in current or any parent directories in order to use profiles.

#### Added

- `--package` flag for `declare` and `script` subcommands, that specifies scarb package to work with
- `Debug` and `Display` impls for script subcommand responses - use `print!`, `println!` macros instead of calling `.print()`

## [0.16.0] - 2024-01-26

### Forge

#### Added
- Bump to cairo 2.5.0

#### Changed

- `SafeDispatcher`s usages need to be tagged with `#[feature("safe_dispatcher)]` (directly before usage), see [the shamans post](https://community.starknet.io/t/cairo-v2-5-0-is-out/112807#safe-dispatchers-15)

## [0.15.0] - 2024-01-24

### Forge

#### Added

- `--detailed-resources` flag for displaying additional info about used resources
- `store` and `load` cheatcodes
- `--save-trace-data` flag to `snforge test` command. Traces can be used for profiling purposes.

#### Changed

- `available_gas` attribute is now supported (Scarb >= 2.4.4 is required)

#### Fixed

- Error message for tests that should panic but pass

### Cast

#### Changed

- the 'pending' block is used instead of 'latest' as the default when obtaining the nonce

## [0.14.0] - 2024-01-11

### Forge

#### Added

- `Secp256k1` and `Secp256r1` curves support for `KeyPair` in `snforge_std`

#### Changed

- maximum number of computational steps per call set to current Starknet limit (3M)
- `mean` and `std deviation` fields are displayed for gas usage while running fuzzing tests
- Cairo edition in `snforge_std` and `sncast_std` set to `2023_10`
- `snforge_std::signature` module with `stark_curve`, `secp256k1_curve` and `secp256r1_curve` submodules

#### Fixed

- Safe library dispatchers in test code no longer propagate errors when not intended to

## [0.13.1] - 2023-12-20

### Forge

#### Added

- `assert_not_emitted` assert to check if an event was not emitted

#### Changed

- fields from `starknet::info::v2::TxInfo` are now part of `TxInfoMock` from `snforge_std::cheatcodes::tx_info`
- consistent latest block numbers for each url are now used across the whole run when testing against forks

#### Fixed

- Parsing panic data from call contract result

### Cast

#### Added

- add support for sepolia network
- `--yes` option to `account delete` command that allows to skip confirmation prompt

#### Changed

- Argument `max-fee` in `account deploy` is now optional

## [0.13.0] - 2023-12-14

### Forge

#### Changed

- Bump cairo to 2.4.0.
- Migrated test compilation and collection to Scarb, snforge should now be compatible with every Scarb version >= 2.4.0 unless breaking changes happen

## [0.12.0] - 2023-12-06

### Forge

#### Added

- print gas usage for each test
- Support for test collector built-in in Scarb with the `--use-scarb-collector` flag. Requires at least `nightly-2023-12-04` version of Scarb.

### Cast

#### Added

- `--wait-timeout` to set timeout for waiting for tx on network using `--wait` flag (default 60s)
- `--wait-retry-interval` to adjust the time between consecutive attempts to fetch tx from network using `--wait` flag (default 5s)
- allow setting nonce in declare, deploy and invoke (using `--nonce` and in deployment scripts)
- add `get_nonce` function to cast_std
- `--private-key-file` option to `account add` command that allows to provide a path to the file holding account private key

## [0.11.0] - 2023-11-22

### Forge

#### Added

- `elect` cheatcode for mocking the sequencer address. Read more [here](./docs/src/appendix/cheatcodes/sequencer_address/start_elect.md).
- `--rerun-failed` option to run tests that failed during the last run.

#### Changed
- `start_warp` and `stop_warp` now take `CheatTarget` as the first argument instead of `ContractAddress`. Read more [here](./docs/src/appendix/cheatcodes/block_timestamp/start_warp.md).
- `start_prank` and `stop_prank` now take `CheatTarget` as the first argument instead of `ContractAddress`. Read more [here](./docs/src/appendix/cheatcodes/caller_address/start_prank.md).
- `start_roll` and `stop_roll` now take `CheatTarget` as the first argument instead of `ContractAddress`. Read more [here](./docs/src/appendix/cheatcodes/block_number/start_roll.md).

PS: Credits to @bllu404 for the help with the new interfaces for cheats!

#### Fixed

- using unsupported `available_gas` attribute now fails the specific test case instead of the whole runner

### Cast

#### Added

- MVP for cairo deployment scripts with declare, deploy, invoke and call

## [0.10.2] - 2023-11-13

### Forge

#### Changed

- Bump cairo to 2.3.1

#### Removed

- `available_gas` attribute, it didn't compute correctly gas usage. Contract functions execution cost would not be included.

## [0.10.1] - 2023-11-09

### Cast

#### Fixed

- scarb metadata in declare subcommand now takes manifest path from cli if passed instead of looking for it

## [0.10.0] - 2023-11-08

### Forge

#### Removed

- forking of the `Pending` block

#### Added

- `--color` option to control when colored output is used
- when specifying `BlockId::Tag(Latest)` block number of the used block will be printed
- printing number of ignored and filtered out tests

#### Fixed

- Segment Arena Builtin crashing with `CairoResourcesNotContainedInFeeCosts` when Felt252Dict was used

### Cast

#### Fixed

- account commands now always return valid json when `--json` flag is passed
- allow passing multiple calldata argument items without quotes
- display correct error message when account file is invalid

## [0.9.1] - 2023-10-30

### Forge

#### Fixed

- diagnostic paths referring to `tests` folder
- caching `get_class_hash_at` in forking test mode (credits to @jainkunal for catching the bug)

## [0.9.0] - 2023-10-25

### Forge

#### Added

- `#[ignore]` attribute together with `--ignored` and `include-ignored` flags - read more [here](https://foundry-rs.github.io/starknet-foundry/testing/testing.html#ignoring-some-tests-unless-specifically-requested)
- support for `deploy_syscall` directly in the test code (alternative to `deploy`)
- `snforge_std::signature` module for performing ecdsa signatures

#### Changed

- updated Cairo version to 2.3.0 - compatible Scarb version is 2.3.0:
  - tests in `src` folder now have to be in a module annotated with `#[cfg(test)]`
- `snforge_std::PrintTrait` will not convert values representing ASCII control characters to strings
- separated `snforge` to subcommands: `snforge test`, `snforge init` and `snforge clean-cache`.
Read more [here](https://foundry-rs.github.io/starknet-foundry/appendix/snforge.html).
- `starknet::get_block_info` now returns correct block info in a forked block

### Cast

#### Added

- `show-config` subcommand to display currently used configuration
- `account delete` command for removing accounts from the accounts file
- `--hex-format` flag has been added

#### Removed

- `-i` short for `--int-format` is removed, now have to use the full form `--int-format`

## [0.8.3] - 2023-10-17

### Forge

#### Changed

- Test from different crates are no longer run in parallel
- Test outputs are printed in non-deterministic order

#### Fixed

- Test output are printed in real time again
- Bug when application would not wait for tasks to terminate after execution was cancelled

## [0.8.2] - 2023-10-12

### Forge

#### Fixed
- incorrect caller address bug

## [0.8.1] - 2023-10-12
### Forge

#### Fixed
- significantly reduced ram usage

## [0.8.0] - 2023-10-11

### Forge

#### Added

- `#[fuzzer(...)]` attribute allowing to specify a fuzzer configuration for a single test case
- Support for `u8`, `u16`, `u32`, `u64`, `u128`, `u256` types to fuzzer
- `--clean-cache` flag
- Changed interface of `L1Handler.execute` and `L1Handler` (dropped `fee` parameter, added result handling with `RevertedTransaction`)
- Contract now has associated state, more about it [here](https://foundry-rs.github.io/starknet-foundry/testing/testing_contract_internals.html)
- cheatcodes (`prank`, `roll`, `warp`) now work on forked Cairo 0 contracts

#### Changed

- Spying events interface is updated to enable the use of events defined inside contracts in assertions
- Test are executed in parallel
- Fixed inconsistent pointers bug https://github.com/foundry-rs/starknet-foundry/issues/659
- Fixed an issue where `deploy_at` would not trigger the constructors https://github.com/foundry-rs/starknet-foundry/issues/805

### Cast

#### Changed

- dropped official support for cairo 1 compiled contracts. While they still should be working without any problems,
from now on the only officially supported cairo compiler version is 2

## [0.7.1] - 2023-09-27

### Forge

#### Added

- `var` library function for reading environmental variables

#### Fixed
- Using any concrete `block_id` when using forking mode, would lead to crashes

## [0.7.0] - 2023-09-27

### Forge

#### Added

- Support for scarb workspaces
- Initial version of fuzz testing with randomly generated values
- `#[fork(...)]` attribute allowing testing against a network fork

#### Changed

- Tests are collected only from a package tree (`src/lib.cairo` as an entrypoint) and `tests` folder:
  - If there is a `lib.cairo` file in `tests` folder, then it is treated as an entrypoint to the `tests` package from which tests are collected
  - Otherwise, all test files matching `tests/*.cairo` regex are treated as modules and added to a single virtual `lib.cairo`, which is treated as described above

### Cast

#### Added

- `account add` command for importing accounts to the accounts file
- `account create` command for creating openzeppelin accounts with starkli-style keystore
- `account deploy` command for deploying openzeppelin accounts with starkli-style keystore

### Changed

- `--add-profile` no longer accepts `-a` for short
- allow the `id` property in multicalls to be referenced in the inputs of `deploy` and `invoke` calls

## [0.6.0] - 2023-09-13

### Forge

#### Added

- `deploy_at` cheatcode
- printing failures summary at the end of an execution
- filtering tests now uses an absolute module tree path — it is possible to filter tests by module names, etc.

#### Fixed

- non-zero exit code is returned when any tests fail
- mock_call works with dispatchers if contract does not exists

### Cast

#### Added

- support for starkli-style accounts, allowing the use of existing accounts

#### Changed

- fixed misleading error message when there was no scarb in PATH and `--path-to-scarb-toml` was passed
- modified `multicall new` command output, to be in line with other commands outputs

## [0.5.0] - 2023-08-30

### Forge

#### Added

- support for `keccak_syscall` syscall. It can be used directly in cairo tests
- `l1_handler_execute` cheatcode
- support for `roll`ing/`warp`ing/`prank`ing the constructor logic (precalculate address, prank, assert pranked state in constructor)
- `spy_events` cheatcode
- Functions `read_json` and `FileParser<T>::parse_json` to load data from json files and deserialize it

#### Changed

- rename `TxtParser` trait to `FileParser`
- rename `parse_txt` trait to `read_txt`
- support for printing in contracts
- `spoof` cheatcode
- snforge command-line flag `--init`

### Cast

#### Added

- Support for custom networks - accounts created on custom networks are saved in `accounts-file` under network's
  chain_id
- `accounts-file` field in Scarb.toml profile
- Include the class hash of an account contract in the `accounts-file`

#### Removed

- `--network` option together with the `network` field in Scarb.toml profile — previously used as a validation factor;
  now networks are identified by their chain_id

## [0.4.0] - 2023-08-17

### Forge

#### Added

- `#[should_panic]` attribute support
- Documentation to public methods
- Information sections to documentation about importing `snforge_std`
- Print support for basic numeric data types
- Functions `parse_txt` and `TxtParser<T>::deserialize_txt` to load data from plain text files and serialize it
- `get_class_hash` cheatcode
- `mock_call` cheatcode
- `precalculate_address` cheatcode

#### Changed

- Exported `snforge_std` as a Scarb package, now you have to import it explicitly with e.g. `use snforge_std::declare`
  and add it as a dependency to your Scarb.toml

```toml
[dependencies]
# ...
snforge_std = { git = "https://github.com/foundry-rs/starknet-foundry", tag = "v0.4.0" }
```

- Moved `ForgeConfigFromScarb` to `scarb.rs` and renamed to `ForgeConfig`
- Made private:
    - `print_collected_tests_count`
    - `print_running_tests`
    - `print_test_result`
    - `print_test_summary`
    - `TestCaseSummary::from_run_result`
    - `TestCaseSummary::skipped`
    - `extract_result_data`
    - `StarknetArtifacts`
    - `StarknetContractArtifactPaths`
    - `StarknetContract`
- Split `dependencies_for_package` into separate methods:
    - `paths_for_package`
    - `corelib_for_package`
    - `target_name_for_package`
    - `compilation_unit_for_package`

- Fails test when user tries to use syscalls not supported by forge test runner
- Updated cairo-lang to 2.1.0, starknet-api to 0.4.1 and blockifier to 0.2.0-rc0

### Cast

#### Added

- Added `--class-hash` flag to account create/deploy, allowing for custom openzeppelin account contract class hash

## [0.3.0] - 2023-08-02

### Forge

#### Added

- `warp` cheatcode
- `roll` cheatcode
- `prank` cheatcode
- Most unsafe libfuncs can now be used in contracts

#### Changed

- `declare` return type to `starknet::ClassHash`, doesn't return a `Result`
- `PreparedContract` `class_hash` changed to `starknet::ClassHash`
- `deploy` return type to `starknet::ContractAddress`

#### Fixed

- Using the same cairo file names as corelib files no longer fails test execution

### Cast

#### Added

- multicall as a single transaction
- account creation and deployment
- `--wait` flag to wait for transaction to be accepted/rejected

#### Changed

- sierra and casm artifacts are now required in Scarb.toml for contract declaration
- improved error messages

## [0.1.1] - 2023-07-26

### Forge & Cast

#### Fixed

- `class_hash`es calculation
- Test collection

## [0.1.0] - 2023-07-19

### Forge & Cast

#### Added

- Initial release<|MERGE_RESOLUTION|>--- conflicted
+++ resolved
@@ -13,7 +13,7 @@
 
 - coverage validation now supports comments in `Scarb.toml`
 
-<<<<<<< HEAD
+
 ## [0.36.1] - 2025-01-27
 
 ### Cast
@@ -21,7 +21,7 @@
 #### Changed
 
 - `--name` flag is now optional when using `account create` (default name is generated) 
-=======
+
 ### Cast
 
 #### Added
@@ -31,7 +31,7 @@
 #### Changed
 
 - Renamed `--network` flag to `--network-name` in `sncast account delete` command
->>>>>>> d2ca44a5
+
 
 ## [0.36.0] - 2025-01-15
 
