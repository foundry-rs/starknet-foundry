--- conflicted
+++ resolved
@@ -7,19 +7,17 @@
 
 ## [Unreleased]
 
-<<<<<<< HEAD
+### Forge
+
+#### Added
+
+- `store` and `load` cheatcodes
+
 ### Cast
 
 #### Changed
 
 - the 'pending' block is used instead of 'latest' as the default when obtaining the nonce
-=======
-### Forge
-
-#### Added
-
-- `store` and `load` cheatcodes
->>>>>>> a1caebbf
 
 ## [0.14.0] - 2024-01-11
 
