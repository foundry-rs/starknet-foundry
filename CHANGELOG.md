--- conflicted
+++ resolved
@@ -9,11 +9,9 @@
 
 ### Forge
 
-<<<<<<< HEAD
 #### Added
 
 - Newly created projects won't require Rust to be installed by default, as precompiled plugin binaries are now published to the registry for new versions.
-=======
 #### Fixed
 
 - coverage validation now supports comments in `Scarb.toml`
@@ -31,7 +29,6 @@
 #### Fixed
 
 - Bug resulting in value passed for `max_fee` being ignored in cast scripts when using `deploy` with STRK token
->>>>>>> 00775043
 
 ## [0.36.0] - 2025-01-15
 
