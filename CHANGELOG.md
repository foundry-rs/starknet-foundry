--- conflicted
+++ resolved
@@ -9,15 +9,13 @@
 
 ### Forge
 
-<<<<<<< HEAD
+#### Added
+
+- `get_current_vm_step` function to get the current step during test execution. For more see [docs](https://foundry-rs.github.io/starknet-foundry/snforge-library/testing/get_current_vm_step.html)
+
 #### Changed
 
 - `#[should_panic]` attribute doesn't catch failures from deploy syscall anymore (any failure, e.g. panic in the constructor or attempting to deploy to an existing address). This is because `deploy_syscall` on the real network returns an unrecoverable error. Read [here](https://community.starknet.io/t/starknet-v0-13-4-pre-release-notes/115257#p-2358763-catching-errors-12) for more details
-=======
-#### Added
-
-- `get_current_vm_step` function to get the current step during test execution. For more see [docs](https://foundry-rs.github.io/starknet-foundry/snforge-library/testing/get_current_vm_step.html)
->>>>>>> 668f9f3c
 
 #### Fixed
 
