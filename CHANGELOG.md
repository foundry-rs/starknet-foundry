# Changelog

All notable changes to this project will be documented in this file.

The format is based on [Keep a Changelog](https://keepachangelog.com/en/1.0.0/),
and this project adheres to [Semantic Versioning](https://semver.org/spec/v2.0.0.html).

## [Unreleased]

<<<<<<< HEAD
### Forge

- consistent latest block numbers for each url are now used across the whole run when testing against forks
=======
### Cast

#### Added 

- `--yes` option to `account delete` command that allows to skip confirmation prompt
>>>>>>> 0a144132

## [0.13.0] - 2023-12-14

### Forge

#### Changed

- Bump cairo to 2.4.0.
- Migrated test compilation and collection to Scarb, snforge should now be compatible with every Scarb version >= 2.4.0 unless breaking changes happen

## [0.12.0] - 2023-12-06

### Forge

#### Added

- print gas usage for each test
- Support for test collector built-in in Scarb with the `--use-scarb-collector` flag. Requires at least `nightly-2023-12-04` version of Scarb.

### Cast

#### Added

- `--wait-timeout` to set timeout for waiting for tx on network using `--wait` flag (default 60s)
- `--wait-retry-interval` to adjust the time between consecutive attempts to fetch tx from network using `--wait` flag (default 5s)
- allow setting nonce in declare, deploy and invoke (using `--nonce` and in deployment scripts)
- add `get_nonce` function to cast_std
- `--private-key-file` option to `account add` command that allows to provide a path to the file holding account private key

## [0.11.0] - 2023-11-22

### Forge

#### Added

- `elect` cheatcode for mocking the sequencer address. Read more [here](./docs/src/appendix/cheatcodes/start_elect.md).
- `--rerun-failed` option to run tests that failed during the last run.

#### Changed
- `start_warp` and `stop_warp` now take `CheatTarget` as the first argument instead of `ContractAddress`. Read more [here](./docs/src/appendix/cheatcodes/start_warp.md). 
- `start_prank` and `stop_prank` now take `CheatTarget` as the first argument instead of `ContractAddress`. Read more [here](./docs/src/appendix/cheatcodes/start_prank.md).
- `start_roll` and `stop_roll` now take `CheatTarget` as the first argument instead of `ContractAddress`. Read more [here](./docs/src/appendix/cheatcodes/start_roll.md).

PS: Credits to @bllu404 for the help with the new interfaces for cheats!

#### Fixed

- using unsupported `available_gas` attribute now fails the specific test case instead of the whole runner

### Cast

### Added

- MVP for cairo deployment scripts with declare, deploy, invoke and call

## [0.10.2] - 2023-11-13

### Forge

#### Changed

- Bump cairo to 2.3.1

#### Removed

- `available_gas` attribute, it didn't compute correctly gas usage. Contract functions execution cost would not be included.

## [0.10.1] - 2023-11-09

### Cast

#### Fixed

- scarb metadata in declare subcommand now takes manifest path from cli if passed instead of looking for it

## [0.10.0] - 2023-11-08

### Forge

#### Removed

- forking of the `Pending` block

#### Added

- `--color` option to control when colored output is used
- when specifying `BlockId::Tag(Latest)` block number of the used block will be printed
- printing number of ignored and filtered out tests

#### Fixed

- Segment Arena Builtin crashing with `CairoResourcesNotContainedInFeeCosts` when Felt252Dict was used

### Cast

#### Fixed

- account commands now always return valid json when `--json` flag is passed
- allow passing multiple calldata argument items without quotes
- display correct error message when account file is invalid

## [0.9.1] - 2023-10-30

### Forge

#### Fixed

- diagnostic paths referring to `tests` folder
- caching `get_class_hash_at` in forking test mode (credits to @jainkunal for catching the bug)

## [0.9.0] - 2023-10-25

### Forge

#### Added

- `#[ignore]` attribute together with `--ignored` and `include-ignored` flags - read more [here](https://foundry-rs.github.io/starknet-foundry/testing/testing.html#ignoring-some-tests-unless-specifically-requested)
- support for `deploy_syscall` directly in the test code (alternative to `deploy`)
- `snforge_std::signature` module for performing ecdsa signatures

#### Changed

- updated Cairo version to 2.3.0 - compatible Scarb version is 2.3.0:
  - tests in `src` folder now have to be in a module annotated with `#[cfg(test)]`
- `snforge_std::PrintTrait` will not convert values representing ASCII control characters to strings
- separated `snforge` to subcommands: `snforge test`, `snforge init` and `snforge clean-cache`. 
Read more [here](https://foundry-rs.github.io/starknet-foundry/appendix/forge.html).
- `starknet::get_block_info` now returns correct block info in a forked block

### Cast

#### Added

- `show-config` subcommand to display currently used configuration
- `account delete` command for removing accounts from the accounts file
- `--hex-format` flag has been added

#### Removed
- `-i` short for `--int-format` is removed, now have to use the full form `--int-format`

## [0.8.3] - 2023-10-17

### Forge 

#### Changed

- Test from different crates are no longer run in parallel
- Test outputs are printed in non-deterministic order

#### Fixed

- Test output are printed in real time again
- Bug when application would not wait for tasks to terminate after execution was cancelled

## [0.8.2] - 2023-10-12

### Forge

#### Fixed
- incorrect caller address bug

## [0.8.1] - 2023-10-12
### Forge

#### Fixed
- significantly reduced ram usage

## [0.8.0] - 2023-10-11

### Forge

#### Added

- `#[fuzzer(...)]` attribute allowing to specify a fuzzer configuration for a single test case
- Support for `u8`, `u16`, `u32`, `u64`, `u128`, `u256` types to fuzzer
- `--clean-cache` flag
- Changed interface of `L1Handler.execute` and `L1Handler` (dropped `fee` parameter, added result handling with `RevertedTransaction`)
- Contract now has associated state, more about it [here](https://foundry-rs.github.io/starknet-foundry/testing/testing_contract_internals.html)
- cheatcodes (`prank`, `roll`, `warp`) now work on forked Cairo 0 contracts

#### Changed

- Spying events interface is updated to enable the use of events defined inside contracts in assertions
- Test are executed in parallel
- Fixed inconsistent pointers bug https://github.com/foundry-rs/starknet-foundry/issues/659
- Fixed an issue where `deploy_at` would not trigger the constructors https://github.com/foundry-rs/starknet-foundry/issues/805

### Cast

#### Changed

- dropped official support for cairo 1 compiled contracts. While they still should be working without any problems, 
from now on the only officially supported cairo compiler version is 2

## [0.7.1] - 2023-09-27

### Forge

#### Added

- `var` library function for reading environmental variables

### Fixed
- Using any concrete `block_id` when using forking mode, would lead to crashes 

## [0.7.0] - 2023-09-27

### Forge

#### Added

- Support for scarb workspaces
- Initial version of fuzz testing with randomly generated values
- `#[fork(...)]` attribute allowing testing against a network fork

#### Changed

- Tests are collected only from a package tree (`src/lib.cairo` as an entrypoint) and `tests` folder:
  - If there is a `lib.cairo` file in `tests` folder, then it is treated as an entrypoint to the `tests` package from which tests are collected
  - Otherwise, all test files matching `tests/*.cairo` regex are treated as modules and added to a single virtual `lib.cairo`, which is treated as described above

### Cast

#### Added

- `account add` command for importing accounts to the accounts file
- `account create` command for creating openzeppelin accounts with starkli-style keystore
- `account deploy` command for deploying openzeppelin accounts with starkli-style keystore

### Changed

- `--add-profile` no longer accepts `-a` for short
- allow the `id` property in multicalls to be referenced in the inputs of `deploy` and `invoke` calls

## [0.6.0] - 2023-09-13

### Forge

#### Added

- `deploy_at` cheatcode
- printing failures summary at the end of an execution
- filtering tests now uses an absolute module tree path — it is possible to filter tests by module names, etc.

### Fixed

- non-zero exit code is returned when any tests fail
- mock_call works with dispatchers if contract does not exists

### Cast

#### Added

- support for starkli-style accounts, allowing the use of existing accounts

#### Changed

- fixed misleading error message when there was no scarb in PATH and `--path-to-scarb-toml` was passed
- modified `multicall new` command output, to be in line with other commands outputs

## [0.5.0] - 2023-08-30

### Forge

#### Added

- support for `keccak_syscall` syscall. It can be used directly in cairo tests
- `l1_handler_execute` cheatcode
- support for `roll`ing/`warp`ing/`prank`ing the constructor logic (precalculate address, prank, assert pranked state in constructor)
- `spy_events` cheatcode
- Functions `read_json` and `FileParser<T>::parse_json` to load data from json files and deserialize it

#### Changed

- rename `TxtParser` trait to `FileParser`
- rename `parse_txt` trait to `read_txt`
- support for printing in contracts
- `spoof` cheatcode
- snforge command-line flag `--init`

### Cast

#### Added

- Support for custom networks - accounts created on custom networks are saved in `accounts-file` under network's
  chain_id
- `accounts-file` field in Scarb.toml profile
- Include the class hash of an account contract in the `accounts-file`

#### Removed

- `--network` option together with the `network` field in Scarb.toml profile — previously used as a validation factor;
  now networks are identified by their chain_id

## [0.4.0] - 2023-08-17

### Forge

#### Added

- `#[should_panic]` attribute support
- Documentation to public methods
- Information sections to documentation about importing `snforge_std`
- Print support for basic numeric data types
- Functions `parse_txt` and `TxtParser<T>::deserialize_txt` to load data from plain text files and serialize it
- `get_class_hash` cheatcode
- `mock_call` cheatcode
- `precalculate_address` cheatcode

#### Changed

- Exported `snforge_std` as a Scarb package, now you have to import it explicitly with e.g. `use snforge_std::declare`
  and add it as a dependency to your Scarb.toml

```toml
[dependencies]
# ...
snforge_std = { git = "https://github.com/foundry-rs/starknet-foundry", tag = "v0.4.0" }
```

- Moved `ForgeConfigFromScarb` to `scarb.rs` and renamed to `ForgeConfig`
- Made private:
    - `print_collected_tests_count`
    - `print_running_tests`
    - `print_test_result`
    - `print_test_summary`
    - `TestCaseSummary::from_run_result`
    - `TestCaseSummary::skipped`
    - `extract_result_data`
    - `StarknetArtifacts`
    - `StarknetContractArtifactPaths`
    - `StarknetContract`
- Split `dependencies_for_package` into separate methods:
    - `paths_for_package`
    - `corelib_for_package`
    - `target_name_for_package`
    - `compilation_unit_for_package`

- Fails test when user tries to use syscalls not supported by forge test runner
- Updated cairo-lang to 2.1.0, starknet-api to 0.4.1 and blockifier to 0.2.0-rc0

### Cast

#### Added

- Added `--class-hash` flag to account create/deploy, allowing for custom openzeppelin account contract class hash

## [0.3.0] - 2023-08-02

### Forge

#### Added

- `warp` cheatcode
- `roll` cheatcode
- `prank` cheatcode
- Most unsafe libfuncs can now be used in contracts

#### Changed

- `declare` return type to `starknet::ClassHash`, doesn't return a `Result`
- `PreparedContract` `class_hash` changed to `starknet::ClassHash`
- `deploy` return type to `starknet::ContractAddress`

#### Fixed

- Using the same cairo file names as corelib files no longer fails test execution

### Cast

#### Added

- multicall as a single transaction
- account creation and deployment
- `--wait` flag to wait for transaction to be accepted/rejected

#### Changed

- sierra and casm artifacts are now required in Scarb.toml for contract declaration
- improved error messages

## [0.1.1] - 2023-07-26

### Forge & Cast

#### Fixed

- `class_hash`es calculation
- Test collection

## [0.1.0] - 2023-07-19

### Forge & Cast

#### Added

- Initial release<|MERGE_RESOLUTION|>--- conflicted
+++ resolved
@@ -7,17 +7,17 @@
 
 ## [Unreleased]
 
-<<<<<<< HEAD
-### Forge
+### Forge
+
+#### Changed 
 
 - consistent latest block numbers for each url are now used across the whole run when testing against forks
-=======
+
 ### Cast
 
 #### Added 
 
 - `--yes` option to `account delete` command that allows to skip confirmation prompt
->>>>>>> 0a144132
 
 ## [0.13.0] - 2023-12-14
 
