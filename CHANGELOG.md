--- conflicted
+++ resolved
@@ -9,14 +9,13 @@
 
 ### Forge
 
-<<<<<<< HEAD
+#### Added
+
+- contract names to call trace
+
 #### Fixed
 
 - Calling Cairo 0 contract no longer cancels cheatcodes in further calls
-=======
-#### Added
-
-- contract names to call trace
 
 ### Cast
 
@@ -27,7 +26,6 @@
 #### Changed
 
 - to run a deployment script it is required to use `script run` subcommand
->>>>>>> 5f182eff
 
 ## [0.17.1] - 2024-02-12
 
