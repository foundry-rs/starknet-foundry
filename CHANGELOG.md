--- conflicted
+++ resolved
@@ -16,17 +16,14 @@
 
 #### Added
 
-<<<<<<< HEAD
 - Support for custom networks
 	- accounts created on custom networks are saved in `accounts-file` under network's chain_id
+- `accounts-file` field in Scarb.toml profile
 
 #### Removed
 
 - `--network` option together with the `network` field in Scarb.toml profile
   - previously used as a validation factor; now networks are identified by their chain_id
-=======
-- `accounts-file` field in Scarb.toml profile
->>>>>>> 4733172d
 
 ## [0.4.0] - 2023-08-17
 
