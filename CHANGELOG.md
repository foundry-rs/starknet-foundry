--- conflicted
+++ resolved
@@ -11,11 +11,8 @@
 
 #### Added
 
-<<<<<<< HEAD
 - `#[should_panic]` attribute support
-=======
 - Documentation to public methods
->>>>>>> 99206c7f
 
 #### Changed
 
