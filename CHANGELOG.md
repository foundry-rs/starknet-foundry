# Changelog

All notable changes to this project will be documented in this file.

The format is based on [Keep a Changelog](https://keepachangelog.com/en/1.0.0/),
and this project adheres to [Semantic Versioning](https://semver.org/spec/v2.0.0.html).

## [Unreleased]

### Forge

#### Changed
- Renamed global cheatcodes listed [here](https://foundry-rs.github.io/starknet-foundry/appendix/cheatcodes.html) - cheatcode invocations affecting the global scope and working indefinitely, already marked with a `_global` suffix, received a `start_` prefix
- Updated `cheat_account_contract_address` cheatcode - read more [here](https://foundry-rs.github.io/starknet-foundry/appendix/cheatcodes/account_contract_address.html) - added a `start_` prefix to the `..._global` invocation which works globally and indefinitely

### Cast

#### Added

- `spy_messages_to_l1()` for listening in on messages to L1 sent by your contracts. [Read more here](https://foundry-rs.github.io/starknet-foundry/testing/testing-messages-to-l1.html).

- `verify` subcommand to verify contract (walnut APIs supported as of this version). [Read more here](https://foundry-rs.github.io/starknet-foundry/appendix/sncast/verify.html)
- support for v3 transactions on account deploy
- Newest class hash for OpenZeppelin account contracts

<<<<<<< HEAD
- `account list` subcommand for listing all available accounts [Read more here](https://foundry-rs.github.io/starknet-foundry/appendix/sncast/account/list.html)

#### Changed

- `multicall new` no longer prints generated template to stdout and now requires specifying output path. [Read more here](https://foundry-rs.github.io/starknet-foundry/appendix/sncast/multicall/new.html)
=======
#### Changed

- `multicall new` no longer prints generated template to stdout and now requires specifying output path. [Read more here](https://foundry-rs.github.io/starknet-foundry/appendix/sncast/multicall/new.html) 
>>>>>>> 00f0b201

## [0.26.0] - 2024-07-03

### Forge

#### Changed
- Updated event testing - read more [here](./docs/src/testing/testing-events.md) on how it now works and [here](./docs/src/appendix/cheatcodes/spy_events.md)
about updated `spy_events` cheatcode

## [0.25.0] - 2024-06-12

### Forge

#### Changed

- `SyscallResultStringErrorTrait::map_error_to_string` removed in favor of utility function (`snforge_std::byte_array::try_deserialize_bytearray_error`)


### Cast

#### Removed
- `--class-hash` flag from `account deploy` command

#### Added

- `tx-status` subcommand to get transaction status. [Read more here](./docs/src/starknet/tx-status.md)
- `tx_status` function to cast_std. [Read more here](./docs/src/appendix/sncast-library/tx_status.md)
- Support for creating argent accounts
- Support for creating braavos accounts

## [0.24.0] - 2024-05-22

### Forge

#### Removed

- `prank`, `warp`, `roll`, `elect`, `spoof` cheatcodes in favour of `cheat_execution_info`

#### Added

- `cheat_execution_info` cheatcode and per variable helpers for it

### Cast


#### Added

- New required flag `--type` to `account add` command

### Forge

#### Changed

- `SignerTrait::sign` now returns `Result` instead of failing the test

- `L1HandlerTrait::execute()` takes source address and payloads as arguments [Read more here](https://foundry-rs.github.io/starknet-foundry/appendix/cheatcodes/l1_handler.html)

- When calling to an address which does not exists, error is forwarded to cairo runtime instead of failing the test

## [0.23.0] - 2024-05-08

### Forge

#### Removed
- `event_name_hash` removal, in favour of `selector!` usage

#### Changed

- the tool now always compiles Sierra contract artifacts to CASM using
[`USC`](https://github.com/software-mansion/universal-sierra-compiler) - before it used to consume CASM artifacts
produced by Scarb if they were present. Setting up `casm = true` in `Scarb.toml` is no longer recommended - it may slow
down the compilation.
- The `replace_bytecode` cheatcode now returns `Result` with a possible `ReplaceBytecodeError`, since it may cause unexpected errors down the line when not handled properly

### Cast

#### Changed

- the tool now always compiles Sierra contract artifacts to CASM using
[`USC`](https://github.com/software-mansion/universal-sierra-compiler) - before it used to consume CASM artifacts
produced by Scarb if they were present. Setting up `casm = true` in `Scarb.toml` is no longer recommended - it may slow
down the compilation.

#### Fixed
- scripts built with release profile are now properly recognized and ran

## [0.22.0] - 2024-04-17

### Forge

#### Changed

- `deploy` / `deploy_at` now additionally return the constructor return data via `SyscallResult<(ContractAddress, Span<felt252>)>`
- `declare` returns `Result<ContractClass, Array<felt252>>` instead of `ContractClass`
- `L1HandlerTrait::execute()` returns `SyscallResult<()>`
- `SyscallResultStringErrorTrait::map_string_error` renamed to `SyscallResultStringErrorTrait::map_error_to_string`
- `var` now supports `ByteArray` with double quoting, and returns `Array<felt252>` instead of a single `felt252`

#### Removed
- `snforge_std::RevertedTransaction`

## [0.21.0] - 2024-04-03

### Forge

#### Changed

- `read_txt` and `read_json` now supports `ByteArray`

### Cast

#### Added

- sncast script idempotency feature - every action done by the script that alters the network state will be tracked in state file,
and won't be replayed if previously succeeded

## [0.20.1] - 2024-03-22

## [0.20.0] - 2024-03-20

### Forge

#### Added

- variants of cheatcodes with `CheatSpan` (read more [here](https://foundry-rs.github.io/starknet-foundry/testing/using-cheatcodes#setting-cheatcode-span))
- Providing configuration data with env variables [DOCS](https://foundry-rs.github.io/starknet-foundry/projects/configuration.html#environmental-variables)

#### Fixed

- Events emitted in cairo 0 contracts are now properly collected
- `--build-profile` no longer fails silently (compatible with [`cairo-profiler`](https://github.com/software-mansion/cairo-profiler) 0.2.0)

#### Changed

- Default `chain_id` has been changed from `SN_GOERLI` to `SN_SEPOLIA`
- Supported RPC version is now 0.7.0
- Gas calculation is in sync with starknet 0.13.1 (with EIP 4844 blob usage enabled)
- Resources displayed (steps, builtins) now include OS costs of syscalls

### Cast

#### Added

- Support for OpenZeppelin Cairo 1 (or higher) accounts creation, deployment and usage
- Providing configuration data with env variables [DOCS](https://foundry-rs.github.io/starknet-foundry/projects/configuration.html#environmental-variables)

#### Changed

- Supported RPC version is now 0.7.0
- Default class hash in `account create` and `account deploy` has been changed to [cairo2 class hash](https://starkscan.co/class/0x04c6d6cf894f8bc96bb9c525e6853e5483177841f7388f74a46cfda6f028c755)

## [0.19.0] - 2024-03-06

### Forge

⚠️ This version requires installing external [universal-sierra-compiler (v2.0.0)](https://github.com/software-mansion/universal-sierra-compiler) ⚠️

#### Added

- [`replace_bytecode`](https://foundry-rs.github.io/starknet-foundry/appendix/cheatcodes/replace_bytecode.html) cheatcode
- result of the call to the trace
- added `--build-profile` flag to the `--test` command. Saves trace data and then builds profiles of test cases which pass and are not fuzz tests. You need [cairo-profiler](https://github.com/software-mansion/cairo-profiler) installed on your system.
- dependency on the [universal-sierra-compiler](https://github.com/software-mansion/universal-sierra-compiler)
binary, which will allow forge to be independent of sierra version


#### Changed

- `var()`, `read_txt()`, `read_json()`, `FileTrait::new()`, `declare()` now use regular strings (`ByteArray`) instead of short strings (`felt252`)
- `start_mock_call()`, `stop_mock_call()`, `L1Handler` now use selector (`selector!()`) instead of names

### Cast

#### Changed

- `declare()` now uses regular strings (`ByteArray`) instead of short strings (`felt252`)
- `call()` and `invoke()` now require function selector (`selector!()`) instead of function name in scripts (sncast_std)

#### Removed

- `--path-to-scarb-toml` optional flag that allowed to specify the path to the `Scarb.toml` file
- `--deployed` flag from `account add` subcommand

## [0.18.0] - 2024-02-21

### Forge

#### Added

- contract names to call trace
- `--max-n-steps` argument that allows setting own steps limit

#### Changed

- Unknown entry point error when calling a contract counts as a panic
- Cairo edition set to `2023_11`

#### Fixed

- Calling Cairo 0 contract no longer cancels cheatcodes in further calls

### Cast

#### Added

- `script init` command to generate a template file structure for deployment scripts
- Warning is emitted when executing sncast commands if the node's JSON-RPC version is incompatible

#### Changed

- to run a deployment script it is required to use `script run` subcommand

## [0.17.1] - 2024-02-12

### Cast

#### Changed

- fixed a bug where a profile was passed to scarb even when it did not exist
- error handling from inside deployment scripts is now possible (`declare`, `deploy`, `call`, `invoke` now return `Result<T, ScriptCommandError>`)

### Forge

#### Added

- `map_string_error` for use with dispatchers, which automatically converts string errors from the syscall result (read more [here](https://foundry-rs.github.io/starknet-foundry/testing/contracts#handling-errors))

## [0.17.0] - 2024-02-07

### Forge

#### Added

- Warning in fork testing is emitted, when node JSON-RPC version is incompatible
- `get_call_trace` library function for retrieving call trace in tests

#### Changed

- Gas estimation is now aligned with the Starknet v0.13

#### Removed

- `snforge_std::PrintTrait` - use `print!`, `println!` macros and / or `core::debug::PrintTrait` instead

#### Fixed

- Gas used in constructors and handling of L1 messages is now properly included in total gas cost

### Cast

#### Changed

- sncast tool configuration is now moved away from `Scarb.toml` to `snfoundry.toml` file. This file must be present in current or any parent directories in order to use profiles.

#### Added

- `--package` flag for `declare` and `script` subcommands, that specifies scarb package to work with
- `Debug` and `Display` impls for script subcommand responses - use `print!`, `println!` macros instead of calling `.print()`

## [0.16.0] - 2024-01-26

### Forge

#### Added
- Bump to cairo 2.5.0

#### Changed

- `SafeDispatcher`s usages need to be tagged with `#[feature("safe_dispatcher)]` (directly before usage), see [the shamans post](https://community.starknet.io/t/cairo-v2-5-0-is-out/112807#safe-dispatchers-15)

## [0.15.0] - 2024-01-24

### Forge

#### Added

- `--detailed-resources` flag for displaying additional info about used resources
- `store` and `load` cheatcodes
- `--save-trace-data` flag to `snforge test` command. Traces can be used for profiling purposes.

#### Changed

- `available_gas` attribute is now supported (Scarb >= 2.4.4 is required)

#### Fixed

- Error message for tests that should panic but pass

### Cast

#### Changed

- the 'pending' block is used instead of 'latest' as the default when obtaining the nonce

## [0.14.0] - 2024-01-11

### Forge

#### Added

- `Secp256k1` and `Secp256r1` curves support for `KeyPair` in `snforge_std`

#### Changed

- maximum number of computational steps per call set to current Starknet limit (3M)
- `mean` and `std deviation` fields are displayed for gas usage while running fuzzing tests
- Cairo edition in `snforge_std` and `sncast_std` set to `2023_10`
- `snforge_std::signature` module with `stark_curve`, `secp256k1_curve` and `secp256r1_curve` submodules

#### Fixed

- Safe library dispatchers in test code no longer propagate errors when not intended to

## [0.13.1] - 2023-12-20

### Forge

#### Added

- `assert_not_emitted` assert to check if an event was not emitted

#### Changed

- fields from `starknet::info::v2::TxInfo` are now part of `TxInfoMock` from `snforge_std::cheatcodes::tx_info`
- consistent latest block numbers for each url are now used across the whole run when testing against forks

#### Fixed

- Parsing panic data from call contract result

### Cast

#### Added

- add support for sepolia network
- `--yes` option to `account delete` command that allows to skip confirmation prompt

#### Changed

- Argument `max-fee` in `account deploy` is now optional

## [0.13.0] - 2023-12-14

### Forge

#### Changed

- Bump cairo to 2.4.0.
- Migrated test compilation and collection to Scarb, snforge should now be compatible with every Scarb version >= 2.4.0 unless breaking changes happen

## [0.12.0] - 2023-12-06

### Forge

#### Added

- print gas usage for each test
- Support for test collector built-in in Scarb with the `--use-scarb-collector` flag. Requires at least `nightly-2023-12-04` version of Scarb.

### Cast

#### Added

- `--wait-timeout` to set timeout for waiting for tx on network using `--wait` flag (default 60s)
- `--wait-retry-interval` to adjust the time between consecutive attempts to fetch tx from network using `--wait` flag (default 5s)
- allow setting nonce in declare, deploy and invoke (using `--nonce` and in deployment scripts)
- add `get_nonce` function to cast_std
- `--private-key-file` option to `account add` command that allows to provide a path to the file holding account private key

## [0.11.0] - 2023-11-22

### Forge

#### Added

- `elect` cheatcode for mocking the sequencer address. Read more [here](./docs/src/appendix/cheatcodes/sequencer_address/start_elect.md).
- `--rerun-failed` option to run tests that failed during the last run.

#### Changed
- `start_warp` and `stop_warp` now take `CheatTarget` as the first argument instead of `ContractAddress`. Read more [here](./docs/src/appendix/cheatcodes/block_timestamp/start_warp.md).
- `start_prank` and `stop_prank` now take `CheatTarget` as the first argument instead of `ContractAddress`. Read more [here](./docs/src/appendix/cheatcodes/caller_address/start_prank.md).
- `start_roll` and `stop_roll` now take `CheatTarget` as the first argument instead of `ContractAddress`. Read more [here](./docs/src/appendix/cheatcodes/block_number/start_roll.md).

PS: Credits to @bllu404 for the help with the new interfaces for cheats!

#### Fixed

- using unsupported `available_gas` attribute now fails the specific test case instead of the whole runner

### Cast

### Added

- MVP for cairo deployment scripts with declare, deploy, invoke and call

## [0.10.2] - 2023-11-13

### Forge

#### Changed

- Bump cairo to 2.3.1

#### Removed

- `available_gas` attribute, it didn't compute correctly gas usage. Contract functions execution cost would not be included.

## [0.10.1] - 2023-11-09

### Cast

#### Fixed

- scarb metadata in declare subcommand now takes manifest path from cli if passed instead of looking for it

## [0.10.0] - 2023-11-08

### Forge

#### Removed

- forking of the `Pending` block

#### Added

- `--color` option to control when colored output is used
- when specifying `BlockId::Tag(Latest)` block number of the used block will be printed
- printing number of ignored and filtered out tests

#### Fixed

- Segment Arena Builtin crashing with `CairoResourcesNotContainedInFeeCosts` when Felt252Dict was used

### Cast

#### Fixed

- account commands now always return valid json when `--json` flag is passed
- allow passing multiple calldata argument items without quotes
- display correct error message when account file is invalid

## [0.9.1] - 2023-10-30

### Forge

#### Fixed

- diagnostic paths referring to `tests` folder
- caching `get_class_hash_at` in forking test mode (credits to @jainkunal for catching the bug)

## [0.9.0] - 2023-10-25

### Forge

#### Added

- `#[ignore]` attribute together with `--ignored` and `include-ignored` flags - read more [here](https://foundry-rs.github.io/starknet-foundry/testing/testing.html#ignoring-some-tests-unless-specifically-requested)
- support for `deploy_syscall` directly in the test code (alternative to `deploy`)
- `snforge_std::signature` module for performing ecdsa signatures

#### Changed

- updated Cairo version to 2.3.0 - compatible Scarb version is 2.3.0:
  - tests in `src` folder now have to be in a module annotated with `#[cfg(test)]`
- `snforge_std::PrintTrait` will not convert values representing ASCII control characters to strings
- separated `snforge` to subcommands: `snforge test`, `snforge init` and `snforge clean-cache`.
Read more [here](https://foundry-rs.github.io/starknet-foundry/appendix/snforge.html).
- `starknet::get_block_info` now returns correct block info in a forked block

### Cast

#### Added

- `show-config` subcommand to display currently used configuration
- `account delete` command for removing accounts from the accounts file
- `--hex-format` flag has been added

#### Removed
- `-i` short for `--int-format` is removed, now have to use the full form `--int-format`

## [0.8.3] - 2023-10-17

### Forge

#### Changed

- Test from different crates are no longer run in parallel
- Test outputs are printed in non-deterministic order

#### Fixed

- Test output are printed in real time again
- Bug when application would not wait for tasks to terminate after execution was cancelled

## [0.8.2] - 2023-10-12

### Forge

#### Fixed
- incorrect caller address bug

## [0.8.1] - 2023-10-12
### Forge

#### Fixed
- significantly reduced ram usage

## [0.8.0] - 2023-10-11

### Forge

#### Added

- `#[fuzzer(...)]` attribute allowing to specify a fuzzer configuration for a single test case
- Support for `u8`, `u16`, `u32`, `u64`, `u128`, `u256` types to fuzzer
- `--clean-cache` flag
- Changed interface of `L1Handler.execute` and `L1Handler` (dropped `fee` parameter, added result handling with `RevertedTransaction`)
- Contract now has associated state, more about it [here](https://foundry-rs.github.io/starknet-foundry/testing/testing_contract_internals.html)
- cheatcodes (`prank`, `roll`, `warp`) now work on forked Cairo 0 contracts

#### Changed

- Spying events interface is updated to enable the use of events defined inside contracts in assertions
- Test are executed in parallel
- Fixed inconsistent pointers bug https://github.com/foundry-rs/starknet-foundry/issues/659
- Fixed an issue where `deploy_at` would not trigger the constructors https://github.com/foundry-rs/starknet-foundry/issues/805

### Cast

#### Changed

- dropped official support for cairo 1 compiled contracts. While they still should be working without any problems,
from now on the only officially supported cairo compiler version is 2

## [0.7.1] - 2023-09-27

### Forge

#### Added

- `var` library function for reading environmental variables

#### Fixed
- Using any concrete `block_id` when using forking mode, would lead to crashes

## [0.7.0] - 2023-09-27

### Forge

#### Added

- Support for scarb workspaces
- Initial version of fuzz testing with randomly generated values
- `#[fork(...)]` attribute allowing testing against a network fork

#### Changed

- Tests are collected only from a package tree (`src/lib.cairo` as an entrypoint) and `tests` folder:
  - If there is a `lib.cairo` file in `tests` folder, then it is treated as an entrypoint to the `tests` package from which tests are collected
  - Otherwise, all test files matching `tests/*.cairo` regex are treated as modules and added to a single virtual `lib.cairo`, which is treated as described above

### Cast

#### Added

- `account add` command for importing accounts to the accounts file
- `account create` command for creating openzeppelin accounts with starkli-style keystore
- `account deploy` command for deploying openzeppelin accounts with starkli-style keystore

### Changed

- `--add-profile` no longer accepts `-a` for short
- allow the `id` property in multicalls to be referenced in the inputs of `deploy` and `invoke` calls

## [0.6.0] - 2023-09-13

### Forge

#### Added

- `deploy_at` cheatcode
- printing failures summary at the end of an execution
- filtering tests now uses an absolute module tree path — it is possible to filter tests by module names, etc.

#### Fixed

- non-zero exit code is returned when any tests fail
- mock_call works with dispatchers if contract does not exists

### Cast

#### Added

- support for starkli-style accounts, allowing the use of existing accounts

#### Changed

- fixed misleading error message when there was no scarb in PATH and `--path-to-scarb-toml` was passed
- modified `multicall new` command output, to be in line with other commands outputs

## [0.5.0] - 2023-08-30

### Forge

#### Added

- support for `keccak_syscall` syscall. It can be used directly in cairo tests
- `l1_handler_execute` cheatcode
- support for `roll`ing/`warp`ing/`prank`ing the constructor logic (precalculate address, prank, assert pranked state in constructor)
- `spy_events` cheatcode
- Functions `read_json` and `FileParser<T>::parse_json` to load data from json files and deserialize it

#### Changed

- rename `TxtParser` trait to `FileParser`
- rename `parse_txt` trait to `read_txt`
- support for printing in contracts
- `spoof` cheatcode
- snforge command-line flag `--init`

### Cast

#### Added

- Support for custom networks - accounts created on custom networks are saved in `accounts-file` under network's
  chain_id
- `accounts-file` field in Scarb.toml profile
- Include the class hash of an account contract in the `accounts-file`

#### Removed

- `--network` option together with the `network` field in Scarb.toml profile — previously used as a validation factor;
  now networks are identified by their chain_id

## [0.4.0] - 2023-08-17

### Forge

#### Added

- `#[should_panic]` attribute support
- Documentation to public methods
- Information sections to documentation about importing `snforge_std`
- Print support for basic numeric data types
- Functions `parse_txt` and `TxtParser<T>::deserialize_txt` to load data from plain text files and serialize it
- `get_class_hash` cheatcode
- `mock_call` cheatcode
- `precalculate_address` cheatcode

#### Changed

- Exported `snforge_std` as a Scarb package, now you have to import it explicitly with e.g. `use snforge_std::declare`
  and add it as a dependency to your Scarb.toml

```toml
[dependencies]
# ...
snforge_std = { git = "https://github.com/foundry-rs/starknet-foundry", tag = "v0.4.0" }
```

- Moved `ForgeConfigFromScarb` to `scarb.rs` and renamed to `ForgeConfig`
- Made private:
    - `print_collected_tests_count`
    - `print_running_tests`
    - `print_test_result`
    - `print_test_summary`
    - `TestCaseSummary::from_run_result`
    - `TestCaseSummary::skipped`
    - `extract_result_data`
    - `StarknetArtifacts`
    - `StarknetContractArtifactPaths`
    - `StarknetContract`
- Split `dependencies_for_package` into separate methods:
    - `paths_for_package`
    - `corelib_for_package`
    - `target_name_for_package`
    - `compilation_unit_for_package`

- Fails test when user tries to use syscalls not supported by forge test runner
- Updated cairo-lang to 2.1.0, starknet-api to 0.4.1 and blockifier to 0.2.0-rc0

### Cast

#### Added

- Added `--class-hash` flag to account create/deploy, allowing for custom openzeppelin account contract class hash

## [0.3.0] - 2023-08-02

### Forge

#### Added

- `warp` cheatcode
- `roll` cheatcode
- `prank` cheatcode
- Most unsafe libfuncs can now be used in contracts

#### Changed

- `declare` return type to `starknet::ClassHash`, doesn't return a `Result`
- `PreparedContract` `class_hash` changed to `starknet::ClassHash`
- `deploy` return type to `starknet::ContractAddress`

#### Fixed

- Using the same cairo file names as corelib files no longer fails test execution

### Cast

#### Added

- multicall as a single transaction
- account creation and deployment
- `--wait` flag to wait for transaction to be accepted/rejected

#### Changed

- sierra and casm artifacts are now required in Scarb.toml for contract declaration
- improved error messages

## [0.1.1] - 2023-07-26

### Forge & Cast

#### Fixed

- `class_hash`es calculation
- Test collection

## [0.1.0] - 2023-07-19

### Forge & Cast

#### Added

- Initial release<|MERGE_RESOLUTION|>--- conflicted
+++ resolved
@@ -22,18 +22,11 @@
 - `verify` subcommand to verify contract (walnut APIs supported as of this version). [Read more here](https://foundry-rs.github.io/starknet-foundry/appendix/sncast/verify.html)
 - support for v3 transactions on account deploy
 - Newest class hash for OpenZeppelin account contracts
-
-<<<<<<< HEAD
 - `account list` subcommand for listing all available accounts [Read more here](https://foundry-rs.github.io/starknet-foundry/appendix/sncast/account/list.html)
 
 #### Changed
 
 - `multicall new` no longer prints generated template to stdout and now requires specifying output path. [Read more here](https://foundry-rs.github.io/starknet-foundry/appendix/sncast/multicall/new.html)
-=======
-#### Changed
-
-- `multicall new` no longer prints generated template to stdout and now requires specifying output path. [Read more here](https://foundry-rs.github.io/starknet-foundry/appendix/sncast/multicall/new.html) 
->>>>>>> 00f0b201
 
 ## [0.26.0] - 2024-07-03
 
