--- conflicted
+++ resolved
@@ -7,28 +7,18 @@
 
 ## [Unreleased]
 
-<<<<<<< HEAD
-### Cast
-
-#### Added
-
+### Forge
+
+#### Changed
+
+- Updated the error message returned when calling a nonexistent method on a contract to better align with the format used by the network
+
+### Cast
+
+#### Added
+
+- Debug logging for `sncast` commands that can be enabled by setting `CAST_LOG` env variable.
 - Possibility to use [`starknet-devnet`](https://github.com/0xSpaceShard/starknet-devnet) predeployed accounts directly in `sncast` without needing to import them. They are available under specific names - `devnet-1`, `devnet-2`, ..., `devnet-<N>`. Read more [here](https://foundry-rs.github.io/starknet-foundry/starknet/integration_with_devnet.html#predeployed-accounts)
-
-## [0.50.0] - 2025-09-29
-
-=======
->>>>>>> 354b5378
-### Forge
-
-#### Changed
-
-- Updated the error message returned when calling a nonexistent method on a contract to better align with the format used by the network
-
-### Cast
-
-#### Added
-
-- Debug logging for `sncast` commands that can be enabled by setting `CAST_LOG` env variable.
 
 ## [0.50.0] - 2025-09-29
 
