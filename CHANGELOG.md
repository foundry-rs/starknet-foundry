--- conflicted
+++ resolved
@@ -14,13 +14,9 @@
 - `#[should_panic]` attribute support
 - Documentation to public methods
 - Information sections to documentation about importing `snforge_std`
-<<<<<<< HEAD
 - Print support for basic numeric data types
 - Functions `parse_txt` and `TxtParser<T>::deserialize_txt` to load data from plain text files and serialize it
-=======
-- Added print support for basic numeric data types
 - `get_class_hash` cheatcode
->>>>>>> a798efbe
 
 #### Changed
 
