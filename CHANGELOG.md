# Changelog

All notable changes to this project will be documented in this file.

The format is based on [Keep a Changelog](https://keepachangelog.com/en/1.0.0/),
and this project adheres to [Semantic Versioning](https://semver.org/spec/v2.0.0.html).

# [Unreleased]

### Forge

#### Added

<<<<<<< HEAD
- Support for scarb workspaces.
=======
- `deploy_at` cheatcode

### Cast

#### Changed

- fixed misleading error message when there was no scarb in PATH and `--path-to-scarb-toml` was passed
- modified `multicall new` command output, to be in line with other commands outputs

## [0.5.0] - 2023-08-30

### Forge

#### Added

>>>>>>> b947d424
- support for `keccak_syscall` syscall. It can be used directly in cairo tests
- `l1_handler_execute` cheatcode
- support for `roll`ing/`warp`ing/`prank`ing the constructor logic (precalculate address, prank, assert pranked state in constructor)
- `spy_events` cheatcode
- Functions `read_json` and `FileParser<T>::parse_json` to load data from json files and deserialize it

#### Changed

- rename `TxtParser` trait to `FileParser`
- rename `parse_txt` trait to `read_txt`
- support for printing in contracts
- `spoof` cheatcode
- snforge command-line flag `--init`

### Cast

#### Added

- Support for custom networks - accounts created on custom networks are saved in `accounts-file` under network's
  chain_id
- `accounts-file` field in Scarb.toml profile
- Include the class hash of an account contract in the `accounts-file`

#### Removed

- `--network` option together with the `network` field in Scarb.toml profile — previously used as a validation factor;
  now networks are identified by their chain_id

## [0.4.0] - 2023-08-17

### Forge

#### Added

- `#[should_panic]` attribute support
- Documentation to public methods
- Information sections to documentation about importing `snforge_std`
- Print support for basic numeric data types
- Functions `parse_txt` and `TxtParser<T>::deserialize_txt` to load data from plain text files and serialize it
- `get_class_hash` cheatcode
- `mock_call` cheatcode
- `precalculate_address` cheatcode

#### Changed

- Exported `snforge_std` as a Scarb package, now you have to import it explicitly with e.g. `use snforge_std::declare`
  and add it as a dependency to your Scarb.toml

```toml
[dependencies]
# ...
snforge_std = { git = "https://github.com/foundry-rs/starknet-foundry", tag = "v0.4.0" }
```

- Moved `ForgeConfigFromScarb` to `scarb.rs` and renamed to `ForgeConfig`
- Made private:
    - `print_collected_tests_count`
    - `print_running_tests`
    - `print_test_result`
    - `print_test_summary`
    - `TestCaseSummary::from_run_result`
    - `TestCaseSummary::skipped`
    - `extract_result_data`
    - `StarknetArtifacts`
    - `StarknetContractArtifactPaths`
    - `StarknetContract`
- Split `dependencies_for_package` into separate methods:
    - `paths_for_package`
    - `corelib_for_package`
    - `target_name_for_package`
    - `compilation_unit_for_package`

- Fails test when user tries to use syscalls not supported by forge test runner
- Updated cairo-lang to 2.1.0, starknet-api to 0.4.1 and blockifier to 0.2.0-rc0

### Cast

#### Added

- Added `--class-hash` flag to account create/deploy, allowing for custom openzeppelin account contract class hash

## [0.3.0] - 2023-08-02

### Forge

#### Added

- `warp` cheatcode
- `roll` cheatcode
- `prank` cheatcode
- Most unsafe libfuncs can now be used in contracts

#### Changed

- `declare` return type to `starknet::ClassHash`, doesn't return a `Result`
- `PreparedContract` `class_hash` changed to `starknet::ClassHash`
- `deploy` return type to `starknet::ContractAddress`

#### Fixed

- Using the same cairo file names as corelib files no longer fails test execution

### Cast

#### Added

- multicall as a single transaction
- account creation and deployment
- `--wait` flag to wait for transaction to be accepted/rejected

#### Changed

- sierra and casm artifacts are now required in Scarb.toml for contract declaration
- improved error messages

## [0.1.1] - 2023-07-26

### Forge & Cast

#### Fixed

- `class_hash`es calculation
- Test collection

## [0.1.0] - 2023-07-19

### Forge & Cast

#### Added

- Initial release<|MERGE_RESOLUTION|>--- conflicted
+++ resolved
@@ -11,9 +11,7 @@
 
 #### Added
 
-<<<<<<< HEAD
 - Support for scarb workspaces.
-=======
 - `deploy_at` cheatcode
 
 ### Cast
@@ -29,7 +27,6 @@
 
 #### Added
 
->>>>>>> b947d424
 - support for `keccak_syscall` syscall. It can be used directly in cairo tests
 - `l1_handler_execute` cheatcode
 - support for `roll`ing/`warp`ing/`prank`ing the constructor logic (precalculate address, prank, assert pranked state in constructor)
