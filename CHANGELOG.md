--- conflicted
+++ resolved
@@ -7,13 +7,11 @@
 
 ## [Unreleased]
 
-<<<<<<< HEAD
-=======
 ### Forge
 
 #### Changed
 - Renamed global cheatcodes listed [here](https://foundry-rs.github.io/starknet-foundry/appendix/cheatcodes.html) - cheatcode invocations affecting the global scope and working indefinitely, already marked with a `_global` suffix, received a `start_` prefix
->>>>>>> 6fd4e97a
+- Updated `cheat_account_contract_address` cheatcode - read more [here](https://foundry-rs.github.io/starknet-foundry/appendix/cheatcodes/account_contract_address.html) - added a `start_` prefix to the `..._global` invocation which works globally and indefinitely
 
 ### Cast
 
@@ -25,12 +23,6 @@
 - `verify` subcommand to verify contract (walnut APIs supported as of this version). [Read more here](https://foundry-rs.github.io/starknet-foundry/appendix/sncast/verify.html)
 - support for v3 transactions on account deploy
 - Newest class hash for OpenZeppelin account contracts
-
-### Forge
-
-#### Changed
-
-- Updated `cheat_account_contract_address` cheatcode - read more [here](https://foundry-rs.github.io/starknet-foundry/appendix/cheatcodes/account_contract_address.html) - added a `start_` prefix to the `..._global` invocation which works globally and indefinitely
 
 #### Changed
 
