# Changelog

All notable changes to this project will be documented in this file.

The format is based on [Keep a Changelog](https://keepachangelog.com/en/1.0.0/),
and this project adheres to [Semantic Versioning](https://semver.org/spec/v2.0.0.html).

## [Unreleased]

<<<<<<< HEAD
### Cast

#### Added

- `network` field can now be configured in `snfoundry.toml`
=======
## [0.55.0-rc.0] - 2025-12-18

### Forge

#### Changed

- Minimal recommended `Scarb` version is now `2.12.2` (updated from `2.11.4`)

#### Fixed

- Signature generation now enforces the low-s rule
- Fixed a bug that caused a slowdown in test execution
- Panic that occurred in debug trace and gas report when using mock calls

#### Removed

- The deprecated `snforge completion`. Use `snforge completions` instead.

### Cast

#### Changed

- Error message for already declared contracts now includes the class hash
>>>>>>> 7f297c8e

#### Fixed

- When using `account create` or `account import` commands without specifying `--network` or `--url`, url from snfoundry.toml is now used correctly (if present)
<<<<<<< HEAD
=======
- Fixed account's balance value from `sncast balance` command

#### Removed

- The deprecated `sncast completion`. Use `sncast completions` instead.
>>>>>>> 7f297c8e

## [0.54.0] - 2025-12-09

### Forge

#### Added

- `get_current_vm_step` function to get the current step during test execution. For more see [docs](https://foundry-rs.github.io/starknet-foundry/snforge-library/testing/get_current_vm_step.html)

#### Fixed

- Cheatcodes are now reflected in called contract, when directly using a library call from test code
- Oracles are fully supported for Scarb versions >= 2.13.1. Bugs related to oracles' output handling have been fixed.
  Removed the `--experimental-oracles` flag.`
- Fixed a bug that caused failure data to be displayed twice

### Cast

#### Added

- `type` field to most responses when using `--json` output format.

#### Changed

- `sncast script init` now longer adds `cairo_test` as dependency in `Scarb.toml`
- Replaced the free RPC provider to Zan
- The supported RPC version is now 0.10.0

#### Fixed

- Restored missing `command` missing from some responses when using `--json` output format.
- When deploying account with `--keystore` flag `sncast` now longer ask two times for password

## [0.53.0] - 2025-11-24

### Cast

#### Changed

- Hash function used when declaring contracts is selected based on the Starknet version

## [0.53.0-rc.0] - 2025-11-18

### Forge

#### Added

- `--gas-report` flag to display a table of L2 gas breakdown for each contract and selector

### Cast

#### Changed

- The supported RPC version is now 0.10.0-rc.1

## [0.52.0] - 2025-11-05

### Forge

#### Changed

- Gas values in fuzzing test output are now displayed as whole numbers without fractional parts
- Minimal recommended `Scarb` version is now `2.11.4` (updated from `2.10.1`)

#### Fixed

- A bug that prevented the `#[test_case]` attribute from being used on its own with cheatcodes

### Cast

#### Added 

- Possibility to configure urls of predefined networks used by `--network` flag via `sncast` profile in `snfoundry.toml`

## [0.51.2] - 2025-10-31

### Cast

#### Changed

- Replaced the free RPC provider used.

## [0.51.1] - 2025-10-23

### Forge

#### Fixed

- A bug that caused `meta_tx_v0` to panic when tracked resources are Sierra gas.

## [0.51.0] - 2025-10-21

### Forge

#### Added

- `Fuzzable` trait implementations for `bool` and `ContractAddress`
- Type aliases for `StarkCurveKeyPair`, `Secp256k1CurveKeyPair`, `Secp256r1CurveKeyPair`
- Option to display L2 gas for each call in the debugging trace

#### Changed

- Updated the error message returned when calling a nonexistent method on a contract to better align with the format used by the network
- The default tracked resource is now Sierra gas, so gas reporting results may differ compared to previous versions. For more information refer to the [documentation](https://foundry-rs.github.io/starknet-foundry/testing/gas-and-resource-estimation.html)
- When using the `--detailed-resources` flag, the used Sierra gas key is now shown as `sierra gas` instead of `sierra_gas_consumption`

### Cast

#### Added

- Debug logging for `sncast` commands that can be enabled by setting `SNCAST_LOG` env variable.
- `sncast declare` command now outputs a ready-to-use deployment command after successful declaration.
- Possibility to use [`starknet-devnet`](https://github.com/0xSpaceShard/starknet-devnet) predeployed accounts directly in `sncast` without needing to import them. They are available under specific names - `devnet-1`, `devnet-2`, ..., `devnet-<N>`. Read more [here](https://foundry-rs.github.io/starknet-foundry/starknet/integration_with_devnet.html#predeployed-accounts)
- Support for `--network devnet` flag that attempts to auto-detect running `starknet-devnet` instance and connect to it.
- Support for automatically declaring the contract when running `sncast deploy`, by providing `--contract-name` flag instead of `--class-hash`. 
- `sncast balance` command to fetch the balance of an account for a specified token.

#### Fixed

- `sncast declare` now shows a correct error message when contract is already declared.

## [0.50.0] - 2025-09-29

### Forge

#### Added

- `#[test_case]` attribute for parameterized testing. Read more [here](https://foundry-rs.github.io/starknet-foundry/snforge-advanced-features/parametrized-testing.html)

#### Changed

- Minimal supported `Scarb` version is now `2.10.0` (updated from `2.9.1`)
- Minimal supported `snforge_std` and `snforge_std_deprecated` version is now `0.50.0`
- `deploy` and `deploy_at` methods on `ContractClass` instance now fail immediately upon encountering an error, preventing the error from being caught. This change aligns with the behavior of the `deploy_syscall` on the network

#### Fixed

- [`core::testing::get_available_gas`](https://docs.starknet.io/build/corelib/core-testing-get_available_gas) now works correctly in snforge tests

#### Removed

- Possibility to use `#[available_gas]` with unnamed argument. Use named arguments instead, e.g. `#[available_gas(l2_gas: 5)]`.
- The deprecated command `snforge init`. Use `snforge new` to initialize new `Forge` projects

### Cast

#### Added

- `sncast declare-from` command to declare a contract by fetching it from a different Starknet instance

## [0.49.0] - 2025-09-03

### Forge

#### Added

- Support for `meta_tx_v0` syscall with cheatcode compatibility
- `snforge` now supports [oracles](https://docs.swmansion.com/cairo-oracle/) with `--experimental-oracles` flag.
- `--trace-components` flag to allow selecting which components of the trace to do display. Read more [here](https://foundry-rs.github.io/starknet-foundry/snforge-advanced-features/debugging.html#trace-components)

### Cast

#### Added

- `--test-files` flag to `verify` command to include test files under src/ for verification (only applies to voyager)
- `--tip` flag to `invoke`, `declare`, `deploy`, `multicall run` and `account deploy` commands to set the transaction tip
- `--estimate-tip` flag which automatically adds an estimated tip to the transaction. The tip is calculated based on the current network conditions and added to the transaction fee
- `utils class-hash` command to calculate the class hash for a contract

#### Changed

- The supported RPC version is now 0.9.0
- [New UDC](https://starkscan.co/contract/0x02ceed65a4bd731034c01113685c831b01c15d7d432f71afb1cf1634b53a2125) is now used during deployment

## [0.48.1] - 2025-08-14

### Forge

#### Fixed

- A bug that caused `#[fuzzer]` attribute to fail when used with generic structs

## [0.48.0] - 2025-08-05

### Forge

#### Added

- `snforge_std` is now compatible with Scarb procedural macros V2. Migration is required if using Scarb versions before `2.12.0`. See [migration guide](https://foundry-rs.github.io/starknet-foundry/getting-started/0-47-0-migration-guide.html).

#### Changed

- If using a Scarb version before `2.10.0` or not using `allow-prebuild-plugins`, the minimal required rust version to run `snforge` is now `1.87.0`

### Cast

#### Fixed

- Block explorer links are now hidden by default when using [`starknet-devnet`](https://github.com/0xSpaceShard/starknet-devnet). Set `SNCAST_FORCE_SHOW_EXPLORER_LINKS=1` env variable to display them.

## [0.47.0] - 2025-07-28

### Forge

#### Added

- `interact_with_state` cheatcode to enable effective use of `contract_state_for_testing` in snforge tests
- Support for using [Scarb profiles](https://docs.swmansion.com/scarb/docs/reference/profiles.html) with `snforge test`, allowing to pass the same profile flags as in Scarb (`--release`, `--dev`, `--profile`) to build artifacts using a specific profile

#### Deprecated

- The `snforge completion` command. Use `snforge completions` instead

#### Fixed

- Passing a cheatcode span of 0 was incorrectly treated as `CheatSpan::Indefinite`. This is now resolved by making `CheatSpan::TargetCalls` accept `NonZero<usize>` instead of just `usize` in `snforge_std`.

### Cast

#### Added

- `ready` option for `--type` flag in `account create` and `account import` commands (Argent wallet has rebranded as Ready)

#### Changed

- Braavos accounts with all class hashes are now supported

#### Deprecated

- `argent` option for `--type` flag in `account create` and `account import` commands. Use `ready` instead
- The `sncast completion` command. Use `sncast completions` instead

## [0.46.0] - 2025-07-09

### Forge

#### Added

- Total test summary when running tests across multiple packages (for example when running `snforge test --workspace`)

#### Fixed

- Bug where syscall execution resources from nested calls were being calculated twice

### Cast

#### Added

- `sncast utils serialize` command to serialize Cairo expressions into calldata
- `sncast verify` now supports verifying against [voyager](https://voyager.online/) block explorer.

#### Changed

- Improved commands output readability with colors and simplified layout.
- `sncast verify` no longer defaults to using walnut.

#### Fixed

- Bug where `account create` raised an error if no `--name` was provided and the file specified by `--accounts-file` was empty

#### Removed

- `--int-format` and `--hex-format`, all values are displayed with default format

## [0.45.0] - 2025-06-16

### Forge

#### Added
- ETH token is now pre-deployed by default in every test, and `Token::ETH` was added to `snforge_std`
- `--skip` flag to allow excluding any test whose name contains the provided string

#### Changed
- Updated output format for `--exit-first` flag. Tests skipped due to preceding failures are no longer displayed in the summary. Alternative information is shown when applicable.
- `storage address` was renamed to `contract address` in the output of `--trace-verbosity`

#### Fixed

- bug that caused `--trace-verbosity` to panic in fork tests
- fixed a bug in tests where resources used in nested calls were counted multiple times, leading to overestimated gas and resource usage

#### Removed

- Windows support. For details on migration, see the WSL [installation guide](https://foundry-rs.github.io/starknet-foundry/getting-started/installation.html#linux-and-macos).

### Cast

#### Fixed

- bug where `account create` raised an error if the file specified by `--accounts-file` was empty

#### Removed

- Windows support. For details on migration, see the WSL [installation guide](https://foundry-rs.github.io/starknet-foundry/getting-started/installation.html#linux-and-macos).

## [0.44.0] - 2025-05-26

### Forge

#### Changed

- Minimal supported `snforge_std` version is 0.44.0
- Changed the code generated by `snforge_std`'s `#[test]` attribute

#### Fixed

- "invalid syscall selector" error appearing when using arithmetic circuits
- Bug that caused incorrect gas tracking for contracts using Sierra version less than `1.7.0` when `sierra-gas` was passed as the `tracked-resource`

### Cast

#### Added

- Displaying the path of the config file when adding a new profile

#### Changed

- OpenZeppelin account updated to v1.0.0 [preset](https://docs.openzeppelin.com/contracts-cairo/1.0.0/api/account#AccountUpgradeable)
- Restored support for Braavos accounts
- Accounts created with `--type braavos` use updated v1.2.0 class hash
- Output of `sncast account create` is now clearer; the estimated fee is displayed in both STRK and FRI.
- Renamed the field `max_fee` to `estimated_fee` in the `sncast account create` output.

## [0.43.1] - 2025-05-16

### Cast

#### Removed

- Broken Voyager RPC provider

## [0.43.0] - 2025-05-09

### Forge

#### Added

- `set_balance` cheatcode for setting an ERC20 token balance for specified contract address. The STRK token is now pre-deployed in every test by default. This can be disabled by adding `#[disable_predeployed_contracts]` attribute to test.
- added option to display trace of contracts execution. Read more [here](https://foundry-rs.github.io/starknet-foundry/snforge-advanced-features/debugging.html)

#### Changed

- "Success data" message is no longer printed when a test using the `#[should_panic]` attribute passes

### Cast

#### Added

- when using `sncast call` the response will be printed as a Cairo-like string representation of the return values

#### Changed

- The supported RPC version is now 0.8.1

## [0.42.0] - 2025-04-28

### Forge

#### Added

- Safe dispatchers can now be used inside contracts

#### Changed

- Minimal supported Scarb version is now `2.9.1`
- Improved display of backtrace for contracts that panicked, when `panic-backtrace = true` in `Scarb.toml`. Without using this feature, the backtrace may be less accurate than before.
  As of this release, this feature is available only in `scarb nightly-2025-03-27`.

#### Fixed

- The state correctly reverts after failed internal calls

### Cast

#### Fixed

- Bug that prevented from passing values to `--arguments` that started with a leading minus `-` sign.
- User is now prompted to save an imported or deployed account in `sncast` config even when using `--network` flag

## [0.41.0] - 2025-04-08

### Forge

#### Added

- `--template` flag to `snforge new` command that allows selecting a template for the new project. Possible values are `balance-contract` (default), `cairo-program` and `erc20-contract`

#### Fixed

- fixed incorrect extra newlines in test summary

### Cast

#### Added

- Support for `array![].span()` in `--arguments` command

#### Changed

- `verify` command now supports the `--class-hash` for Walnut verification

#### Removed

- `NftScan` is no longer supported as `block-explorer` option

## [0.40.0] - 2025-03-26

### Cast

#### Added

- `--l1-gas`, `--l1-gas-price`, `--l2-gas`, `--l2-gas-price`, `--l1-data-gas`, `--l1-data-gas-price` flags
- methods for fee settings creation, in `FeeSettingsTrait`: `max_fee()`, `resource_bounds()` and `estimate()` (in `sncast_std`)

#### Changed

- Updated argent class hash used in account creation to v0.4.0
- wrapped error for `ContractError` is now of type `ContractErrorData` (in `sncast_std`)
- field `execution_error` in `TransactionExecutionErrorData` is now of type `ContractExecutionError` (in `sncast_std`)
- Using Braavos accounts is temporarily disabled because they don't yet work with the RPC version supported by `sncast`
- `sncast script init` command now initializes project with the `sncast_std` dependency from the [registry](https://scarbs.xyz/packages/sncast_std)

#### Removed

- `--max-gas` and `--max-gas-unit-price` flags
- `max_gas`, `max_gas_unit_price` fields in `FeeSettings` (in `sncast_std`)

## [0.39.0] - 2025-03-19

### Forge

#### Added

- `snforge completion` command - used to generate autocompletion script
- Cheats for `get_block_hash_syscall`
- new `--tracked-resource` flag, that will change currently tracked resource
  (`cairo-steps` for vm resources - default; `sierra-gas` for sierra gas consumed resources in cairo native)
- Testing events api improvements. New `IsEmitted` trait. Implemented `Into<snforge_std::Event>` for `starknet::Event` and `PartialEq` trait implementations for `snforge_std::Event` and `snforge_std::Events`.


#### Changed
- gas is now reported using resource bounds triplet (l1_gas, l1_data_gas and l2_gas)
- `available_gas` now accepts named arguments denoting resource bounds (eg `#[available_gas(l1_gas: 1, l1_data_gas: 2, l2_gas: 3)]`)

#### Fixed

- Bug with file locking that prevented forking from working on Windows

### Cast

#### Added

- `sncast completion` command - used to generate autocompletion script

## [0.38.3] - 2025-03-07

### Forge

#### Fixed

- Issue with uploading `snforge_std` to scarbs package registry that prevented it from including package reexports required in Scarb >= 2.11.0

## [0.38.2] - 2025-03-06

### Forge

#### Changed

- Fork cache version is pinned to the forge version.

#### Fixed

- `snforge_scarb_plugin` now emits an error when parameters are passed without using the `#[fuzzer]` attribute
- A bug that was causing execution to hang if using forking

## [0.38.0] - 2025-02-25

### Forge

#### Added

- `snforge clean` command - used to manage and remove files generated by snforge. It supports cleaning the following components: coverage, profile, cache, trace, all
- `snforge new` now adds the `snfoundry_trace`, `coverage`, and `profile` directories to `.gitignore`.
- Custom types can be used in fuzz testing by implementing the `Fuzzable` trait
- Support for Cairo 2.10.0

#### Changed

- It is now required to include the `#[fuzzer]` attribute for fuzz tests to work
- Scarb `2.8.5` is now the minimal recommended version. Using Starknet Foundry with versions below it is no longer officially supported and may not work.

#### Deprecated

- `snforge clean-cache` command

### Cast

#### Changed

- `--name` flag is now optional when using `account create` (default name is generated)

## [0.37.0] - 2025-02-03

### Forge

#### Added

- Rust is no longer required to use `snforge` if using Scarb >= 2.10.0 on supported platforms - precompiled `snforge_scarb_plugin` plugin binaries are now published to [package registry](https://scarbs.xyz) for new versions.
- Added a suggestion for using the `--max-n-steps` flag when the Cairo VM returns the error: `Could not reach the end of the program. RunResources has no remaining steps`.

#### Fixed

- coverage validation now supports comments in `Scarb.toml`

### Cast

#### Added

- Default RPC providers under `--network` flag

#### Changed

- Renamed `--network` flag to `--network-name` in `sncast account delete` command

#### Fixed

- Bug resulting in value passed for `max_fee` being ignored in cast scripts when using `deploy` with STRK token

#### Removed

- `--fee-token` and `--version` flags, subsequently support for transaction versions other than v3
- Support for ETH transactions in scripts

## [0.36.0] - 2025-01-15

### Forge

#### Changed

- Trace files saved in `snfoundry_trace` directory will now use `_` as separators instead of `::`

### Cast

#### Added

- When using `--max-fee` with transactions v3, calculated max gas and max gas unit price are automatically validated to ensure they are greater than 0 after conversion
- interactive interface that allows setting created or imported account as the default

#### Changed

- Values passed to the `--max-fee`, `--max-gas`, and `--max-gas-unit-price` flags must be greater than 0

#### Deprecated

- `--version` flag

## [0.35.1] - 2024-12-16

### Forge

#### Fixed

- Minimal Rust version in requirements check is the same as in docs (`1.80.1`)
- `snforge` produces trace for contracts even if they fail or panic (assuming test passed)

## [0.35.0] - 2024-12-13

### Forge

#### Added

- Requirements validation during `snforge` runtime
- `snforge check-requirements` command
- `snforge new` command

#### Changed

- `snforge_scarb_plugin` will now also emit warnings when errors occur
- `snforge_std` migrated to `2024_07` edition
- `snforge_std` from scarbs package registry is now used in `snforge new` template

#### Deprecated

- `snforge init` command

### Cast

#### Added

- `account create` command shows prepared deployment command

#### Changed

- `--version` flag is now optional and `v3` will be used by default
- Displaying underlying RPC error instead of "Unknown RPC error" in edge cases

#### Deprecated

- `--fee-token` flag - `strk` will be used by default

## [0.34.0] - 2024-11-26

### Forge

#### Added

- `generate_random_felt()` for generating (pseudo) random felt value.
- Printing information about compiling Sierra using `universal-sierra-compiler`
- Displaying backtrace when contract call fails

#### Changed

- Tests config run is now executed in parallel resulting in faster `snforge test` setup in some cases

### Cast

#### Added

- You can skip `--name` flag when using `account import` - a default name will be generated.
- Addresses outputted when calling `sncast account create`, `sncast deploy` and `sncast declare` are now padded to 64 characters length and prefixed with `0x0`
- Globally available configuration to store profiles to share between projects.

#### Changed

- Changed return type of `declare` in Cairo Deployment Scripts so it can handle already declared contracts without failing
- Allow using `show-config` command without providing rpc url

## [0.33.0] - 2024-11-04

### Cast

#### Added

- You can now use numbers without quotes as inputs for calls in multicall config file.
- New `--arguments` flag to `call`, `invoke` and `deploy` for automatic conversion of Cairo expressions instead of serialized form.

### Forge

#### Changed

- You can now pass arguments to `cairo-profiler` and `cairo-coverage`. Everything after `--` will be passed to underlying binary. E.g.
  `snforge test --build-profile -- --show-inlined-functions`
- You can't use now `--coverage` and `--build-profile` flags at the same time. If you want to use both, you need to run
  `snforge test` twice with different flags.
- Contract artifacts are compiled to CASM concurrently.
- Starknet artifacts are now loaded from all tests targets
- Cairo Edition in `snforge init` template set to `2024_07`

#### Fixed

- Scarb features work with optimized compilation
- Custom test targets are now supported with optimized compilation
- Calling contract functions via safe-dispatcher now returns an `Err` when attempting to invoke a non-existent entry point, instead of causing a panic.

## [0.32.0] - 2024-10-16

### Cast

#### Changed

- Short option for `--accounts-file` flag has been removed.
- Short option for `--contract-address` is now `-d` instead of `-a`.
- `account add` is renamed to `account import`.
- `account import` can be now used without specifying `--private-key` or `--private-key-file` flags. Instead private key will be read interactively from the user.

#### Fixed
- `account delete` command: It is no longer necessary to provide the `--url` argument each time. Either the `--url` or `--network` argument must be provided, but not both, as they are mutually exclusive.

### Forge

#### Changed

- When using test name filter with `--exact` flag, forge will try to compile only the selected test.

## [0.31.0] - 2024-09-26

### Cast

#### Changed

- `declare` and `verify` commands now use the Scarb `release` profile instead of the `dev` profile as the default for building artifacts
- StarkScan links now point to specific pages for transactions, contracts and classes.

#### Fixed

- Explorer links displayed upon committing transactions are now properly formatted
- `sncast declare` no longer fails for flat contracts (i.e. CASM artifacts with `bytecode_segment_lengths` being a number)

### Forge

#### Added

- Project generated by `snforge` contains `assert_macros` dependency with version 0.1.0 for Scarb <= 2.8.0, otherwise equal to Scarb
- Support for overriding fork configuration in test attribute with a different block ID, tag, or hash.
- `--no-optimization` flag that can be used to build contracts using the [starknet contract target](https://docs.swmansion.com/scarb/docs/extensions/starknet/contract-target.html#starknet-contract-target. This is the default behavior when using Scarb < 2.8.3

#### Changed

- For Scarb >= `2.8.3` contract artifacts are built as part of the test target now. This process speeds up the compilation time, but the behavior of the contracts potentially may not be 100% consistent with the real networks. It can be disabled using the [--no-optimization flag](https://foundry-rs.github.io/starknet-foundry/appendix/snforge/test.html#--no-optimization)
- `snforge` now validates if your project is setup to generate debug info needed for `cairo-coverage` when running  `--coverage` flag

### `snforge_scarb_plugin`

#### Fixed

- The package is now correctly versioned

## [0.30.0] - 2024-09-04

### Forge

#### Added

- Derived `Debug` and `Clone` on `trace.cairo` items
- `--coverage` flag to the `test` command. Saves trace data and then generates coverage report of test cases which pass and are not fuzz tests. You need [cairo-coverage](https://github.com/software-mansion/cairo-coverage) installed on your system.

#### Fixed

- `latest` fork block id tag validation in `Scarb.toml` is now consistent
- `RangeCheck96`,  `AddMod`, `MulMod` builtins are now properly supported
- Fixed escaping `'` in `#[should_panic]`s
- Fixed `scarb init` with snforge runner

## [0.29.0] - 2024-08-28

### Forge

#### Added

- Support for Scarb features in `snforge test` - flags the same as in Scarb. Read more [here](https://docs.swmansion.com/scarb/docs/reference/conditional-compilation.html#features)

#### Fixed

- `snforge init` no longer emits warnings
- Project template generated by `snforge init` matches new `declare` cheatcode interface and compiles properly

## [0.28.0] - 2024-08-21

### Forge

#### Changed

- Bumped Cairo version to `2.7.0`
- Max steps in tests (configured by argument `--max-n-steps`) now defaults to 10 million
if not provided (changed from 4 million).

### Cast

#### Added
- Commands that commit transactions now display links to block explorers. When in human-readable mode, `invoke`, `declare`, `deploy`, `multicall run`, `account create` and `account deploy` will display additional information with an url. A new key in Cast configuration - `block-explorer` determines which block explorer service the displayed link leads to. Possible options are:` StarkScan`, `Voyager`, `ViewBlock`, `OkLink`, `NftScan`.

#### Changed
- `account create` outputs hint about the type of the tokens required to prefund a newly created account with before deployment

- `sncast` no longer expects `--url` as a common argument. It is now required specifically by commands that utilise it, i.e. `account add`, `account create`, `account delete`, `account deploy`, `multicall run`, `script run`, `call`, `declare`, `deploy`, `invoke`, `show-config`, `tx-status`.
Commands that do not require `--url` anymore: `account list`, `multicall new`, `script init`, `verify`

### Forge

#### Changed
- Fork tests now discover chain ID via provided RPC URL, defaulting to `SN_SEPOLIA`
- `#[fork]` attribute parameters format. [Read more here](https://foundry-rs.github.io/starknet-foundry/snforge-advanced-features/fork-testing.html)
- steps counting
- Block tag changed name from `Latest`  to `latest`
- `declare` cheatcode now returns `Result<DeclareResult, Array<felt252>>` [Read more here](https://foundry-rs.github.io/starknet-foundry/appendix/snforge-library/declare.html)

## [0.27.0] - 2024-07-24

### Forge

#### Added

- `spy_messages_to_l1()` for listening in on messages to L1 sent by your contracts. [Read more here](https://foundry-rs.github.io/starknet-foundry/testing/testing-messages-to-l1.html).

#### Changed

- Renamed global cheatcodes listed [here](https://foundry-rs.github.io/starknet-foundry/appendix/cheatcodes.html) - cheatcode invocations affecting the global scope and working indefinitely, already marked with a `_global` suffix, received a `start_` prefix

### Cast

#### Added

- `verify` subcommand to verify contract (walnut APIs supported as of this version). [Read more here](https://foundry-rs.github.io/starknet-foundry/appendix/sncast/verify.html)
- support for v3 transactions on account deploy, deploy, declare, invoke
- Newest class hash for OpenZeppelin account contracts
- `account list` subcommand for listing all available accounts [Read more here](https://foundry-rs.github.io/starknet-foundry/appendix/sncast/account/list.html)

#### Changed

- `multicall new` no longer prints generated template to stdout and now requires specifying output path. [Read more here](https://foundry-rs.github.io/starknet-foundry/appendix/sncast/multicall/new.html)

## [0.26.0] - 2024-07-03

### Forge

#### Changed
- Updated event testing - read more [here](./docs/src/testing/testing-events.md) on how it now works and [here](./docs/src/appendix/cheatcodes/spy_events.md)
about updated `spy_events` cheatcode

## [0.25.0] - 2024-06-12

### Forge

#### Changed

- `SyscallResultStringErrorTrait::map_error_to_string` removed in favor of utility function (`snforge_std::byte_array::try_deserialize_bytearray_error`)

### Cast

#### Removed
- `--class-hash` flag from `account deploy` command

#### Added

- `tx-status` subcommand to get transaction status. [Read more here](./docs/src/starknet/tx-status.md)
- `tx_status` function to cast_std. [Read more here](./docs/src/appendix/sncast-library/tx_status.md)
- Support for creating argent accounts
- Support for creating braavos accounts

## [0.24.0] - 2024-05-22

### Forge

#### Removed

- `prank`, `warp`, `roll`, `elect`, `spoof` cheatcodes in favour of `cheat_execution_info`

#### Added

- `cheat_execution_info` cheatcode and per variable helpers for it

### Cast

#### Added

- New required flag `--type` to `account add` command

### Forge

#### Changed

- `SignerTrait::sign` now returns `Result` instead of failing the test

- `L1HandlerTrait::execute()` takes source address and payloads as arguments [Read more here](https://foundry-rs.github.io/starknet-foundry/appendix/cheatcodes/l1_handler.html)

- When calling to an address which does not exists, error is forwarded to cairo runtime instead of failing the test

## [0.23.0] - 2024-05-08

### Forge

#### Removed

- `event_name_hash` removal, in favour of `selector!` usage

#### Changed

- the tool now always compiles Sierra contract artifacts to CASM using
[`USC`](https://github.com/software-mansion/universal-sierra-compiler) - before it used to consume CASM artifacts
produced by Scarb if they were present. Setting up `casm = true` in `Scarb.toml` is no longer recommended - it may slow
down the compilation.
- The `replace_bytecode` cheatcode now returns `Result` with a possible `ReplaceBytecodeError`, since it may cause unexpected errors down the line when not handled properly

### Cast

#### Changed

- the tool now always compiles Sierra contract artifacts to CASM using
[`USC`](https://github.com/software-mansion/universal-sierra-compiler) - before it used to consume CASM artifacts
produced by Scarb if they were present. Setting up `casm = true` in `Scarb.toml` is no longer recommended - it may slow
down the compilation.

#### Fixed

- scripts built with release profile are now properly recognized and ran

## [0.22.0] - 2024-04-17

### Forge

#### Changed

- `deploy` / `deploy_at` now additionally return the constructor return data via `SyscallResult<(ContractAddress, Span<felt252>)>`
- `declare` returns `Result<ContractClass, Array<felt252>>` instead of `ContractClass`
- `L1HandlerTrait::execute()` returns `SyscallResult<()>`
- `SyscallResultStringErrorTrait::map_string_error` renamed to `SyscallResultStringErrorTrait::map_error_to_string`
- `var` now supports `ByteArray` with double quoting, and returns `Array<felt252>` instead of a single `felt252`

#### Removed
- `snforge_std::RevertedTransaction`

## [0.21.0] - 2024-04-03

### Forge

#### Changed

- `read_txt` and `read_json` now supports `ByteArray`

### Cast

#### Added

- sncast script idempotency feature - every action done by the script that alters the network state will be tracked in state file,
and won't be replayed if previously succeeded

## [0.20.1] - 2024-03-22

## [0.20.0] - 2024-03-20

### Forge

#### Added

- variants of cheatcodes with `CheatSpan` (read more [here](https://foundry-rs.github.io/starknet-foundry/testing/using-cheatcodes#setting-cheatcode-span))
- Providing configuration data with env variables [DOCS](https://foundry-rs.github.io/starknet-foundry/projects/configuration.html#environmental-variables)

#### Fixed

- Events emitted in cairo 0 contracts are now properly collected
- `--build-profile` no longer fails silently (compatible with [`cairo-profiler`](https://github.com/software-mansion/cairo-profiler) 0.2.0)

#### Changed

- Default `chain_id` has been changed from `SN_GOERLI` to `SN_SEPOLIA`
- Supported RPC version is now 0.7.0
- Gas calculation is in sync with starknet 0.13.1 (with EIP 4844 blob usage enabled)
- Resources displayed (steps, builtins) now include OS costs of syscalls

### Cast

#### Added

- Support for OpenZeppelin Cairo 1 (or higher) accounts creation, deployment and usage
- Providing configuration data with env variables [DOCS](https://foundry-rs.github.io/starknet-foundry/projects/configuration.html#environmental-variables)

#### Changed

- Supported RPC version is now 0.7.0
- Default class hash in `account create` and `account deploy` has been changed to [cairo2 class hash](https://starkscan.co/class/0x04c6d6cf894f8bc96bb9c525e6853e5483177841f7388f74a46cfda6f028c755)

## [0.19.0] - 2024-03-06

### Forge

⚠️ This version requires installing external [universal-sierra-compiler (v2.0.0)](https://github.com/software-mansion/universal-sierra-compiler) ⚠️

#### Added

- [`replace_bytecode`](https://foundry-rs.github.io/starknet-foundry/appendix/cheatcodes/replace_bytecode.html) cheatcode
- result of the call to the trace
- added `--build-profile` flag to the `--test` command. Saves trace data and then builds profiles of test cases which pass and are not fuzz tests. You need [cairo-profiler](https://github.com/software-mansion/cairo-profiler) installed on your system.
- dependency on the [universal-sierra-compiler](https://github.com/software-mansion/universal-sierra-compiler)
binary, which will allow forge to be independent of sierra version


#### Changed

- `var()`, `read_txt()`, `read_json()`, `FileTrait::new()`, `declare()` now use regular strings (`ByteArray`) instead of short strings (`felt252`)
- `start_mock_call()`, `stop_mock_call()`, `L1Handler` now use selector (`selector!()`) instead of names

### Cast

#### Changed

- `declare()` now uses regular strings (`ByteArray`) instead of short strings (`felt252`)
- `call()` and `invoke()` now require function selector (`selector!()`) instead of function name in scripts (sncast_std)

#### Removed

- `--path-to-scarb-toml` optional flag that allowed to specify the path to the `Scarb.toml` file
- `--deployed` flag from `account add` subcommand

## [0.18.0] - 2024-02-21

### Forge

#### Added

- contract names to call trace
- `--max-n-steps` argument that allows setting own steps limit

#### Changed

- Unknown entry point error when calling a contract counts as a panic
- Cairo edition set to `2023_11`

#### Fixed

- Calling Cairo 0 contract no longer cancels cheatcodes in further calls

### Cast

#### Added

- `script init` command to generate a template file structure for deployment scripts
- Warning is emitted when executing sncast commands if the node's JSON-RPC version is incompatible

#### Changed

- to run a deployment script it is required to use `script run` subcommand

## [0.17.1] - 2024-02-12

### Cast

#### Changed

- fixed a bug where a profile was passed to scarb even when it did not exist
- error handling from inside deployment scripts is now possible (`declare`, `deploy`, `call`, `invoke` now return `Result<T, ScriptCommandError>`)

### Forge

#### Added

- `map_string_error` for use with dispatchers, which automatically converts string errors from the syscall result (read more [here](https://foundry-rs.github.io/starknet-foundry/testing/contracts#handling-errors))

## [0.17.0] - 2024-02-07

### Forge

#### Added

- Warning in fork testing is emitted, when node JSON-RPC version is incompatible
- `get_call_trace` library function for retrieving call trace in tests

#### Changed

- Gas estimation is now aligned with the Starknet v0.13

#### Removed

- `snforge_std::PrintTrait` - use `print!`, `println!` macros and / or `core::debug::PrintTrait` instead

#### Fixed

- Gas used in constructors and handling of L1 messages is now properly included in total gas cost

### Cast

#### Changed

- sncast tool configuration is now moved away from `Scarb.toml` to `snfoundry.toml` file. This file must be present in current or any parent directories in order to use profiles.

#### Added

- `--package` flag for `declare` and `script` subcommands, that specifies scarb package to work with
- `Debug` and `Display` impls for script subcommand responses - use `print!`, `println!` macros instead of calling `.print()`

## [0.16.0] - 2024-01-26

### Forge

#### Added
- Bump to cairo 2.5.0

#### Changed

- `SafeDispatcher`s usages need to be tagged with `#[feature("safe_dispatcher)]` (directly before usage), see [the shamans post](https://community.starknet.io/t/cairo-v2-5-0-is-out/112807#safe-dispatchers-15)

## [0.15.0] - 2024-01-24

### Forge

#### Added

- `--detailed-resources` flag for displaying additional info about used resources
- `store` and `load` cheatcodes
- `--save-trace-data` flag to `snforge test` command. Traces can be used for profiling purposes.

#### Changed

- `available_gas` attribute is now supported (Scarb >= 2.4.4 is required)

#### Fixed

- Error message for tests that should panic but pass

### Cast

#### Changed

- the 'pending' block is used instead of 'latest' as the default when obtaining the nonce

## [0.14.0] - 2024-01-11

### Forge

#### Added

- `Secp256k1` and `Secp256r1` curves support for `KeyPair` in `snforge_std`

#### Changed

- maximum number of computational steps per call set to current Starknet limit (3M)
- `mean` and `std deviation` fields are displayed for gas usage while running fuzzing tests
- Cairo edition in `snforge_std` and `sncast_std` set to `2023_10`
- `snforge_std::signature` module with `stark_curve`, `secp256k1_curve` and `secp256r1_curve` submodules

#### Fixed

- Safe library dispatchers in test code no longer propagate errors when not intended to

## [0.13.1] - 2023-12-20

### Forge

#### Added

- `assert_not_emitted` assert to check if an event was not emitted

#### Changed

- fields from `starknet::info::v2::TxInfo` are now part of `TxInfoMock` from `snforge_std::cheatcodes::tx_info`
- consistent latest block numbers for each url are now used across the whole run when testing against forks

#### Fixed

- Parsing panic data from call contract result

### Cast

#### Added

- add support for sepolia network
- `--yes` option to `account delete` command that allows to skip confirmation prompt

#### Changed

- Argument `max-fee` in `account deploy` is now optional

## [0.13.0] - 2023-12-14

### Forge

#### Changed

- Bump cairo to 2.4.0.
- Migrated test compilation and collection to Scarb, snforge should now be compatible with every Scarb version >= 2.4.0 unless breaking changes happen

## [0.12.0] - 2023-12-06

### Forge

#### Added

- print gas usage for each test
- Support for test collector built-in in Scarb with the `--use-scarb-collector` flag. Requires at least `nightly-2023-12-04` version of Scarb.

### Cast

#### Added

- `--wait-timeout` to set timeout for waiting for tx on network using `--wait` flag (default 60s)
- `--wait-retry-interval` to adjust the time between consecutive attempts to fetch tx from network using `--wait` flag (default 5s)
- allow setting nonce in declare, deploy and invoke (using `--nonce` and in deployment scripts)
- add `get_nonce` function to cast_std
- `--private-key-file` option to `account add` command that allows to provide a path to the file holding account private key

## [0.11.0] - 2023-11-22

### Forge

#### Added

- `elect` cheatcode for mocking the sequencer address. Read more [here](./docs/src/appendix/cheatcodes/sequencer_address/start_elect.md).
- `--rerun-failed` option to run tests that failed during the last run.

#### Changed
- `start_warp` and `stop_warp` now take `CheatTarget` as the first argument instead of `ContractAddress`. Read more [here](./docs/src/appendix/cheatcodes/block_timestamp/start_warp.md).
- `start_prank` and `stop_prank` now take `CheatTarget` as the first argument instead of `ContractAddress`. Read more [here](./docs/src/appendix/cheatcodes/caller_address/start_prank.md).
- `start_roll` and `stop_roll` now take `CheatTarget` as the first argument instead of `ContractAddress`. Read more [here](./docs/src/appendix/cheatcodes/block_number/start_roll.md).

PS: Credits to @bllu404 for the help with the new interfaces for cheats!

#### Fixed

- using unsupported `available_gas` attribute now fails the specific test case instead of the whole runner

### Cast

#### Added

- MVP for cairo deployment scripts with declare, deploy, invoke and call

## [0.10.2] - 2023-11-13

### Forge

#### Changed

- Bump cairo to 2.3.1

#### Removed

- `available_gas` attribute, it didn't compute correctly gas usage. Contract functions execution cost would not be included.

## [0.10.1] - 2023-11-09

### Cast

#### Fixed

- scarb metadata in declare subcommand now takes manifest path from cli if passed instead of looking for it

## [0.10.0] - 2023-11-08

### Forge

#### Removed

- forking of the `Pending` block

#### Added

- `--color` option to control when colored output is used
- when specifying `BlockId::Tag(Latest)` block number of the used block will be printed
- printing number of ignored and filtered out tests

#### Fixed

- Segment Arena Builtin crashing with `CairoResourcesNotContainedInFeeCosts` when Felt252Dict was used

### Cast

#### Fixed

- account commands now always return valid json when `--json` flag is passed
- allow passing multiple calldata argument items without quotes
- display correct error message when account file is invalid

## [0.9.1] - 2023-10-30

### Forge

#### Fixed

- diagnostic paths referring to `tests` folder
- caching `get_class_hash_at` in forking test mode (credits to @jainkunal for catching the bug)

## [0.9.0] - 2023-10-25

### Forge

#### Added

- `#[ignore]` attribute together with `--ignored` and `include-ignored` flags - read more [here](https://foundry-rs.github.io/starknet-foundry/testing/testing.html#ignoring-some-tests-unless-specifically-requested)
- support for `deploy_syscall` directly in the test code (alternative to `deploy`)
- `snforge_std::signature` module for performing ecdsa signatures

#### Changed

- updated Cairo version to 2.3.0 - compatible Scarb version is 2.3.0:
  - tests in `src` folder now have to be in a module annotated with `#[cfg(test)]`
- `snforge_std::PrintTrait` will not convert values representing ASCII control characters to strings
- separated `snforge` to subcommands: `snforge test`, `snforge init` and `snforge clean-cache`.
Read more [here](https://foundry-rs.github.io/starknet-foundry/appendix/snforge.html).
- `starknet::get_block_info` now returns correct block info in a forked block

### Cast

#### Added

- `show-config` subcommand to display currently used configuration
- `account delete` command for removing accounts from the accounts file
- `--hex-format` flag has been added

#### Removed

- `-i` short for `--int-format` is removed, now have to use the full form `--int-format`

## [0.8.3] - 2023-10-17

### Forge

#### Changed

- Test from different crates are no longer run in parallel
- Test outputs are printed in non-deterministic order

#### Fixed

- Test output are printed in real time again
- Bug when application would not wait for tasks to terminate after execution was cancelled

## [0.8.2] - 2023-10-12

### Forge

#### Fixed
- incorrect caller address bug

## [0.8.1] - 2023-10-12
### Forge

#### Fixed
- significantly reduced ram usage

## [0.8.0] - 2023-10-11

### Forge

#### Added

- `#[fuzzer(...)]` attribute allowing to specify a fuzzer configuration for a single test case
- Support for `u8`, `u16`, `u32`, `u64`, `u128`, `u256` types to fuzzer
- `--clean-cache` flag
- Changed interface of `L1Handler.execute` and `L1Handler` (dropped `fee` parameter, added result handling with `RevertedTransaction`)
- Contract now has associated state, more about it [here](https://foundry-rs.github.io/starknet-foundry/testing/testing_contract_internals.html)
- cheatcodes (`prank`, `roll`, `warp`) now work on forked Cairo 0 contracts

#### Changed

- Spying events interface is updated to enable the use of events defined inside contracts in assertions
- Test are executed in parallel
- Fixed inconsistent pointers bug https://github.com/foundry-rs/starknet-foundry/issues/659
- Fixed an issue where `deploy_at` would not trigger the constructors https://github.com/foundry-rs/starknet-foundry/issues/805

### Cast

#### Changed

- dropped official support for cairo 1 compiled contracts. While they still should be working without any problems,
from now on the only officially supported cairo compiler version is 2

## [0.7.1] - 2023-09-27

### Forge

#### Added

- `var` library function for reading environmental variables

#### Fixed
- Using any concrete `block_id` when using forking mode, would lead to crashes

## [0.7.0] - 2023-09-27

### Forge

#### Added

- Support for scarb workspaces
- Initial version of fuzz testing with randomly generated values
- `#[fork(...)]` attribute allowing testing against a network fork

#### Changed

- Tests are collected only from a package tree (`src/lib.cairo` as an entrypoint) and `tests` folder:
  - If there is a `lib.cairo` file in `tests` folder, then it is treated as an entrypoint to the `tests` package from which tests are collected
  - Otherwise, all test files matching `tests/*.cairo` regex are treated as modules and added to a single virtual `lib.cairo`, which is treated as described above

### Cast

#### Added

- `account add` command for importing accounts to the accounts file
- `account create` command for creating openzeppelin accounts with starkli-style keystore
- `account deploy` command for deploying openzeppelin accounts with starkli-style keystore

### Changed

- `--add-profile` no longer accepts `-a` for short
- allow the `id` property in multicalls to be referenced in the inputs of `deploy` and `invoke` calls

## [0.6.0] - 2023-09-13

### Forge

#### Added

- `deploy_at` cheatcode
- printing failures summary at the end of an execution
- filtering tests now uses an absolute module tree path — it is possible to filter tests by module names, etc.

#### Fixed

- non-zero exit code is returned when any tests fail
- mock_call works with dispatchers if contract does not exists

### Cast

#### Added

- support for starkli-style accounts, allowing the use of existing accounts

#### Changed

- fixed misleading error message when there was no scarb in PATH and `--path-to-scarb-toml` was passed
- modified `multicall new` command output, to be in line with other commands outputs

## [0.5.0] - 2023-08-30

### Forge

#### Added

- support for `keccak_syscall` syscall. It can be used directly in cairo tests
- `l1_handler_execute` cheatcode
- support for `roll`ing/`warp`ing/`prank`ing the constructor logic (precalculate address, prank, assert pranked state in constructor)
- `spy_events` cheatcode
- Functions `read_json` and `FileParser<T>::parse_json` to load data from json files and deserialize it

#### Changed

- rename `TxtParser` trait to `FileParser`
- rename `parse_txt` trait to `read_txt`
- support for printing in contracts
- `spoof` cheatcode
- snforge command-line flag `--init`

### Cast

#### Added

- Support for custom networks - accounts created on custom networks are saved in `accounts-file` under network's
  chain_id
- `accounts-file` field in Scarb.toml profile
- Include the class hash of an account contract in the `accounts-file`

#### Removed

- `--network` option together with the `network` field in Scarb.toml profile — previously used as a validation factor;
  now networks are identified by their chain_id

## [0.4.0] - 2023-08-17

### Forge

#### Added

- `#[should_panic]` attribute support
- Documentation to public methods
- Information sections to documentation about importing `snforge_std`
- Print support for basic numeric data types
- Functions `parse_txt` and `TxtParser<T>::deserialize_txt` to load data from plain text files and serialize it
- `get_class_hash` cheatcode
- `mock_call` cheatcode
- `precalculate_address` cheatcode

#### Changed

- Exported `snforge_std` as a Scarb package, now you have to import it explicitly with e.g. `use snforge_std::declare`
  and add it as a dependency to your Scarb.toml

```toml
[dependencies]
# ...
snforge_std = { git = "https://github.com/foundry-rs/starknet-foundry", tag = "v0.4.0" }
```

- Moved `ForgeConfigFromScarb` to `scarb.rs` and renamed to `ForgeConfig`
- Made private:
    - `print_collected_tests_count`
    - `print_running_tests`
    - `print_test_result`
    - `print_test_summary`
    - `TestCaseSummary::from_run_result`
    - `TestCaseSummary::skipped`
    - `extract_result_data`
    - `StarknetArtifacts`
    - `StarknetContractArtifactPaths`
    - `StarknetContract`
- Split `dependencies_for_package` into separate methods:
    - `paths_for_package`
    - `corelib_for_package`
    - `target_name_for_package`
    - `compilation_unit_for_package`

- Fails test when user tries to use syscalls not supported by forge test runner
- Updated cairo-lang to 2.1.0, starknet-api to 0.4.1 and blockifier to 0.2.0-rc0

### Cast

#### Added

- Added `--class-hash` flag to account create/deploy, allowing for custom openzeppelin account contract class hash

## [0.3.0] - 2023-08-02

### Forge

#### Added

- `warp` cheatcode
- `roll` cheatcode
- `prank` cheatcode
- Most unsafe libfuncs can now be used in contracts

#### Changed

- `declare` return type to `starknet::ClassHash`, doesn't return a `Result`
- `PreparedContract` `class_hash` changed to `starknet::ClassHash`
- `deploy` return type to `starknet::ContractAddress`

#### Fixed

- Using the same cairo file names as corelib files no longer fails test execution

### Cast

#### Added

- multicall as a single transaction
- account creation and deployment
- `--wait` flag to wait for transaction to be accepted/rejected

#### Changed

- sierra and casm artifacts are now required in Scarb.toml for contract declaration
- improved error messages

## [0.1.1] - 2023-07-26

### Forge & Cast

#### Fixed

- `class_hash`es calculation
- Test collection

## [0.1.0] - 2023-07-19

### Forge & Cast

#### Added

- Initial release<|MERGE_RESOLUTION|>--- conflicted
+++ resolved
@@ -7,13 +7,12 @@
 
 ## [Unreleased]
 
-<<<<<<< HEAD
 ### Cast
 
 #### Added
 
 - `network` field can now be configured in `snfoundry.toml`
-=======
+
 ## [0.55.0-rc.0] - 2025-12-18
 
 ### Forge
@@ -37,19 +36,15 @@
 #### Changed
 
 - Error message for already declared contracts now includes the class hash
->>>>>>> 7f297c8e
 
 #### Fixed
 
 - When using `account create` or `account import` commands without specifying `--network` or `--url`, url from snfoundry.toml is now used correctly (if present)
-<<<<<<< HEAD
-=======
 - Fixed account's balance value from `sncast balance` command
 
 #### Removed
 
 - The deprecated `sncast completion`. Use `sncast completions` instead.
->>>>>>> 7f297c8e
 
 ## [0.54.0] - 2025-12-09
 
