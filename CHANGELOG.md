--- conflicted
+++ resolved
@@ -13,11 +13,10 @@
 
 - `network` field can now be configured in `snfoundry.toml`
 
-<<<<<<< HEAD
 #### Changed
 
 - `--network` flag no longer conflicts with `--add-profile` flag
-=======
+
 ## [0.55.0-rc.0] - 2025-12-18
 
 ### Forge
@@ -41,7 +40,6 @@
 #### Changed
 
 - Error message for already declared contracts now includes the class hash
->>>>>>> d67bf0de
 
 #### Fixed
 
