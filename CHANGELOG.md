# Changelog

All notable changes to this project will be documented in this file.

The format is based on [Keep a Changelog](https://keepachangelog.com/en/1.0.0/),
and this project adheres to [Semantic Versioning](https://semver.org/spec/v2.0.0.html).

## [Unreleased]

### Forge

#### Changed

- Minimal recommended `Scarb` version is now `2.12.2` (updated from `2.11.4`)

#### Fixed

- Signature generation now enforces the low-s rule
- Fixed a bug that caused a slowdown in test execution

<<<<<<< HEAD
### Cast

#### Fixed

- Fixed account's balance value from `sncast balance` command
=======
#### Removed

- The deprecated `snforge completion`. Use `snforge completions` instead.

### Cast

#### Removed

- The deprecated `sncast completion`. Use `sncast completions` instead.
>>>>>>> 9fbd3393

## [0.54.0] - 2025-12-09

### Forge

#### Added

- `get_current_vm_step` function to get the current step during test execution. For more see [docs](https://foundry-rs.github.io/starknet-foundry/snforge-library/testing/get_current_vm_step.html)

#### Fixed

- Cheatcodes are now reflected in called contract, when directly using a library call from test code
- Oracles are fully supported for Scarb versions >= 2.13.1. Bugs related to oracles' output handling have been fixed.
  Removed the `--experimental-oracles` flag.`
- Fixed a bug that caused failure data to be displayed twice

### Cast

#### Added

- `type` field to most responses when using `--json` output format.

#### Changed

- `sncast script init` now longer adds `cairo_test` as dependency in `Scarb.toml`
- Replaced the free RPC provider to Zan
- The supported RPC version is now 0.10.0

#### Fixed

- Restored missing `command` missing from some responses when using `--json` output format.
- When deploying account with `--keystore` flag `sncast` now longer ask two times for password

## [0.53.0] - 2025-11-24

### Cast

#### Changed

- Hash function used when declaring contracts is selected based on the Starknet version

## [0.53.0-rc.0] - 2025-11-18

### Forge

#### Added

- `--gas-report` flag to display a table of L2 gas breakdown for each contract and selector

### Cast

#### Changed

- The supported RPC version is now 0.10.0-rc.1

## [0.52.0] - 2025-11-05

### Forge

#### Changed

- Gas values in fuzzing test output are now displayed as whole numbers without fractional parts
- Minimal recommended `Scarb` version is now `2.11.4` (updated from `2.10.1`)

#### Fixed

- A bug that prevented the `#[test_case]` attribute from being used on its own with cheatcodes

### Cast

#### Added 

- Possibility to configure urls of predefined networks used by `--network` flag via `sncast` profile in `snfoundry.toml`

## [0.51.2] - 2025-10-31

### Cast

#### Changed

- Replaced the free RPC provider used.

## [0.51.1] - 2025-10-23

### Forge

#### Fixed

- A bug that caused `meta_tx_v0` to panic when tracked resources are Sierra gas.

## [0.51.0] - 2025-10-21

### Forge

#### Added

- `Fuzzable` trait implementations for `bool` and `ContractAddress`
- Type aliases for `StarkCurveKeyPair`, `Secp256k1CurveKeyPair`, `Secp256r1CurveKeyPair`
- Option to display L2 gas for each call in the debugging trace

#### Changed

- Updated the error message returned when calling a nonexistent method on a contract to better align with the format used by the network
- The default tracked resource is now Sierra gas, so gas reporting results may differ compared to previous versions. For more information refer to the [documentation](https://foundry-rs.github.io/starknet-foundry/testing/gas-and-resource-estimation.html)
- When using the `--detailed-resources` flag, the used Sierra gas key is now shown as `sierra gas` instead of `sierra_gas_consumption`

### Cast

#### Added

- Debug logging for `sncast` commands that can be enabled by setting `SNCAST_LOG` env variable.
- `sncast declare` command now outputs a ready-to-use deployment command after successful declaration.
- Possibility to use [`starknet-devnet`](https://github.com/0xSpaceShard/starknet-devnet) predeployed accounts directly in `sncast` without needing to import them. They are available under specific names - `devnet-1`, `devnet-2`, ..., `devnet-<N>`. Read more [here](https://foundry-rs.github.io/starknet-foundry/starknet/integration_with_devnet.html#predeployed-accounts)
- Support for `--network devnet` flag that attempts to auto-detect running `starknet-devnet` instance and connect to it.
- Support for automatically declaring the contract when running `sncast deploy`, by providing `--contract-name` flag instead of `--class-hash`. 
- `sncast balance` command to fetch the balance of an account for a specified token.

#### Fixed

- `sncast declare` now shows a correct error message when contract is already declared.

## [0.50.0] - 2025-09-29

### Forge

#### Added

- `#[test_case]` attribute for parameterized testing. Read more [here](https://foundry-rs.github.io/starknet-foundry/snforge-advanced-features/parametrized-testing.html)

#### Changed

- Minimal supported `Scarb` version is now `2.10.0` (updated from `2.9.1`)
- Minimal supported `snforge_std` and `snforge_std_deprecated` version is now `0.50.0`
- `deploy` and `deploy_at` methods on `ContractClass` instance now fail immediately upon encountering an error, preventing the error from being caught. This change aligns with the behavior of the `deploy_syscall` on the network

#### Fixed

- [`core::testing::get_available_gas`](https://docs.starknet.io/build/corelib/core-testing-get_available_gas) now works correctly in snforge tests

#### Removed

- Possibility to use `#[available_gas]` with unnamed argument. Use named arguments instead, e.g. `#[available_gas(l2_gas: 5)]`.
- The deprecated command `snforge init`. Use `snforge new` to initialize new `Forge` projects

### Cast

#### Added

- `sncast declare-from` command to declare a contract by fetching it from a different Starknet instance

## [0.49.0] - 2025-09-03

### Forge

#### Added

- Support for `meta_tx_v0` syscall with cheatcode compatibility
- `snforge` now supports [oracles](https://docs.swmansion.com/cairo-oracle/) with `--experimental-oracles` flag.
- `--trace-components` flag to allow selecting which components of the trace to do display. Read more [here](https://foundry-rs.github.io/starknet-foundry/snforge-advanced-features/debugging.html#trace-components)

### Cast

#### Added

- `--test-files` flag to `verify` command to include test files under src/ for verification (only applies to voyager)
- `--tip` flag to `invoke`, `declare`, `deploy`, `multicall run` and `account deploy` commands to set the transaction tip
- `--estimate-tip` flag which automatically adds an estimated tip to the transaction. The tip is calculated based on the current network conditions and added to the transaction fee
- `utils class-hash` command to calculate the class hash for a contract

#### Changed

- The supported RPC version is now 0.9.0
- [New UDC](https://starkscan.co/contract/0x02ceed65a4bd731034c01113685c831b01c15d7d432f71afb1cf1634b53a2125) is now used during deployment

## [0.48.1] - 2025-08-14

### Forge

#### Fixed

- A bug that caused `#[fuzzer]` attribute to fail when used with generic structs

## [0.48.0] - 2025-08-05

### Forge

#### Added

- `snforge_std` is now compatible with Scarb procedural macros V2. Migration is required if using Scarb versions before `2.12.0`. See [migration guide](https://foundry-rs.github.io/starknet-foundry/getting-started/0-47-0-migration-guide.html).

#### Changed

- If using a Scarb version before `2.10.0` or not using `allow-prebuild-plugins`, the minimal required rust version to run `snforge` is now `1.87.0`

### Cast

#### Fixed

- Block explorer links are now hidden by default when using [`starknet-devnet`](https://github.com/0xSpaceShard/starknet-devnet). Set `SNCAST_FORCE_SHOW_EXPLORER_LINKS=1` env variable to display them.

## [0.47.0] - 2025-07-28

### Forge

#### Added

- `interact_with_state` cheatcode to enable effective use of `contract_state_for_testing` in snforge tests
- Support for using [Scarb profiles](https://docs.swmansion.com/scarb/docs/reference/profiles.html) with `snforge test`, allowing to pass the same profile flags as in Scarb (`--release`, `--dev`, `--profile`) to build artifacts using a specific profile

#### Deprecated

- The `snforge completion` command. Use `snforge completions` instead

#### Fixed

- Passing a cheatcode span of 0 was incorrectly treated as `CheatSpan::Indefinite`. This is now resolved by making `CheatSpan::TargetCalls` accept `NonZero<usize>` instead of just `usize` in `snforge_std`.

### Cast

#### Added

- `ready` option for `--type` flag in `account create` and `account import` commands (Argent wallet has rebranded as Ready)

#### Changed

- Braavos accounts with all class hashes are now supported

#### Deprecated

- `argent` option for `--type` flag in `account create` and `account import` commands. Use `ready` instead
- The `sncast completion` command. Use `sncast completions` instead

## [0.46.0] - 2025-07-09

### Forge

#### Added

- Total test summary when running tests across multiple packages (for example when running `snforge test --workspace`)

#### Fixed

- Bug where syscall execution resources from nested calls were being calculated twice

### Cast

#### Added

- `sncast utils serialize` command to serialize Cairo expressions into calldata
- `sncast verify` now supports verifying against [voyager](https://voyager.online/) block explorer.

#### Changed

- Improved commands output readability with colors and simplified layout.
- `sncast verify` no longer defaults to using walnut.

#### Fixed

- Bug where `account create` raised an error if no `--name` was provided and the file specified by `--accounts-file` was empty

#### Removed

- `--int-format` and `--hex-format`, all values are displayed with default format

## [0.45.0] - 2025-06-16

### Forge

#### Added
- ETH token is now pre-deployed by default in every test, and `Token::ETH` was added to `snforge_std`
- `--skip` flag to allow excluding any test whose name contains the provided string

#### Changed
- Updated output format for `--exit-first` flag. Tests skipped due to preceding failures are no longer displayed in the summary. Alternative information is shown when applicable.
- `storage address` was renamed to `contract address` in the output of `--trace-verbosity`

#### Fixed

- bug that caused `--trace-verbosity` to panic in fork tests
- fixed a bug in tests where resources used in nested calls were counted multiple times, leading to overestimated gas and resource usage

#### Removed

- Windows support. For details on migration, see the WSL [installation guide](https://foundry-rs.github.io/starknet-foundry/getting-started/installation.html#linux-and-macos).

### Cast

#### Fixed

- bug where `account create` raised an error if the file specified by `--accounts-file` was empty

#### Removed

- Windows support. For details on migration, see the WSL [installation guide](https://foundry-rs.github.io/starknet-foundry/getting-started/installation.html#linux-and-macos).

## [0.44.0] - 2025-05-26

### Forge

#### Changed

- Minimal supported `snforge_std` version is 0.44.0
- Changed the code generated by `snforge_std`'s `#[test]` attribute

#### Fixed

- "invalid syscall selector" error appearing when using arithmetic circuits
- Bug that caused incorrect gas tracking for contracts using Sierra version less than `1.7.0` when `sierra-gas` was passed as the `tracked-resource`

### Cast

#### Added

- Displaying the path of the config file when adding a new profile

#### Changed

- OpenZeppelin account updated to v1.0.0 [preset](https://docs.openzeppelin.com/contracts-cairo/1.0.0/api/account#AccountUpgradeable)
- Restored support for Braavos accounts
- Accounts created with `--type braavos` use updated v1.2.0 class hash
- Output of `sncast account create` is now clearer; the estimated fee is displayed in both STRK and FRI.
- Renamed the field `max_fee` to `estimated_fee` in the `sncast account create` output.

## [0.43.1] - 2025-05-16

### Cast

#### Removed

- Broken Voyager RPC provider

## [0.43.0] - 2025-05-09

### Forge

#### Added

- `set_balance` cheatcode for setting an ERC20 token balance for specified contract address. The STRK token is now pre-deployed in every test by default. This can be disabled by adding `#[disable_predeployed_contracts]` attribute to test.
- added option to display trace of contracts execution. Read more [here](https://foundry-rs.github.io/starknet-foundry/snforge-advanced-features/debugging.html)

#### Changed

- "Success data" message is no longer printed when a test using the `#[should_panic]` attribute passes

### Cast

#### Added

- when using `sncast call` the response will be printed as a Cairo-like string representation of the return values

#### Changed

- The supported RPC version is now 0.8.1

## [0.42.0] - 2025-04-28

### Forge

#### Added

- Safe dispatchers can now be used inside contracts

#### Changed

- Minimal supported Scarb version is now `2.9.1`
- Improved display of backtrace for contracts that panicked, when `panic-backtrace = true` in `Scarb.toml`. Without using this feature, the backtrace may be less accurate than before.
  As of this release, this feature is available only in `scarb nightly-2025-03-27`.

#### Fixed

- The state correctly reverts after failed internal calls

### Cast

#### Fixed

- Bug that prevented from passing values to `--arguments` that started with a leading minus `-` sign.
- User is now prompted to save an imported or deployed account in `sncast` config even when using `--network` flag

## [0.41.0] - 2025-04-08

### Forge

#### Added

- `--template` flag to `snforge new` command that allows selecting a template for the new project. Possible values are `balance-contract` (default), `cairo-program` and `erc20-contract`

#### Fixed

- fixed incorrect extra newlines in test summary

### Cast

#### Added

- Support for `array![].span()` in `--arguments` command

#### Changed

- `verify` command now supports the `--class-hash` for Walnut verification

#### Removed

- `NftScan` is no longer supported as `block-explorer` option

## [0.40.0] - 2025-03-26

### Cast

#### Added

- `--l1-gas`, `--l1-gas-price`, `--l2-gas`, `--l2-gas-price`, `--l1-data-gas`, `--l1-data-gas-price` flags
- methods for fee settings creation, in `FeeSettingsTrait`: `max_fee()`, `resource_bounds()` and `estimate()` (in `sncast_std`)

#### Changed

- Updated argent class hash used in account creation to v0.4.0
- wrapped error for `ContractError` is now of type `ContractErrorData` (in `sncast_std`)
- field `execution_error` in `TransactionExecutionErrorData` is now of type `ContractExecutionError` (in `sncast_std`)
- Using Braavos accounts is temporarily disabled because they don't yet work with the RPC version supported by `sncast`
- `sncast script init` command now initializes project with the `sncast_std` dependency from the [registry](https://scarbs.xyz/packages/sncast_std)

#### Removed

- `--max-gas` and `--max-gas-unit-price` flags
- `max_gas`, `max_gas_unit_price` fields in `FeeSettings` (in `sncast_std`)

## [0.39.0] - 2025-03-19

### Forge

#### Added

- `snforge completion` command - used to generate autocompletion script
- Cheats for `get_block_hash_syscall`
- new `--tracked-resource` flag, that will change currently tracked resource
  (`cairo-steps` for vm resources - default; `sierra-gas` for sierra gas consumed resources in cairo native)
- Testing events api improvements. New `IsEmitted` trait. Implemented `Into<snforge_std::Event>` for `starknet::Event` and `PartialEq` trait implementations for `snforge_std::Event` and `snforge_std::Events`.


#### Changed
- gas is now reported using resource bounds triplet (l1_gas, l1_data_gas and l2_gas)
- `available_gas` now accepts named arguments denoting resource bounds (eg `#[available_gas(l1_gas: 1, l1_data_gas: 2, l2_gas: 3)]`)

#### Fixed

- Bug with file locking that prevented forking from working on Windows

### Cast

#### Added

- `sncast completion` command - used to generate autocompletion script

## [0.38.3] - 2025-03-07

### Forge

#### Fixed

- Issue with uploading `snforge_std` to scarbs package registry that prevented it from including package reexports required in Scarb >= 2.11.0

## [0.38.2] - 2025-03-06

### Forge

#### Changed

- Fork cache version is pinned to the forge version.

#### Fixed

- `snforge_scarb_plugin` now emits an error when parameters are passed without using the `#[fuzzer]` attribute
- A bug that was causing execution to hang if using forking

## [0.38.0] - 2025-02-25

### Forge

#### Added

- `snforge clean` command - used to manage and remove files generated by snforge. It supports cleaning the following components: coverage, profile, cache, trace, all
- `snforge new` now adds the `snfoundry_trace`, `coverage`, and `profile` directories to `.gitignore`.
- Custom types can be used in fuzz testing by implementing the `Fuzzable` trait
- Support for Cairo 2.10.0

#### Changed

- It is now required to include the `#[fuzzer]` attribute for fuzz tests to work
- Scarb `2.8.5` is now the minimal recommended version. Using Starknet Foundry with versions below it is no longer officially supported and may not work.

#### Deprecated

- `snforge clean-cache` command

### Cast

#### Changed

- `--name` flag is now optional when using `account create` (default name is generated)

## [0.37.0] - 2025-02-03

### Forge

#### Added

- Rust is no longer required to use `snforge` if using Scarb >= 2.10.0 on supported platforms - precompiled `snforge_scarb_plugin` plugin binaries are now published to [package registry](https://scarbs.xyz) for new versions.
- Added a suggestion for using the `--max-n-steps` flag when the Cairo VM returns the error: `Could not reach the end of the program. RunResources has no remaining steps`.

#### Fixed

- coverage validation now supports comments in `Scarb.toml`

### Cast

#### Added

- Default RPC providers under `--network` flag

#### Changed

- Renamed `--network` flag to `--network-name` in `sncast account delete` command

#### Fixed

- Bug resulting in value passed for `max_fee` being ignored in cast scripts when using `deploy` with STRK token

#### Removed

- `--fee-token` and `--version` flags, subsequently support for transaction versions other than v3
- Support for ETH transactions in scripts

## [0.36.0] - 2025-01-15

### Forge

#### Changed

- Trace files saved in `snfoundry_trace` directory will now use `_` as separators instead of `::`

### Cast

#### Added

- When using `--max-fee` with transactions v3, calculated max gas and max gas unit price are automatically validated to ensure they are greater than 0 after conversion
- interactive interface that allows setting created or imported account as the default

#### Changed

- Values passed to the `--max-fee`, `--max-gas`, and `--max-gas-unit-price` flags must be greater than 0

#### Deprecated

- `--version` flag

## [0.35.1] - 2024-12-16

### Forge

#### Fixed

- Minimal Rust version in requirements check is the same as in docs (`1.80.1`)
- `snforge` produces trace for contracts even if they fail or panic (assuming test passed)

## [0.35.0] - 2024-12-13

### Forge

#### Added

- Requirements validation during `snforge` runtime
- `snforge check-requirements` command
- `snforge new` command

#### Changed

- `snforge_scarb_plugin` will now also emit warnings when errors occur
- `snforge_std` migrated to `2024_07` edition
- `snforge_std` from scarbs package registry is now used in `snforge new` template

#### Deprecated

- `snforge init` command

### Cast

#### Added

- `account create` command shows prepared deployment command

#### Changed

- `--version` flag is now optional and `v3` will be used by default
- Displaying underlying RPC error instead of "Unknown RPC error" in edge cases

#### Deprecated

- `--fee-token` flag - `strk` will be used by default

## [0.34.0] - 2024-11-26

### Forge

#### Added

- `generate_random_felt()` for generating (pseudo) random felt value.
- Printing information about compiling Sierra using `universal-sierra-compiler`
- Displaying backtrace when contract call fails

#### Changed

- Tests config run is now executed in parallel resulting in faster `snforge test` setup in some cases

### Cast

#### Added

- You can skip `--name` flag when using `account import` - a default name will be generated.
- Addresses outputted when calling `sncast account create`, `sncast deploy` and `sncast declare` are now padded to 64 characters length and prefixed with `0x0`
- Globally available configuration to store profiles to share between projects.

#### Changed

- Changed return type of `declare` in Cairo Deployment Scripts so it can handle already declared contracts without failing
- Allow using `show-config` command without providing rpc url

## [0.33.0] - 2024-11-04

### Cast

#### Added

- You can now use numbers without quotes as inputs for calls in multicall config file.
- New `--arguments` flag to `call`, `invoke` and `deploy` for automatic conversion of Cairo expressions instead of serialized form.

### Forge

#### Changed

- You can now pass arguments to `cairo-profiler` and `cairo-coverage`. Everything after `--` will be passed to underlying binary. E.g.
  `snforge test --build-profile -- --show-inlined-functions`
- You can't use now `--coverage` and `--build-profile` flags at the same time. If you want to use both, you need to run
  `snforge test` twice with different flags.
- Contract artifacts are compiled to CASM concurrently.
- Starknet artifacts are now loaded from all tests targets
- Cairo Edition in `snforge init` template set to `2024_07`

#### Fixed

- Scarb features work with optimized compilation
- Custom test targets are now supported with optimized compilation
- Calling contract functions via safe-dispatcher now returns an `Err` when attempting to invoke a non-existent entry point, instead of causing a panic.

## [0.32.0] - 2024-10-16

### Cast

#### Changed

- Short option for `--accounts-file` flag has been removed.
- Short option for `--contract-address` is now `-d` instead of `-a`.
- `account add` is renamed to `account import`.
- `account import` can be now used without specifying `--private-key` or `--private-key-file` flags. Instead private key will be read interactively from the user.

#### Fixed
- `account delete` command: It is no longer necessary to provide the `--url` argument each time. Either the `--url` or `--network` argument must be provided, but not both, as they are mutually exclusive.

### Forge

#### Changed

- When using test name filter with `--exact` flag, forge will try to compile only the selected test.

## [0.31.0] - 2024-09-26

### Cast

#### Changed

- `declare` and `verify` commands now use the Scarb `release` profile instead of the `dev` profile as the default for building artifacts
- StarkScan links now point to specific pages for transactions, contracts and classes.

#### Fixed

- Explorer links displayed upon committing transactions are now properly formatted
- `sncast declare` no longer fails for flat contracts (i.e. CASM artifacts with `bytecode_segment_lengths` being a number)

### Forge

#### Added

- Project generated by `snforge` contains `assert_macros` dependency with version 0.1.0 for Scarb <= 2.8.0, otherwise equal to Scarb
- Support for overriding fork configuration in test attribute with a different block ID, tag, or hash.
- `--no-optimization` flag that can be used to build contracts using the [starknet contract target](https://docs.swmansion.com/scarb/docs/extensions/starknet/contract-target.html#starknet-contract-target. This is the default behavior when using Scarb < 2.8.3

#### Changed

- For Scarb >= `2.8.3` contract artifacts are built as part of the test target now. This process speeds up the compilation time, but the behavior of the contracts potentially may not be 100% consistent with the real networks. It can be disabled using the [--no-optimization flag](https://foundry-rs.github.io/starknet-foundry/appendix/snforge/test.html#--no-optimization)
- `snforge` now validates if your project is setup to generate debug info needed for `cairo-coverage` when running  `--coverage` flag

### `snforge_scarb_plugin`

#### Fixed

- The package is now correctly versioned

## [0.30.0] - 2024-09-04

### Forge

#### Added

- Derived `Debug` and `Clone` on `trace.cairo` items
- `--coverage` flag to the `test` command. Saves trace data and then generates coverage report of test cases which pass and are not fuzz tests. You need [cairo-coverage](https://github.com/software-mansion/cairo-coverage) installed on your system.

#### Fixed

- `latest` fork block id tag validation in `Scarb.toml` is now consistent
- `RangeCheck96`,  `AddMod`, `MulMod` builtins are now properly supported
- Fixed escaping `'` in `#[should_panic]`s
- Fixed `scarb init` with snforge runner

## [0.29.0] - 2024-08-28

### Forge

#### Added

- Support for Scarb features in `snforge test` - flags the same as in Scarb. Read more [here](https://docs.swmansion.com/scarb/docs/reference/conditional-compilation.html#features)

#### Fixed

- `snforge init` no longer emits warnings
- Project template generated by `snforge init` matches new `declare` cheatcode interface and compiles properly

## [0.28.0] - 2024-08-21

### Forge

#### Changed

- Bumped Cairo version to `2.7.0`
- Max steps in tests (configured by argument `--max-n-steps`) now defaults to 10 million
if not provided (changed from 4 million).

### Cast

#### Added
- Commands that commit transactions now display links to block explorers. When in human-readable mode, `invoke`, `declare`, `deploy`, `multicall run`, `account create` and `account deploy` will display additional information with an url. A new key in Cast configuration - `block-explorer` determines which block explorer service the displayed link leads to. Possible options are:` StarkScan`, `Voyager`, `ViewBlock`, `OkLink`, `NftScan`.

#### Changed
- `account create` outputs hint about the type of the tokens required to prefund a newly created account with before deployment

- `sncast` no longer expects `--url` as a common argument. It is now required specifically by commands that utilise it, i.e. `account add`, `account create`, `account delete`, `account deploy`, `multicall run`, `script run`, `call`, `declare`, `deploy`, `invoke`, `show-config`, `tx-status`.
Commands that do not require `--url` anymore: `account list`, `multicall new`, `script init`, `verify`

### Forge

#### Changed
- Fork tests now discover chain ID via provided RPC URL, defaulting to `SN_SEPOLIA`
- `#[fork]` attribute parameters format. [Read more here](https://foundry-rs.github.io/starknet-foundry/snforge-advanced-features/fork-testing.html)
- steps counting
- Block tag changed name from `Latest`  to `latest`
- `declare` cheatcode now returns `Result<DeclareResult, Array<felt252>>` [Read more here](https://foundry-rs.github.io/starknet-foundry/appendix/snforge-library/declare.html)

## [0.27.0] - 2024-07-24

### Forge

#### Added

- `spy_messages_to_l1()` for listening in on messages to L1 sent by your contracts. [Read more here](https://foundry-rs.github.io/starknet-foundry/testing/testing-messages-to-l1.html).

#### Changed

- Renamed global cheatcodes listed [here](https://foundry-rs.github.io/starknet-foundry/appendix/cheatcodes.html) - cheatcode invocations affecting the global scope and working indefinitely, already marked with a `_global` suffix, received a `start_` prefix

### Cast

#### Added

- `verify` subcommand to verify contract (walnut APIs supported as of this version). [Read more here](https://foundry-rs.github.io/starknet-foundry/appendix/sncast/verify.html)
- support for v3 transactions on account deploy, deploy, declare, invoke
- Newest class hash for OpenZeppelin account contracts
- `account list` subcommand for listing all available accounts [Read more here](https://foundry-rs.github.io/starknet-foundry/appendix/sncast/account/list.html)

#### Changed

- `multicall new` no longer prints generated template to stdout and now requires specifying output path. [Read more here](https://foundry-rs.github.io/starknet-foundry/appendix/sncast/multicall/new.html)

## [0.26.0] - 2024-07-03

### Forge

#### Changed
- Updated event testing - read more [here](./docs/src/testing/testing-events.md) on how it now works and [here](./docs/src/appendix/cheatcodes/spy_events.md)
about updated `spy_events` cheatcode

## [0.25.0] - 2024-06-12

### Forge

#### Changed

- `SyscallResultStringErrorTrait::map_error_to_string` removed in favor of utility function (`snforge_std::byte_array::try_deserialize_bytearray_error`)

### Cast

#### Removed
- `--class-hash` flag from `account deploy` command

#### Added

- `tx-status` subcommand to get transaction status. [Read more here](./docs/src/starknet/tx-status.md)
- `tx_status` function to cast_std. [Read more here](./docs/src/appendix/sncast-library/tx_status.md)
- Support for creating argent accounts
- Support for creating braavos accounts

## [0.24.0] - 2024-05-22

### Forge

#### Removed

- `prank`, `warp`, `roll`, `elect`, `spoof` cheatcodes in favour of `cheat_execution_info`

#### Added

- `cheat_execution_info` cheatcode and per variable helpers for it

### Cast

#### Added

- New required flag `--type` to `account add` command

### Forge

#### Changed

- `SignerTrait::sign` now returns `Result` instead of failing the test

- `L1HandlerTrait::execute()` takes source address and payloads as arguments [Read more here](https://foundry-rs.github.io/starknet-foundry/appendix/cheatcodes/l1_handler.html)

- When calling to an address which does not exists, error is forwarded to cairo runtime instead of failing the test

## [0.23.0] - 2024-05-08

### Forge

#### Removed

- `event_name_hash` removal, in favour of `selector!` usage

#### Changed

- the tool now always compiles Sierra contract artifacts to CASM using
[`USC`](https://github.com/software-mansion/universal-sierra-compiler) - before it used to consume CASM artifacts
produced by Scarb if they were present. Setting up `casm = true` in `Scarb.toml` is no longer recommended - it may slow
down the compilation.
- The `replace_bytecode` cheatcode now returns `Result` with a possible `ReplaceBytecodeError`, since it may cause unexpected errors down the line when not handled properly

### Cast

#### Changed

- the tool now always compiles Sierra contract artifacts to CASM using
[`USC`](https://github.com/software-mansion/universal-sierra-compiler) - before it used to consume CASM artifacts
produced by Scarb if they were present. Setting up `casm = true` in `Scarb.toml` is no longer recommended - it may slow
down the compilation.

#### Fixed

- scripts built with release profile are now properly recognized and ran

## [0.22.0] - 2024-04-17

### Forge

#### Changed

- `deploy` / `deploy_at` now additionally return the constructor return data via `SyscallResult<(ContractAddress, Span<felt252>)>`
- `declare` returns `Result<ContractClass, Array<felt252>>` instead of `ContractClass`
- `L1HandlerTrait::execute()` returns `SyscallResult<()>`
- `SyscallResultStringErrorTrait::map_string_error` renamed to `SyscallResultStringErrorTrait::map_error_to_string`
- `var` now supports `ByteArray` with double quoting, and returns `Array<felt252>` instead of a single `felt252`

#### Removed
- `snforge_std::RevertedTransaction`

## [0.21.0] - 2024-04-03

### Forge

#### Changed

- `read_txt` and `read_json` now supports `ByteArray`

### Cast

#### Added

- sncast script idempotency feature - every action done by the script that alters the network state will be tracked in state file,
and won't be replayed if previously succeeded

## [0.20.1] - 2024-03-22

## [0.20.0] - 2024-03-20

### Forge

#### Added

- variants of cheatcodes with `CheatSpan` (read more [here](https://foundry-rs.github.io/starknet-foundry/testing/using-cheatcodes#setting-cheatcode-span))
- Providing configuration data with env variables [DOCS](https://foundry-rs.github.io/starknet-foundry/projects/configuration.html#environmental-variables)

#### Fixed

- Events emitted in cairo 0 contracts are now properly collected
- `--build-profile` no longer fails silently (compatible with [`cairo-profiler`](https://github.com/software-mansion/cairo-profiler) 0.2.0)

#### Changed

- Default `chain_id` has been changed from `SN_GOERLI` to `SN_SEPOLIA`
- Supported RPC version is now 0.7.0
- Gas calculation is in sync with starknet 0.13.1 (with EIP 4844 blob usage enabled)
- Resources displayed (steps, builtins) now include OS costs of syscalls

### Cast

#### Added

- Support for OpenZeppelin Cairo 1 (or higher) accounts creation, deployment and usage
- Providing configuration data with env variables [DOCS](https://foundry-rs.github.io/starknet-foundry/projects/configuration.html#environmental-variables)

#### Changed

- Supported RPC version is now 0.7.0
- Default class hash in `account create` and `account deploy` has been changed to [cairo2 class hash](https://starkscan.co/class/0x04c6d6cf894f8bc96bb9c525e6853e5483177841f7388f74a46cfda6f028c755)

## [0.19.0] - 2024-03-06

### Forge

⚠️ This version requires installing external [universal-sierra-compiler (v2.0.0)](https://github.com/software-mansion/universal-sierra-compiler) ⚠️

#### Added

- [`replace_bytecode`](https://foundry-rs.github.io/starknet-foundry/appendix/cheatcodes/replace_bytecode.html) cheatcode
- result of the call to the trace
- added `--build-profile` flag to the `--test` command. Saves trace data and then builds profiles of test cases which pass and are not fuzz tests. You need [cairo-profiler](https://github.com/software-mansion/cairo-profiler) installed on your system.
- dependency on the [universal-sierra-compiler](https://github.com/software-mansion/universal-sierra-compiler)
binary, which will allow forge to be independent of sierra version


#### Changed

- `var()`, `read_txt()`, `read_json()`, `FileTrait::new()`, `declare()` now use regular strings (`ByteArray`) instead of short strings (`felt252`)
- `start_mock_call()`, `stop_mock_call()`, `L1Handler` now use selector (`selector!()`) instead of names

### Cast

#### Changed

- `declare()` now uses regular strings (`ByteArray`) instead of short strings (`felt252`)
- `call()` and `invoke()` now require function selector (`selector!()`) instead of function name in scripts (sncast_std)

#### Removed

- `--path-to-scarb-toml` optional flag that allowed to specify the path to the `Scarb.toml` file
- `--deployed` flag from `account add` subcommand

## [0.18.0] - 2024-02-21

### Forge

#### Added

- contract names to call trace
- `--max-n-steps` argument that allows setting own steps limit

#### Changed

- Unknown entry point error when calling a contract counts as a panic
- Cairo edition set to `2023_11`

#### Fixed

- Calling Cairo 0 contract no longer cancels cheatcodes in further calls

### Cast

#### Added

- `script init` command to generate a template file structure for deployment scripts
- Warning is emitted when executing sncast commands if the node's JSON-RPC version is incompatible

#### Changed

- to run a deployment script it is required to use `script run` subcommand

## [0.17.1] - 2024-02-12

### Cast

#### Changed

- fixed a bug where a profile was passed to scarb even when it did not exist
- error handling from inside deployment scripts is now possible (`declare`, `deploy`, `call`, `invoke` now return `Result<T, ScriptCommandError>`)

### Forge

#### Added

- `map_string_error` for use with dispatchers, which automatically converts string errors from the syscall result (read more [here](https://foundry-rs.github.io/starknet-foundry/testing/contracts#handling-errors))

## [0.17.0] - 2024-02-07

### Forge

#### Added

- Warning in fork testing is emitted, when node JSON-RPC version is incompatible
- `get_call_trace` library function for retrieving call trace in tests

#### Changed

- Gas estimation is now aligned with the Starknet v0.13

#### Removed

- `snforge_std::PrintTrait` - use `print!`, `println!` macros and / or `core::debug::PrintTrait` instead

#### Fixed

- Gas used in constructors and handling of L1 messages is now properly included in total gas cost

### Cast

#### Changed

- sncast tool configuration is now moved away from `Scarb.toml` to `snfoundry.toml` file. This file must be present in current or any parent directories in order to use profiles.

#### Added

- `--package` flag for `declare` and `script` subcommands, that specifies scarb package to work with
- `Debug` and `Display` impls for script subcommand responses - use `print!`, `println!` macros instead of calling `.print()`

## [0.16.0] - 2024-01-26

### Forge

#### Added
- Bump to cairo 2.5.0

#### Changed

- `SafeDispatcher`s usages need to be tagged with `#[feature("safe_dispatcher)]` (directly before usage), see [the shamans post](https://community.starknet.io/t/cairo-v2-5-0-is-out/112807#safe-dispatchers-15)

## [0.15.0] - 2024-01-24

### Forge

#### Added

- `--detailed-resources` flag for displaying additional info about used resources
- `store` and `load` cheatcodes
- `--save-trace-data` flag to `snforge test` command. Traces can be used for profiling purposes.

#### Changed

- `available_gas` attribute is now supported (Scarb >= 2.4.4 is required)

#### Fixed

- Error message for tests that should panic but pass

### Cast

#### Changed

- the 'pending' block is used instead of 'latest' as the default when obtaining the nonce

## [0.14.0] - 2024-01-11

### Forge

#### Added

- `Secp256k1` and `Secp256r1` curves support for `KeyPair` in `snforge_std`

#### Changed

- maximum number of computational steps per call set to current Starknet limit (3M)
- `mean` and `std deviation` fields are displayed for gas usage while running fuzzing tests
- Cairo edition in `snforge_std` and `sncast_std` set to `2023_10`
- `snforge_std::signature` module with `stark_curve`, `secp256k1_curve` and `secp256r1_curve` submodules

#### Fixed

- Safe library dispatchers in test code no longer propagate errors when not intended to

## [0.13.1] - 2023-12-20

### Forge

#### Added

- `assert_not_emitted` assert to check if an event was not emitted

#### Changed

- fields from `starknet::info::v2::TxInfo` are now part of `TxInfoMock` from `snforge_std::cheatcodes::tx_info`
- consistent latest block numbers for each url are now used across the whole run when testing against forks

#### Fixed

- Parsing panic data from call contract result

### Cast

#### Added

- add support for sepolia network
- `--yes` option to `account delete` command that allows to skip confirmation prompt

#### Changed

- Argument `max-fee` in `account deploy` is now optional

## [0.13.0] - 2023-12-14

### Forge

#### Changed

- Bump cairo to 2.4.0.
- Migrated test compilation and collection to Scarb, snforge should now be compatible with every Scarb version >= 2.4.0 unless breaking changes happen

## [0.12.0] - 2023-12-06

### Forge

#### Added

- print gas usage for each test
- Support for test collector built-in in Scarb with the `--use-scarb-collector` flag. Requires at least `nightly-2023-12-04` version of Scarb.

### Cast

#### Added

- `--wait-timeout` to set timeout for waiting for tx on network using `--wait` flag (default 60s)
- `--wait-retry-interval` to adjust the time between consecutive attempts to fetch tx from network using `--wait` flag (default 5s)
- allow setting nonce in declare, deploy and invoke (using `--nonce` and in deployment scripts)
- add `get_nonce` function to cast_std
- `--private-key-file` option to `account add` command that allows to provide a path to the file holding account private key

## [0.11.0] - 2023-11-22

### Forge

#### Added

- `elect` cheatcode for mocking the sequencer address. Read more [here](./docs/src/appendix/cheatcodes/sequencer_address/start_elect.md).
- `--rerun-failed` option to run tests that failed during the last run.

#### Changed
- `start_warp` and `stop_warp` now take `CheatTarget` as the first argument instead of `ContractAddress`. Read more [here](./docs/src/appendix/cheatcodes/block_timestamp/start_warp.md).
- `start_prank` and `stop_prank` now take `CheatTarget` as the first argument instead of `ContractAddress`. Read more [here](./docs/src/appendix/cheatcodes/caller_address/start_prank.md).
- `start_roll` and `stop_roll` now take `CheatTarget` as the first argument instead of `ContractAddress`. Read more [here](./docs/src/appendix/cheatcodes/block_number/start_roll.md).

PS: Credits to @bllu404 for the help with the new interfaces for cheats!

#### Fixed

- using unsupported `available_gas` attribute now fails the specific test case instead of the whole runner

### Cast

#### Added

- MVP for cairo deployment scripts with declare, deploy, invoke and call

## [0.10.2] - 2023-11-13

### Forge

#### Changed

- Bump cairo to 2.3.1

#### Removed

- `available_gas` attribute, it didn't compute correctly gas usage. Contract functions execution cost would not be included.

## [0.10.1] - 2023-11-09

### Cast

#### Fixed

- scarb metadata in declare subcommand now takes manifest path from cli if passed instead of looking for it

## [0.10.0] - 2023-11-08

### Forge

#### Removed

- forking of the `Pending` block

#### Added

- `--color` option to control when colored output is used
- when specifying `BlockId::Tag(Latest)` block number of the used block will be printed
- printing number of ignored and filtered out tests

#### Fixed

- Segment Arena Builtin crashing with `CairoResourcesNotContainedInFeeCosts` when Felt252Dict was used

### Cast

#### Fixed

- account commands now always return valid json when `--json` flag is passed
- allow passing multiple calldata argument items without quotes
- display correct error message when account file is invalid

## [0.9.1] - 2023-10-30

### Forge

#### Fixed

- diagnostic paths referring to `tests` folder
- caching `get_class_hash_at` in forking test mode (credits to @jainkunal for catching the bug)

## [0.9.0] - 2023-10-25

### Forge

#### Added

- `#[ignore]` attribute together with `--ignored` and `include-ignored` flags - read more [here](https://foundry-rs.github.io/starknet-foundry/testing/testing.html#ignoring-some-tests-unless-specifically-requested)
- support for `deploy_syscall` directly in the test code (alternative to `deploy`)
- `snforge_std::signature` module for performing ecdsa signatures

#### Changed

- updated Cairo version to 2.3.0 - compatible Scarb version is 2.3.0:
  - tests in `src` folder now have to be in a module annotated with `#[cfg(test)]`
- `snforge_std::PrintTrait` will not convert values representing ASCII control characters to strings
- separated `snforge` to subcommands: `snforge test`, `snforge init` and `snforge clean-cache`.
Read more [here](https://foundry-rs.github.io/starknet-foundry/appendix/snforge.html).
- `starknet::get_block_info` now returns correct block info in a forked block

### Cast

#### Added

- `show-config` subcommand to display currently used configuration
- `account delete` command for removing accounts from the accounts file
- `--hex-format` flag has been added

#### Removed

- `-i` short for `--int-format` is removed, now have to use the full form `--int-format`

## [0.8.3] - 2023-10-17

### Forge

#### Changed

- Test from different crates are no longer run in parallel
- Test outputs are printed in non-deterministic order

#### Fixed

- Test output are printed in real time again
- Bug when application would not wait for tasks to terminate after execution was cancelled

## [0.8.2] - 2023-10-12

### Forge

#### Fixed
- incorrect caller address bug

## [0.8.1] - 2023-10-12
### Forge

#### Fixed
- significantly reduced ram usage

## [0.8.0] - 2023-10-11

### Forge

#### Added

- `#[fuzzer(...)]` attribute allowing to specify a fuzzer configuration for a single test case
- Support for `u8`, `u16`, `u32`, `u64`, `u128`, `u256` types to fuzzer
- `--clean-cache` flag
- Changed interface of `L1Handler.execute` and `L1Handler` (dropped `fee` parameter, added result handling with `RevertedTransaction`)
- Contract now has associated state, more about it [here](https://foundry-rs.github.io/starknet-foundry/testing/testing_contract_internals.html)
- cheatcodes (`prank`, `roll`, `warp`) now work on forked Cairo 0 contracts

#### Changed

- Spying events interface is updated to enable the use of events defined inside contracts in assertions
- Test are executed in parallel
- Fixed inconsistent pointers bug https://github.com/foundry-rs/starknet-foundry/issues/659
- Fixed an issue where `deploy_at` would not trigger the constructors https://github.com/foundry-rs/starknet-foundry/issues/805

### Cast

#### Changed

- dropped official support for cairo 1 compiled contracts. While they still should be working without any problems,
from now on the only officially supported cairo compiler version is 2

## [0.7.1] - 2023-09-27

### Forge

#### Added

- `var` library function for reading environmental variables

#### Fixed
- Using any concrete `block_id` when using forking mode, would lead to crashes

## [0.7.0] - 2023-09-27

### Forge

#### Added

- Support for scarb workspaces
- Initial version of fuzz testing with randomly generated values
- `#[fork(...)]` attribute allowing testing against a network fork

#### Changed

- Tests are collected only from a package tree (`src/lib.cairo` as an entrypoint) and `tests` folder:
  - If there is a `lib.cairo` file in `tests` folder, then it is treated as an entrypoint to the `tests` package from which tests are collected
  - Otherwise, all test files matching `tests/*.cairo` regex are treated as modules and added to a single virtual `lib.cairo`, which is treated as described above

### Cast

#### Added

- `account add` command for importing accounts to the accounts file
- `account create` command for creating openzeppelin accounts with starkli-style keystore
- `account deploy` command for deploying openzeppelin accounts with starkli-style keystore

### Changed

- `--add-profile` no longer accepts `-a` for short
- allow the `id` property in multicalls to be referenced in the inputs of `deploy` and `invoke` calls

## [0.6.0] - 2023-09-13

### Forge

#### Added

- `deploy_at` cheatcode
- printing failures summary at the end of an execution
- filtering tests now uses an absolute module tree path — it is possible to filter tests by module names, etc.

#### Fixed

- non-zero exit code is returned when any tests fail
- mock_call works with dispatchers if contract does not exists

### Cast

#### Added

- support for starkli-style accounts, allowing the use of existing accounts

#### Changed

- fixed misleading error message when there was no scarb in PATH and `--path-to-scarb-toml` was passed
- modified `multicall new` command output, to be in line with other commands outputs

## [0.5.0] - 2023-08-30

### Forge

#### Added

- support for `keccak_syscall` syscall. It can be used directly in cairo tests
- `l1_handler_execute` cheatcode
- support for `roll`ing/`warp`ing/`prank`ing the constructor logic (precalculate address, prank, assert pranked state in constructor)
- `spy_events` cheatcode
- Functions `read_json` and `FileParser<T>::parse_json` to load data from json files and deserialize it

#### Changed

- rename `TxtParser` trait to `FileParser`
- rename `parse_txt` trait to `read_txt`
- support for printing in contracts
- `spoof` cheatcode
- snforge command-line flag `--init`

### Cast

#### Added

- Support for custom networks - accounts created on custom networks are saved in `accounts-file` under network's
  chain_id
- `accounts-file` field in Scarb.toml profile
- Include the class hash of an account contract in the `accounts-file`

#### Removed

- `--network` option together with the `network` field in Scarb.toml profile — previously used as a validation factor;
  now networks are identified by their chain_id

## [0.4.0] - 2023-08-17

### Forge

#### Added

- `#[should_panic]` attribute support
- Documentation to public methods
- Information sections to documentation about importing `snforge_std`
- Print support for basic numeric data types
- Functions `parse_txt` and `TxtParser<T>::deserialize_txt` to load data from plain text files and serialize it
- `get_class_hash` cheatcode
- `mock_call` cheatcode
- `precalculate_address` cheatcode

#### Changed

- Exported `snforge_std` as a Scarb package, now you have to import it explicitly with e.g. `use snforge_std::declare`
  and add it as a dependency to your Scarb.toml

```toml
[dependencies]
# ...
snforge_std = { git = "https://github.com/foundry-rs/starknet-foundry", tag = "v0.4.0" }
```

- Moved `ForgeConfigFromScarb` to `scarb.rs` and renamed to `ForgeConfig`
- Made private:
    - `print_collected_tests_count`
    - `print_running_tests`
    - `print_test_result`
    - `print_test_summary`
    - `TestCaseSummary::from_run_result`
    - `TestCaseSummary::skipped`
    - `extract_result_data`
    - `StarknetArtifacts`
    - `StarknetContractArtifactPaths`
    - `StarknetContract`
- Split `dependencies_for_package` into separate methods:
    - `paths_for_package`
    - `corelib_for_package`
    - `target_name_for_package`
    - `compilation_unit_for_package`

- Fails test when user tries to use syscalls not supported by forge test runner
- Updated cairo-lang to 2.1.0, starknet-api to 0.4.1 and blockifier to 0.2.0-rc0

### Cast

#### Added

- Added `--class-hash` flag to account create/deploy, allowing for custom openzeppelin account contract class hash

## [0.3.0] - 2023-08-02

### Forge

#### Added

- `warp` cheatcode
- `roll` cheatcode
- `prank` cheatcode
- Most unsafe libfuncs can now be used in contracts

#### Changed

- `declare` return type to `starknet::ClassHash`, doesn't return a `Result`
- `PreparedContract` `class_hash` changed to `starknet::ClassHash`
- `deploy` return type to `starknet::ContractAddress`

#### Fixed

- Using the same cairo file names as corelib files no longer fails test execution

### Cast

#### Added

- multicall as a single transaction
- account creation and deployment
- `--wait` flag to wait for transaction to be accepted/rejected

#### Changed

- sierra and casm artifacts are now required in Scarb.toml for contract declaration
- improved error messages

## [0.1.1] - 2023-07-26

### Forge & Cast

#### Fixed

- `class_hash`es calculation
- Test collection

## [0.1.0] - 2023-07-19

### Forge & Cast

#### Added

- Initial release<|MERGE_RESOLUTION|>--- conflicted
+++ resolved
@@ -18,23 +18,19 @@
 - Signature generation now enforces the low-s rule
 - Fixed a bug that caused a slowdown in test execution
 
-<<<<<<< HEAD
+#### Removed
+
+- The deprecated `snforge completion`. Use `snforge completions` instead.
+
 ### Cast
 
 #### Fixed
 
 - Fixed account's balance value from `sncast balance` command
-=======
-#### Removed
-
-- The deprecated `snforge completion`. Use `snforge completions` instead.
-
-### Cast
 
 #### Removed
 
 - The deprecated `sncast completion`. Use `sncast completions` instead.
->>>>>>> 9fbd3393
 
 ## [0.54.0] - 2025-12-09
 
