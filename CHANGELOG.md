# Changelog

All notable changes to this project will be documented in this file.

The format is based on [Keep a Changelog](https://keepachangelog.com/en/1.0.0/),
and this project adheres to [Semantic Versioning](https://semver.org/spec/v2.0.0.html).

## [Unreleased]

### Forge

<<<<<<< HEAD
#### Added

- `#fuzzer` attribute to specify fuzzer configuration for a single test case. 
=======
#### Changed

- Spying events interface is updated to enable the use of events defined inside contracts in assertions

>>>>>>> 39bec20c

## [0.7.1] - 2023-09-27

### Forge

#### Added

- `var` library function for reading environmental variables

### Fixed
- Using any concrete `block_id` when using forking mode, would lead to crashes 

## [0.7.0] - 2023-09-27

### Forge

#### Added

- Support for scarb workspaces
- Initial version of fuzz testing with randomly generated values
- `#[fork(...)]` attribute allowing testing against a network fork

#### Changed

- Tests are collected only from a package tree (`src/lib.cairo` as an entrypoint) and `tests` folder:
  - If there is a `lib.cairo` file in `tests` folder, then it is treated as an entrypoint to the `tests` package from which tests are collected
  - Otherwise, all test files matching `tests/*.cairo` regex are treated as modules and added to a single virtual `lib.cairo`, which is treated as described above

### Cast

#### Added

- `account add` command for importing accounts to the accounts file
- `account create` command for creating openzeppelin accounts with starkli-style keystore
- `account deploy` command for deploying openzeppelin accounts with starkli-style keystore

### Changed

- `--add-profile` no longer accepts `-a` for short
- allow the `id` property in multicalls to be referenced in the inputs of `deploy` and `invoke` calls

## [0.6.0] - 2023-09-13

### Forge

#### Added

- `deploy_at` cheatcode
- printing failures summary at the end of an execution
- filtering tests now uses an absolute module tree path — it is possible to filter tests by module names, etc.

### Fixed

- non-zero exit code is returned when any tests fail
- mock_call works with dispatchers if contract does not exists

### Cast

#### Added

- support for starkli-style accounts, allowing the use of existing accounts

#### Changed

- fixed misleading error message when there was no scarb in PATH and `--path-to-scarb-toml` was passed
- modified `multicall new` command output, to be in line with other commands outputs

## [0.5.0] - 2023-08-30

### Forge

#### Added

- support for `keccak_syscall` syscall. It can be used directly in cairo tests
- `l1_handler_execute` cheatcode
- support for `roll`ing/`warp`ing/`prank`ing the constructor logic (precalculate address, prank, assert pranked state in constructor)
- `spy_events` cheatcode
- Functions `read_json` and `FileParser<T>::parse_json` to load data from json files and deserialize it

#### Changed

- rename `TxtParser` trait to `FileParser`
- rename `parse_txt` trait to `read_txt`
- support for printing in contracts
- `spoof` cheatcode
- snforge command-line flag `--init`

### Cast

#### Added

- Support for custom networks - accounts created on custom networks are saved in `accounts-file` under network's
  chain_id
- `accounts-file` field in Scarb.toml profile
- Include the class hash of an account contract in the `accounts-file`

#### Removed

- `--network` option together with the `network` field in Scarb.toml profile — previously used as a validation factor;
  now networks are identified by their chain_id

## [0.4.0] - 2023-08-17

### Forge

#### Added

- `#[should_panic]` attribute support
- Documentation to public methods
- Information sections to documentation about importing `snforge_std`
- Print support for basic numeric data types
- Functions `parse_txt` and `TxtParser<T>::deserialize_txt` to load data from plain text files and serialize it
- `get_class_hash` cheatcode
- `mock_call` cheatcode
- `precalculate_address` cheatcode

#### Changed

- Exported `snforge_std` as a Scarb package, now you have to import it explicitly with e.g. `use snforge_std::declare`
  and add it as a dependency to your Scarb.toml

```toml
[dependencies]
# ...
snforge_std = { git = "https://github.com/foundry-rs/starknet-foundry", tag = "v0.4.0" }
```

- Moved `ForgeConfigFromScarb` to `scarb.rs` and renamed to `ForgeConfig`
- Made private:
    - `print_collected_tests_count`
    - `print_running_tests`
    - `print_test_result`
    - `print_test_summary`
    - `TestCaseSummary::from_run_result`
    - `TestCaseSummary::skipped`
    - `extract_result_data`
    - `StarknetArtifacts`
    - `StarknetContractArtifactPaths`
    - `StarknetContract`
- Split `dependencies_for_package` into separate methods:
    - `paths_for_package`
    - `corelib_for_package`
    - `target_name_for_package`
    - `compilation_unit_for_package`

- Fails test when user tries to use syscalls not supported by forge test runner
- Updated cairo-lang to 2.1.0, starknet-api to 0.4.1 and blockifier to 0.2.0-rc0

### Cast

#### Added

- Added `--class-hash` flag to account create/deploy, allowing for custom openzeppelin account contract class hash

## [0.3.0] - 2023-08-02

### Forge

#### Added

- `warp` cheatcode
- `roll` cheatcode
- `prank` cheatcode
- Most unsafe libfuncs can now be used in contracts

#### Changed

- `declare` return type to `starknet::ClassHash`, doesn't return a `Result`
- `PreparedContract` `class_hash` changed to `starknet::ClassHash`
- `deploy` return type to `starknet::ContractAddress`

#### Fixed

- Using the same cairo file names as corelib files no longer fails test execution

### Cast

#### Added

- multicall as a single transaction
- account creation and deployment
- `--wait` flag to wait for transaction to be accepted/rejected

#### Changed

- sierra and casm artifacts are now required in Scarb.toml for contract declaration
- improved error messages

## [0.1.1] - 2023-07-26

### Forge & Cast

#### Fixed

- `class_hash`es calculation
- Test collection

## [0.1.0] - 2023-07-19

### Forge & Cast

#### Added

- Initial release<|MERGE_RESOLUTION|>--- conflicted
+++ resolved
@@ -9,16 +9,10 @@
 
 ### Forge
 
-<<<<<<< HEAD
 #### Added
 
 - `#fuzzer` attribute to specify fuzzer configuration for a single test case. 
-=======
-#### Changed
-
 - Spying events interface is updated to enable the use of events defined inside contracts in assertions
-
->>>>>>> 39bec20c
 
 ## [0.7.1] - 2023-09-27
 
