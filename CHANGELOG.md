--- conflicted
+++ resolved
@@ -9,15 +9,13 @@
 
 ### Forge
 
-<<<<<<< HEAD
 #### Added
 
 - `get_current_vm_step` function to get the current step during test execution. For more see [docs](https://foundry-rs.github.io/starknet-foundry/snforge-library/testing/get_current_vm_step.html)
-=======
+
 #### Fixed
 
 - Cheatcodes are now reflected in called contract, when directly using a library call from test code
->>>>>>> fcbca36c
 
 ### Cast
 
