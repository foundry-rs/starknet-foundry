--- conflicted
+++ resolved
@@ -17,11 +17,9 @@
 - Print support for basic numeric data types
 - Functions `parse_txt` and `TxtParser<T>::deserialize_txt` to load data from plain text files and serialize it
 - `get_class_hash` cheatcode
-<<<<<<< HEAD
+- `mock_call` cheatcode
 - `precalculate_address` cheatcode
-=======
-- `mock_call` cheatcode
->>>>>>> 1981e864
+
 
 #### Changed
 
