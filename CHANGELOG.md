# Changelog

All notable changes to this project will be documented in this file.

The format is based on [Keep a Changelog](https://keepachangelog.com/en/1.0.0/),
and this project adheres to [Semantic Versioning](https://semver.org/spec/v2.0.0.html).

## [Unreleased]

<<<<<<< HEAD
### Forge

#### Removed

- `prank`, `warp`, `roll`, `elect`, `spoof` cheatcodes

#### Added

- `cheat_execution_info` cheatcode and per variable helpers for it
=======
### Cast

#### Added

- New required flag `--type` to `account add` command
>>>>>>> df61cccf

## [0.23.0] - 2024-05-08

### Forge


#### Removed
- `event_name_hash` removal, in favour of `selector!` usage

#### Changed

- the tool now always compiles Sierra contract artifacts to CASM using
[`USC`](https://github.com/software-mansion/universal-sierra-compiler) - before it used to consume CASM artifacts
produced by Scarb if they were present. Setting up `casm = true` in `Scarb.toml` is no longer recommended - it may slow
down the compilation.

### Cast

#### Changed

- the tool now always compiles Sierra contract artifacts to CASM using
[`USC`](https://github.com/software-mansion/universal-sierra-compiler) - before it used to consume CASM artifacts
produced by Scarb if they were present. Setting up `casm = true` in `Scarb.toml` is no longer recommended - it may slow
down the compilation.

#### Fixed
- scripts built with release profile are now properly recognized and ran 

## [0.22.0] - 2024-04-17

### Forge

#### Changed

- `deploy` / `deploy_at` now additionally return the constructor return data via `SyscallResult<(ContractAddress, Span<felt252>)>`
- `declare` returns `Result<ContractClass, Array<felt252>>` instead of `ContractClass`
- `L1HandlerTrait::execute()` returns `SyscallResult<()>`
- `SyscallResultStringErrorTrait::map_string_error` renamed to `SyscallResultStringErrorTrait::map_error_to_string`
- `var` now supports `ByteArray` with double quoting, and returns `Array<felt252>` instead of a single `felt252`

#### Removed
- `snforge_std::RevertedTransaction`

## [0.21.0] - 2024-04-03

### Forge

#### Changed

- `read_txt` and `read_json` now supports `ByteArray`

### Cast

#### Added

- sncast script idempotency feature - every action done by the script that alters the network state will be tracked in state file, 
and won't be replayed if previously succeeded 

## [0.20.1] - 2024-03-22

## [0.20.0] - 2024-03-20

### Forge

#### Added

- variants of cheatcodes with `CheatSpan` (read more [here](https://foundry-rs.github.io/starknet-foundry/testing/using-cheatcodes#setting-cheatcode-span))
- Providing configuration data with env variables [DOCS](https://foundry-rs.github.io/starknet-foundry/projects/configuration.html#environmental-variables)

#### Fixed

- Events emitted in cairo 0 contracts are now properly collected
- `--build-profile` no longer fails silently (compatible with [`cairo-profiler`](https://github.com/software-mansion/cairo-profiler) 0.2.0)

#### Changed

- Default `chain_id` has been changed from `SN_GOERLI` to `SN_SEPOLIA`
- Supported RPC version is now 0.7.0
- Gas calculation is in sync with starknet 0.13.1 (with EIP 4844 blob usage enabled)
- Resources displayed (steps, builtins) now include OS costs of syscalls 

### Cast

#### Added

- Support for OpenZeppelin Cairo 1 (or higher) accounts creation, deployment and usage
- Providing configuration data with env variables [DOCS](https://foundry-rs.github.io/starknet-foundry/projects/configuration.html#environmental-variables)

#### Changed

- Supported RPC version is now 0.7.0
- Default class hash in `account create` and `account deploy` has been changed to [cairo2 class hash](https://starkscan.co/class/0x04c6d6cf894f8bc96bb9c525e6853e5483177841f7388f74a46cfda6f028c755)

## [0.19.0] - 2024-03-06

### Forge

⚠️ This version requires installing external [universal-sierra-compiler (v2.0.0)](https://github.com/software-mansion/universal-sierra-compiler) ⚠️

#### Added

- [`replace_bytecode`](https://foundry-rs.github.io/starknet-foundry/appendix/cheatcodes/replace_bytecode.html) cheatcode
- result of the call to the trace
- added `--build-profile` flag to the `--test` command. Saves trace data and then builds profiles of test cases which pass and are not fuzz tests. You need [cairo-profiler](https://github.com/software-mansion/cairo-profiler) installed on your system.
- dependency on the [universal-sierra-compiler](https://github.com/software-mansion/universal-sierra-compiler)
binary, which will allow forge to be independent of sierra version


#### Changed

- `var()`, `read_txt()`, `read_json()`, `FileTrait::new()`, `declare()` now use regular strings (`ByteArray`) instead of short strings (`felt252`)
- `start_mock_call()`, `stop_mock_call()`, `L1Handler` now use selector (`selector!()`) instead of names

### Cast

#### Changed

- `declare()` now uses regular strings (`ByteArray`) instead of short strings (`felt252`)
- `call()` and `invoke()` now require function selector (`selector!()`) instead of function name in scripts (sncast_std)

#### Removed

- `--path-to-scarb-toml` optional flag that allowed to specify the path to the `Scarb.toml` file
- `--deployed` flag from `account add` subcommand

## [0.18.0] - 2024-02-21

### Forge

#### Added

- contract names to call trace
- `--max-n-steps` argument that allows setting own steps limit

#### Changed

- Unknown entry point error when calling a contract counts as a panic
- Cairo edition set to `2023_11`

#### Fixed

- Calling Cairo 0 contract no longer cancels cheatcodes in further calls

### Cast

#### Added

- `script init` command to generate a template file structure for deployment scripts
- Warning is emitted when executing sncast commands if the node's JSON-RPC version is incompatible

#### Changed

- to run a deployment script it is required to use `script run` subcommand

## [0.17.1] - 2024-02-12

### Cast

#### Changed

- fixed a bug where a profile was passed to scarb even when it did not exist
- error handling from inside deployment scripts is now possible (`declare`, `deploy`, `call`, `invoke` now return `Result<T, ScriptCommandError>`)

### Forge

#### Added

- `map_string_error` for use with dispatchers, which automatically converts string errors from the syscall result (read more [here](https://foundry-rs.github.io/starknet-foundry/testing/contracts#handling-errors))

## [0.17.0] - 2024-02-07

### Forge

#### Added

- Warning in fork testing is emitted, when node JSON-RPC version is incompatible
- `get_call_trace` library function for retrieving call trace in tests

#### Changed

- Gas estimation is now aligned with the Starknet v0.13

#### Removed

- `snforge_std::PrintTrait` - use `print!`, `println!` macros and / or `core::debug::PrintTrait` instead

#### Fixed

- Gas used in constructors and handling of L1 messages is now properly included in total gas cost

### Cast

#### Changed

- sncast tool configuration is now moved away from `Scarb.toml` to `snfoundry.toml` file. This file must be present in current or any parent directories in order to use profiles.

#### Added

- `--package` flag for `declare` and `script` subcommands, that specifies scarb package to work with
- `Debug` and `Display` impls for script subcommand responses - use `print!`, `println!` macros instead of calling `.print()`

## [0.16.0] - 2024-01-26

### Forge

#### Added
- Bump to cairo 2.5.0

#### Changed

- `SafeDispatcher`s usages need to be tagged with `#[feature("safe_dispatcher)]` (directly before usage), see [the shamans post](https://community.starknet.io/t/cairo-v2-5-0-is-out/112807#safe-dispatchers-15)

## [0.15.0] - 2024-01-24

### Forge

#### Added

- `--detailed-resources` flag for displaying additional info about used resources
- `store` and `load` cheatcodes
- `--save-trace-data` flag to `snforge test` command. Traces can be used for profiling purposes.

#### Changed

- `available_gas` attribute is now supported (Scarb >= 2.4.4 is required)

#### Fixed

- Error message for tests that should panic but pass

### Cast

#### Changed

- the 'pending' block is used instead of 'latest' as the default when obtaining the nonce

## [0.14.0] - 2024-01-11

### Forge

#### Added

- `Secp256k1` and `Secp256r1` curves support for `KeyPair` in `snforge_std`

#### Changed

- maximum number of computational steps per call set to current Starknet limit (3M)
- `mean` and `std deviation` fields are displayed for gas usage while running fuzzing tests 
- Cairo edition in `snforge_std` and `sncast_std` set to `2023_10`
- `snforge_std::signature` module with `stark_curve`, `secp256k1_curve` and `secp256r1_curve` submodules

#### Fixed

- Safe library dispatchers in test code no longer propagate errors when not intended to

## [0.13.1] - 2023-12-20

### Forge

#### Added

- `assert_not_emitted` assert to check if an event was not emitted

#### Changed 

- fields from `starknet::info::v2::TxInfo` are now part of `TxInfoMock` from `snforge_std::cheatcodes::tx_info`
- consistent latest block numbers for each url are now used across the whole run when testing against forks

#### Fixed

- Parsing panic data from call contract result

### Cast

#### Added 

- add support for sepolia network
- `--yes` option to `account delete` command that allows to skip confirmation prompt

#### Changed

- Argument `max-fee` in `account deploy` is now optional

## [0.13.0] - 2023-12-14

### Forge

#### Changed

- Bump cairo to 2.4.0.
- Migrated test compilation and collection to Scarb, snforge should now be compatible with every Scarb version >= 2.4.0 unless breaking changes happen

## [0.12.0] - 2023-12-06

### Forge

#### Added

- print gas usage for each test
- Support for test collector built-in in Scarb with the `--use-scarb-collector` flag. Requires at least `nightly-2023-12-04` version of Scarb.

### Cast

#### Added

- `--wait-timeout` to set timeout for waiting for tx on network using `--wait` flag (default 60s)
- `--wait-retry-interval` to adjust the time between consecutive attempts to fetch tx from network using `--wait` flag (default 5s)
- allow setting nonce in declare, deploy and invoke (using `--nonce` and in deployment scripts)
- add `get_nonce` function to cast_std
- `--private-key-file` option to `account add` command that allows to provide a path to the file holding account private key

## [0.11.0] - 2023-11-22

### Forge

#### Added

- `elect` cheatcode for mocking the sequencer address. Read more [here](./docs/src/appendix/cheatcodes/sequencer_address/start_elect.md).
- `--rerun-failed` option to run tests that failed during the last run.

#### Changed
- `start_warp` and `stop_warp` now take `CheatTarget` as the first argument instead of `ContractAddress`. Read more [here](./docs/src/appendix/cheatcodes/block_timestamp/start_warp.md). 
- `start_prank` and `stop_prank` now take `CheatTarget` as the first argument instead of `ContractAddress`. Read more [here](./docs/src/appendix/cheatcodes/caller_address/start_prank.md).
- `start_roll` and `stop_roll` now take `CheatTarget` as the first argument instead of `ContractAddress`. Read more [here](./docs/src/appendix/cheatcodes/block_number/start_roll.md).

PS: Credits to @bllu404 for the help with the new interfaces for cheats!

#### Fixed

- using unsupported `available_gas` attribute now fails the specific test case instead of the whole runner

### Cast

### Added

- MVP for cairo deployment scripts with declare, deploy, invoke and call

## [0.10.2] - 2023-11-13

### Forge

#### Changed

- Bump cairo to 2.3.1

#### Removed

- `available_gas` attribute, it didn't compute correctly gas usage. Contract functions execution cost would not be included.

## [0.10.1] - 2023-11-09

### Cast

#### Fixed

- scarb metadata in declare subcommand now takes manifest path from cli if passed instead of looking for it

## [0.10.0] - 2023-11-08

### Forge

#### Removed

- forking of the `Pending` block

#### Added

- `--color` option to control when colored output is used
- when specifying `BlockId::Tag(Latest)` block number of the used block will be printed
- printing number of ignored and filtered out tests

#### Fixed

- Segment Arena Builtin crashing with `CairoResourcesNotContainedInFeeCosts` when Felt252Dict was used

### Cast

#### Fixed

- account commands now always return valid json when `--json` flag is passed
- allow passing multiple calldata argument items without quotes
- display correct error message when account file is invalid

## [0.9.1] - 2023-10-30

### Forge

#### Fixed

- diagnostic paths referring to `tests` folder
- caching `get_class_hash_at` in forking test mode (credits to @jainkunal for catching the bug)

## [0.9.0] - 2023-10-25

### Forge

#### Added

- `#[ignore]` attribute together with `--ignored` and `include-ignored` flags - read more [here](https://foundry-rs.github.io/starknet-foundry/testing/testing.html#ignoring-some-tests-unless-specifically-requested)
- support for `deploy_syscall` directly in the test code (alternative to `deploy`)
- `snforge_std::signature` module for performing ecdsa signatures

#### Changed

- updated Cairo version to 2.3.0 - compatible Scarb version is 2.3.0:
  - tests in `src` folder now have to be in a module annotated with `#[cfg(test)]`
- `snforge_std::PrintTrait` will not convert values representing ASCII control characters to strings
- separated `snforge` to subcommands: `snforge test`, `snforge init` and `snforge clean-cache`. 
Read more [here](https://foundry-rs.github.io/starknet-foundry/appendix/snforge.html).
- `starknet::get_block_info` now returns correct block info in a forked block

### Cast

#### Added

- `show-config` subcommand to display currently used configuration
- `account delete` command for removing accounts from the accounts file
- `--hex-format` flag has been added

#### Removed
- `-i` short for `--int-format` is removed, now have to use the full form `--int-format`

## [0.8.3] - 2023-10-17

### Forge 

#### Changed

- Test from different crates are no longer run in parallel
- Test outputs are printed in non-deterministic order

#### Fixed

- Test output are printed in real time again
- Bug when application would not wait for tasks to terminate after execution was cancelled

## [0.8.2] - 2023-10-12

### Forge

#### Fixed
- incorrect caller address bug

## [0.8.1] - 2023-10-12
### Forge

#### Fixed
- significantly reduced ram usage

## [0.8.0] - 2023-10-11

### Forge

#### Added

- `#[fuzzer(...)]` attribute allowing to specify a fuzzer configuration for a single test case
- Support for `u8`, `u16`, `u32`, `u64`, `u128`, `u256` types to fuzzer
- `--clean-cache` flag
- Changed interface of `L1Handler.execute` and `L1Handler` (dropped `fee` parameter, added result handling with `RevertedTransaction`)
- Contract now has associated state, more about it [here](https://foundry-rs.github.io/starknet-foundry/testing/testing_contract_internals.html)
- cheatcodes (`prank`, `roll`, `warp`) now work on forked Cairo 0 contracts

#### Changed

- Spying events interface is updated to enable the use of events defined inside contracts in assertions
- Test are executed in parallel
- Fixed inconsistent pointers bug https://github.com/foundry-rs/starknet-foundry/issues/659
- Fixed an issue where `deploy_at` would not trigger the constructors https://github.com/foundry-rs/starknet-foundry/issues/805

### Cast

#### Changed

- dropped official support for cairo 1 compiled contracts. While they still should be working without any problems, 
from now on the only officially supported cairo compiler version is 2

## [0.7.1] - 2023-09-27

### Forge

#### Added

- `var` library function for reading environmental variables

#### Fixed
- Using any concrete `block_id` when using forking mode, would lead to crashes 

## [0.7.0] - 2023-09-27

### Forge

#### Added

- Support for scarb workspaces
- Initial version of fuzz testing with randomly generated values
- `#[fork(...)]` attribute allowing testing against a network fork

#### Changed

- Tests are collected only from a package tree (`src/lib.cairo` as an entrypoint) and `tests` folder:
  - If there is a `lib.cairo` file in `tests` folder, then it is treated as an entrypoint to the `tests` package from which tests are collected
  - Otherwise, all test files matching `tests/*.cairo` regex are treated as modules and added to a single virtual `lib.cairo`, which is treated as described above

### Cast

#### Added

- `account add` command for importing accounts to the accounts file
- `account create` command for creating openzeppelin accounts with starkli-style keystore
- `account deploy` command for deploying openzeppelin accounts with starkli-style keystore

### Changed

- `--add-profile` no longer accepts `-a` for short
- allow the `id` property in multicalls to be referenced in the inputs of `deploy` and `invoke` calls

## [0.6.0] - 2023-09-13

### Forge

#### Added

- `deploy_at` cheatcode
- printing failures summary at the end of an execution
- filtering tests now uses an absolute module tree path — it is possible to filter tests by module names, etc.

#### Fixed

- non-zero exit code is returned when any tests fail
- mock_call works with dispatchers if contract does not exists

### Cast

#### Added

- support for starkli-style accounts, allowing the use of existing accounts

#### Changed

- fixed misleading error message when there was no scarb in PATH and `--path-to-scarb-toml` was passed
- modified `multicall new` command output, to be in line with other commands outputs

## [0.5.0] - 2023-08-30

### Forge

#### Added

- support for `keccak_syscall` syscall. It can be used directly in cairo tests
- `l1_handler_execute` cheatcode
- support for `roll`ing/`warp`ing/`prank`ing the constructor logic (precalculate address, prank, assert pranked state in constructor)
- `spy_events` cheatcode
- Functions `read_json` and `FileParser<T>::parse_json` to load data from json files and deserialize it

#### Changed

- rename `TxtParser` trait to `FileParser`
- rename `parse_txt` trait to `read_txt`
- support for printing in contracts
- `spoof` cheatcode
- snforge command-line flag `--init`

### Cast

#### Added

- Support for custom networks - accounts created on custom networks are saved in `accounts-file` under network's
  chain_id
- `accounts-file` field in Scarb.toml profile
- Include the class hash of an account contract in the `accounts-file`

#### Removed

- `--network` option together with the `network` field in Scarb.toml profile — previously used as a validation factor;
  now networks are identified by their chain_id

## [0.4.0] - 2023-08-17

### Forge

#### Added

- `#[should_panic]` attribute support
- Documentation to public methods
- Information sections to documentation about importing `snforge_std`
- Print support for basic numeric data types
- Functions `parse_txt` and `TxtParser<T>::deserialize_txt` to load data from plain text files and serialize it
- `get_class_hash` cheatcode
- `mock_call` cheatcode
- `precalculate_address` cheatcode

#### Changed

- Exported `snforge_std` as a Scarb package, now you have to import it explicitly with e.g. `use snforge_std::declare`
  and add it as a dependency to your Scarb.toml

```toml
[dependencies]
# ...
snforge_std = { git = "https://github.com/foundry-rs/starknet-foundry", tag = "v0.4.0" }
```

- Moved `ForgeConfigFromScarb` to `scarb.rs` and renamed to `ForgeConfig`
- Made private:
    - `print_collected_tests_count`
    - `print_running_tests`
    - `print_test_result`
    - `print_test_summary`
    - `TestCaseSummary::from_run_result`
    - `TestCaseSummary::skipped`
    - `extract_result_data`
    - `StarknetArtifacts`
    - `StarknetContractArtifactPaths`
    - `StarknetContract`
- Split `dependencies_for_package` into separate methods:
    - `paths_for_package`
    - `corelib_for_package`
    - `target_name_for_package`
    - `compilation_unit_for_package`

- Fails test when user tries to use syscalls not supported by forge test runner
- Updated cairo-lang to 2.1.0, starknet-api to 0.4.1 and blockifier to 0.2.0-rc0

### Cast

#### Added

- Added `--class-hash` flag to account create/deploy, allowing for custom openzeppelin account contract class hash

## [0.3.0] - 2023-08-02

### Forge

#### Added

- `warp` cheatcode
- `roll` cheatcode
- `prank` cheatcode
- Most unsafe libfuncs can now be used in contracts

#### Changed

- `declare` return type to `starknet::ClassHash`, doesn't return a `Result`
- `PreparedContract` `class_hash` changed to `starknet::ClassHash`
- `deploy` return type to `starknet::ContractAddress`

#### Fixed

- Using the same cairo file names as corelib files no longer fails test execution

### Cast

#### Added

- multicall as a single transaction
- account creation and deployment
- `--wait` flag to wait for transaction to be accepted/rejected

#### Changed

- sierra and casm artifacts are now required in Scarb.toml for contract declaration
- improved error messages

## [0.1.1] - 2023-07-26

### Forge & Cast

#### Fixed

- `class_hash`es calculation
- Test collection

## [0.1.0] - 2023-07-19

### Forge & Cast

#### Added

- Initial release<|MERGE_RESOLUTION|>--- conflicted
+++ resolved
@@ -7,7 +7,6 @@
 
 ## [Unreleased]
 
-<<<<<<< HEAD
 ### Forge
 
 #### Removed
@@ -17,13 +16,12 @@
 #### Added
 
 - `cheat_execution_info` cheatcode and per variable helpers for it
-=======
+
 ### Cast
 
 #### Added
 
 - New required flag `--type` to `account add` command
->>>>>>> df61cccf
 
 ## [0.23.0] - 2024-05-08
 
