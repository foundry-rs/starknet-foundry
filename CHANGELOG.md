--- conflicted
+++ resolved
@@ -15,13 +15,6 @@
 
 - Bump cairo to 2.3.1
 
-<<<<<<< HEAD
-#### Changed
-- `start_warp` and `stop_warp` now take `CheatTarget` as the first argument instead of `ContractAddress`. Read more [here](./docs/src/appendix/cheatcodes/start_warp.md). 
-
-
-## [0.9.1] - 2023-10-30
-=======
 #### Removed
 
 - `available_gas` attribute, it didn't compute correctly gas usage. Contract functions execution cost would not be included.
@@ -34,7 +27,6 @@
 - scarb metadata in declare subcommand now takes manifest path from cli if passed instead of looking for it
 
 ## [0.10.0] - 2023-11-08
->>>>>>> 9c04e095
 
 ### Forge
 
@@ -59,6 +51,10 @@
 - account commands now always return valid json when `--json` flag is passed
 - allow passing multiple calldata argument items without quotes
 - display correct error message when account file is invalid
+
+#### Changed
+- `start_warp` and `stop_warp` now take `CheatTarget` as the first argument instead of `ContractAddress`. Read more [here](./docs/src/appendix/cheatcodes/start_warp.md). 
+
 
 ## [0.9.1] - 2023-10-30
 
