--- conflicted
+++ resolved
@@ -7,21 +7,16 @@
 
 ## [Unreleased]
 
-<<<<<<< HEAD
+### Forge
+
 #### Changed
 
 - Minimal supported `Scarb` version is now `2.10.0` (updated from `2.9.1`)
 
 #### Removed
 
+- Possibility to use `#[available_gas]` with unnamed argument. Use named arguments instead, e.g. `#[available_gas(l2_gas: 5)]`.
 - The deprecated command `snforge init`. Use `snforge new` to initialize new `Forge` projects
-=======
-### Forge
-
-#### Removed
-
-- Possibility to use `#[available_gas]` with unnamed argument. Use named arguments instead, e.g. `#[available_gas(l2_gas: 5)]`.
->>>>>>> 1017bac9
 
 ## [0.49.0] - 2025-09-03
 
