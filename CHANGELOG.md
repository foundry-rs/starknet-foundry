--- conflicted
+++ resolved
@@ -7,13 +7,12 @@
 
 ## [Unreleased]
 
-<<<<<<< HEAD
 ### Forge
 
 #### Breaking
 
 - forking `Pending` block has become disallowed
-=======
+
 ## [0.9.1] - 2023-10-30
 
 ### Forge
@@ -22,7 +21,6 @@
 
 - diagnostic paths referring to `tests` folder
 - caching `get_class_hash_at` in forking test mode (credits to @jainkunal for catching the bug)
->>>>>>> da085bd1
 
 ## [0.9.0] - 2023-10-25
 
