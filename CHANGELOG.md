--- conflicted
+++ resolved
@@ -9,12 +9,20 @@
 
 ### Forge
 
-<<<<<<< HEAD
 #### Added
 
 - Documentation to public methods
 
 #### Changed
+
+- Exported cheatcodes as a Scarb package, now you have to import them explicitly with e.g. `use cheatcodes::declare`
+  and add them as a dependency to your Scarb.toml
+
+```toml
+[dependencies]
+# ...
+cheatcodes = { git = "https://github.com/foundry-rs/starknet-foundry", tag = "0.4.0" }
+```
 
 - Moved `ForgeConfigFromScarb` to `scarb.rs` and renamed to `ForgeConfig`
 - Made private:
@@ -33,17 +41,6 @@
     - `corelib_for_package`
     - `target_name_for_package`
     - `compilation_unit_for_package`
-=======
-#### Changed
-
-- Exported cheatcodes as a Scarb package, now you have to import them explicitly with e.g. `use cheatcodes::declare`
-and add them as a dependency to your Scarb.toml 
-```toml
-[dependencies]
-# ...
-cheatcodes = { git = "https://github.com/foundry-rs/starknet-foundry", tag = "0.4.0" }
-```
->>>>>>> fac068b9
 
 ## [0.3.0] - 2023-08-02
 
