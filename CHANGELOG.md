# Changelog

All notable changes to this project will be documented in this file.

The format is based on [Keep a Changelog](https://keepachangelog.com/en/1.0.0/),
and this project adheres to [Semantic Versioning](https://semver.org/spec/v2.0.0.html).

## [Unreleased]

### Forge

#### Added

<<<<<<< HEAD
- `snforge new` now adds the `snfoundry_trace`, `coverage`, and `profile` directories to `.gitignore`.
=======
- Added a suggestion for using the `--max-n-steps` flag when the Cairo VM returns the error: `Could not reach the end of the program. RunResources has no remaining steps`.

### Forge
>>>>>>> 1ac27098

#### Fixed

- coverage validation now supports comments in `Scarb.toml`

### Cast

#### Added

- Default RPC providers under `--network` flag

#### Changed

- Renamed `--network` flag to `--network-name` in `sncast account delete` command

#### Fixed

- Bug resulting in value passed for `max_fee` being ignored in cast scripts when using `deploy` with STRK token

## [0.36.0] - 2025-01-15

### Forge

#### Changed

- Trace files saved in `snfoundry_trace` directory will now use `_` as separators instead of `::`

### Cast

#### Added

- When using `--max-fee` with transactions v3, calculated max gas and max gas unit price are automatically validated to ensure they are greater than 0 after conversion
- interactive interface that allows setting created or imported account as the default

#### Changed

- Values passed to the `--max-fee`, `--max-gas`, and `--max-gas-unit-price` flags must be greater than 0

#### Deprecated

- `--version` flag

## [0.35.1] - 2024-12-16

### Forge

#### Fixed

- Minimal Rust version in requirements check is the same as in docs (`1.80.1`)
- `snforge` produces trace for contracts even if they fail or panic (assuming test passed)

## [0.35.0] - 2024-12-13

### Forge

#### Added

- Requirements validation during `snforge` runtime
- `snforge check-requirements` command
- `snforge new` command

#### Changed

- `snforge_scarb_plugin` will now also emit warnings when errors occur
- `snforge_std` migrated to `2024_07` edition
- `snforge_std` from scarbs package registry is now used in `snforge new` template

#### Deprecated

- `snforge init` command

### Cast

#### Added

- `account create` command shows prepared deployment command

#### Changed

- `--version` flag is now optional and `v3` will be used by default
- Displaying underlying RPC error instead of "Unknown RPC error" in edge cases

#### Deprecated

- `--fee-token` flag - `strk` will be used by default

## [0.34.0] - 2024-11-26

### Forge

#### Added

- `generate_random_felt()` for generating (pseudo) random felt value.
- Printing information about compiling Sierra using `universal-sierra-compiler`
- Displaying backtrace when contract call fails

#### Changed

- Tests config run is now executed in parallel resulting in faster `snforge test` setup in some cases

### Cast

#### Added

- You can skip `--name` flag when using `account import` - a default name will be generated.
- Addresses outputted when calling `sncast account create`, `sncast deploy` and `sncast declare` are now padded to 64 characters length and prefixed with `0x0`
- Globally available configuration to store profiles to share between projects.

#### Changed

- Changed return type of `declare` in Cairo Deployment Scripts so it can handle already declared contracts without failing
- Allow using `show-config` command without providing rpc url

## [0.33.0] - 2024-11-04

### Cast

#### Added

- You can now use numbers without quotes as inputs for calls in multicall config file.
- New `--arguments` flag to `call`, `invoke` and `deploy` for automatic conversion of Cairo expressions instead of serialized form.

### Forge

#### Changed

- You can now pass arguments to `cairo-profiler` and `cairo-coverage`. Everything after `--` will be passed to underlying binary. E.g.
  `snforge test --build-profile -- --show-inlined-functions`
- You can't use now `--coverage` and `--build-profile` flags at the same time. If you want to use both, you need to run
  `snforge test` twice with different flags.
- Contract artifacts are compiled to CASM concurrently.
- Starknet artifacts are now loaded from all tests targets
- Cairo Edition in `snforge init` template set to `2024_07`

#### Fixed

- Scarb features work with optimized compilation
- Custom test targets are now supported with optimized compilation
- Calling contract functions via safe-dispatcher now returns an `Err` when attempting to invoke a non-existent entry point, instead of causing a panic.

## [0.32.0] - 2024-10-16

### Cast

#### Changed

- Short option for `--accounts-file` flag has been removed.
- Short option for `--contract-address` is now `-d` instead of `-a`.
- `account add` is renamed to `account import`.
- `account import` can be now used without specifying `--private-key` or `--private-key-file` flags. Instead private key will be read interactively from the user.

#### Fixed
- `account delete` command: It is no longer necessary to provide the `--url` argument each time. Either the `--url` or `--network` argument must be provided, but not both, as they are mutually exclusive.

### Forge

#### Changed

- When using test name filter with `--exact` flag, forge will try to compile only the selected test.

## [0.31.0] - 2024-09-26

### Cast

#### Changed

- `declare` and `verify` commands now use the Scarb `release` profile instead of the `dev` profile as the default for building artifacts
- StarkScan links now point to specific pages for transactions, contracts and classes.

#### Fixed

- Explorer links displayed upon committing transactions are now properly formatted
- `sncast declare` no longer fails for flat contracts (i.e. CASM artifacts with `bytecode_segment_lengths` being a number)

### Forge

#### Added

- Project generated by `snforge` contains `assert_macros` dependency with version 0.1.0 for Scarb <= 2.8.0, otherwise equal to Scarb
- Support for overriding fork configuration in test attribute with a different block ID, tag, or hash.
- `--no-optimization` flag that can be used to build contracts using the [starknet contract target](https://docs.swmansion.com/scarb/docs/extensions/starknet/contract-target.html#starknet-contract-target. This is the default behavior when using Scarb < 2.8.3

#### Changed

- For Scarb >= `2.8.3` contract artifacts are built as part of the test target now. This process speeds up the compilation time, but the behavior of the contracts potentially may not be 100% consistent with the real networks. It can be disabled using the [--no-optimization flag](https://foundry-rs.github.io/starknet-foundry/appendix/snforge/test.html#--no-optimization)
- `snforge` now validates if your project is setup to generate debug info needed for `cairo-coverage` when running  `--coverage` flag

### `snforge_scarb_plugin`

#### Fixed

- The package is now correctly versioned

## [0.30.0] - 2024-09-04

### Forge

#### Added

- Derived `Debug` and `Clone` on `trace.cairo` items
- `--coverage` flag to the `test` command. Saves trace data and then generates coverage report of test cases which pass and are not fuzz tests. You need [cairo-coverage](https://github.com/software-mansion/cairo-coverage) installed on your system.

#### Fixed

- `latest` fork block id tag validation in `Scarb.toml` is now consistent
- `RangeCheck96`,  `AddMod`, `MulMod` builtins are now properly supported
- Fixed escaping `'` in `#[should_panic]`s
- Fixed `scarb init` with snforge runner

## [0.29.0] - 2024-08-28

### Forge

#### Added

- Support for Scarb features in `snforge test` - flags the same as in Scarb. Read more [here](https://docs.swmansion.com/scarb/docs/reference/conditional-compilation.html#features)

#### Fixed

- `snforge init` no longer emits warnings
- Project template generated by `snforge init` matches new `declare` cheatcode interface and compiles properly

## [0.28.0] - 2024-08-21

### Forge

#### Changed

- Bumped Cairo version to `2.7.0`
- Max steps in tests (configured by argument `--max-n-steps`) now defaults to 10 million
if not provided (changed from 4 million).

### Cast

#### Added
- Commands that commit transactions now display links to block explorers. When in human-readable mode, `invoke`, `declare`, `deploy`, `multicall run`, `account create` and `account deploy` will display additional information with an url. A new key in Cast configuration - `block-explorer` determines which block explorer service the displayed link leads to. Possible options are:` StarkScan`, `Voyager`, `ViewBlock`, `OkLink`, `NftScan`.

#### Changed
- `account create` outputs hint about the type of the tokens required to prefund a newly created account with before deployment

- `sncast` no longer expects `--url` as a common argument. It is now required specifically by commands that utilise it, i.e. `account add`, `account create`, `account delete`, `account deploy`, `multicall run`, `script run`, `call`, `declare`, `deploy`, `invoke`, `show-config`, `tx-status`.
Commands that do not require `--url` anymore: `account list`, `multicall new`, `script init`, `verify`

### Forge

#### Changed
- Fork tests now discover chain ID via provided RPC URL, defaulting to `SN_SEPOLIA`
- `#[fork]` attribute parameters format. [Read more here](https://foundry-rs.github.io/starknet-foundry/snforge-advanced-features/fork-testing.html)
- steps counting
- Block tag changed name from `Latest`  to `latest`
- `declare` cheatcode now returns `Result<DeclareResult, Array<felt252>>` [Read more here](https://foundry-rs.github.io/starknet-foundry/appendix/snforge-library/declare.html)

## [0.27.0] - 2024-07-24

### Forge

#### Added

- `spy_messages_to_l1()` for listening in on messages to L1 sent by your contracts. [Read more here](https://foundry-rs.github.io/starknet-foundry/testing/testing-messages-to-l1.html).

#### Changed

- Renamed global cheatcodes listed [here](https://foundry-rs.github.io/starknet-foundry/appendix/cheatcodes.html) - cheatcode invocations affecting the global scope and working indefinitely, already marked with a `_global` suffix, received a `start_` prefix

### Cast

#### Added

- `verify` subcommand to verify contract (walnut APIs supported as of this version). [Read more here](https://foundry-rs.github.io/starknet-foundry/appendix/sncast/verify.html)
- support for v3 transactions on account deploy, deploy, declare, invoke
- Newest class hash for OpenZeppelin account contracts
- `account list` subcommand for listing all available accounts [Read more here](https://foundry-rs.github.io/starknet-foundry/appendix/sncast/account/list.html)

#### Changed

- `multicall new` no longer prints generated template to stdout and now requires specifying output path. [Read more here](https://foundry-rs.github.io/starknet-foundry/appendix/sncast/multicall/new.html)

## [0.26.0] - 2024-07-03

### Forge

#### Changed
- Updated event testing - read more [here](./docs/src/testing/testing-events.md) on how it now works and [here](./docs/src/appendix/cheatcodes/spy_events.md)
about updated `spy_events` cheatcode

## [0.25.0] - 2024-06-12

### Forge

#### Changed

- `SyscallResultStringErrorTrait::map_error_to_string` removed in favor of utility function (`snforge_std::byte_array::try_deserialize_bytearray_error`)

### Cast

#### Removed
- `--class-hash` flag from `account deploy` command

#### Added

- `tx-status` subcommand to get transaction status. [Read more here](./docs/src/starknet/tx-status.md)
- `tx_status` function to cast_std. [Read more here](./docs/src/appendix/sncast-library/tx_status.md)
- Support for creating argent accounts
- Support for creating braavos accounts

## [0.24.0] - 2024-05-22

### Forge

#### Removed

- `prank`, `warp`, `roll`, `elect`, `spoof` cheatcodes in favour of `cheat_execution_info`

#### Added

- `cheat_execution_info` cheatcode and per variable helpers for it

### Cast

#### Added

- New required flag `--type` to `account add` command

### Forge

#### Changed

- `SignerTrait::sign` now returns `Result` instead of failing the test

- `L1HandlerTrait::execute()` takes source address and payloads as arguments [Read more here](https://foundry-rs.github.io/starknet-foundry/appendix/cheatcodes/l1_handler.html)

- When calling to an address which does not exists, error is forwarded to cairo runtime instead of failing the test

## [0.23.0] - 2024-05-08

### Forge

#### Removed

- `event_name_hash` removal, in favour of `selector!` usage

#### Changed

- the tool now always compiles Sierra contract artifacts to CASM using
[`USC`](https://github.com/software-mansion/universal-sierra-compiler) - before it used to consume CASM artifacts
produced by Scarb if they were present. Setting up `casm = true` in `Scarb.toml` is no longer recommended - it may slow
down the compilation.
- The `replace_bytecode` cheatcode now returns `Result` with a possible `ReplaceBytecodeError`, since it may cause unexpected errors down the line when not handled properly

### Cast

#### Changed

- the tool now always compiles Sierra contract artifacts to CASM using
[`USC`](https://github.com/software-mansion/universal-sierra-compiler) - before it used to consume CASM artifacts
produced by Scarb if they were present. Setting up `casm = true` in `Scarb.toml` is no longer recommended - it may slow
down the compilation.

#### Fixed

- scripts built with release profile are now properly recognized and ran

## [0.22.0] - 2024-04-17

### Forge

#### Changed

- `deploy` / `deploy_at` now additionally return the constructor return data via `SyscallResult<(ContractAddress, Span<felt252>)>`
- `declare` returns `Result<ContractClass, Array<felt252>>` instead of `ContractClass`
- `L1HandlerTrait::execute()` returns `SyscallResult<()>`
- `SyscallResultStringErrorTrait::map_string_error` renamed to `SyscallResultStringErrorTrait::map_error_to_string`
- `var` now supports `ByteArray` with double quoting, and returns `Array<felt252>` instead of a single `felt252`

#### Removed
- `snforge_std::RevertedTransaction`

## [0.21.0] - 2024-04-03

### Forge

#### Changed

- `read_txt` and `read_json` now supports `ByteArray`

### Cast

#### Added

- sncast script idempotency feature - every action done by the script that alters the network state will be tracked in state file,
and won't be replayed if previously succeeded

## [0.20.1] - 2024-03-22

## [0.20.0] - 2024-03-20

### Forge

#### Added

- variants of cheatcodes with `CheatSpan` (read more [here](https://foundry-rs.github.io/starknet-foundry/testing/using-cheatcodes#setting-cheatcode-span))
- Providing configuration data with env variables [DOCS](https://foundry-rs.github.io/starknet-foundry/projects/configuration.html#environmental-variables)

#### Fixed

- Events emitted in cairo 0 contracts are now properly collected
- `--build-profile` no longer fails silently (compatible with [`cairo-profiler`](https://github.com/software-mansion/cairo-profiler) 0.2.0)

#### Changed

- Default `chain_id` has been changed from `SN_GOERLI` to `SN_SEPOLIA`
- Supported RPC version is now 0.7.0
- Gas calculation is in sync with starknet 0.13.1 (with EIP 4844 blob usage enabled)
- Resources displayed (steps, builtins) now include OS costs of syscalls

### Cast

#### Added

- Support for OpenZeppelin Cairo 1 (or higher) accounts creation, deployment and usage
- Providing configuration data with env variables [DOCS](https://foundry-rs.github.io/starknet-foundry/projects/configuration.html#environmental-variables)

#### Changed

- Supported RPC version is now 0.7.0
- Default class hash in `account create` and `account deploy` has been changed to [cairo2 class hash](https://starkscan.co/class/0x04c6d6cf894f8bc96bb9c525e6853e5483177841f7388f74a46cfda6f028c755)

## [0.19.0] - 2024-03-06

### Forge

⚠️ This version requires installing external [universal-sierra-compiler (v2.0.0)](https://github.com/software-mansion/universal-sierra-compiler) ⚠️

#### Added

- [`replace_bytecode`](https://foundry-rs.github.io/starknet-foundry/appendix/cheatcodes/replace_bytecode.html) cheatcode
- result of the call to the trace
- added `--build-profile` flag to the `--test` command. Saves trace data and then builds profiles of test cases which pass and are not fuzz tests. You need [cairo-profiler](https://github.com/software-mansion/cairo-profiler) installed on your system.
- dependency on the [universal-sierra-compiler](https://github.com/software-mansion/universal-sierra-compiler)
binary, which will allow forge to be independent of sierra version


#### Changed

- `var()`, `read_txt()`, `read_json()`, `FileTrait::new()`, `declare()` now use regular strings (`ByteArray`) instead of short strings (`felt252`)
- `start_mock_call()`, `stop_mock_call()`, `L1Handler` now use selector (`selector!()`) instead of names

### Cast

#### Changed

- `declare()` now uses regular strings (`ByteArray`) instead of short strings (`felt252`)
- `call()` and `invoke()` now require function selector (`selector!()`) instead of function name in scripts (sncast_std)

#### Removed

- `--path-to-scarb-toml` optional flag that allowed to specify the path to the `Scarb.toml` file
- `--deployed` flag from `account add` subcommand

## [0.18.0] - 2024-02-21

### Forge

#### Added

- contract names to call trace
- `--max-n-steps` argument that allows setting own steps limit

#### Changed

- Unknown entry point error when calling a contract counts as a panic
- Cairo edition set to `2023_11`

#### Fixed

- Calling Cairo 0 contract no longer cancels cheatcodes in further calls

### Cast

#### Added

- `script init` command to generate a template file structure for deployment scripts
- Warning is emitted when executing sncast commands if the node's JSON-RPC version is incompatible

#### Changed

- to run a deployment script it is required to use `script run` subcommand

## [0.17.1] - 2024-02-12

### Cast

#### Changed

- fixed a bug where a profile was passed to scarb even when it did not exist
- error handling from inside deployment scripts is now possible (`declare`, `deploy`, `call`, `invoke` now return `Result<T, ScriptCommandError>`)

### Forge

#### Added

- `map_string_error` for use with dispatchers, which automatically converts string errors from the syscall result (read more [here](https://foundry-rs.github.io/starknet-foundry/testing/contracts#handling-errors))

## [0.17.0] - 2024-02-07

### Forge

#### Added

- Warning in fork testing is emitted, when node JSON-RPC version is incompatible
- `get_call_trace` library function for retrieving call trace in tests

#### Changed

- Gas estimation is now aligned with the Starknet v0.13

#### Removed

- `snforge_std::PrintTrait` - use `print!`, `println!` macros and / or `core::debug::PrintTrait` instead

#### Fixed

- Gas used in constructors and handling of L1 messages is now properly included in total gas cost

### Cast

#### Changed

- sncast tool configuration is now moved away from `Scarb.toml` to `snfoundry.toml` file. This file must be present in current or any parent directories in order to use profiles.

#### Added

- `--package` flag for `declare` and `script` subcommands, that specifies scarb package to work with
- `Debug` and `Display` impls for script subcommand responses - use `print!`, `println!` macros instead of calling `.print()`

## [0.16.0] - 2024-01-26

### Forge

#### Added
- Bump to cairo 2.5.0

#### Changed

- `SafeDispatcher`s usages need to be tagged with `#[feature("safe_dispatcher)]` (directly before usage), see [the shamans post](https://community.starknet.io/t/cairo-v2-5-0-is-out/112807#safe-dispatchers-15)

## [0.15.0] - 2024-01-24

### Forge

#### Added

- `--detailed-resources` flag for displaying additional info about used resources
- `store` and `load` cheatcodes
- `--save-trace-data` flag to `snforge test` command. Traces can be used for profiling purposes.

#### Changed

- `available_gas` attribute is now supported (Scarb >= 2.4.4 is required)

#### Fixed

- Error message for tests that should panic but pass

### Cast

#### Changed

- the 'pending' block is used instead of 'latest' as the default when obtaining the nonce

## [0.14.0] - 2024-01-11

### Forge

#### Added

- `Secp256k1` and `Secp256r1` curves support for `KeyPair` in `snforge_std`

#### Changed

- maximum number of computational steps per call set to current Starknet limit (3M)
- `mean` and `std deviation` fields are displayed for gas usage while running fuzzing tests
- Cairo edition in `snforge_std` and `sncast_std` set to `2023_10`
- `snforge_std::signature` module with `stark_curve`, `secp256k1_curve` and `secp256r1_curve` submodules

#### Fixed

- Safe library dispatchers in test code no longer propagate errors when not intended to

## [0.13.1] - 2023-12-20

### Forge

#### Added

- `assert_not_emitted` assert to check if an event was not emitted

#### Changed

- fields from `starknet::info::v2::TxInfo` are now part of `TxInfoMock` from `snforge_std::cheatcodes::tx_info`
- consistent latest block numbers for each url are now used across the whole run when testing against forks

#### Fixed

- Parsing panic data from call contract result

### Cast

#### Added

- add support for sepolia network
- `--yes` option to `account delete` command that allows to skip confirmation prompt

#### Changed

- Argument `max-fee` in `account deploy` is now optional

## [0.13.0] - 2023-12-14

### Forge

#### Changed

- Bump cairo to 2.4.0.
- Migrated test compilation and collection to Scarb, snforge should now be compatible with every Scarb version >= 2.4.0 unless breaking changes happen

## [0.12.0] - 2023-12-06

### Forge

#### Added

- print gas usage for each test
- Support for test collector built-in in Scarb with the `--use-scarb-collector` flag. Requires at least `nightly-2023-12-04` version of Scarb.

### Cast

#### Added

- `--wait-timeout` to set timeout for waiting for tx on network using `--wait` flag (default 60s)
- `--wait-retry-interval` to adjust the time between consecutive attempts to fetch tx from network using `--wait` flag (default 5s)
- allow setting nonce in declare, deploy and invoke (using `--nonce` and in deployment scripts)
- add `get_nonce` function to cast_std
- `--private-key-file` option to `account add` command that allows to provide a path to the file holding account private key

## [0.11.0] - 2023-11-22

### Forge

#### Added

- `elect` cheatcode for mocking the sequencer address. Read more [here](./docs/src/appendix/cheatcodes/sequencer_address/start_elect.md).
- `--rerun-failed` option to run tests that failed during the last run.

#### Changed
- `start_warp` and `stop_warp` now take `CheatTarget` as the first argument instead of `ContractAddress`. Read more [here](./docs/src/appendix/cheatcodes/block_timestamp/start_warp.md).
- `start_prank` and `stop_prank` now take `CheatTarget` as the first argument instead of `ContractAddress`. Read more [here](./docs/src/appendix/cheatcodes/caller_address/start_prank.md).
- `start_roll` and `stop_roll` now take `CheatTarget` as the first argument instead of `ContractAddress`. Read more [here](./docs/src/appendix/cheatcodes/block_number/start_roll.md).

PS: Credits to @bllu404 for the help with the new interfaces for cheats!

#### Fixed

- using unsupported `available_gas` attribute now fails the specific test case instead of the whole runner

### Cast

#### Added

- MVP for cairo deployment scripts with declare, deploy, invoke and call

## [0.10.2] - 2023-11-13

### Forge

#### Changed

- Bump cairo to 2.3.1

#### Removed

- `available_gas` attribute, it didn't compute correctly gas usage. Contract functions execution cost would not be included.

## [0.10.1] - 2023-11-09

### Cast

#### Fixed

- scarb metadata in declare subcommand now takes manifest path from cli if passed instead of looking for it

## [0.10.0] - 2023-11-08

### Forge

#### Removed

- forking of the `Pending` block

#### Added

- `--color` option to control when colored output is used
- when specifying `BlockId::Tag(Latest)` block number of the used block will be printed
- printing number of ignored and filtered out tests

#### Fixed

- Segment Arena Builtin crashing with `CairoResourcesNotContainedInFeeCosts` when Felt252Dict was used

### Cast

#### Fixed

- account commands now always return valid json when `--json` flag is passed
- allow passing multiple calldata argument items without quotes
- display correct error message when account file is invalid

## [0.9.1] - 2023-10-30

### Forge

#### Fixed

- diagnostic paths referring to `tests` folder
- caching `get_class_hash_at` in forking test mode (credits to @jainkunal for catching the bug)

## [0.9.0] - 2023-10-25

### Forge

#### Added

- `#[ignore]` attribute together with `--ignored` and `include-ignored` flags - read more [here](https://foundry-rs.github.io/starknet-foundry/testing/testing.html#ignoring-some-tests-unless-specifically-requested)
- support for `deploy_syscall` directly in the test code (alternative to `deploy`)
- `snforge_std::signature` module for performing ecdsa signatures

#### Changed

- updated Cairo version to 2.3.0 - compatible Scarb version is 2.3.0:
  - tests in `src` folder now have to be in a module annotated with `#[cfg(test)]`
- `snforge_std::PrintTrait` will not convert values representing ASCII control characters to strings
- separated `snforge` to subcommands: `snforge test`, `snforge init` and `snforge clean-cache`.
Read more [here](https://foundry-rs.github.io/starknet-foundry/appendix/snforge.html).
- `starknet::get_block_info` now returns correct block info in a forked block

### Cast

#### Added

- `show-config` subcommand to display currently used configuration
- `account delete` command for removing accounts from the accounts file
- `--hex-format` flag has been added

#### Removed

- `-i` short for `--int-format` is removed, now have to use the full form `--int-format`

## [0.8.3] - 2023-10-17

### Forge

#### Changed

- Test from different crates are no longer run in parallel
- Test outputs are printed in non-deterministic order

#### Fixed

- Test output are printed in real time again
- Bug when application would not wait for tasks to terminate after execution was cancelled

## [0.8.2] - 2023-10-12

### Forge

#### Fixed
- incorrect caller address bug

## [0.8.1] - 2023-10-12
### Forge

#### Fixed
- significantly reduced ram usage

## [0.8.0] - 2023-10-11

### Forge

#### Added

- `#[fuzzer(...)]` attribute allowing to specify a fuzzer configuration for a single test case
- Support for `u8`, `u16`, `u32`, `u64`, `u128`, `u256` types to fuzzer
- `--clean-cache` flag
- Changed interface of `L1Handler.execute` and `L1Handler` (dropped `fee` parameter, added result handling with `RevertedTransaction`)
- Contract now has associated state, more about it [here](https://foundry-rs.github.io/starknet-foundry/testing/testing_contract_internals.html)
- cheatcodes (`prank`, `roll`, `warp`) now work on forked Cairo 0 contracts

#### Changed

- Spying events interface is updated to enable the use of events defined inside contracts in assertions
- Test are executed in parallel
- Fixed inconsistent pointers bug https://github.com/foundry-rs/starknet-foundry/issues/659
- Fixed an issue where `deploy_at` would not trigger the constructors https://github.com/foundry-rs/starknet-foundry/issues/805

### Cast

#### Changed

- dropped official support for cairo 1 compiled contracts. While they still should be working without any problems,
from now on the only officially supported cairo compiler version is 2

## [0.7.1] - 2023-09-27

### Forge

#### Added

- `var` library function for reading environmental variables

#### Fixed
- Using any concrete `block_id` when using forking mode, would lead to crashes

## [0.7.0] - 2023-09-27

### Forge

#### Added

- Support for scarb workspaces
- Initial version of fuzz testing with randomly generated values
- `#[fork(...)]` attribute allowing testing against a network fork

#### Changed

- Tests are collected only from a package tree (`src/lib.cairo` as an entrypoint) and `tests` folder:
  - If there is a `lib.cairo` file in `tests` folder, then it is treated as an entrypoint to the `tests` package from which tests are collected
  - Otherwise, all test files matching `tests/*.cairo` regex are treated as modules and added to a single virtual `lib.cairo`, which is treated as described above

### Cast

#### Added

- `account add` command for importing accounts to the accounts file
- `account create` command for creating openzeppelin accounts with starkli-style keystore
- `account deploy` command for deploying openzeppelin accounts with starkli-style keystore

### Changed

- `--add-profile` no longer accepts `-a` for short
- allow the `id` property in multicalls to be referenced in the inputs of `deploy` and `invoke` calls

## [0.6.0] - 2023-09-13

### Forge

#### Added

- `deploy_at` cheatcode
- printing failures summary at the end of an execution
- filtering tests now uses an absolute module tree path — it is possible to filter tests by module names, etc.

#### Fixed

- non-zero exit code is returned when any tests fail
- mock_call works with dispatchers if contract does not exists

### Cast

#### Added

- support for starkli-style accounts, allowing the use of existing accounts

#### Changed

- fixed misleading error message when there was no scarb in PATH and `--path-to-scarb-toml` was passed
- modified `multicall new` command output, to be in line with other commands outputs

## [0.5.0] - 2023-08-30

### Forge

#### Added

- support for `keccak_syscall` syscall. It can be used directly in cairo tests
- `l1_handler_execute` cheatcode
- support for `roll`ing/`warp`ing/`prank`ing the constructor logic (precalculate address, prank, assert pranked state in constructor)
- `spy_events` cheatcode
- Functions `read_json` and `FileParser<T>::parse_json` to load data from json files and deserialize it

#### Changed

- rename `TxtParser` trait to `FileParser`
- rename `parse_txt` trait to `read_txt`
- support for printing in contracts
- `spoof` cheatcode
- snforge command-line flag `--init`

### Cast

#### Added

- Support for custom networks - accounts created on custom networks are saved in `accounts-file` under network's
  chain_id
- `accounts-file` field in Scarb.toml profile
- Include the class hash of an account contract in the `accounts-file`

#### Removed

- `--network` option together with the `network` field in Scarb.toml profile — previously used as a validation factor;
  now networks are identified by their chain_id

## [0.4.0] - 2023-08-17

### Forge

#### Added

- `#[should_panic]` attribute support
- Documentation to public methods
- Information sections to documentation about importing `snforge_std`
- Print support for basic numeric data types
- Functions `parse_txt` and `TxtParser<T>::deserialize_txt` to load data from plain text files and serialize it
- `get_class_hash` cheatcode
- `mock_call` cheatcode
- `precalculate_address` cheatcode

#### Changed

- Exported `snforge_std` as a Scarb package, now you have to import it explicitly with e.g. `use snforge_std::declare`
  and add it as a dependency to your Scarb.toml

```toml
[dependencies]
# ...
snforge_std = { git = "https://github.com/foundry-rs/starknet-foundry", tag = "v0.4.0" }
```

- Moved `ForgeConfigFromScarb` to `scarb.rs` and renamed to `ForgeConfig`
- Made private:
    - `print_collected_tests_count`
    - `print_running_tests`
    - `print_test_result`
    - `print_test_summary`
    - `TestCaseSummary::from_run_result`
    - `TestCaseSummary::skipped`
    - `extract_result_data`
    - `StarknetArtifacts`
    - `StarknetContractArtifactPaths`
    - `StarknetContract`
- Split `dependencies_for_package` into separate methods:
    - `paths_for_package`
    - `corelib_for_package`
    - `target_name_for_package`
    - `compilation_unit_for_package`

- Fails test when user tries to use syscalls not supported by forge test runner
- Updated cairo-lang to 2.1.0, starknet-api to 0.4.1 and blockifier to 0.2.0-rc0

### Cast

#### Added

- Added `--class-hash` flag to account create/deploy, allowing for custom openzeppelin account contract class hash

## [0.3.0] - 2023-08-02

### Forge

#### Added

- `warp` cheatcode
- `roll` cheatcode
- `prank` cheatcode
- Most unsafe libfuncs can now be used in contracts

#### Changed

- `declare` return type to `starknet::ClassHash`, doesn't return a `Result`
- `PreparedContract` `class_hash` changed to `starknet::ClassHash`
- `deploy` return type to `starknet::ContractAddress`

#### Fixed

- Using the same cairo file names as corelib files no longer fails test execution

### Cast

#### Added

- multicall as a single transaction
- account creation and deployment
- `--wait` flag to wait for transaction to be accepted/rejected

#### Changed

- sierra and casm artifacts are now required in Scarb.toml for contract declaration
- improved error messages

## [0.1.1] - 2023-07-26

### Forge & Cast

#### Fixed

- `class_hash`es calculation
- Test collection

## [0.1.0] - 2023-07-19

### Forge & Cast

#### Added

- Initial release<|MERGE_RESOLUTION|>--- conflicted
+++ resolved
@@ -11,13 +11,11 @@
 
 #### Added
 
-<<<<<<< HEAD
 - `snforge new` now adds the `snfoundry_trace`, `coverage`, and `profile` directories to `.gitignore`.
-=======
+
+#### Added
+
 - Added a suggestion for using the `--max-n-steps` flag when the Cairo VM returns the error: `Could not reach the end of the program. RunResources has no remaining steps`.
-
-### Forge
->>>>>>> 1ac27098
 
 #### Fixed
 
