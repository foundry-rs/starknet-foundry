--- conflicted
+++ resolved
@@ -7,14 +7,12 @@
 
 ## [Unreleased]
 
-<<<<<<< HEAD
 ### Cast
 
 #### Added
 
 - `account delete` command for removing accounts from the accounts file
 
-=======
 ### Forge
 
 #### Added
@@ -24,7 +22,6 @@
 #### Changed
 
 - Spying events interface is updated to enable the use of events defined inside contracts in assertions
->>>>>>> ee9180b5
 
 ## [0.7.1] - 2023-09-27
 
