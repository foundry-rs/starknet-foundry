# Changelog

All notable changes to this project will be documented in this file.

The format is based on [Keep a Changelog](https://keepachangelog.com/en/1.0.0/),
and this project adheres to [Semantic Versioning](https://semver.org/spec/v2.0.0.html).

## [Unreleased]

### Forge

<<<<<<< HEAD
- consistent latest block numbers for each url are now used across the whole run when testing against forks

=======
#### Changed 

- consistent latest block numbers for each url are now used across the whole run when testing against forks

### Cast

#### Added 

- `--yes` option to `account delete` command that allows to skip confirmation prompt

>>>>>>> 8f2584e1
## [0.13.0] - 2023-12-14

### Forge

#### Changed

- Bump cairo to 2.4.0.
- Migrated test compilation and collection to Scarb, snforge should now be compatible with every Scarb version >= 2.4.0 unless breaking changes happen

## [0.12.0] - 2023-12-06

### Forge

#### Added

- print gas usage for each test
- Support for test collector built-in in Scarb with the `--use-scarb-collector` flag. Requires at least `nightly-2023-12-04` version of Scarb.

### Cast

#### Added

- `--wait-timeout` to set timeout for waiting for tx on network using `--wait` flag (default 60s)
- `--wait-retry-interval` to adjust the time between consecutive attempts to fetch tx from network using `--wait` flag (default 5s)
- allow setting nonce in declare, deploy and invoke (using `--nonce` and in deployment scripts)
- add `get_nonce` function to cast_std
- `--private-key-file` option to `account add` command that allows to provide a path to the file holding account private key

## [0.11.0] - 2023-11-22

### Forge

#### Added

- `elect` cheatcode for mocking the sequencer address. Read more [here](./docs/src/appendix/cheatcodes/start_elect.md).
- `--rerun-failed` option to run tests that failed during the last run.

#### Changed
- `start_warp` and `stop_warp` now take `CheatTarget` as the first argument instead of `ContractAddress`. Read more [here](./docs/src/appendix/cheatcodes/start_warp.md). 
- `start_prank` and `stop_prank` now take `CheatTarget` as the first argument instead of `ContractAddress`. Read more [here](./docs/src/appendix/cheatcodes/start_prank.md).
- `start_roll` and `stop_roll` now take `CheatTarget` as the first argument instead of `ContractAddress`. Read more [here](./docs/src/appendix/cheatcodes/start_roll.md).

PS: Credits to @bllu404 for the help with the new interfaces for cheats!

#### Fixed

- using unsupported `available_gas` attribute now fails the specific test case instead of the whole runner

### Cast

### Added

- MVP for cairo deployment scripts with declare, deploy, invoke and call

## [0.10.2] - 2023-11-13

### Forge

#### Changed

- Bump cairo to 2.3.1

#### Removed

- `available_gas` attribute, it didn't compute correctly gas usage. Contract functions execution cost would not be included.

## [0.10.1] - 2023-11-09

### Cast

#### Fixed

- scarb metadata in declare subcommand now takes manifest path from cli if passed instead of looking for it

## [0.10.0] - 2023-11-08

### Forge

#### Removed

- forking of the `Pending` block

#### Added

- `--color` option to control when colored output is used
- when specifying `BlockId::Tag(Latest)` block number of the used block will be printed
- printing number of ignored and filtered out tests

#### Fixed

- Segment Arena Builtin crashing with `CairoResourcesNotContainedInFeeCosts` when Felt252Dict was used

### Cast

#### Fixed

- account commands now always return valid json when `--json` flag is passed
- allow passing multiple calldata argument items without quotes
- display correct error message when account file is invalid

## [0.9.1] - 2023-10-30

### Forge

#### Fixed

- diagnostic paths referring to `tests` folder
- caching `get_class_hash_at` in forking test mode (credits to @jainkunal for catching the bug)

## [0.9.0] - 2023-10-25

### Forge

#### Added

- `#[ignore]` attribute together with `--ignored` and `include-ignored` flags - read more [here](https://foundry-rs.github.io/starknet-foundry/testing/testing.html#ignoring-some-tests-unless-specifically-requested)
- support for `deploy_syscall` directly in the test code (alternative to `deploy`)
- `snforge_std::signature` module for performing ecdsa signatures

#### Changed

- updated Cairo version to 2.3.0 - compatible Scarb version is 2.3.0:
  - tests in `src` folder now have to be in a module annotated with `#[cfg(test)]`
- `snforge_std::PrintTrait` will not convert values representing ASCII control characters to strings
- separated `snforge` to subcommands: `snforge test`, `snforge init` and `snforge clean-cache`. 
Read more [here](https://foundry-rs.github.io/starknet-foundry/appendix/forge.html).
- `starknet::get_block_info` now returns correct block info in a forked block

### Cast

#### Added

- `show-config` subcommand to display currently used configuration
- `account delete` command for removing accounts from the accounts file
- `--hex-format` flag has been added

#### Removed
- `-i` short for `--int-format` is removed, now have to use the full form `--int-format`

## [0.8.3] - 2023-10-17

### Forge 

#### Changed

- Test from different crates are no longer run in parallel
- Test outputs are printed in non-deterministic order

#### Fixed

- Test output are printed in real time again
- Bug when application would not wait for tasks to terminate after execution was cancelled

## [0.8.2] - 2023-10-12

### Forge

#### Fixed
- incorrect caller address bug

## [0.8.1] - 2023-10-12
### Forge

#### Fixed
- significantly reduced ram usage

## [0.8.0] - 2023-10-11

### Forge

#### Added

- `#[fuzzer(...)]` attribute allowing to specify a fuzzer configuration for a single test case
- Support for `u8`, `u16`, `u32`, `u64`, `u128`, `u256` types to fuzzer
- `--clean-cache` flag
- Changed interface of `L1Handler.execute` and `L1Handler` (dropped `fee` parameter, added result handling with `RevertedTransaction`)
- Contract now has associated state, more about it [here](https://foundry-rs.github.io/starknet-foundry/testing/testing_contract_internals.html)
- cheatcodes (`prank`, `roll`, `warp`) now work on forked Cairo 0 contracts

#### Changed

- Spying events interface is updated to enable the use of events defined inside contracts in assertions
- Test are executed in parallel
- Fixed inconsistent pointers bug https://github.com/foundry-rs/starknet-foundry/issues/659
- Fixed an issue where `deploy_at` would not trigger the constructors https://github.com/foundry-rs/starknet-foundry/issues/805

### Cast

#### Changed

- dropped official support for cairo 1 compiled contracts. While they still should be working without any problems, 
from now on the only officially supported cairo compiler version is 2

## [0.7.1] - 2023-09-27

### Forge

#### Added

- `var` library function for reading environmental variables

### Fixed
- Using any concrete `block_id` when using forking mode, would lead to crashes 

## [0.7.0] - 2023-09-27

### Forge

#### Added

- Support for scarb workspaces
- Initial version of fuzz testing with randomly generated values
- `#[fork(...)]` attribute allowing testing against a network fork

#### Changed

- Tests are collected only from a package tree (`src/lib.cairo` as an entrypoint) and `tests` folder:
  - If there is a `lib.cairo` file in `tests` folder, then it is treated as an entrypoint to the `tests` package from which tests are collected
  - Otherwise, all test files matching `tests/*.cairo` regex are treated as modules and added to a single virtual `lib.cairo`, which is treated as described above

### Cast

#### Added

- `account add` command for importing accounts to the accounts file
- `account create` command for creating openzeppelin accounts with starkli-style keystore
- `account deploy` command for deploying openzeppelin accounts with starkli-style keystore

### Changed

- `--add-profile` no longer accepts `-a` for short
- allow the `id` property in multicalls to be referenced in the inputs of `deploy` and `invoke` calls

## [0.6.0] - 2023-09-13

### Forge

#### Added

- `deploy_at` cheatcode
- printing failures summary at the end of an execution
- filtering tests now uses an absolute module tree path — it is possible to filter tests by module names, etc.

### Fixed

- non-zero exit code is returned when any tests fail
- mock_call works with dispatchers if contract does not exists

### Cast

#### Added

- support for starkli-style accounts, allowing the use of existing accounts

#### Changed

- fixed misleading error message when there was no scarb in PATH and `--path-to-scarb-toml` was passed
- modified `multicall new` command output, to be in line with other commands outputs

## [0.5.0] - 2023-08-30

### Forge

#### Added

- support for `keccak_syscall` syscall. It can be used directly in cairo tests
- `l1_handler_execute` cheatcode
- support for `roll`ing/`warp`ing/`prank`ing the constructor logic (precalculate address, prank, assert pranked state in constructor)
- `spy_events` cheatcode
- Functions `read_json` and `FileParser<T>::parse_json` to load data from json files and deserialize it

#### Changed

- rename `TxtParser` trait to `FileParser`
- rename `parse_txt` trait to `read_txt`
- support for printing in contracts
- `spoof` cheatcode
- snforge command-line flag `--init`

### Cast

#### Added

- Support for custom networks - accounts created on custom networks are saved in `accounts-file` under network's
  chain_id
- `accounts-file` field in Scarb.toml profile
- Include the class hash of an account contract in the `accounts-file`

#### Removed

- `--network` option together with the `network` field in Scarb.toml profile — previously used as a validation factor;
  now networks are identified by their chain_id

## [0.4.0] - 2023-08-17

### Forge

#### Added

- `#[should_panic]` attribute support
- Documentation to public methods
- Information sections to documentation about importing `snforge_std`
- Print support for basic numeric data types
- Functions `parse_txt` and `TxtParser<T>::deserialize_txt` to load data from plain text files and serialize it
- `get_class_hash` cheatcode
- `mock_call` cheatcode
- `precalculate_address` cheatcode

#### Changed

- Exported `snforge_std` as a Scarb package, now you have to import it explicitly with e.g. `use snforge_std::declare`
  and add it as a dependency to your Scarb.toml

```toml
[dependencies]
# ...
snforge_std = { git = "https://github.com/foundry-rs/starknet-foundry", tag = "v0.4.0" }
```

- Moved `ForgeConfigFromScarb` to `scarb.rs` and renamed to `ForgeConfig`
- Made private:
    - `print_collected_tests_count`
    - `print_running_tests`
    - `print_test_result`
    - `print_test_summary`
    - `TestCaseSummary::from_run_result`
    - `TestCaseSummary::skipped`
    - `extract_result_data`
    - `StarknetArtifacts`
    - `StarknetContractArtifactPaths`
    - `StarknetContract`
- Split `dependencies_for_package` into separate methods:
    - `paths_for_package`
    - `corelib_for_package`
    - `target_name_for_package`
    - `compilation_unit_for_package`

- Fails test when user tries to use syscalls not supported by forge test runner
- Updated cairo-lang to 2.1.0, starknet-api to 0.4.1 and blockifier to 0.2.0-rc0

### Cast

#### Added

- Added `--class-hash` flag to account create/deploy, allowing for custom openzeppelin account contract class hash

## [0.3.0] - 2023-08-02

### Forge

#### Added

- `warp` cheatcode
- `roll` cheatcode
- `prank` cheatcode
- Most unsafe libfuncs can now be used in contracts

#### Changed

- `declare` return type to `starknet::ClassHash`, doesn't return a `Result`
- `PreparedContract` `class_hash` changed to `starknet::ClassHash`
- `deploy` return type to `starknet::ContractAddress`

#### Fixed

- Using the same cairo file names as corelib files no longer fails test execution

### Cast

#### Added

- multicall as a single transaction
- account creation and deployment
- `--wait` flag to wait for transaction to be accepted/rejected

#### Changed

- sierra and casm artifacts are now required in Scarb.toml for contract declaration
- improved error messages

## [0.1.1] - 2023-07-26

### Forge & Cast

#### Fixed

- `class_hash`es calculation
- Test collection

## [0.1.0] - 2023-07-19

### Forge & Cast

#### Added

- Initial release<|MERGE_RESOLUTION|>--- conflicted
+++ resolved
@@ -9,21 +9,16 @@
 
 ### Forge
 
-<<<<<<< HEAD
+#### Changed 
+
 - consistent latest block numbers for each url are now used across the whole run when testing against forks
 
-=======
-#### Changed 
-
-- consistent latest block numbers for each url are now used across the whole run when testing against forks
-
 ### Cast
 
 #### Added 
 
 - `--yes` option to `account delete` command that allows to skip confirmation prompt
 
->>>>>>> 8f2584e1
 ## [0.13.0] - 2023-12-14
 
 ### Forge
