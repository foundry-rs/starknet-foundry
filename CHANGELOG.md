--- conflicted
+++ resolved
@@ -8,14 +8,11 @@
 ## [Unreleased]
 
 ### Forge
-<<<<<<< HEAD
 
 #### Changed
 - Renamed global cheatcodes listed [here](https://foundry-rs.github.io/starknet-foundry/appendix/cheatcodes.html) - cheatcode invocations affecting the global scope and working indefinitely, already marked with a `_global` suffix, received a `start_` prefix
 
 ### Cast
-=======
->>>>>>> 8940a1dd
 
 #### Added 
 
