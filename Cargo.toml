--- conflicted
+++ resolved
@@ -60,23 +60,13 @@
 num-traits = "0.2.19"
 rayon = "1.10"
 regex = "1.11.1"
-<<<<<<< HEAD
-serde = { version = "1.0.218", features = ["derive"] }
-serde_json = "1.0.139"
+serde = { version = "1.0.219", features = ["derive"] }
+serde_json = "1.0.140"
 starknet = { git = "https://github.com/franciszekjob/starknet-rs", rev = "abba83f3581cf2108170575c3b7e9bb0259db0fd" }
 starknet-crypto = { git = "https://github.com/franciszekjob/starknet-rs", rev = "abba83f3581cf2108170575c3b7e9bb0259db0fd" }
-tempfile = "3.17.1"
-thiserror = "2.0.11"
-ctor = "0.2.9"
-=======
-serde = { version = "1.0.219", features = ["derive"] }
-serde_json = "1.0.140"
-starknet = { git = "https://github.com/xJonathanLEI/starknet-rs", rev = "660a732" }
-starknet-crypto = { git = "https://github.com/xJonathanLEI/starknet-rs", rev = "660a732" }
 tempfile = "3.18.0"
 thiserror = "2.0.12"
 ctor = "0.4.1"
->>>>>>> b940dea3
 url = { "version" = "2.5.4", "features" = ["serde"] }
 tokio = { version = "1.44.0", features = ["full"] }
 futures = "0.3.31"
