[workspace]
resolver = "2"
members = [
    "crates/shared",
    "crates/forge",
    "crates/forge-runner",
    "crates/sncast",
    "crates/cheatnet",
    "crates/conversions",
    "crates/conversions/cairo-serde-macros",
    "crates/data-transformer",
    "crates/runtime",
    "crates/scarb-api",
    "crates/configuration",
    "crates/universal-sierra-compiler-api",
    "crates/snforge-scarb-plugin",
    "crates/docs",
]

[workspace.package]
version = "0.34.0"
edition = "2021"
repository = "https://github.com/foundry-rs/starknet-foundry"
license = "MIT"
license-file = "LICENSE"

[workspace.dependencies]
blockifier = "0.8.0"
starknet_api = "0.13.0-dev.7"
cairo-lang-casm = { version = "2.7.0", features = ["serde"] }
cairo-lang-runner = "2.7.0"
cairo-lang-sierra-to-casm = "2.7.0"
cairo-lang-sierra = "2.7.0"
cairo-lang-utils = "2.7.0"
cairo-lang-starknet = "2.7.0"
cairo-lang-compiler = "2.7.0"
cairo-lang-filesystem = "2.7.0"
cairo-lang-diagnostics = "2.7.0"
cairo-lang-sierra-type-size = "2.7.0"
cairo-lang-syntax = "2.7.0"
cairo-lang-test-plugin = "2.7.0"
cairo-lang-starknet-classes = "2.7.0"
cairo-lang-parser = "2.7.0"
cairo-lang-macro = "0.1.0"
cairo-vm = "1.0.0-rc3"
cairo-annotations = "0.1.0"
dirs = "5.0.1"
starknet-types-core = { version = "0.1.7", features = ["hash", "prime-bigint"] }
anyhow = "1.0.93"
assert_fs = "1.1.2"
camino = { version = "1.1.9", features = ["serde1"] }
clap = { version = "4.5.21", features = ["derive"] }
console = "0.15.8"
include_dir = "0.7.4"
indoc = "2"
itertools = "0.12.1"
num-traits = "0.2.19"
rayon = "1.10"
regex = "1.11.1"
serde = { version = "1.0.215", features = ["derive"] }
serde_json = "1.0.133"
starknet = { git = "https://github.com/xJonathanLEI/starknet-rs", rev = "660a732" }
starknet-crypto = { git = "https://github.com/xJonathanLEI/starknet-rs", rev = "660a732" }
tempfile = "3.14.0"
thiserror = "1.0.69"
ctor = "0.2.9"
url = { "version" = "2.5.4", "features" = ["serde"] }
tokio = { version = "1.41.1", features = ["full"] }
futures = "0.3.31"
num-bigint = { version = "0.4.6", features = ["rand"] }
walkdir = "2.5.0"
rand = "0.8.5"
project-root = "0.2.2"
which = "5.0.0"
conversions = { path = "./crates/conversions" }
shared = { path = "./crates/shared" }
docs = { path = "./crates/docs" }
test-case = "3.1.0"
scarb-metadata = "1.13.0"
flatten-serde-json = "0.1.0"
snapbox = "0.4.17"
smol_str = "0.2.2"
num-integer = "0.1.46"
scarb-ui = "0.1.5"
semver = "1.0.23"
bimap = "0.6.3"
primitive-types = "0.12.1"
shellexpand = "3.1.0"
toml = "0.8.12"
rpassword = "7.3.1"
promptly = "0.3.1"
# Freeze reqwest dependency, because newer versions cause cast tests to fail on macs
reqwest = "=0.11.18"
fs_extra = "1.3.0"
openssl = { version = "0.10", features = ["vendored"] }
toml_edit = "0.22.22"
axum = "0.7.9"
lazy_static = "1.5.0"
fs2 = "0.4.3"
flate2 = "1.0.35"
k256 = { version = "0.13.4", features = ["sha256", "ecdsa", "serde"] }
p256 = { version = "0.13.2", features = ["sha256", "ecdsa", "serde"] }
glob = "0.3.1"
sha3 = "0.10.8"
base16ct = { version = "0.2.0", features = ["alloc"] }
fs4 = "0.7"
async-trait = "0.1.83"
serde_path_to_error = "0.1.16"
wiremock = "0.6.0"
const-hex = "1.14.0"
indicatif = "0.17.9"
<<<<<<< HEAD
sanitize-filename = "0.6.0"
=======
shell-words = "1.1.0"
>>>>>>> f754b9f6
<|MERGE_RESOLUTION|>--- conflicted
+++ resolved
@@ -109,8 +109,5 @@
 wiremock = "0.6.0"
 const-hex = "1.14.0"
 indicatif = "0.17.9"
-<<<<<<< HEAD
-sanitize-filename = "0.6.0"
-=======
 shell-words = "1.1.0"
->>>>>>> f754b9f6
+sanitize-filename = "0.6.0"