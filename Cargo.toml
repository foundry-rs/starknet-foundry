--- conflicted
+++ resolved
@@ -3,12 +3,7 @@
 members = [
     "crates/forge",
     "crates/forge-runner",
-<<<<<<< HEAD
-    "crates/cast",
-=======
-    "crates/test-collector",
     "crates/sncast",
->>>>>>> 03bbebdc
     "crates/cheatnet",
     "crates/conversions",
     "crates/runtime",
