--- conflicted
+++ resolved
@@ -61,13 +61,8 @@
 regex = "1.10.3"
 serde = { version = "1.0.197", features = ["derive"] }
 serde_json = "1.0.114"
-<<<<<<< HEAD
-starknet = { git = "https://github.com/xJonathanLEI/starknet-rs", rev = "082f556" }
-trace-data = { git = "https://github.com/software-mansion/cairo-profiler/", rev = "3d07a45" }
-=======
 starknet = { git = "https://github.com/xJonathanLEI/starknet-rs", rev = "d980869" }
-trace-data = { git = "https://github.com/software-mansion/cairo-profiler/", rev = "d014aad" }
->>>>>>> f67f81e8
+trace-data = { git = "https://github.com/software-mansion/cairo-profiler/", rev = "3af0782" }
 tempfile = "3.10.1"
 thiserror = "1.0.57"
 ctor = "0.2.7"
