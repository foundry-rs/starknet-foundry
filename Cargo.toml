--- conflicted
+++ resolved
@@ -53,13 +53,8 @@
 serde_json = "1.0.104"
 starknet = "0.5.0"
 tempfile = "3.8.0"
-<<<<<<< HEAD
 thiserror = "1.0.48"
-ctor = "0.2.4"
-=======
-thiserror = "1.0.43"
 ctor = "0.2.4"
 url = "2.4.0"
 tokio = { version = "1.28.2", features = ["full"] }
-num-bigint = "0.4.3"
->>>>>>> b947d424
+num-bigint = "0.4.3"