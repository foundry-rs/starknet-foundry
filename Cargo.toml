[workspace]
resolver = "2"
members = [
    "crates/shared",
    "crates/forge",
    "crates/forge-runner",
    "crates/sncast",
    "crates/cheatnet",
    "crates/conversions",
    "crates/conversions/cairo-serde-macros",
    "crates/data-transformer",
    "crates/runtime",
    "crates/scarb-api",
    "crates/configuration",
    "crates/universal-sierra-compiler-api",
    "crates/docs",
    "crates/debugging",
    "crates/testing/packages_validation",
    "crates/foundry-ui",
]

exclude = ["crates/snforge-scarb-plugin", "crates/snforge-scarb-plugin-deprecated"]

[profile.ci]
inherits = "release"
debug-assertions = true

[workspace.package]
version = "0.50.0"
edition = "2024"
repository = "https://github.com/foundry-rs/starknet-foundry"
license = "MIT"
license-file = "LICENSE"

[workspace.dependencies]
blockifier = { git = "https://github.com/software-mansion-labs/sequencer.git", branch = "main-v0.14.0", features = ["testing", "tracing"] }
bigdecimal = "0.4.8"
<<<<<<< HEAD
starknet_api = { git = "https://github.com/software-mansion-labs/sequencer.git", branch = "main-v0.14.0" }
cairo-lang-casm = { version = "2.12.3", features = ["serde"] }
cairo-lang-sierra = "2.12.3"
cairo-lang-utils = "2.12.3"
cairo-lang-starknet = "2.12.3"
cairo-lang-filesystem = "2.12.3"
cairo-lang-diagnostics = "2.12.3"
cairo-lang-sierra-type-size = "2.12.3"
cairo-lang-syntax = "2.12.3"
cairo-lang-test-plugin = "2.12.3"
cairo-lang-starknet-classes = "2.12.3"
cairo-lang-parser = "2.12.3"
cairo-lang-sierra-to-casm = "2.12.3"
cairo-vm = "2.5.0"
cairo-annotations = { version = "0.6.1", features = ["cairo-lang"] }
=======
starknet_api = "0.15.0-rc.3"
cairo-lang-casm = { version = "=2.12.0", features = ["serde"] }
cairo-lang-sierra = "=2.12.0"
cairo-lang-utils = "=2.12.0"
cairo-lang-starknet = "=2.12.0"
cairo-lang-filesystem = "=2.12.0"
cairo-lang-diagnostics = "=2.12.0"
cairo-lang-sierra-type-size = "=2.12.0"
cairo-lang-syntax = "=2.12.0"
cairo-lang-test-plugin = "=2.12.0"
cairo-lang-starknet-classes = "=2.12.0"
cairo-lang-parser = "=2.12.0"
cairo-lang-sierra-to-casm = "=2.12.0"
cairo-vm = "=2.3.1"
cairo-annotations = "0.5.2"
>>>>>>> fe43a4bc
dirs = "6.0.0"
dialoguer = "0.11.0"
starknet-types-core = { version = "0.2.2", features = ["hash", "prime-bigint"] }
anyhow = "1.0.97"
assert_fs = "1.1.2"
camino = { version = "1.1.9", features = ["serde1"] }
clap = { version = "4.5.39", features = ["derive", "deprecated"] }
clap_complete = "4.5.52"
console = "0.15.11"
include_dir = "0.7.4"
indoc = "2"
itertools = "0.14.0"
indexmap = "2.9.0"
num-traits = "0.2.19"
rayon = "1.10"
regex = "1.11.1"
serde = { version = "1.0.219", features = ["derive"] }
serde_json = "1.0.140"
starknet = "0.17.0"
starknet-crypto = "0.8.1"
tempfile = "3.20.0"
thiserror = "2.0.12"
ctor = "0.4.1"
url = { "version" = "2.5.4", "features" = ["serde"] }
tokio = { version = "1.44.0", features = ["full"] }
futures = "0.3.31"
num-bigint = { version = "0.4.6", features = ["rand"] }
walkdir = "2.5.0"
rand = "0.8.5"
project-root = "0.2.2"
which = "7.0.2"
conversions = { path = "./crates/conversions" }
shared = { path = "./crates/shared" }
docs = { path = "./crates/docs" }
test-case = "3.3.1"
scarb-metadata = "1.14.0"
flatten-serde-json = "0.1.0"
snapbox = "0.4.17"
scarb-ui = "0.1.7"
semver = "1.0.26"
bimap = "0.6.3"
primitive-types = "0.13.1"
shellexpand = "3.1.0"
toml = "0.8.20"
rpassword = "7.3.1"
promptly = "0.3.1"
ptree = "0.5.2"
reqwest = { version = "0.12.21", features = ["json"] }
fs_extra = "1.3.0"
openssl = { version = "0.10", features = ["vendored"] }
toml_edit = "0.22.24"
axum = "0.8.1"
fs2 = "0.4.3"
flate2 = "1.1.0"
k256 = { version = "0.13.4", features = ["sha256", "ecdsa", "serde"] }
p256 = { version = "0.13.2", features = ["sha256", "ecdsa", "serde"] }
glob = "0.3.2"
sha3 = "0.10.8"
base16ct = { version = "0.2.0", features = ["alloc"] }
async-trait = "0.1.87"
serde_path_to_error = "0.1.17"
wiremock = "0.6.3"
const-hex = "1.14.1"
indicatif = "0.17.11"
shell-words = "1.1.0"
sanitize-filename = "0.6.0"
derive_more = { version = "2.0.1", features = ["display"] }
paste = "1.0.15"
strum = "0.27"
strum_macros = "0.27"
scarb-oracle-hint-service = { git = "https://github.com/software-mansion/scarb", rev = "c1dd0c1284c1c6acea1a6511e7bb525a37e6b14b" }
chrono = "0.4.41"
tracing-subscriber = { version = "0.3.20", features = ["env-filter"] }
tracing = "0.1.41"
tracing-chrome = "0.7.2"
tracing-log = "0.2.0"<|MERGE_RESOLUTION|>--- conflicted
+++ resolved
@@ -35,7 +35,6 @@
 [workspace.dependencies]
 blockifier = { git = "https://github.com/software-mansion-labs/sequencer.git", branch = "main-v0.14.0", features = ["testing", "tracing"] }
 bigdecimal = "0.4.8"
-<<<<<<< HEAD
 starknet_api = { git = "https://github.com/software-mansion-labs/sequencer.git", branch = "main-v0.14.0" }
 cairo-lang-casm = { version = "2.12.3", features = ["serde"] }
 cairo-lang-sierra = "2.12.3"
@@ -51,23 +50,6 @@
 cairo-lang-sierra-to-casm = "2.12.3"
 cairo-vm = "2.5.0"
 cairo-annotations = { version = "0.6.1", features = ["cairo-lang"] }
-=======
-starknet_api = "0.15.0-rc.3"
-cairo-lang-casm = { version = "=2.12.0", features = ["serde"] }
-cairo-lang-sierra = "=2.12.0"
-cairo-lang-utils = "=2.12.0"
-cairo-lang-starknet = "=2.12.0"
-cairo-lang-filesystem = "=2.12.0"
-cairo-lang-diagnostics = "=2.12.0"
-cairo-lang-sierra-type-size = "=2.12.0"
-cairo-lang-syntax = "=2.12.0"
-cairo-lang-test-plugin = "=2.12.0"
-cairo-lang-starknet-classes = "=2.12.0"
-cairo-lang-parser = "=2.12.0"
-cairo-lang-sierra-to-casm = "=2.12.0"
-cairo-vm = "=2.3.1"
-cairo-annotations = "0.5.2"
->>>>>>> fe43a4bc
 dirs = "6.0.0"
 dialoguer = "0.11.0"
 starknet-types-core = { version = "0.2.2", features = ["hash", "prime-bigint"] }
