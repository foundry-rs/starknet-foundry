--- conflicted
+++ resolved
@@ -29,7 +29,6 @@
 license-file = "LICENSE"
 
 [workspace.dependencies]
-<<<<<<< HEAD
 blockifier = { git = "https://github.com/starkware-libs/sequencer.git", branch = "main-v0.14.0", default-features = false, features = ["testing", "tracing"] }
 bigdecimal = "0.4.8"
 starknet_api = { git = "https://github.com/starkware-libs/sequencer.git", branch = "main-v0.14.0" }
@@ -46,24 +45,6 @@
 cairo-lang-parser = "2.12.0-rc.0"
 cairo-vm = "2.2.0"
 cairo-annotations = { git = "https://github.com/software-mansion/cairo-annotations.git", branch = "bump-cairo-to-2.12" }
-=======
-blockifier = { git = "https://github.com/starkware-libs/sequencer.git", branch = "main-v0.13.6", default-features = false, features = ["testing", "tracing"] }
-bigdecimal = "0.4.8"
-starknet_api = { git = "https://github.com/starkware-libs/sequencer.git", branch = "main-v0.13.6" }
-cairo-lang-casm = { version = "2.11.2", features = ["serde"] }
-cairo-lang-sierra = "2.11.2"
-cairo-lang-utils = "2.11.2"
-cairo-lang-starknet = "2.11.2"
-cairo-lang-filesystem = "2.11.2"
-cairo-lang-diagnostics = "2.11.2"
-cairo-lang-sierra-type-size = "2.11.2"
-cairo-lang-syntax = "2.11.2"
-cairo-lang-test-plugin = "2.11.2"
-cairo-lang-starknet-classes = "2.11.2"
-cairo-lang-parser = "2.11.2"
-cairo-vm = "1.0.2"
-cairo-annotations = "0.4.0"
->>>>>>> 1b6092a8
 dirs = "6.0.0"
 dialoguer = "0.11.0"
 starknet-types-core = { version = "0.1.7", features = ["hash", "prime-bigint"] }
