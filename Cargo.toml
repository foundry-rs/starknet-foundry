--- conflicted
+++ resolved
@@ -25,7 +25,6 @@
 license-file = "LICENSE"
 
 [workspace.dependencies]
-<<<<<<< HEAD
 blockifier = { git = "https://github.com/cptartur/sequencer.git", branch = "main-v0.13.4", default-features = false, features = ["testing"] }
 starknet_api = { git = "https://github.com/cptartur/sequencer.git", branch = "main-v0.13.4" }
 cairo-lang-casm = { version = "2.10.0", features = ["serde"] }
@@ -35,7 +34,6 @@
 cairo-lang-utils = "2.10.0"
 cairo-lang-starknet = "2.10.0"
 cairo-lang-runnable-utils = "2.10.0"
-cairo-lang-compiler = "2.10.0"
 cairo-lang-filesystem = "2.10.0"
 cairo-lang-diagnostics = "2.10.0"
 cairo-lang-sierra-type-size = "2.10.0"
@@ -43,23 +41,6 @@
 cairo-lang-test-plugin = "2.10.0"
 cairo-lang-starknet-classes = "2.10.0"
 cairo-lang-parser = "2.10.0"
-=======
-blockifier = "0.8.0"
-starknet_api = "0.13.0-dev.7"
-cairo-lang-casm = { version = "2.7.0", features = ["serde"] }
-cairo-lang-runner = "2.7.0"
-cairo-lang-sierra-to-casm = "2.7.0"
-cairo-lang-sierra = "2.7.0"
-cairo-lang-utils = "2.7.0"
-cairo-lang-starknet = "2.7.0"
-cairo-lang-filesystem = "2.7.0"
-cairo-lang-diagnostics = "2.7.0"
-cairo-lang-sierra-type-size = "2.7.0"
-cairo-lang-syntax = "2.7.0"
-cairo-lang-test-plugin = "2.7.0"
-cairo-lang-starknet-classes = "2.7.0"
-cairo-lang-parser = "2.7.0"
->>>>>>> a331fb2d
 cairo-lang-macro = "0.1.0"
 cairo-vm = "1.0.2"
 cairo-annotations = "0.2.2"
