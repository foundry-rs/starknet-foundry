[workspace]
resolver = "2"
members = [
    "crates/forge",
    "crates/forge-runner",
    "crates/sncast",
    "crates/cheatnet",
    "crates/conversions",
    "crates/runtime",
<<<<<<< HEAD
    "crates/sierra-casm",
    "crates/scarb-api",
=======
    "crates/scarb-api",
    "crates/universal-sierra-compiler-api"
>>>>>>> aa6540d0
]

[workspace.package]
version = "0.14.0"
edition = "2021"
repository = "https://github.com/foundry-rs/starknet-foundry"
license = "MIT"
license-file = "LICENSE"

[workspace.dependencies]
blockifier = "0.4.0"
starknet_api = "0.6.0-rc2"
cairo-lang-casm = "=2.4.0"
cairo-lang-runner = "=2.4.0"
cairo-lang-sierra-to-casm = "=2.4.0"
cairo-lang-sierra = "=2.4.0"
cairo-lang-utils = "=2.4.0"
cairo-lang-starknet = "=2.4.0"
cairo-lang-compiler = "=2.4.0"
cairo-lang-filesystem = "=2.4.0"
cairo-lang-debug = "=2.4.0"
cairo-lang-defs = "=2.4.0"
cairo-lang-diagnostics = "=2.4.0"
cairo-lang-lowering = "=2.4.0"
cairo-lang-plugins = "=2.4.0"
cairo-lang-project = "=2.4.0"
cairo-lang-semantic = "=2.4.0"
cairo-lang-sierra-ap-change = "=2.4.0"
cairo-lang-sierra-gas = "=2.4.0"
cairo-lang-sierra-type-size = "2.4.0"
cairo-lang-sierra-generator = "=2.4.0"
cairo-lang-syntax = "=2.4.0"
cairo-lang-test-plugin = "=2.4.0"
cairo-vm = "0.8.2"
cairo-felt = "0.8.2"
anyhow = "1.0.79"
assert_fs = "1.1.1"
camino = { version = "1.1.4", features = ["serde1"] }
clap = { version = "4.4.7", features = ["derive"] }
console = "0.15.8"
include_dir = "0.7.3"
indoc = "2"
itertools = "0.11.0"
num-traits = "0.2.17"
once_cell = "1.18.0"
rayon = "1.8"
regex = "1.9.6"
<<<<<<< HEAD
serde = { version = "1.0.184", features = ["derive"] }
serde_json = "1.0.104"
starknet = { git = "https://github.com/xJonathanLEI/starknet-rs", rev = "082f556" }
tempfile = "3.8.0"
thiserror = "1.0.53"
=======
serde = { version = "1.0.195", features = ["derive"] }
serde_json = "1.0.111"
starknet = { git = "https://github.com/xJonathanLEI/starknet-rs", rev="082f556" }
tempfile = "3.9.0"
thiserror = "1.0.56"
>>>>>>> aa6540d0
ctor = "0.2.4"
url = "2.5.0"
tokio = { version = "1.35.1", features = ["full"] }
tokio-util = "0.7.9"
futures = "0.3.30"
num-bigint = { version = "0.4.4", features = ["rand"] }
walkdir = "2.4.0"
dotenv = "0.15.0"
rand = "0.8.5"
project-root = "0.2.2"
which = "5.0.0"
conversions = { path = "./crates/conversions" }
test-case = "3.1.0"
scarb-metadata = "1.10.0"
flatten-serde-json = "0.1.0"
snapbox = "0.4.16"
smol_str = "0.2.1"
num-integer = "0.1.45"
scarb-ui = "0.1.2"
semver = "1.0.21"<|MERGE_RESOLUTION|>--- conflicted
+++ resolved
@@ -7,13 +7,8 @@
     "crates/cheatnet",
     "crates/conversions",
     "crates/runtime",
-<<<<<<< HEAD
-    "crates/sierra-casm",
     "crates/scarb-api",
-=======
-    "crates/scarb-api",
-    "crates/universal-sierra-compiler-api"
->>>>>>> aa6540d0
+    "crates/universal-sierra-compiler-api",
 ]
 
 [workspace.package]
@@ -61,19 +56,11 @@
 once_cell = "1.18.0"
 rayon = "1.8"
 regex = "1.9.6"
-<<<<<<< HEAD
-serde = { version = "1.0.184", features = ["derive"] }
-serde_json = "1.0.104"
-starknet = { git = "https://github.com/xJonathanLEI/starknet-rs", rev = "082f556" }
-tempfile = "3.8.0"
-thiserror = "1.0.53"
-=======
 serde = { version = "1.0.195", features = ["derive"] }
 serde_json = "1.0.111"
-starknet = { git = "https://github.com/xJonathanLEI/starknet-rs", rev="082f556" }
+starknet = { git = "https://github.com/xJonathanLEI/starknet-rs", rev = "082f556" }
 tempfile = "3.9.0"
 thiserror = "1.0.56"
->>>>>>> aa6540d0
 ctor = "0.2.4"
 url = "2.5.0"
 tokio = { version = "1.35.1", features = ["full"] }
