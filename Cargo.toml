[workspace]
resolver = "2"
members = [
    "crates/shared",
    "crates/forge",
    "crates/forge-runner",
    "crates/sncast",
    "crates/cheatnet",
    "crates/conversions",
    "crates/conversions/cairo-serde-macros",
    "crates/runtime",
    "crates/scarb-api",
    "crates/configuration",
    "crates/universal-sierra-compiler-api",
    "crates/snforge-scarb-plugin",
]

[workspace.package]
version = "0.27.0"
edition = "2021"
repository = "https://github.com/foundry-rs/starknet-foundry"
license = "MIT"
license-file = "LICENSE"

[workspace.dependencies]
<<<<<<< HEAD
blockifier = "0.8.0-dev.0"
starknet_api = "0.13.0-dev.7"
cairo-lang-casm = { version = "2.7.0-rc.0", features = ["serde"] }
cairo-lang-runner = "2.7.0-rc.0"
cairo-lang-sierra-to-casm = "2.7.0-rc.0"
cairo-lang-sierra = "2.7.0-rc.0"
cairo-lang-utils = "2.7.0-rc.0"
cairo-lang-starknet = "2.7.0-rc.0"
cairo-lang-compiler = "2.7.0-rc.0"
cairo-lang-filesystem = "2.7.0-rc.0"
cairo-lang-debug = "2.7.0-rc.0"
cairo-lang-defs = "2.7.0-rc.0"
cairo-lang-diagnostics = "2.7.0-rc.0"
cairo-lang-lowering = "2.7.0-rc.0"
cairo-lang-plugins = "2.7.0-rc.0"
cairo-lang-project = "2.7.0-rc.0"
cairo-lang-semantic = "2.7.0-rc.0"
cairo-lang-sierra-ap-change = "2.7.0-rc.0"
cairo-lang-sierra-gas = "2.7.0-rc.0"
cairo-lang-sierra-type-size = "2.7.0-rc.0"
cairo-lang-sierra-generator = "2.7.0-rc.0"
cairo-lang-syntax = "2.7.0-rc.0"
cairo-lang-test-plugin = "2.7.0-rc.0"
cairo-lang-starknet-classes = "2.7.0-rc.0"
cairo-lang-parser = "2.7.0-rc.0"
cairo-vm = "1.0.0-rc3"
starknet-types-core = { version = "0.1.2", features = ["hash", "prime-bigint"] }
=======
blockifier = "0.7.0-dev.1"
starknet_api = "0.12.0-dev.1"
cairo-lang-casm = { version = "2.6.0", features = ["serde"] }
cairo-lang-runner = "2.6.0"
cairo-lang-sierra-to-casm = "2.6.0"
cairo-lang-sierra = "2.6.0"
cairo-lang-utils = "2.6.0"
cairo-lang-starknet = "2.6.0"
cairo-lang-compiler = "2.6.0"
cairo-lang-filesystem = "2.6.0"
cairo-lang-debug = "2.6.0"
cairo-lang-defs = "2.6.0"
cairo-lang-diagnostics = "2.6.0"
cairo-lang-lowering = "2.6.0"
cairo-lang-plugins = "2.6.0"
cairo-lang-project = "2.6.0"
cairo-lang-semantic = "2.6.0"
cairo-lang-sierra-ap-change = "2.6.0"
cairo-lang-sierra-gas = "2.6.0"
cairo-lang-sierra-type-size = "2.6.0"
cairo-lang-sierra-generator = "2.6.0"
cairo-lang-syntax = "2.6.0"
cairo-lang-test-plugin = "2.6.0"
cairo-lang-starknet-classes = "2.6.0"
cairo-lang-parser = "2.6.0"
cairo-lang-macro = "0.1.0"
cairo-vm = "0.9.1"
cairo-felt = "0.9.1"
>>>>>>> 4cf95a91
anyhow = "1.0.86"
assert_fs = "1.1.1"
camino = { version = "1.1.7", features = ["serde1"] }
clap = { version = "4.5.8", features = ["derive"] }
console = "0.15.8"
include_dir = "0.7.4"
indoc = "2"
itertools = "0.12.1"
num-traits = "0.2.19"
rayon = "1.10"
regex = "1.10.5"
serde = { version = "1.0.203", features = ["derive"] }
serde_json = "1.0.119"
starknet = { git = "https://github.com/xJonathanLEI/starknet-rs", rev = "56177d2" }
starknet-crypto = { git = "https://github.com/xJonathanLEI/starknet-rs", rev = "56177d2" }
trace-data = { git = "https://github.com/software-mansion/cairo-profiler/", rev = "e031b09" }
tempfile = "3.10.1"
thiserror = "1.0.61"
ctor = "0.2.8"
url = "2.5.2"
tokio = { version = "1.38.0", features = ["full"] }
tokio-util = "0.7.11"
futures = "0.3.30"
num-bigint = { version = "0.4.6", features = ["rand"] }
walkdir = "2.5.0"
rand = "0.8.5"
project-root = "0.2.2"
which = "5.0.0"
conversions = { path = "./crates/conversions" }
shared = { path = "./crates/shared" }
test-case = "3.1.0"
scarb-metadata = "1.12.0"
flatten-serde-json = "0.1.0"
snapbox = "0.4.17"
smol_str = "0.2.2"
num-integer = "0.1.46"
scarb-ui = "0.1.5"
semver = "1.0.23"
bimap = "0.6.3"
primitive-types = "0.12.1"
shellexpand = "3.1.0"
toml = "0.8.12"
rpassword = "7.3.1"
promptly = "0.3.1"
# Freeze reqwest dependency, because newer versions cause cast tests to fail on macs
reqwest = "=0.11.18"
fs_extra = "1.3.0"
schemars = { version = "0.8.21", features = ["preserve_order"] }
ark-ff = "0.4.0-alpha.7"
ark-std = "0.4.0"
ark-secp256k1 = "0.4.0"
ark-secp256r1 = "0.4.0"
openssl = { version = "0.10", features = ["vendored"] }
toml_edit = "0.22.12"
axum = "0.7.5"
lazy_static = "1.5.0"
fs2 = "0.4.3"
flate2 = "1.0.30"
k256 = { version = "0.13.2", features = ["sha256", "ecdsa", "serde"] }
p256 = { version = "0.13.2", features = ["sha256", "ecdsa", "serde"] }
glob = "0.3.1"
sha3 = "0.10.8"
base16ct = { version = "0.2.0", features = ["alloc"] }
fs4 = "0.7"
async-trait = "0.1.80"
serde_path_to_error = "0.1.16"
wiremock = "0.6.0"<|MERGE_RESOLUTION|>--- conflicted
+++ resolved
@@ -23,7 +23,6 @@
 license-file = "LICENSE"
 
 [workspace.dependencies]
-<<<<<<< HEAD
 blockifier = "0.8.0-dev.0"
 starknet_api = "0.13.0-dev.7"
 cairo-lang-casm = { version = "2.7.0-rc.0", features = ["serde"] }
@@ -51,36 +50,6 @@
 cairo-lang-parser = "2.7.0-rc.0"
 cairo-vm = "1.0.0-rc3"
 starknet-types-core = { version = "0.1.2", features = ["hash", "prime-bigint"] }
-=======
-blockifier = "0.7.0-dev.1"
-starknet_api = "0.12.0-dev.1"
-cairo-lang-casm = { version = "2.6.0", features = ["serde"] }
-cairo-lang-runner = "2.6.0"
-cairo-lang-sierra-to-casm = "2.6.0"
-cairo-lang-sierra = "2.6.0"
-cairo-lang-utils = "2.6.0"
-cairo-lang-starknet = "2.6.0"
-cairo-lang-compiler = "2.6.0"
-cairo-lang-filesystem = "2.6.0"
-cairo-lang-debug = "2.6.0"
-cairo-lang-defs = "2.6.0"
-cairo-lang-diagnostics = "2.6.0"
-cairo-lang-lowering = "2.6.0"
-cairo-lang-plugins = "2.6.0"
-cairo-lang-project = "2.6.0"
-cairo-lang-semantic = "2.6.0"
-cairo-lang-sierra-ap-change = "2.6.0"
-cairo-lang-sierra-gas = "2.6.0"
-cairo-lang-sierra-type-size = "2.6.0"
-cairo-lang-sierra-generator = "2.6.0"
-cairo-lang-syntax = "2.6.0"
-cairo-lang-test-plugin = "2.6.0"
-cairo-lang-starknet-classes = "2.6.0"
-cairo-lang-parser = "2.6.0"
-cairo-lang-macro = "0.1.0"
-cairo-vm = "0.9.1"
-cairo-felt = "0.9.1"
->>>>>>> 4cf95a91
 anyhow = "1.0.86"
 assert_fs = "1.1.1"
 camino = { version = "1.1.7", features = ["serde1"] }
