--- conflicted
+++ resolved
@@ -63,12 +63,8 @@
 serde = { version = "1.0.199", features = ["derive"] }
 serde_json = "1.0.116"
 starknet = { git = "https://github.com/xJonathanLEI/starknet-rs", rev = "d980869" }
-<<<<<<< HEAD
+starknet-crypto = { git = "https://github.com/xJonathanLEI/starknet-rs", rev = "d980869" }
 trace-data = { git = "https://github.com/software-mansion/cairo-profiler/", rev = "e031b09" }
-=======
-starknet-crypto = { git = "https://github.com/xJonathanLEI/starknet-rs", rev = "d980869" }
-trace-data = { git = "https://github.com/software-mansion/cairo-profiler/", rev = "20c4a3e" }
->>>>>>> e646c751
 tempfile = "3.10.1"
 thiserror = "1.0.59"
 ctor = "0.2.8"
