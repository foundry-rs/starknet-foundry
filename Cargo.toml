[workspace]
resolver = "2"
members = [
    "crates/shared",
    "crates/forge",
    "crates/forge-runner",
    "crates/sncast",
    "crates/cheatnet",
    "crates/conversions",
    "crates/conversions/cairo-serde-macros",
    "crates/data-transformer",
    "crates/runtime",
    "crates/scarb-api",
    "crates/configuration",
    "crates/universal-sierra-compiler-api",
    "crates/snforge-scarb-plugin",
    "crates/docs",
]

[workspace.package]
version = "0.34.0"
edition = "2021"
repository = "https://github.com/foundry-rs/starknet-foundry"
license = "MIT"
license-file = "LICENSE"

[workspace.dependencies]
blockifier = "0.8.0"
starknet_api = "0.13.0-dev.7"
cairo-lang-casm = { version = "2.7.0", features = ["serde"] }
cairo-lang-runner = "2.7.0"
cairo-lang-sierra-to-casm = "2.7.0"
cairo-lang-sierra = "2.7.0"
cairo-lang-utils = "2.7.0"
cairo-lang-starknet = "2.7.0"
cairo-lang-compiler = "2.7.0"
cairo-lang-filesystem = "2.7.0"
cairo-lang-debug = "2.7.0"
cairo-lang-defs = "2.7.0"
cairo-lang-diagnostics = "2.7.0"
cairo-lang-lowering = "2.7.0"
cairo-lang-plugins = "2.7.0"
cairo-lang-project = "2.7.0"
cairo-lang-semantic = "2.7.0"
cairo-lang-sierra-ap-change = "2.7.0"
cairo-lang-sierra-gas = "2.7.0"
cairo-lang-sierra-type-size = "2.7.0"
cairo-lang-sierra-generator = "2.7.0"
cairo-lang-syntax = "2.7.0"
cairo-lang-test-plugin = "2.7.0"
cairo-lang-starknet-classes = "2.7.0"
cairo-lang-parser = "2.7.0"
cairo-lang-macro = "0.1.0"
cairo-vm = "1.0.0-rc3"
cairo-annotations = "0.1.0"
dirs = "5.0.1"
starknet-types-core = { version = "0.1.7", features = ["hash", "prime-bigint"] }
anyhow = "1.0.93"
assert_fs = "1.1.2"
camino = { version = "1.1.9", features = ["serde1"] }
clap = { version = "4.5.21", features = ["derive"] }
console = "0.15.8"
include_dir = "0.7.4"
indoc = "2"
itertools = "0.12.1"
num-traits = "0.2.19"
rayon = "1.10"
regex = "1.11.1"
serde = { version = "1.0.215", features = ["derive"] }
serde_json = "1.0.133"
starknet = { git = "https://github.com/xJonathanLEI/starknet-rs", rev = "660a732" }
starknet-crypto = { git = "https://github.com/xJonathanLEI/starknet-rs", rev = "660a732" }
tempfile = "3.14.0"
thiserror = "1.0.69"
ctor = "0.2.9"
url = { "version" = "2.5.4", "features" = ["serde"] }
tokio = { version = "1.41.1", features = ["full"] }
tokio-util = "0.7.11"
futures = "0.3.31"
num-bigint = { version = "0.4.6", features = ["rand"] }
walkdir = "2.5.0"
rand = "0.8.5"
project-root = "0.2.2"
which = "5.0.0"
conversions = { path = "./crates/conversions" }
shared = { path = "./crates/shared" }
docs = { path = "./crates/docs" }
test-case = "3.1.0"
scarb-metadata = "1.13.0"
flatten-serde-json = "0.1.0"
snapbox = "0.4.17"
smol_str = "0.2.2"
num-integer = "0.1.46"
scarb-ui = "0.1.5"
semver = "1.0.23"
bimap = "0.6.3"
primitive-types = "0.12.1"
shellexpand = "3.1.0"
toml = "0.8.12"
rpassword = "7.3.1"
promptly = "0.3.1"
# Freeze reqwest dependency, because newer versions cause cast tests to fail on macs
reqwest = "=0.11.18"
fs_extra = "1.3.0"
schemars = { version = "0.8.21", features = ["preserve_order"] }
ark-ff = "0.4.0-alpha.7"
ark-std = "0.4.0"
ark-secp256k1 = "0.4.0"
ark-secp256r1 = "0.4.0"
openssl = { version = "0.10", features = ["vendored"] }
toml_edit = "0.22.22"
axum = "0.7.9"
lazy_static = "1.5.0"
fs2 = "0.4.3"
flate2 = "1.0.35"
k256 = { version = "0.13.4", features = ["sha256", "ecdsa", "serde"] }
p256 = { version = "0.13.2", features = ["sha256", "ecdsa", "serde"] }
glob = "0.3.1"
sha3 = "0.10.8"
base16ct = { version = "0.2.0", features = ["alloc"] }
fs4 = "0.7"
async-trait = "0.1.83"
serde_path_to_error = "0.1.16"
wiremock = "0.6.0"
<<<<<<< HEAD
const-hex = "1.13.1"
indicatif = "0.17.8"
sanitize-filename = "0.6.0"
=======
const-hex = "1.14.0"
indicatif = "0.17.9"
>>>>>>> d513efd8
<|MERGE_RESOLUTION|>--- conflicted
+++ resolved
@@ -122,11 +122,6 @@
 async-trait = "0.1.83"
 serde_path_to_error = "0.1.16"
 wiremock = "0.6.0"
-<<<<<<< HEAD
-const-hex = "1.13.1"
-indicatif = "0.17.8"
-sanitize-filename = "0.6.0"
-=======
 const-hex = "1.14.0"
 indicatif = "0.17.9"
->>>>>>> d513efd8
+sanitize-filename = "0.6.0"