[workspace]
resolver = "2"
members = [
    "crates/shared",
    "crates/forge",
    "crates/forge-runner",
    "crates/sncast",
    "crates/cheatnet",
    "crates/conversions",
    "crates/conversions/cairo-serde-macros",
    "crates/data-transformer",
    "crates/runtime",
    "crates/scarb-api",
    "crates/configuration",
    "crates/universal-sierra-compiler-api",
    "crates/docs",
    "crates/debugging",
    "crates/testing/packages_validation",
    "crates/foundry-ui",
    "crates/native-api",
]

exclude = ["crates/snforge-scarb-plugin", "crates/snforge-scarb-plugin-deprecated"]

[profile.ci]
inherits = "release"
debug-assertions = true

[workspace.package]
version = "0.50.0"
edition = "2024"
repository = "https://github.com/foundry-rs/starknet-foundry"
license = "MIT"
license-file = "LICENSE"

[workspace.dependencies]
<<<<<<< HEAD
# TODO do not use fork here, after apollo-compile-to-native dependency problem is resolved
blockifier = { git = "https://github.com/cptartur/sequencer.git", branch = "main-v0.14.0-fork-fix", features = ["testing", "tracing"] }
bigdecimal = "0.4.8"
starknet_api = { git = "https://github.com/cptartur/sequencer.git", branch = "main-v0.14.0-fork-fix" }
cairo-native = { git = "https://github.com/lambdaclass/cairo_native.git", rev = "d7f8352657a4c1228b227807b90aea10f97f746d" }
cairo-lang-casm = { version = "2.12.0", features = ["serde"] }
cairo-lang-sierra = "2.12.0"
cairo-lang-utils = "2.12.0"
cairo-lang-starknet = "2.12.0"
cairo-lang-filesystem = "2.12.0"
cairo-lang-diagnostics = "2.12.0"
cairo-lang-sierra-type-size = "2.12.0"
cairo-lang-syntax = "2.12.0"
cairo-lang-test-plugin = "2.12.0"
cairo-lang-starknet-classes = "2.12.0"
cairo-lang-parser = "2.12.0"
cairo-lang-sierra-to-casm = "2.12.0"
cairo-vm = "=2.3.1"
cairo-annotations = "0.5.2"
=======
# TODO(#3770) Use blockifier directly
blockifier = { git = "https://github.com/software-mansion-labs/sequencer.git", branch = "main-v0.14.0", features = ["testing", "tracing"] }
bigdecimal = "0.4.8"
# TODO(#3770) Use starknet_api directly
starknet_api = { git = "https://github.com/software-mansion-labs/sequencer.git", branch = "main-v0.14.0" }
cairo-lang-casm = { version = "2.12.3", features = ["serde"] }
cairo-lang-sierra = "2.12.3"
cairo-lang-utils = "2.12.3"
cairo-lang-starknet = "2.12.3"
cairo-lang-filesystem = "2.12.3"
cairo-lang-diagnostics = "2.12.3"
cairo-lang-sierra-type-size = "2.12.3"
cairo-lang-syntax = "2.12.3"
cairo-lang-test-plugin = "2.12.3"
cairo-lang-starknet-classes = "2.12.3"
cairo-lang-parser = "2.12.3"
cairo-lang-sierra-to-casm = "2.12.3"
cairo-vm = "2.5.0"
cairo-annotations = { version = "0.6.1", features = ["cairo-lang"] }
>>>>>>> e7e40017
dirs = "6.0.0"
dialoguer = "0.11.0"
starknet-types-core = { version = "0.2.2", features = ["hash", "prime-bigint"] }
anyhow = "1.0.100"
assert_fs = "1.1.2"
camino = { version = "1.2.1", features = ["serde1"] }
clap = { version = "4.5.48", features = ["derive", "deprecated"] }
clap_complete = "4.5.58"
console = "0.15.11"
include_dir = "0.7.4"
indoc = "2"
itertools = "0.14.0"
indexmap = "2.11.4"
num-traits = "0.2.19"
rayon = "1.10"
regex = "1.11.3"
serde = { version = "1.0.219", features = ["derive"] }
serde_json = "1.0.145"
starknet = "0.17.0"
starknet-crypto = "0.8.1"
tempfile = "3.23.0"
thiserror = "2.0.17"
ctor = "0.4.1"
url = { "version" = "2.5.4", "features" = ["serde"] }
tokio = { version = "1.44.0", features = ["full"] }
futures = "0.3.31"
num-bigint = { version = "0.4.6", features = ["rand"] }
walkdir = "2.5.0"
rand = "0.8.5"
project-root = "0.2.2"
which = "8.0.0"
conversions = { path = "./crates/conversions" }
shared = { path = "./crates/shared" }
docs = { path = "./crates/docs" }
test-case = "3.3.1"
scarb-metadata = "1.14.0"
flatten-serde-json = "0.1.0"
snapbox = "0.4.17"
scarb-ui = "0.1.7"
semver = "1.0.27"
bimap = "0.6.3"
primitive-types = "0.13.1"
shellexpand = "3.1.0"
toml = "0.8.20"
rpassword = "7.3.1"
promptly = "0.3.1"
ptree = "0.5.2"
reqwest = { version = "0.12.21", features = ["json"] }
fs_extra = "1.3.0"
openssl = { version = "0.10", features = ["vendored"] }
toml_edit = "0.22.24"
axum = "0.8.6"
fs2 = "0.4.3"
flate2 = "1.1.0"
k256 = { version = "0.13.4", features = ["sha256", "ecdsa", "serde"] }
p256 = { version = "0.13.2", features = ["sha256", "ecdsa", "serde"] }
glob = "0.3.2"
sha3 = "0.10.8"
base16ct = { version = "0.2.0", features = ["alloc"] }
async-trait = "0.1.87"
serde_path_to_error = "0.1.20"
wiremock = "0.6.3"
const-hex = "1.16.0"
indicatif = "0.17.11"
shell-words = "1.1.0"
sanitize-filename = "0.6.0"
derive_more = { version = "2.0.1", features = ["display"] }
paste = "1.0.15"
strum = "0.27"
strum_macros = "0.27"
scarb-oracle-hint-service = "0.1.0"
chrono = "0.4.42"
tracing-subscriber = { version = "0.3.20", features = ["env-filter"] }
tracing = "0.1.41"
tracing-chrome = "0.7.2"
tracing-log = "0.2.0"<|MERGE_RESOLUTION|>--- conflicted
+++ resolved
@@ -34,32 +34,12 @@
 license-file = "LICENSE"
 
 [workspace.dependencies]
-<<<<<<< HEAD
-# TODO do not use fork here, after apollo-compile-to-native dependency problem is resolved
-blockifier = { git = "https://github.com/cptartur/sequencer.git", branch = "main-v0.14.0-fork-fix", features = ["testing", "tracing"] }
-bigdecimal = "0.4.8"
-starknet_api = { git = "https://github.com/cptartur/sequencer.git", branch = "main-v0.14.0-fork-fix" }
-cairo-native = { git = "https://github.com/lambdaclass/cairo_native.git", rev = "d7f8352657a4c1228b227807b90aea10f97f746d" }
-cairo-lang-casm = { version = "2.12.0", features = ["serde"] }
-cairo-lang-sierra = "2.12.0"
-cairo-lang-utils = "2.12.0"
-cairo-lang-starknet = "2.12.0"
-cairo-lang-filesystem = "2.12.0"
-cairo-lang-diagnostics = "2.12.0"
-cairo-lang-sierra-type-size = "2.12.0"
-cairo-lang-syntax = "2.12.0"
-cairo-lang-test-plugin = "2.12.0"
-cairo-lang-starknet-classes = "2.12.0"
-cairo-lang-parser = "2.12.0"
-cairo-lang-sierra-to-casm = "2.12.0"
-cairo-vm = "=2.3.1"
-cairo-annotations = "0.5.2"
-=======
 # TODO(#3770) Use blockifier directly
 blockifier = { git = "https://github.com/software-mansion-labs/sequencer.git", branch = "main-v0.14.0", features = ["testing", "tracing"] }
 bigdecimal = "0.4.8"
 # TODO(#3770) Use starknet_api directly
 starknet_api = { git = "https://github.com/software-mansion-labs/sequencer.git", branch = "main-v0.14.0" }
+cairo-native = "0.6.2"
 cairo-lang-casm = { version = "2.12.3", features = ["serde"] }
 cairo-lang-sierra = "2.12.3"
 cairo-lang-utils = "2.12.3"
@@ -74,7 +54,6 @@
 cairo-lang-sierra-to-casm = "2.12.3"
 cairo-vm = "2.5.0"
 cairo-annotations = { version = "0.6.1", features = ["cairo-lang"] }
->>>>>>> e7e40017
 dirs = "6.0.0"
 dialoguer = "0.11.0"
 starknet-types-core = { version = "0.2.2", features = ["hash", "prime-bigint"] }
