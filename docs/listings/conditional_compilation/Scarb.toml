--- conflicted
+++ resolved
@@ -8,13 +8,8 @@
 enable_for_tests = []
 
 [dependencies]
-<<<<<<< HEAD
-starknet = "2.8.2"
-assert_macros = "2.8.2"
-=======
 starknet = "2.8.5"
 assert_macros = "2.8.5"
->>>>>>> f1a84615
 
 [dev-dependencies]
 snforge_std = { path = "../../../snforge_std" }
