--- conflicted
+++ resolved
@@ -26,11 +26,7 @@
 $ snforge test
 ```
 
-<<<<<<< HEAD
-<details open>
-=======
 <details>
->>>>>>> 867c6457
 <summary>Output:</summary>
 
 ```shell
