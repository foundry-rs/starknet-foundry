--- conflicted
+++ resolved
@@ -1,53 +1,32 @@
 # Project Configuration
 
 ## Cast
-<<<<<<< HEAD
-
-To be able to work with the network, you need to supply cast with a few parameters - namely the network name, rpc node url and an account name that should be used to interact with it. This can be done by either cupplying cast with those parameters directly [see more detailed CLI description](../reference/cast/index.html) or you can put them into Scarb.toml file:
-=======
 ### Defining profiles in `Scarb.toml`
 
 To be able to work with the network, you need to supply cast with a few parameters - namely the network name, rpc node url and an account name that should be used to interact with it. This can be done by either supplying cast with those parameters directly [see more detailed CLI description](../appendix/cast.md) or you can put them into `Scarb.toml` file:
->>>>>>> 98ebf3b3
 
 
 ```toml
 (...)
-<<<<<<< HEAD
-[tool.cast.profile1]
-=======
 [tool.cast.myprofile]
->>>>>>> 98ebf3b3
 account = "user"
 network = "testnet"
 url = "http://127.0.0.1:5050/rpc"
 (...)
 ```
 
-<<<<<<< HEAD
-With Scarb.toml configured this way, we can just pass `--profile profile1` to make sure cast uses parameters defined under it.
-
-> 📝 **Note**
-> Scarb.toml file has to be present in current or any of the parent directories.
-> Alternatively, you can also point to Scarb.toml path with `--path-to-scarb-toml <PATH>` flag.
-=======
 With `Scarb.toml` configured this way, we can just pass `--profile myprofile` argument to make sure cast uses parameters defined in the profile.
 
 > 📝 **Note**
 > `Scarb.toml` file has to be present in current or any of the parent directories.
 > Alternatively, you can also point to `Scarb.toml` path with `--path-to-scarb-toml <PATH>` flag.
->>>>>>> 98ebf3b3
 
 > 💡 **Info**
 > Not all parameters have to be present in the configuration - you can choose to include only some of them and supply the rest of them using CLI flags. You can also override parameters from the configuration using CLI flags.
 
 
 ```shell
-<<<<<<< HEAD
-$ cast --profile profile1 \
-=======
 $ cast --profile myprofile \
->>>>>>> 98ebf3b3
     call \
     --contract-address 0x38b7b9507ccf73d79cb42c2cc4e58cf3af1248f342112879bfdf5aa4f606cc9 \
     --function-name get \
@@ -58,15 +37,11 @@
 response: [FieldElement { inner: 0x0000000000000000000000000000000000000000000000000000000000000000 }]
 ```
 
-<<<<<<< HEAD
-You can have multiple profiles defined under Scarb.toml.
-=======
 ### Multiple profiles
 
 You can have multiple profiles defined in the `Scarb.toml`.
 
 ### Default profile
->>>>>>> 98ebf3b3
 
 If you don't need multiple profiles, you can define the parameters without specifying one:
 
