--- conflicted
+++ resolved
@@ -55,15 +55,8 @@
 
 Failure data:
     original value: [8111420071579136082810415440747], converted to a string: [failing check]
-<<<<<<< HEAD
 
-Tests: 3 passed, 1 failed, 2 skipped
-=======
-    
-[SKIP] package_name::tests::other_test
-[SKIP] package_name::tests::yet_another_test
 Tests: 3 passed, 1 failed, 2 skipped, 0 ignored, 0 filtered out
->>>>>>> 54c29d71
 
 Failures:
     package_name::tests::failing
