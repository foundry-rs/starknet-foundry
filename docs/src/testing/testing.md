--- conflicted
+++ resolved
@@ -28,13 +28,8 @@
 ```shell
 Collected 1 test(s) from first_test package
 Running 1 test(s) from src/
-<<<<<<< HEAD
-[PASS] first_test::tests::test_sum (gas: ~1)
+[PASS] first_test::tests::test_sum (l1_gas: ~0, l1_data_gas: ~0, l2_gas: ~40000)
 Tests: 1 passed, 0 failed, 0 skipped, 0 ignored, 0 excluded, 0 filtered out
-=======
-[PASS] first_test::tests::test_sum (l1_gas: ~0, l1_data_gas: ~0, l2_gas: ~40000)
-Tests: 1 passed, 0 failed, 0 skipped, 0 ignored, 0 filtered out
->>>>>>> b0b17ca1
 ```
 </details>
 <br>
@@ -108,21 +103,12 @@
 ```shell
 Collected 5 test(s) from should_panic_example package
 Running 5 test(s) from src/
-<<<<<<< HEAD
-[PASS] should_panic_example::tests::should_panic_felt_matching (gas: ~1)
-[PASS] should_panic_example::tests::should_panic_multiple_messages (gas: ~1)
-[PASS] should_panic_example::tests::should_panic_exact (gas: ~1)
-[PASS] should_panic_example::tests::should_panic_expected_is_substring (gas: ~1)
-[PASS] should_panic_example::tests::should_panic_check_data (gas: ~1)
-Tests: 5 passed, 0 failed, 0 skipped, 0 ignored, 0 excluded, 0 filtered out
-=======
 [PASS] should_panic_example::tests::should_panic_felt_matching (l1_gas: ~0, l1_data_gas: ~0, l2_gas: ~40000)
 [PASS] should_panic_example::tests::should_panic_multiple_messages (l1_gas: ~0, l1_data_gas: ~0, l2_gas: ~40000)
 [PASS] should_panic_example::tests::should_panic_exact (l1_gas: ~0, l1_data_gas: ~0, l2_gas: ~40000)
 [PASS] should_panic_example::tests::should_panic_expected_is_substring (l1_gas: ~0, l1_data_gas: ~0, l2_gas: ~40000)
 [PASS] should_panic_example::tests::should_panic_check_data (l1_gas: ~0, l1_data_gas: ~0, l2_gas: ~40000)
-Tests: 5 passed, 0 failed, 0 skipped, 0 ignored, 0 filtered out
->>>>>>> b0b17ca1
+Tests: 5 passed, 0 failed, 0 skipped, 0 ignored, 0 excluded, 0 filtered out
 ```
 </details>
 <br>
