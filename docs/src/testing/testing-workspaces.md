# Testing Scarb Workspaces

`snforge` supports Scarb Workspaces.
To make sure you know how workspaces work,
check Scarb documentation [here](https://docs.swmansion.com/scarb/docs/reference/workspaces.html).

## Workspaces With Root Package

When running `snforge test` in a Scarb workspace with a root package, it will only run tests inside the root package.  

For a project structure like this

```shell
$ tree . -L 3
```

<details>
<summary>Output:</summary>

```shell
.
├── Scarb.toml
├── crates
│   ├── addition
│   │   ├── Scarb.toml
│   │   ├── src
│   │   └── tests
│   └── fibonacci
│       ├── Scarb.toml
│       └── src
├── tests
│   └── test.cairo
└── src
    └── lib.cairo
```
</details>
<br>

only the tests in `./src` and `./tests` folders will be executed.

```shell
$ snforge test
```

<details>
<summary>Output:</summary>

```shell
Collected 3 test(s) from hello_workspaces package
Running 1 test(s) from src/
[PASS] hello_workspaces::tests::test_simple (l1_gas: ~0, l1_data_gas: ~0, l2_gas: ~40000)
Running 2 test(s) from tests/
[FAIL] hello_workspaces_integrationtest::test_failing::test_failing

Failure data:
    0x6661696c696e6720636865636b ('failing check')

[FAIL] hello_workspaces_integrationtest::test_failing::test_another_failing

Failure data:
    0x6661696c696e6720636865636b ('failing check')

Tests: 1 passed, 2 failed, 0 skipped, 0 ignored, 0 excluded, 0 filtered out

Failures:
    hello_workspaces_integrationtest::test_failing::test_failing
    hello_workspaces_integrationtest::test_failing::test_another_failing
```
</details>
<br>

To select the specific package to test, pass a `--package package_name` (or `-p package_name` for short) flag.
You can also run `snforge test` from the package directory to achieve the same effect.

<!-- { "package_name": "hello_workspaces" }  -->
```shell
$ snforge test --package addition
```

<details>
<summary>Output:</summary>

```shell
Collected 5 test(s) from addition package
Running 4 test(s) from tests/
[PASS] addition_integrationtest::nested::test_nested::test_two (l1_gas: ~0, l1_data_gas: ~0, l2_gas: ~40000)
[PASS] addition_integrationtest::nested::test_nested::test_two_and_two (l1_gas: ~0, l1_data_gas: ~0, l2_gas: ~40000)
[PASS] addition_integrationtest::nested::simple_case (l1_gas: ~0, l1_data_gas: ~0, l2_gas: ~40000)
[PASS] addition_integrationtest::nested::contract_test (l1_gas: ~0, l1_data_gas: ~0, l2_gas: ~40000)
Running 1 test(s) from src/
<<<<<<< HEAD
[PASS] addition::tests::it_works (gas: ~1)
Tests: 5 passed, 0 failed, 0 skipped, 0 ignored, 0 excluded, 0 filtered out
=======
[PASS] addition::tests::it_works (l1_gas: ~0, l1_data_gas: ~0, l2_gas: ~40000)
Tests: 5 passed, 0 failed, 0 skipped, 0 ignored, 0 filtered out
>>>>>>> b0b17ca1
```
</details>
<br>

You can also pass `--workspace` flag to run tests for all packages in the workspace.

```shell
$ snforge test --workspace
```

<details>
<summary>Output:</summary>

```shell
Collected 5 test(s) from addition package
Running 4 test(s) from tests/
[PASS] addition_integrationtest::nested::test_nested::test_two (l1_gas: ~0, l1_data_gas: ~0, l2_gas: ~40000)
[PASS] addition_integrationtest::nested::simple_case (l1_gas: ~0, l1_data_gas: ~0, l2_gas: ~40000)
[PASS] addition_integrationtest::nested::test_nested::test_two_and_two (l1_gas: ~0, l1_data_gas: ~0, l2_gas: ~40000)
[PASS] addition_integrationtest::nested::contract_test (l1_gas: ~0, l1_data_gas: ~0, l2_gas: ~40000)
Running 1 test(s) from src/
<<<<<<< HEAD
[PASS] addition::tests::it_works (gas: ~1)
Tests: 5 passed, 0 failed, 0 skipped, 0 ignored, 0 excluded, 0 filtered out
=======
[PASS] addition::tests::it_works (l1_gas: ~0, l1_data_gas: ~0, l2_gas: ~40000)
Tests: 5 passed, 0 failed, 0 skipped, 0 ignored, 0 filtered out
>>>>>>> b0b17ca1


Collected 6 test(s) from fibonacci package
Running 2 test(s) from src/
[PASS] fibonacci::tests::it_works (l1_gas: ~0, l1_data_gas: ~0, l2_gas: ~40000)
[PASS] fibonacci::tests::contract_test (l1_gas: ~0, l1_data_gas: ~0, l2_gas: ~40000)
Running 4 test(s) from tests/
[FAIL] fibonacci_tests::abc::efg::failing_test

Failure data:
    0x0 ('')

<<<<<<< HEAD
[PASS] fibonacci_tests::abc::efg::efg_test (gas: ~1)
[PASS] fibonacci_tests::lib_test (gas: ~1)
[PASS] fibonacci_tests::abc::abc_test (gas: ~1)
Tests: 5 passed, 1 failed, 0 skipped, 0 ignored, 0 excluded, 0 filtered out
=======
[PASS] fibonacci_tests::abc::efg::efg_test (l1_gas: ~0, l1_data_gas: ~0, l2_gas: ~40000)
[PASS] fibonacci_tests::lib_test (l1_gas: ~0, l1_data_gas: ~0, l2_gas: ~40000)
[PASS] fibonacci_tests::abc::abc_test (l1_gas: ~0, l1_data_gas: ~0, l2_gas: ~40000)
Tests: 5 passed, 1 failed, 0 skipped, 0 ignored, 0 filtered out
>>>>>>> b0b17ca1


Collected 3 test(s) from hello_workspaces package
Running 1 test(s) from src/
[PASS] hello_workspaces::tests::test_simple (l1_gas: ~0, l1_data_gas: ~0, l2_gas: ~40000)
Running 2 test(s) from tests/
[FAIL] hello_workspaces_integrationtest::test_failing::test_another_failing

Failure data:
    0x6661696c696e6720636865636b ('failing check')

[FAIL] hello_workspaces_integrationtest::test_failing::test_failing

Failure data:
    0x6661696c696e6720636865636b ('failing check')

Tests: 1 passed, 2 failed, 0 skipped, 0 ignored, 0 excluded, 0 filtered out

Failures:
    fibonacci_tests::abc::efg::failing_test
    hello_workspaces_integrationtest::test_failing::test_another_failing
    hello_workspaces_integrationtest::test_failing::test_failing
```
</details>
<br>

`--package` and `--workspace` flags are mutually exclusive, adding both of them to a `snforge test` command will result in an error.

## Virtual Workspaces

Running `snforge test` command in a virtual workspace (a workspace without a root package)
outside any package will by default run tests for all the packages. 
It is equivalent to running `snforge test` with the `--workspace` flag.

To select a specific package to test,
you can use the `--package` flag the same way as in regular workspaces or run `snforge test` from the package directory.<|MERGE_RESOLUTION|>--- conflicted
+++ resolved
@@ -88,13 +88,8 @@
 [PASS] addition_integrationtest::nested::simple_case (l1_gas: ~0, l1_data_gas: ~0, l2_gas: ~40000)
 [PASS] addition_integrationtest::nested::contract_test (l1_gas: ~0, l1_data_gas: ~0, l2_gas: ~40000)
 Running 1 test(s) from src/
-<<<<<<< HEAD
-[PASS] addition::tests::it_works (gas: ~1)
+[PASS] addition::tests::it_works (l1_gas: ~0, l1_data_gas: ~0, l2_gas: ~40000)
 Tests: 5 passed, 0 failed, 0 skipped, 0 ignored, 0 excluded, 0 filtered out
-=======
-[PASS] addition::tests::it_works (l1_gas: ~0, l1_data_gas: ~0, l2_gas: ~40000)
-Tests: 5 passed, 0 failed, 0 skipped, 0 ignored, 0 filtered out
->>>>>>> b0b17ca1
 ```
 </details>
 <br>
@@ -116,13 +111,8 @@
 [PASS] addition_integrationtest::nested::test_nested::test_two_and_two (l1_gas: ~0, l1_data_gas: ~0, l2_gas: ~40000)
 [PASS] addition_integrationtest::nested::contract_test (l1_gas: ~0, l1_data_gas: ~0, l2_gas: ~40000)
 Running 1 test(s) from src/
-<<<<<<< HEAD
-[PASS] addition::tests::it_works (gas: ~1)
+[PASS] addition::tests::it_works (l1_gas: ~0, l1_data_gas: ~0, l2_gas: ~40000)
 Tests: 5 passed, 0 failed, 0 skipped, 0 ignored, 0 excluded, 0 filtered out
-=======
-[PASS] addition::tests::it_works (l1_gas: ~0, l1_data_gas: ~0, l2_gas: ~40000)
-Tests: 5 passed, 0 failed, 0 skipped, 0 ignored, 0 filtered out
->>>>>>> b0b17ca1
 
 
 Collected 6 test(s) from fibonacci package
@@ -135,17 +125,10 @@
 Failure data:
     0x0 ('')
 
-<<<<<<< HEAD
-[PASS] fibonacci_tests::abc::efg::efg_test (gas: ~1)
-[PASS] fibonacci_tests::lib_test (gas: ~1)
-[PASS] fibonacci_tests::abc::abc_test (gas: ~1)
-Tests: 5 passed, 1 failed, 0 skipped, 0 ignored, 0 excluded, 0 filtered out
-=======
 [PASS] fibonacci_tests::abc::efg::efg_test (l1_gas: ~0, l1_data_gas: ~0, l2_gas: ~40000)
 [PASS] fibonacci_tests::lib_test (l1_gas: ~0, l1_data_gas: ~0, l2_gas: ~40000)
 [PASS] fibonacci_tests::abc::abc_test (l1_gas: ~0, l1_data_gas: ~0, l2_gas: ~40000)
-Tests: 5 passed, 1 failed, 0 skipped, 0 ignored, 0 filtered out
->>>>>>> b0b17ca1
+Tests: 5 passed, 1 failed, 0 skipped, 0 ignored, 0 excluded, 0 filtered out
 
 
 Collected 3 test(s) from hello_workspaces package
