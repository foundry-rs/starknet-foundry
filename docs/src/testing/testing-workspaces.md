--- conflicted
+++ resolved
@@ -14,11 +14,7 @@
 $ tree . -L 3
 ```
 
-<<<<<<< HEAD
-<details open>
-=======
 <details>
->>>>>>> 867c6457
 <summary>Output:</summary>
 
 ```shell
@@ -46,11 +42,7 @@
 $ snforge test
 ```
 
-<<<<<<< HEAD
-<details open>
-=======
 <details>
->>>>>>> 867c6457
 <summary>Output:</summary>
 
 ```shell
@@ -70,11 +62,7 @@
 $ snforge test --package addition
 ```
 
-<<<<<<< HEAD
-<details open>
-=======
 <details>
->>>>>>> 867c6457
 <summary>Output:</summary>
 
 ```shell
@@ -94,11 +82,7 @@
 $ snforge test --workspace
 ```
 
-<<<<<<< HEAD
-<details open>
-=======
 <details>
->>>>>>> 867c6457
 <summary>Output:</summary>
 
 ```shell
