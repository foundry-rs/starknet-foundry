# Gas and VM Resources Estimation

`snforge` supports gas and other VM resources estimation for each individual test case. 

It does not calculate the final transaction fee, for details on how fees are calculated, 
please refer to fee mechanism in [Starknet documentation](https://docs.starknet.io/documentation/architecture_and_concepts/Network_Architecture/fee-mechanism).

## Gas Estimation

### Single Test

When the test passes with no errors, estimated gas is displayed this way:
```shell
[PASS] tests::simple_test (gas: ~1)
```

This gas calculation is based on the estimated VM resources (that you can [display additionally on demand](#usage)), 
deployed contracts, storage updates, events and l1 <> l2 messages. 

### Fuzzed Tests

While using the fuzzing feature additional gas statistics will be displayed:
```shell
[PASS] tests::fuzzing_test (runs: 256, gas: {max: ~126, min: ~1, mean: ~65.00, std deviation: ~37.31})
```

> 📝 **Note**
>  
> Starknet-Foundry uses blob-based gas calculation formula in order to calculate gas usage. 
> For details on the exact formula, [see the docs](https://docs.starknet.io/documentation/architecture_and_concepts/Network_Architecture/fee-mechanism/#overall_fee_blob). 

## VM Resources estimation 

It is possible to enable more detailed breakdown of resources, on which the gas calculations are based on.

### Usage
In order to run tests with this feature, run the `test` command with the appropriate flag:

```shell
$ snforge test --detailed-resources
```

<<<<<<< HEAD
<details open>
=======
<details>
>>>>>>> 867c6457
<summary>Output:</summary>

```shell
...
[PASS] package_name::tests::resources (gas: ~2213)
        steps: 881
        memory holes: 36
        builtins: ("range_check_builtin": 32)
        syscalls: (StorageWrite: 1, StorageRead: 1, CallContract: 1)
...
```
</details>
<br>

This displays the resources used by the VM during the test execution.

## Analyzing the results
Normally in transaction receipt (or block explorer transaction details), you would see some additional OS resources
that starknet-foundry does not include for a test (since it's not a normal transaction per-se):

#### Not included in the gas/resource estimations
- Fee transfer costs
- Transaction type related resources - in real Starknet additional cost depending on the transaction type (e.g., `Invoke`/`Declare`/`DeployAccount`) is added
- Declaration gas costs (CASM/Sierra bytecode or ABIs)
- Call validation gas costs (if you did not call `__validate__` endpoint explicitly)

#### Included in the gas/resource estimations
- Cost of syscalls (additional steps or builtins needed for syscalls execution)<|MERGE_RESOLUTION|>--- conflicted
+++ resolved
@@ -40,11 +40,7 @@
 $ snforge test --detailed-resources
 ```
 
-<<<<<<< HEAD
-<details open>
-=======
 <details>
->>>>>>> 867c6457
 <summary>Output:</summary>
 
 ```shell
