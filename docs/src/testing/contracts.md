# Testing Smart Contracts

> ℹ️ **Info**
>
> To use the library functions designed for testing smart contracts,
> you need to add `snforge_std` package as a dependency in
> your [`Scarb.toml`](https://docs.swmansion.com/scarb/docs/guides/dependencies.html#development-dependencies)
> using the appropriate version.
>```toml
> [dev-dependencies]
> snforge_std = "0.33.0"
> ```

Using unit testing as much as possible is a good practice, as it makes your test suites run faster. However, when
writing smart contracts, you often want to test their interactions with the blockchain state and with other contracts.

## The Test Contract

Let's consider a simple smart contract with two methods.

```rust
{{#include ../../listings/snforge_overview/crates/testing_smart_contracts/src/simple_contract.cairo}}
```

Note that the name after `mod` will be used as the contract name for testing purposes.

## Writing Tests

Let's write a test that will deploy the `HelloStarknet` contract and call some functions.

```rust
{{#include ../../listings/snforge_overview/crates/testing_smart_contracts/tests/simple_contract.cairo}}
```

> 📝 **Note**
>
> Notice that the arguments to the contract's constructor (the `deploy`'s `calldata` argument) need to be serialized with `Serde`.
>
> `HelloStarknet` contract has no constructor, so the calldata remains empty in the example above.

```shell
$ snforge test
```

<<<<<<< HEAD
<details open>
=======
<details>
>>>>>>> 867c6457
<summary>Output:</summary>

```shell
Collected 1 test(s) from testing_smart_contracts package
Running 0 test(s) from src/
Running 1 test(s) from tests/
[PASS] tests::call_and_invoke
Tests: 1 passed, 0 failed, 0 skipped, 0 ignored, 0 filtered out
```
</details>
<br>

## Handling Errors

Sometimes we want to test contracts functions that can panic, like testing that function that verifies caller address
panics on invalid address. For that purpose Starknet also provides a `SafeDispatcher`, that returns a `Result` instead of
panicking.

First, let's add a new, panicking function to our contract.

```rust
{{#include ../../listings/snforge_overview/crates/testing_smart_contracts/src/handling_errors.cairo}}
```

If we called this function in a test, it would result in a failure.

```rust
{{#include ../../listings/snforge_overview/crates/testing_smart_contracts/tests/panic.cairo:first_half}}
{{#include ../../listings/snforge_overview/crates/testing_smart_contracts/tests/panic.cairo:second_half}}
```

```shell
$ snforge test
```

<<<<<<< HEAD
<details open>
=======
<details>
>>>>>>> 867c6457
<summary>Output:</summary>

```shell
Collected 1 test(s) from testing_smart_contracts package
Running 0 test(s) from src/
Running 1 test(s) from tests/
[FAIL] tests::failing

Failure data:
    (0x50414e4943 ('PANIC'), 0x444159544148 ('DAYTAH'))

Tests: 0 passed, 1 failed, 0 skipped, 0 ignored, 0 filtered out

Failures:
    tests::failing
```
</details>
<br>

### `SafeDispatcher`

Using `SafeDispatcher` we can test that the function in fact panics with an expected message.
Safe dispatcher is a special kind of dispatcher, which are not allowed in contracts themselves,
but are available for testing purposes.

They allow using the contract without automatically unwrapping the result, which allows to catch the error like shown below.

```rust
{{#include ../../listings/snforge_overview/crates/testing_smart_contracts/tests/safe_dispatcher.cairo}}
```

Now the test passes as expected.

```shell
$ snforge test
```

<<<<<<< HEAD
<details open>
=======
<details>
>>>>>>> 867c6457
<summary>Output:</summary>

```shell
Collected 1 test(s) from package_name package
Running 0 test(s) from src/
Running 1 test(s) from tests/
[PASS] tests::handling_errors
Tests: 1 passed, 0 failed, 0 skipped, 0 ignored, 0 filtered out
```
</details>
<br>

Similarly, you can handle the panics which use `ByteArray` as an argument (like an `assert!` or `panic!` macro)

```rust
{{#include ../../listings/snforge_overview/crates/testing_smart_contracts/tests/handle_panic.cairo}}
```
You also could skip the de-serialization of the `panic_data`, and not use `try_deserialize_bytearray_error`, but this way you can actually use assertions on the `ByteArray` that was used to panic.

> 📝 **Note**
>
> To operate with `SafeDispatcher` it's required to annotate its usage with `#[feature("safe_dispatcher")]`.
>
> There are 3 options:
> - module-level declaration
>   ```rust
>   #[feature("safe_dispatcher")]
>   mod my_module;
>   ```
> - function-level declaration
>   ```rust
>   #[feature("safe_dispatcher")]
>   fn my_function() { ... }
>   ```
> - directly before the usage
>   ```rust
>   #[feature("safe_dispatcher")]
>   let result = safe_dispatcher.some_function();
>   ```

### Expecting Test Failure

Sometimes the test code failing can be a desired behavior.
Instead of manually handling it, you can simply mark your test as `#[should_panic(...)]`.
[See here](./testing.md#expected-failures) for more details.<|MERGE_RESOLUTION|>--- conflicted
+++ resolved
@@ -42,11 +42,7 @@
 $ snforge test
 ```
 
-<<<<<<< HEAD
-<details open>
-=======
 <details>
->>>>>>> 867c6457
 <summary>Output:</summary>
 
 ```shell
@@ -82,11 +78,7 @@
 $ snforge test
 ```
 
-<<<<<<< HEAD
-<details open>
-=======
 <details>
->>>>>>> 867c6457
 <summary>Output:</summary>
 
 ```shell
@@ -124,11 +116,7 @@
 $ snforge test
 ```
 
-<<<<<<< HEAD
-<details open>
-=======
 <details>
->>>>>>> 867c6457
 <summary>Output:</summary>
 
 ```shell
