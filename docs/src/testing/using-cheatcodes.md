# Using Cheatcodes

> ℹ️ **Info**
> To use cheatcodes you need to add `snforge_std` package as a dependency in
> your [`Scarb.toml`](https://docs.swmansion.com/scarb/docs/guides/dependencies.html#development-dependencies)
> using the appropriate version.
>
> ```toml
> [dev-dependencies]
> snforge_std = "0.33.0"
> ```

When testing smart contracts, often there are parts of code that are dependent on a specific blockchain state.
Instead of trying to replicate these conditions in tests, you can emulate them
using [cheatcodes](../appendix/cheatcodes.md).

> ⚠️ **Warning**
> 
> These examples make use of `assert_macros`, so it's recommended to get familiar with them first. [Learn more about `assert_macros`](testing.md#writing-assertions-and-assert_macros-package)

## The Test Contract

In this tutorial, we will be using the following Starknet contract:

```rust
{{#include ../../listings/snforge_overview/crates/using_cheatcodes/src/lib.cairo}}
```

## Writing Tests

We can try to create a test that will increase and verify the balance.

```rust
{{#include ../../listings/snforge_overview/crates/using_cheatcodes/tests/caller_address/failing.cairo:first_half}}
{{#include ../../listings/snforge_overview/crates/using_cheatcodes/tests/caller_address/failing.cairo:second_half}}
```

This test fails, which means that `increase_balance` method panics as we expected.

```shell
$ snforge test
```

<<<<<<< HEAD
<details open>
=======
<details>
>>>>>>> 867c6457
<summary>Output:</summary>

```shell
Collected 1 test(s) from using_cheatcodes package
Running 1 test(s) from tests/
[FAIL] using_cheatcodes_tests::caller_address::failing::call_and_invoke

Failure data:
    0x75736572206973206e6f7420616c6c6f776564 ('user is not allowed')

Tests: 0 passed, 1 failed, 0 skipped, 0 ignored, 0 filtered out
```
</details>
<br>

Our user validation is not letting us call the contract, because the default caller address is not `123`.

## Using Cheatcodes in Tests

By using cheatcodes, we can change various properties of transaction info, block info, etc.
For example, we can use the [`start_cheat_caller_address`](../appendix/cheatcodes/caller_address.md) cheatcode to change the caller
address, so it passes our validation.

### Cheating an Address

```rust
{{#include ../../listings/snforge_overview/crates/using_cheatcodes/tests/caller_address/proper_use.cairo}}
```

The test will now pass without an error

```shell
$ snforge test
```

<<<<<<< HEAD
<details open>
=======
<details>
>>>>>>> 867c6457
<summary>Output:</summary>

```shell
Collected 1 test(s) from using_cheatcodes package
Running 0 test(s) from src/
Running 1 test(s) from tests/
[PASS] using_cheatcodes_integrationtest::caller_address::proper_use::call_and_invoke (gas: ~239)
Tests: 1 passed, 0 failed, 0 skipped, 0 ignored, 0 filtered out
```
</details>
<br>

### Canceling the Cheat

Most cheatcodes come with corresponding `start_` and `stop_` functions that can be used to start and stop the state
change.
In case of the `start_cheat_caller_address`, we can cancel the address change
using [`stop_cheat_caller_address`](../appendix/cheatcodes/caller_address.md#stop_cheat_caller_address).
We will demonstrate its behavior using `SafeDispatcher` to show when exactly the fail occurs:

```rust
{{#include ../../listings/snforge_overview/crates/using_cheatcodes/tests/caller_address/cancel.cairo:first_half}}
{{#include ../../listings/snforge_overview/crates/using_cheatcodes/tests/caller_address/cancel.cairo:second_half}}
```

```shell
$ snforge test
```

<<<<<<< HEAD
<details open>
=======
<details>
>>>>>>> 867c6457
<summary>Output:</summary>

```shell
Collected 1 test(s) from using_cheatcodes package
Running 0 test(s) from src/
Running 1 test(s) from tests/
[FAIL] using_cheatcodes_tests::caller_address::cancel::call_and_invoke

Failure data:
    0x5365636f6e642063616c6c206661696c656421 ('Second call failed!')

Tests: 0 passed, 1 failed, 0 skipped, 0 ignored, 4 filtered out
```
</details>
<br>

We see that the second `increase_balance` fails since we cancelled the cheatcode.

### Cheating Addresses Globally

In case you want to cheat the caller address for all contracts, you can use the global cheatcode which has the `_global` suffix. Note, that we don't specify target, nor the span, because this cheatcode type works globally and indefinitely.
For more see [Cheating Globally](../appendix/cheatcodes/global.md).

```rust
{{#include ../../listings/snforge_overview/crates/using_cheatcodes/tests/caller_address/proper_use_global.cairo}}
```

### Cheating the Constructor

Most of the cheatcodes like `cheat_caller_address`, `mock_call`, `cheat_block_timestamp`, `cheat_block_number`, `elect` do work in the constructor of the contracts.

Let's say, that you have a contract that saves the caller address (deployer) in the constructor, and you want it to be pre-set to a certain value.

To `cheat_caller_address` the constructor, you need to `start_cheat_caller_address` before it is invoked, with the right address. To achieve this, you need to precalculate the address of the contract by using the `precalculate_address` function of `ContractClassTrait` on the declared contract, and then use it in `start_cheat_caller_address` as an argument:

```rust
{{#include ../../listings/snforge_overview/crates/using_cheatcodes/tests/cheat_constructor.cairo}}
```

### Setting Cheatcode Span

Sometimes it's useful to have a cheatcode work only for a certain number of target calls.

That's where [`CheatSpan`](../appendix/cheatcodes/cheat_span.md) comes in handy.

```rust
enum CheatSpan {
    Indefinite: (),
    TargetCalls: usize,
}
```

To set span for a cheatcode, use `cheat_caller_address` / `cheat_block_timestamp` / `cheat_block_number` / etc.

```rust
cheat_caller_address(contract_address, new_caller_address, CheatSpan::TargetCalls(1))
```

Calling a cheatcode with `CheatSpan::TargetCalls(N)` is going to activate the cheatcode for `N` calls to a specified contract address, after which it's going to be automatically canceled.

Of course the cheatcode can still be canceled before its `CheatSpan` goes down to 0 - simply call `stop_cheat_caller_address` on the target manually.

> ℹ️ **Info**
>
> Using `start_cheat_caller_address` is **equivalent** to using `cheat_caller_address` with `CheatSpan::Indefinite`.


To better understand the functionality of `CheatSpan`, here's a full example:

```rust
{{#include ../../listings/snforge_overview/crates/using_cheatcodes/tests/caller_address/span.cairo}}
```<|MERGE_RESOLUTION|>--- conflicted
+++ resolved
@@ -41,11 +41,7 @@
 $ snforge test
 ```
 
-<<<<<<< HEAD
-<details open>
-=======
 <details>
->>>>>>> 867c6457
 <summary>Output:</summary>
 
 ```shell
@@ -81,11 +77,7 @@
 $ snforge test
 ```
 
-<<<<<<< HEAD
-<details open>
-=======
 <details>
->>>>>>> 867c6457
 <summary>Output:</summary>
 
 ```shell
@@ -115,11 +107,7 @@
 $ snforge test
 ```
 
-<<<<<<< HEAD
-<details open>
-=======
 <details>
->>>>>>> 867c6457
 <summary>Output:</summary>
 
 ```shell
