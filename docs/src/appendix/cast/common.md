--- conflicted
+++ resolved
@@ -37,11 +37,7 @@
 Optional.
 
 Path to [keystore file](https://book.starkli.rs/signers#encrypted-keystores).
-<<<<<<< HEAD
-If specified, --account should be a path to [starkli account JSON file](https://book.starkli.rs/accounts#accounts).
-=======
 When specified, the --account argument must be a path to [starkli account JSON file](https://book.starkli.rs/accounts#accounts).
->>>>>>> 0ffcc6c8
 
 ## `--int-format, -i`
 Optional.
