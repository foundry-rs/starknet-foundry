# Cheatcodes Reference

- [`CheatTarget`](cheatcodes/cheat_target.md) - enum for selecting contracts to target with cheatcodes
- [`CheatSpan`](cheatcodes/cheat_span.md) - enum for specifying the number of target calls for a cheat
- [`prank`](cheatcodes/caller_address#prank) - changes the caller address for contracts, for a number of calls
- [`start_prank`](cheatcodes/caller_address#start_prank) - changes the caller address for contracts
- [`stop_prank`](cheatcodes/caller_address#stop_prank) - cancels the `prank` / `start_prank` for contracts
- [`roll`](cheatcodes/block_number#roll) - changes the block number for contracts, for a number of calls
- [`start_roll`](cheatcodes/block_number#start_roll) - changes the block number for contracts
- [`stop_roll`](cheatcodes/block_number#stop_roll) - cancels the `roll` / `start_roll` for contracts
- [`warp`](cheatcodes/block_timestamp#warp) - changes the block timestamp for contracts, for a number of calls
- [`start_warp`](cheatcodes/block_timestamp#start_warp) - changes the block timestamp for contracts
- [`stop_warp`](cheatcodes/block_timestamp#stop_warp) - cancels the `warp` / `start_warp` for contracts
- [`elect`](cheatcodes/sequencer_address/elect.md) - changes the sequencer address for contracts, for a number of calls
- [`start_elect`](cheatcodes/sequencer_address/start_elect.md) - changes the sequencer address for contracts
- [`stop_elect`](cheatcodes/sequencer_address/stop_elect.md) - cancels the `elect` / `start_elect` for contracts
<<<<<<< HEAD
- [`spoof`](cheatcodes/tx_info/spoof.md) - changes the transaction context for contracts, for a number of calls
- [`start_spoof`](cheatcodes/tx_info/start_spoof.md) - changes the transaction context for contracts
- [`stop_spoof`](cheatcodes/tx_info/stop_spoof.md) - cancels the `spoof` / `start_spoof` for contracts
- [`mock_call`](cheatcodes/mock_call.md#mock_call) - mocks a number of contract calls to an entry point
- [`start_mock_call`](cheatcodes/mock_call.md#start_mock_call) - mocks contract call to an entry point
- [`stop_mock_call`](cheatcodes/mock_call.md#stop_mock_call) - cancels the `mock_call` / `start_mock_call` for an entry point
=======
- [`spoof`](cheatcodes/tx_info#spoof) - changes the transaction context for contracts, for a number of calls
- [`start_spoof`](cheatcodes/tx_info#start_spoof) - changes the transaction context for contracts
- [`stop_spoof`](cheatcodes/tx_info#stop_spoof) - cancels the `spoof` / `start_spoof` for contracts
- [`mock_call`](cheatcodes/mock/mock_call.md) - mocks a number of contract calls to an entry point
- [`start_mock_call`](cheatcodes/mock/start_mock_call.md) - mocks contract call to an entry point
- [`stop_mock_call`](cheatcodes/mock/stop_mock_call.md) - cancels the `mock_call` / `start_mock_call` for an entry point
>>>>>>> 6df5d976
- [`get_class_hash`](cheatcodes/get_class_hash.md) - retrieves a class hash of a contract
- [`replace_bytecode`](cheatcodes/replace_bytecode.md) - replace the class hash of a contract
- [`l1_handler_execute`](cheatcodes/l1_handler_execute.md) - executes a `#[l1_handler]` function to mock a message arriving from Ethereum
- [`spy_events`](cheatcodes/spy_events.md) - creates `EventSpy` instance which spies on events emitted by contracts
- [`store`](cheatcodes/store.md) - stores values in targeted contact's storage
- [`load`](cheatcodes/load.md) - loads values directly from targeted contact's storage

> ℹ️ **Info**
> To use cheatcodes you need to add `snforge_std` package as a development dependency in
> your [`Scarb.toml`](https://docs.swmansion.com/scarb/docs/guides/dependencies.html#development-dependencies)
> using appropriate release tag.
>
> ```toml
> [dev-dependencies]
> snforge_std = { git = "https://github.com/foundry-rs/starknet-foundry.git", tag = "v0.12.0" }
> ```<|MERGE_RESOLUTION|>--- conflicted
+++ resolved
@@ -14,21 +14,12 @@
 - [`elect`](cheatcodes/sequencer_address/elect.md) - changes the sequencer address for contracts, for a number of calls
 - [`start_elect`](cheatcodes/sequencer_address/start_elect.md) - changes the sequencer address for contracts
 - [`stop_elect`](cheatcodes/sequencer_address/stop_elect.md) - cancels the `elect` / `start_elect` for contracts
-<<<<<<< HEAD
-- [`spoof`](cheatcodes/tx_info/spoof.md) - changes the transaction context for contracts, for a number of calls
-- [`start_spoof`](cheatcodes/tx_info/start_spoof.md) - changes the transaction context for contracts
-- [`stop_spoof`](cheatcodes/tx_info/stop_spoof.md) - cancels the `spoof` / `start_spoof` for contracts
+- [`spoof`](cheatcodes/tx_info#spoof) - changes the transaction context for contracts, for a number of calls
+- [`start_spoof`](cheatcodes/tx_info#start_spoof) - changes the transaction context for contracts
+- [`stop_spoof`](cheatcodes/tx_info#stop_spoof) - cancels the `spoof` / `start_spoof` for contracts
 - [`mock_call`](cheatcodes/mock_call.md#mock_call) - mocks a number of contract calls to an entry point
 - [`start_mock_call`](cheatcodes/mock_call.md#start_mock_call) - mocks contract call to an entry point
 - [`stop_mock_call`](cheatcodes/mock_call.md#stop_mock_call) - cancels the `mock_call` / `start_mock_call` for an entry point
-=======
-- [`spoof`](cheatcodes/tx_info#spoof) - changes the transaction context for contracts, for a number of calls
-- [`start_spoof`](cheatcodes/tx_info#start_spoof) - changes the transaction context for contracts
-- [`stop_spoof`](cheatcodes/tx_info#stop_spoof) - cancels the `spoof` / `start_spoof` for contracts
-- [`mock_call`](cheatcodes/mock/mock_call.md) - mocks a number of contract calls to an entry point
-- [`start_mock_call`](cheatcodes/mock/start_mock_call.md) - mocks contract call to an entry point
-- [`stop_mock_call`](cheatcodes/mock/stop_mock_call.md) - cancels the `mock_call` / `start_mock_call` for an entry point
->>>>>>> 6df5d976
 - [`get_class_hash`](cheatcodes/get_class_hash.md) - retrieves a class hash of a contract
 - [`replace_bytecode`](cheatcodes/replace_bytecode.md) - replace the class hash of a contract
 - [`l1_handler_execute`](cheatcodes/l1_handler_execute.md) - executes a `#[l1_handler]` function to mock a message arriving from Ethereum
