# `snforge test`

Run tests for a project in the current directory.

## `[TEST_FILTER]`

Passing a test filter will only run tests with
an [absolute module tree path](https://book.cairo-lang.org/ch07-03-paths-for-referring-to-an-item-in-the-module-tree.html#paths-for-referring-to-an-item-in-the-module-tree)
containing this filter.

## `-e`, `--exact`

Will only run a test with a name exactly matching the test filter.
Test filter must be a whole qualified test name e.g. `package_name::my_test` instead of just `my_test`.

## `-x`, `--exit-first`

Stop executing tests after the first failed test.

## `-p`, `--package <SPEC>`

Packages to run this command on, can be a concrete package name (`foobar`) or a prefix glob (`foo*`).

## `-w`, `--workspace`

Run tests for all packages in the workspace.

## `-r`, `--fuzzer-runs` `<FUZZER_RUNS>`

Number of fuzzer runs.

## `-s`, `--fuzzer-seed` `<FUZZER_SEED>`

Seed for the fuzzer.

## `--ignored`

Run only tests marked with `#[ignore]` attribute.

## `--include-ignored`

Run all tests regardless of `#[ignore]` attribute.

## `--rerun-failed`

Run tests that failed during the last run

## `--color` `<WHEN>`

Control when colored output is used. Valid values:
- `auto` (default): automatically detect if color support is available on the terminal. 
- `always`: always display colors.
- `never`: never display colors.

<<<<<<< HEAD
## `--detailed-resources`

Display additional info about used resources for each test.
=======
## `--save-trace-data`
Saves execution traces of test cases which have passed and are not fuzz tests to files. Traces can be used for profiling purposes.

>>>>>>> ad3ff13c

## `--use_scarb_collector`

Uses Scarb to find and compile tests. Requires at least Scarb nightly-2023-12-04

> ⚠️ **Warning**
> 
> This is an experimental feature. Some functionalities might not work.

## `-h`, `--help`

Print help.<|MERGE_RESOLUTION|>--- conflicted
+++ resolved
@@ -52,15 +52,13 @@
 - `always`: always display colors.
 - `never`: never display colors.
 
-<<<<<<< HEAD
 ## `--detailed-resources`
 
 Display additional info about used resources for each test.
-=======
+
 ## `--save-trace-data`
+
 Saves execution traces of test cases which have passed and are not fuzz tests to files. Traces can be used for profiling purposes.
-
->>>>>>> ad3ff13c
 
 ## `--use_scarb_collector`
 
