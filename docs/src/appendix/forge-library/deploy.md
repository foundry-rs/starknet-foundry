--- conflicted
+++ resolved
@@ -16,11 +16,9 @@
 ```rust
 use array::ArrayTrait;
 use result::ResultTrait;
-<<<<<<< HEAD
-use cheatcodes::{ declare, ContractClassTrait };
-=======
-use snforge_std::{ declare, PreparedContract, deploy };
->>>>>>> a798efbe
+
+use snforge_std::{ declare, ContractClassTrait };
+
 
 #[test]
 fn test_deploy() {
