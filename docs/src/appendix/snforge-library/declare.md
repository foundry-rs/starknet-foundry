--- conflicted
+++ resolved
@@ -4,26 +4,4 @@
 
 Declares a contract for later deployment.
 
-<<<<<<< HEAD
-```rust
-#[derive(Drop, Clone)]
-struct ContractClass {
-    class_hash: ClassHash,
-}
-```
-
-- `contract` - name of a contract as Cairo string. It is a name of the contract (part after `mod` keyword) e.g. `"HelloStarknet"`
-
-```rust
-use result::ResultTrait;
-use snforge_std::declare;
-
-#[test]
-fn test_declare() {
-    let contract = declare("HelloStarknet").unwrap();
-    // ...
-}
-```
-=======
-See [docs of `ContractClass`](./contract_class.md) for more info about the resulting struct.
->>>>>>> 2996b8c1
+See [docs of `ContractClass`](./contract_class.md) for more info about the resulting struct.