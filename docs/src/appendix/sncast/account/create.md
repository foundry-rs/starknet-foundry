--- conflicted
+++ resolved
@@ -38,13 +38,8 @@
 
 | Account Contract | Version | Class Hash                                                                                                                                                          |
 |------------------|---------|---------------------------------------------------------------------------------------------------------------------------------------------------------------------|
-<<<<<<< HEAD
 | `oz`             | v1.0.0  | [0x05b4b537eaa2399e3aa99c4e2e0208ebd6c71bc1467938cd52c798c601e43564](https://starkscan.co/class/0x05b4b537eaa2399e3aa99c4e2e0208ebd6c71bc1467938cd52c798c601e43564) |
-| `argent`         | v0.3.1  | [0x029927c8af6bccf3f6fda035981e765a7bdbf18a2dc0d630494f8758aa908e2b](https://starkscan.co/class/0x029927c8af6bccf3f6fda035981e765a7bdbf18a2dc0d630494f8758aa908e2b) |
-=======
-| `oz`             | v0.14.0 | [0x00e2eb8f5672af4e6a4e8a8f1b44989685e668489b0a25437733756c5a34a1d6](https://starkscan.co/class/0x00e2eb8f5672af4e6a4e8a8f1b44989685e668489b0a25437733756c5a34a1d6) |
 | `argent`         | v0.4.0  | [0x036078334509b514626504edc9fb252328d1a240e4e948bef8d0c08dff45927f](https://starkscan.co/class/0x036078334509b514626504edc9fb252328d1a240e4e948bef8d0c08dff45927f) |
->>>>>>> c7e1fcb7
 <!-- TODO(#3118): Uncomment once braavos integration is restored -->
 <!-- | `braavos`        | v1.0.0  | [0x00816dd0297efc55dc1e7559020a3a825e81ef734b558f03c83325d4da7e6253](https://starkscan.co/class/0x00816dd0297efc55dc1e7559020a3a825e81ef734b558f03c83325d4da7e6253) | -->
 
