# `snforge`

Run forge in the current directory

## `[TEST_FILTER]`

Passing a test filter will only run tests with an [absolute module tree path](https://book.cairo-lang.org/ch06-03-paths-for-referring-to-an-item-in-the-module-tree.html?highlight=path#paths-for-referring-to-an-item-in-the-module-tree)
containing this filter.

## `-e`, `--exact`

Will only run a test with a name exactly matching the test filter.
Test filter must be a whole qualified test name e.g. `package_name::my_test` instead of just `my_test`.

## `--init <NAME>`

 Create a new directory and forge project named `<NAME>`.

## `-x`, `--exit-first`

Stop executing tests after the first failed test.

<<<<<<< HEAD
## `-r`, `--fuzzer-runs` `<FUZZER_RUNS>`  

Number of fuzzer runs.

##  `-s`, `--fuzzer-seed` `<FUZZER_SEED>`  

Seed for the fuzzer.
=======
## `-p`, `--package`

Packages to run this command on, can be a concrete package name (`foobar`) or a prefix glob (`foo*`).

## `-w`, `--workspace`

Run tests for all packages in the workspace.
>>>>>>> 7acde3be

## `-h`, `--help`

Print help.

## `-V`, `--version`

Print version.<|MERGE_RESOLUTION|>--- conflicted
+++ resolved
@@ -20,7 +20,14 @@
 
 Stop executing tests after the first failed test.
 
-<<<<<<< HEAD
+## `-p`, `--package`
+
+Packages to run this command on, can be a concrete package name (`foobar`) or a prefix glob (`foo*`).
+
+## `-w`, `--workspace`
+
+Run tests for all packages in the workspace.
+
 ## `-r`, `--fuzzer-runs` `<FUZZER_RUNS>`  
 
 Number of fuzzer runs.
@@ -28,15 +35,6 @@
 ##  `-s`, `--fuzzer-seed` `<FUZZER_SEED>`  
 
 Seed for the fuzzer.
-=======
-## `-p`, `--package`
-
-Packages to run this command on, can be a concrete package name (`foobar`) or a prefix glob (`foo*`).
-
-## `-w`, `--workspace`
-
-Run tests for all packages in the workspace.
->>>>>>> 7acde3be
 
 ## `-h`, `--help`
 
