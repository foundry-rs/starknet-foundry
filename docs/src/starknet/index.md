--- conflicted
+++ resolved
@@ -37,11 +37,7 @@
     --block-id latest
 ```
 
-<<<<<<< HEAD
-<details open>
-=======
 <details>
->>>>>>> 867c6457
 <summary>Output:</summary>
 
 ```shell
@@ -82,11 +78,7 @@
     --class-hash 0x8448a68b5ea1affc45e3fd4b8b480ea36a51dc34e337a16d2567d32d0c6f8a
 ```
 
-<<<<<<< HEAD
-<details open>
-=======
 <details>
->>>>>>> 867c6457
 <summary>Output:</summary>
 
 ```shell
