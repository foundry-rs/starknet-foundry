--- conflicted
+++ resolved
@@ -70,11 +70,7 @@
 $ tree
 ```
 
-<<<<<<< HEAD
-<details open>
-=======
-<details>
->>>>>>> 867c6457
+<details>
 <summary>Output:</summary>
 
 ```shell
@@ -106,11 +102,7 @@
 $ tree
 ```
 
-<<<<<<< HEAD
-<details open>
-=======
-<details>
->>>>>>> 867c6457
+<details>
 <summary>Output:</summary>
 
 ```shell
@@ -136,11 +128,7 @@
 $ tree
 ```
 
-<<<<<<< HEAD
-<details open>
-=======
-<details>
->>>>>>> 867c6457
+<details>
 <summary>Output:</summary>
 
 ```shell
@@ -171,11 +159,7 @@
 $ tree
 ```
 
-<<<<<<< HEAD
-<details open>
-=======
-<details>
->>>>>>> 867c6457
+<details>
 <summary>Output:</summary>
 
 ```shell
@@ -198,11 +182,7 @@
 $ tree
 ```
 
-<<<<<<< HEAD
-<details open>
-=======
-<details>
->>>>>>> 867c6457
+<details>
 <summary>Output:</summary>
 
 ```shell
@@ -250,11 +230,7 @@
 $ tree
 ```
 
-<<<<<<< HEAD
-<details open>
-=======
-<details>
->>>>>>> 867c6457
+<details>
 <summary>Output:</summary>
 
 ```shell
@@ -285,11 +261,7 @@
   --url https://starknet-sepolia.public.blastapi.io/rpc/v0_7
 ```
 
-<<<<<<< HEAD
-<details open>
-=======
-<details>
->>>>>>> 867c6457
+<details>
 <summary>Output:</summary>
 
 ```shell
@@ -319,11 +291,7 @@
 $ tree
 ```
 
-<<<<<<< HEAD
-<details open>
-=======
-<details>
->>>>>>> 867c6457
+<details>
 <summary>Output:</summary>
 
 ```shell
@@ -372,11 +340,7 @@
   --url https://starknet-sepolia.public.blastapi.io/rpc/v0_7
 ```
 
-<<<<<<< HEAD
-<details open>
-=======
-<details>
->>>>>>> 867c6457
+<details>
 <summary>Output:</summary>
 
 ```shell
@@ -403,11 +367,7 @@
   --url https://starknet-sepolia.public.blastapi.io/rpc/v0_7
 ```
 
-<<<<<<< HEAD
-<details open>
-=======
-<details>
->>>>>>> 867c6457
+<details>
 <summary>Output:</summary>
 
 ```shell
@@ -432,11 +392,7 @@
   --no-state-file
 ```
 
-<<<<<<< HEAD
-<details open>
-=======
-<details>
->>>>>>> 867c6457
+<details>
 <summary>Output:</summary>
 
 ```shell
