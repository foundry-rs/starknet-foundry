# Cairo Deployment Scripts

## Overview

> ⚠️⚠️⚠️ Highly experimental code, a subject to change  ⚠️⚠️⚠️

<<<<<<< HEAD
Starknet Foundry cast can be used to run deployment scripts written in Cairo, using `script run` subcommand. 
It aims to provide similar functionality to Foundry's `forge script`. 
=======
Starknet Foundry cast can be used to run deployment scripts written in Cairo, using `script` subcommand.
It aims to provide similar functionality to Foundry's `forge script`.
>>>>>>> 2e0d8247

To start writing a deployment script in Cairo just add `cast_std` as a dependency to you scarb package and make sure to
have a `main` function in the module you want to run. `cast_std` docs can be found [here](../appendix/sncast-library.md).

Please note that **`sncast script` is in development**. While it is already possible to declare, deploy, invoke and call
contracts from within Cairo, its interface, internals and feature set can change rapidly each version.

Some of the planned features that will be included in future versions are:

- scripts idempotency
- dispatchers support
- better error handling
- logging
- account creation/deployment
- multicall support
- dry running the scripts
- init subcommand

and more!

## Examples

### Minimal Example (Without Contract Deployment)

This example shows how to call an already deployed contract. Please find full example with contract deployment [here](#full-example-with-contract-deployment).

```cairo
use sncast_std::{invoke, call, InvokeResult, CallResult};

fn main() {
    let eth = 0x049d36570d4e46f48e99674bd3fcc84644ddd6b96f7c741b1562b82f9e004dc7;
    let addr = 0x0089496091c660345BaA480dF76c1A900e57cf34759A899eFd1EADb362b20DB5;
    let call_result = call(eth.try_into().unwrap(), 'allowance', array![addr, addr]);
    let call_result = *call_result.data[0];
    assert(call_result == 0, call_result);

    let call_result = call(eth.try_into().unwrap(), 'decimals', array![]);
    let call_result = *call_result.data[0];
    assert(call_result == 18, call_result);
}
```

The script should be included in a scarb package. The directory structure and config for this example looks like this:

```shell
$ tree
.
├── src
│   ├── my_script.cairo
│   └── lib.cairo
└── Scarb.toml
```

```toml
[package]
name = "my_script"
version = "0.1.0"

[dependencies]
starknet = ">=2.3.0"
sncast_std = { git = "https://github.com/foundry-rs/starknet-foundry.git", tag = "v0.12.0" }
```

To run the script, do:

```shell
$ sncast \
  --url http://127.0.0.1:5050 \
  script run my_script

command: script run
status: success
```

### Full Example (With Contract Deployment)

This example script declares, deploys and interacts with an example [map contract](https://github.com/foundry-rs/starknet-foundry/tree/master/crates/sncast/tests/data/contracts/map):

```cairo
use sncast_std::{
    declare, deploy, invoke, call, DeclareResult, DeployResult, InvokeResult, CallResult, get_nonce
};
use debug::PrintTrait;

fn main() {
    let max_fee = 99999999999999999;
    let salt = 0x3;

    let declare_result = declare('Map', Option::Some(max_fee), Option::None);

    let nonce = get_nonce('latest');
    let class_hash = declare_result.class_hash;
    let deploy_result = deploy(
        class_hash, ArrayTrait::new(), Option::Some(salt), true, Option::Some(max_fee), Option::Some(nonce)
    );

    'Deployed the contract to address'.print();
    deploy_result.contract_address.print();

    let invoke_nonce = get_nonce('pending');
    let invoke_result = invoke(
        deploy_result.contract_address, 'put', array![0x1, 0x2], Option::Some(max_fee), Option::Some(invoke_nonce)
    );

    'Invoke tx hash is'.print();
    invoke_result.transaction_hash.print();

    let call_result = call(deploy_result.contract_address, 'get', array![0x1]);
    assert(call_result.data == array![0x2], *call_result.data.at(0));
}
```

The script should be included in a scarb package. The directory structure and config for this example looks like this:

```shell
$ tree
.
├── contracts
│    ├── Scarb.toml
│    └── src
│        └── lib.cairo
└── scripts
    ├── Scarb.toml
    └── src
        ├── lib.cairo
        └── map_script.cairo
```

```toml
[package]
name = "map_script"
version = "0.1.0"

[dependencies]
starknet = ">=2.3.0"
sncast_std = { git = "https://github.com/foundry-rs/starknet-foundry.git", tag = "v0.12.0" }
map = { path = "../contracts" }

[lib]
sierra = true
casm = true

[[target.starknet-contract]]
sierra = true
casm = true
build-external-contracts = [
    "map::Map"
]
```

Please note that `map` contract was specified as the dependency. In our example, it resides in the filesystem. To generate the artifacts for it that will be accessible from the script you need to use the `build-external-contracts` property.

To run the script, do:

```shell
$ sncast \
  --url http://127.0.0.1:5050 \
  --account example_user \
<<<<<<< HEAD
  script run map_script
  
=======
  script map_script

>>>>>>> 2e0d8247
[DEBUG]	Contract address               	(raw: 0x436f6e74726163742061646472657373
[DEBUG]	                               	(raw: 0x6f9492c9c2751ba5ccab5b7611068a6347d7b313c6f073d2edea864f062d730
[DEBUG]	Invoke tx hash                 	(raw: 0x496e766f6b652074782068617368
[DEBUG]	                               	(raw: 0x60175b3fca296fedc38f1a0ca30337ae666bb996a43beb2f6fe3a3fa90d3e6b

command: script run
status: success
```<|MERGE_RESOLUTION|>--- conflicted
+++ resolved
@@ -4,13 +4,8 @@
 
 > ⚠️⚠️⚠️ Highly experimental code, a subject to change  ⚠️⚠️⚠️
 
-<<<<<<< HEAD
-Starknet Foundry cast can be used to run deployment scripts written in Cairo, using `script run` subcommand. 
-It aims to provide similar functionality to Foundry's `forge script`. 
-=======
-Starknet Foundry cast can be used to run deployment scripts written in Cairo, using `script` subcommand.
+Starknet Foundry cast can be used to run deployment scripts written in Cairo, using `script run` subcommand.
 It aims to provide similar functionality to Foundry's `forge script`.
->>>>>>> 2e0d8247
 
 To start writing a deployment script in Cairo just add `cast_std` as a dependency to you scarb package and make sure to
 have a `main` function in the module you want to run. `cast_std` docs can be found [here](../appendix/sncast-library.md).
@@ -169,13 +164,8 @@
 $ sncast \
   --url http://127.0.0.1:5050 \
   --account example_user \
-<<<<<<< HEAD
   script run map_script
-  
-=======
-  script map_script
 
->>>>>>> 2e0d8247
 [DEBUG]	Contract address               	(raw: 0x436f6e74726163742061646472657373
 [DEBUG]	                               	(raw: 0x6f9492c9c2751ba5ccab5b7611068a6347d7b313c6f073d2edea864f062d730
 [DEBUG]	Invoke tx hash                 	(raw: 0x496e766f6b652074782068617368
