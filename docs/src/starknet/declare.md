--- conflicted
+++ resolved
@@ -22,14 +22,8 @@
 ```shell
 $ sncast --account my_account \
     declare \
-<<<<<<< HEAD
-	--url http://127.0.0.1:5050/rpc \ 
-    --contract-name SimpleBalance
-=======
 	--url http://127.0.0.1:5055 \
-    --fee-token strk \
     --contract-name HelloSncast
->>>>>>> fa880f07
 ```
 
 <details>
