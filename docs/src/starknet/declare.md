--- conflicted
+++ resolved
@@ -25,11 +25,7 @@
     --contract-name SimpleBalance
 ```
 
-<<<<<<< HEAD
-<details open>
-=======
 <details>
->>>>>>> 867c6457
 <summary>Output:</summary>
 
 ```shell
