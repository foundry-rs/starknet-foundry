--- conflicted
+++ resolved
@@ -20,11 +20,7 @@
   --url http://127.0.0.1:5050
 ```
 
-<<<<<<< HEAD
-<details open>
-=======
 <details>
->>>>>>> 867c6457
 <summary>Output:</summary>
 
 ```shell
