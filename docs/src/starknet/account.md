--- conflicted
+++ resolved
@@ -105,11 +105,7 @@
 Accounts created and deployed with [starkli](https://book.starkli.rs/accounts#accounts) can be used by specifying the [`--keystore` argument](../appendix/cast/common.md#--keystore--k-path_to_keystore_file).
 
 > 💡 **Info**
-<<<<<<< HEAD
-> When passing the `--keystore` argument, `--account` argument should be a path to the starkli account JSON file.
-=======
 > When passing the `--keystore` argument, `--account` argument must be a path to the starkli account JSON file.
->>>>>>> 0ffcc6c8
 
 ```shell
 $ sncast \
