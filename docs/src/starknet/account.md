--- conflicted
+++ resolved
@@ -29,11 +29,7 @@
     --name some-name
 ```
 
-<<<<<<< HEAD
-<details open>
-=======
 <details>
->>>>>>> 867c6457
 <summary>Output:</summary>
 
 ```shell
@@ -72,11 +68,7 @@
 	--max-fee 9999999999999
 ```
 
-<<<<<<< HEAD
-<details open>
-=======
 <details>
->>>>>>> 867c6457
 <summary>Output:</summary>
 
 ```shell
