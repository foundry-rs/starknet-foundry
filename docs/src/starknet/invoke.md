--- conflicted
+++ resolved
@@ -23,12 +23,7 @@
   --url http://127.0.0.1:5050 \
   --contract-address 0x522dc7cbe288037382a02569af5a4169531053d284193623948eac8dd051716 \
   --function "add" \
-<<<<<<< HEAD
-  --arguments 'pokemons::model::PokemonData {'\ 
-=======
-  --fee-token eth \
   --arguments 'pokemons::model::PokemonData {'\
->>>>>>> 2ad92904
 'name: "Magmar",'\
 'element: pokemons::model::Element::Fire'\
 '}'
