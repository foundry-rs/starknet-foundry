--- conflicted
+++ resolved
@@ -18,15 +18,6 @@
 
 ```shell
 $ sncast \
-<<<<<<< HEAD
-	--url http://127.0.0.1:5050 \
-	--account example_user \
-	invoke \
-	--fee-token strk \
-	--contract-address 0x4a739ab73aa3cac01f9da5d55f49fb67baee4919224454a2e3f85b16462a911 \
-	--function "some_function" \
-	--calldata 1 2 0x1e
-=======
   --account example_user \
   invoke \
   --url http://127.0.0.1:5050 \
@@ -34,7 +25,6 @@
   --contract-address 0x4a739ab73aa3cac01f9da5d55f49fb67baee4919224454a2e3f85b16462a911 \
   --function "some_function" \
   --calldata 1 2 0x1e
->>>>>>> 01725b87
   
 command: invoke
 transaction_hash: 0x7ad0d6e449e33b6581a4bb8df866c0fce3919a5ee05a30840ba521dafee217f
