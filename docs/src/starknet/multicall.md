# Performing Multicall

## Overview

Starknet Foundry `sncast` supports executing multiple deployments or calls with the `sncast multicall run` command.

> 📝 **Note**
> `sncast multicall run` executes only one transaction containing all the prepared calls. Which means the fee is paid once.

You need to provide a **path** to a `.toml` file with declarations of desired operations that you want to execute.

You can also compose such config `.toml` file with the `sncast multicall new` command.

For a detailed CLI description, see the [multicall command reference](../appendix/sncast/multicall/multicall.md).

## Example

### `multicall run` Example

Example file:

```toml
[[call]]
call_type = "deploy"
class_hash = "0x076e94149fc55e7ad9c5fe3b9af570970ae2cf51205f8452f39753e9497fe849"
inputs = []
id = "map_contract"
unique = false

[[call]]
call_type = "invoke"
contract_address = "map_contract"
function = "put"
inputs = ["0x123", 234]  # Numbers can be used directly without quotes
```

After running `sncast multicall run --path file.toml --fee-token strk`, a declared contract will be first deployed, and then its function `put` will be invoked.

> 📝 **Note**
> The example above demonstrates the use of the `id` property in a deploy call, which is then referenced as the `contract address` in an invoke call.
Additionally, the `id` can be referenced in the inputs of deploy and invoke calls 🔥

> 💡 **Info**
> Inputs can be either strings (like `"0x123"`) or numbers (like `234`).

> 📝 **Note**
> For numbers larger than 2^63 - 1 (that can't fit into `i64`), use string format (e.g., `"9223372036854775808"`) due to TOML parser limitations.

```shell
$ sncast multicall run --path /Users/john/Desktop/multicall_example.toml --fee-token strk
```

<<<<<<< HEAD
<details open>
=======
<details>
>>>>>>> 867c6457
<summary>Output:</summary>

```shell
command: multicall
transaction_hash: 0x38fb8a0432f71bf2dae746a1b4f159a75a862e253002b48599c9611fa271dcb

To see invocation details, visit:
transaction: https://starkscan.co/tx/0x38fb8a0432...
```
</details>
<br>

> 💡 **Info**
> Max fee will be automatically computed if `--max-fee <MAX_FEE>` is not passed.

> 💡 **Info**
> You can also choose to pay in Ether by setting `--fee-token` to `eth`.


### `multicall new` Example

You can also generate multicall template with `multicall new` command, specifying output path.
```shell
$ sncast multicall new ./template.toml
```

<<<<<<< HEAD
<details open>
=======
<details>
>>>>>>> 867c6457
<summary>Output:</summary>

```shell
Multicall template successfully saved in ./template.toml
```
</details>
<br>

Resulting in output:
```toml
[[call]]
call_type = "deploy"
class_hash = ""
inputs = []
id = ""
unique = false

[[call]]
call_type = "invoke"
contract_address = ""
function = ""
inputs = []
```

> ⚠️ **Warning**
> Trying to pass any existing file as an output for `multicall new` will result in error, as the command doesn't overwrite by default.

### `multicall new` With `overwrite` Argument

If there is a file with the same name as provided, it can be overwritten.

```shell
$ sncast multicall new ./template.toml --overwrite
```

<<<<<<< HEAD
<details open>
=======
<details>
>>>>>>> 867c6457
<summary>Output:</summary>

```shell
Multicall template successfully saved in ./new_multicall_template.toml
```
</details><|MERGE_RESOLUTION|>--- conflicted
+++ resolved
@@ -50,11 +50,7 @@
 $ sncast multicall run --path /Users/john/Desktop/multicall_example.toml --fee-token strk
 ```
 
-<<<<<<< HEAD
-<details open>
-=======
 <details>
->>>>>>> 867c6457
 <summary>Output:</summary>
 
 ```shell
@@ -81,11 +77,7 @@
 $ sncast multicall new ./template.toml
 ```
 
-<<<<<<< HEAD
-<details open>
-=======
 <details>
->>>>>>> 867c6457
 <summary>Output:</summary>
 
 ```shell
@@ -121,11 +113,7 @@
 $ sncast multicall new ./template.toml --overwrite
 ```
 
-<<<<<<< HEAD
-<details open>
-=======
 <details>
->>>>>>> 867c6457
 <summary>Output:</summary>
 
 ```shell
