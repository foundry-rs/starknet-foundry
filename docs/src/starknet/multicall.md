--- conflicted
+++ resolved
@@ -37,16 +37,12 @@
 After running `sncast multicall run --path file.toml`, a declared contract will be first deployed, and then its function `put` will be invoked.
 
 > 📝 **Note**
-<<<<<<< HEAD
-> You can add property `id` to the deploy call specification and then use it as a `contract_address` when declaring an invoke call 🔥
-=======
 > The example above demonstrates the use of the `id` property in a deploy call, which is then referenced as the `contract address` in an invoke call 🔥
->>>>>>> 3df5ad0a
 
 ```shell
 $ sncast multicall run --path /Users/john/Desktop/multicall_example.toml
 
-command: Multicall
+command: multicall
 transaction_hash: 0x38fb8a0432f71bf2dae746a1b4f159a75a862e253002b48599c9611fa271dcb
 ```
 
