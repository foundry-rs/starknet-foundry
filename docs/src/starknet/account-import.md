--- conflicted
+++ resolved
@@ -96,11 +96,7 @@
     --type oz
 ```
 
-<<<<<<< HEAD
-<details open>
-=======
 <details>
->>>>>>> 867c6457
 <summary>Output:</summary>
 
 ```shell
