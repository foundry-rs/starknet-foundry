# Summary

[Introduction](./README.md)

# Getting Started

* [Installation](getting-started/installation.md)
* [First Steps with Starknet Foundry](getting-started/first-steps.md)
* [Scarb](getting-started/scarb.md)

# Projects

* [Project Templates](projects/template.md)
* [Project Configuration](projects/configuration.md)
* [Understanding Cairo Packages](projects/packages.md)

# Testing

* [Unit Testing](testing/unit_testing.md)
* [Integration Testing](testing/integration_testing.md)
* [Invoking and Calling Contracts](testing/dispatchers.md)
* [Cheatcodes](testing/cheatcodes.md)
    * [Declare](testing/cheatcodes/declare.md)
    * [Deploy](testing/cheatcodes/deploy.md)
* [Debugging](testing/debugging.md)

# Interacting with Starknet

* [Overview](starknet/index.md)
* [Declaring New Contracts](starknet/declare.md)
* [Deploying New Contracts](starknet/deploy.md)
* [Invoking Contracts](starknet/invoke.md)
* [Calling Contracts](starknet/call.md)

# Appendix

<<<<<<< HEAD
* [References](reference/README.md)
    * [Forge](reference/forge/README.md)
    * [Cast](reference/cast/README.md)
=======
* [Forge library functions references](appendix/forge.md)
  * [declare](appendix/forge/declare.md)
  * [deploy](appendix/forge/deploy.md)
  * [print](appendix/forge/print.md)
* [Cast commands](appendix/cast.md)
  * [common flags](appendix/cast/common.md)
  * [declare](appendix/cast/declare.md)
  * [deploy](appendix/cast/deploy.md)
>>>>>>> 40c9d36d
<|MERGE_RESOLUTION|>--- conflicted
+++ resolved
@@ -34,11 +34,6 @@
 
 # Appendix
 
-<<<<<<< HEAD
-* [References](reference/README.md)
-    * [Forge](reference/forge/README.md)
-    * [Cast](reference/cast/README.md)
-=======
 * [Forge library functions references](appendix/forge.md)
   * [declare](appendix/forge/declare.md)
   * [deploy](appendix/forge/deploy.md)
@@ -46,5 +41,4 @@
 * [Cast commands](appendix/cast.md)
   * [common flags](appendix/cast/common.md)
   * [declare](appendix/cast/declare.md)
-  * [deploy](appendix/cast/deploy.md)
->>>>>>> 40c9d36d
+  * [deploy](appendix/cast/deploy.md)