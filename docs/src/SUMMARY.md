# Summary

[Introduction](./README.md)

# Getting Started

* [Installation](getting-started/installation.md)
* [First Steps with Starknet Foundry](getting-started/first-steps.md)
* [Scarb](getting-started/scarb.md)

# Projects

* [Project Templates](projects/template.md)
* [Project Configuration](projects/configuration.md)
* [Understanding Cairo Packages](projects/packages.md)

# Testing

* [Writing Tests](testing/testing.md)
* [Testing Smart Contracts](testing/contracts.md)
* [Debugging](testing/debugging.md)

# Interacting with Starknet

* [Overview](starknet/index.md)
* [Declaring New Contracts](starknet/declare.md)
* [Deploying New Contracts](starknet/deploy.md)
* [Invoking Contracts](starknet/invoke.md)
* [Calling Contracts](starknet/call.md)

# Foundry Development

* [Environment Setup](development/environment-setup.md)

# Appendix

* [Forge library functions references](appendix/forge.md)
    * [declare](appendix/forge/declare.md)
    * [deploy](appendix/forge/deploy.md)
    * [print](appendix/forge/print.md)
* [Cast commands](appendix/cast.md)
    * [common flags](appendix/cast/common.md)
    * [declare](appendix/cast/declare.md)
<<<<<<< HEAD
    * [deploy](appendix/cast/deploy.md)
=======
    * [deploy](appendix/cast/deploy.md)
    * [call](appendix/cast/call.md)
>>>>>>> e2683f3b
<|MERGE_RESOLUTION|>--- conflicted
+++ resolved
@@ -41,9 +41,5 @@
 * [Cast commands](appendix/cast.md)
     * [common flags](appendix/cast/common.md)
     * [declare](appendix/cast/declare.md)
-<<<<<<< HEAD
     * [deploy](appendix/cast/deploy.md)
-=======
-    * [deploy](appendix/cast/deploy.md)
-    * [call](appendix/cast/call.md)
->>>>>>> e2683f3b
+    * [call](appendix/cast/call.md)