--- conflicted
+++ resolved
@@ -46,15 +46,8 @@
 * [Cheatcodes Reference](appendix/cheatcodes.md)
     * [CheatTarget](appendix/cheatcodes/cheat_target.md)
     * [CheatSpan](appendix/cheatcodes/cheat_span.md)
-<<<<<<< HEAD
     * [caller_address](appendix/cheatcodes/caller_address.md)
-=======
     * [block_timestamp](appendix/cheatcodes/block_timestamp.md)
-    * [caller_address](appendix/cheatcodes/caller_address/README.md)
-        * [prank](appendix/cheatcodes/caller_address/prank.md)
-        * [start_prank](appendix/cheatcodes/caller_address/start_prank.md)
-        * [stop_prank](appendix/cheatcodes/caller_address/stop_prank.md)
->>>>>>> 21bb2ecc
     * [sequencer_address](appendix/cheatcodes/sequencer_address/README.md)
         * [elect](appendix/cheatcodes/sequencer_address/elect.md)
         * [start_elect](appendix/cheatcodes/sequencer_address/start_elect.md)
