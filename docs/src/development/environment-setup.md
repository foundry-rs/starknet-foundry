--- conflicted
+++ resolved
@@ -43,18 +43,15 @@
 ### Starknet Devnet
 To install it run `./scripts/install_devnet.sh`
 
+To run `sncast` tests, it is required to set `SEPOLIA_RPC_URL` environment variable, which is
+used to fork the Sepolia testnet network in the devnet tests. This variable can be set in the `.env` file.
+
 ### Universal sierra compiler
 Install the latest [universal-sierra-compiler](https://github.com/software-mansion/universal-sierra-compiler) version.
 
 
 
-<<<<<<< HEAD
-To run `sncast` tests, it is required to set `SEPOLIA_RPC_URL` environment variable, which is
-used to fork the Sepolia testnet network in the devnet tests. This variable can be set in the `.env` file.
-
-=======
 ## Running Tests
->>>>>>> 9b215944
 Tests can be run with:
 
 ```shell
